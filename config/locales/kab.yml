--- conflicted
+++ resolved
@@ -285,10 +285,7 @@
           ip: Tansa IP
       providers:
         active: D urmid
-<<<<<<< HEAD
-=======
         base_url: URL n taffa
->>>>>>> 26c78392
         delete: Kkes
         edit: Ẓreg asaǧǧaw
         finish_registration: Fakk ajerred
@@ -474,10 +471,7 @@
         title: Amidya
       metadata: Iɣefisefka
       open: Ldi tasuffeɣt
-<<<<<<< HEAD
-=======
       quotes: Tinebdurin
->>>>>>> 26c78392
       status_title: Tasuffeɣt sɣur @%{name}
       trending: Inezzaɣ
       visibility: Abani
@@ -504,17 +498,11 @@
     terms_of_service:
       changelog: Amaynut
       create: Sqedcet ayla-nwen
-<<<<<<< HEAD
-      draft: Arewway
-      generates:
-        action: Sirew
-=======
       current: Amiran
       draft: Arewway
       generates:
         action: Sirew
         title: Tawila n tewtilin n useqdec
->>>>>>> 26c78392
       history: Amazray
       live: Srid
       notify_users: Selɣu iseqdacen
@@ -529,10 +517,7 @@
         allow: Sireg aseɣwen
         title: Iseɣwan inezzaɣ
       statuses:
-<<<<<<< HEAD
-=======
         allow_account: Sireg ameskar
->>>>>>> 26c78392
         title: Tisuffaɣ tinezzaɣ
       tags:
         dashboard:
@@ -540,8 +525,6 @@
         title: Ihacṭagen inezzaɣ
         trending_rank: 'Anezzuɣ #%{rank}'
       trending: Inezzaɣ
-<<<<<<< HEAD
-=======
     username_blocks:
       add_new: Rnu amaynut
       comparison:
@@ -551,7 +534,6 @@
         create: Rnu alugen
         title: Rnu alugen n useqdac amaynut
       title: Ilugan n yisem n useqdac
->>>>>>> 26c78392
     warning_presets:
       add_new: Rnu amaynut
       delete: Kkes
