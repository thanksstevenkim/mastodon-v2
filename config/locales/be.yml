--- conflicted
+++ resolved
@@ -867,11 +867,7 @@
         title: Перадвызначана выключыць карыстальнікаў з індэксацыі пашуковымі рухавікамі
       discovery:
         follow_recommendations: Выконвайце рэкамендацыі
-<<<<<<< HEAD
-        preamble: Прадстаўленне цікавага кантэнту дапамагае прыцягнуць новых карыстальнікаў, якія могуць не ведаць нікога на Mastodon. Кантралюйце працу розных функцый выяўлення на вашым серверы.
-=======
         preamble: Паказ цікавага кантэнту карысны ў прывабліванні новых карыстальнікаў, якія могуць нікога не ведаць у Mastodon. Кантралюйце, як розныя функцыі выяўлення працуюць на Вашым серверы.
->>>>>>> 26c78392
         privacy: Прыватнасць
         profile_directory: Дырэкторыя профіляў
         public_timelines: Публічная паслядоўнасць публікацый
@@ -1145,8 +1141,6 @@
           other: Выкарысталі %{count} чалавек за апошні тыдзень
       title: Рэкамендацыі і трэнды
       trending: Трэндавае
-<<<<<<< HEAD
-=======
     username_blocks:
       add_new: Дадаць новае
       block_registrations: Заблакіраваць рэгістрацыю
@@ -1166,7 +1160,6 @@
       not_permitted: Забаронена
       title: Правілы імені карыстальніка
       updated_msg: Правіла імя карыстальніка паспяхова абноўленае
->>>>>>> 26c78392
     warning_presets:
       add_new: Дадаць новы
       delete: Выдаліць
@@ -1846,11 +1839,8 @@
       too_few_options: павінна быць болей за адзін варыянт
       too_many_options: колькасць варыянтаў не можа перавышаць %{max}
     vote: Прагаласаваць
-<<<<<<< HEAD
-=======
   posting_defaults:
     explanation: Гэтыя налады будуць ужывацца па змаўчанні, калі Вы будзеце ствараць новыя допісы, але Вы зможаце змяняць іх для кожнага допісу ў акне для напісання.
->>>>>>> 26c78392
   preferences:
     other: Іншае
     posting_defaults: Публікаваць па змаўчанні
@@ -2032,30 +2022,19 @@
       limit: Вы ўжо замацавалі максімальную колькасць допісаў
       ownership: Немагчыма замацаваць чужы допіс
       reblog: Немагчыма замацаваць пашырэнне
-<<<<<<< HEAD
-=======
     quote_error:
       not_available: Допіс недаступны
       pending_approval: Допіс чакае ўхвалення
       revoked: Аўтар выдаліў допіс
->>>>>>> 26c78392
     quote_policies:
       followers: Толькі падпісчыкі
       nobody: Толькі я
       public: Усе
-<<<<<<< HEAD
-    title: '%{name}: "%{quote}"'
-    visibilities:
-      direct: Прыватнае згадванне
-      private: Для падпісчыкаў
-      private_long: Паказваць толькі падпісчыкам
-=======
     quote_post_author: Цытаваў(-ла) допіс %{acct}
     title: '%{name}: "%{quote}"'
     visibilities:
       direct: Прыватнае згадванне
       private: Толькі для падпісчыкаў
->>>>>>> 26c78392
       public: Публічны
       public_long: Усе ў Mastodon і па-за ім
       unlisted: Ціхі публічны
