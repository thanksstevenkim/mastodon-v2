# frozen_string_literal: true

class ActivityPub::FetchRepliesService < BaseService
  include JsonLdHelper

  # Limit of fetched replies
  MAX_REPLIES = 5

  def call(reference_uri, collection_or_uri, max_pages: 1, allow_synchronous_requests: true, request_id: nil)
    @reference_uri = reference_uri
    @allow_synchronous_requests = allow_synchronous_requests

    @items, n_pages = collection_items(collection_or_uri, max_pages: max_pages)
    return if @items.nil?

    @items = filter_replies(@items)
    FetchReplyWorker.push_bulk(@items) { |reply_uri| [reply_uri, { 'request_id' => request_id }] }

    [@items, n_pages]
  end

  private

  def collection_items(collection_or_uri, max_pages: 1)
    collection = fetch_collection(collection_or_uri)
    return unless collection.is_a?(Hash)

    collection = fetch_collection(collection['first']) if collection['first'].present?
    return unless collection.is_a?(Hash)

    items = []
    n_pages = 1
    while collection.is_a?(Hash)
      items.concat(as_array(collection_page_items(collection)))

      break if items.size >= MAX_REPLIES
      break if n_pages >= max_pages

      collection = collection['next'].present? ? fetch_collection(collection['next']) : nil
      n_pages += 1
    end

    [items, n_pages]
  end

  def collection_page_items(collection)
    case collection['type']
    when 'Collection', 'CollectionPage'
      collection['items']
    when 'OrderedCollection', 'OrderedCollectionPage'
      collection['orderedItems']
    end
  end

  def fetch_collection(collection_or_uri)
    return collection_or_uri if collection_or_uri.is_a?(Hash)
    return unless @allow_synchronous_requests
<<<<<<< HEAD
    return if non_matching_uri_hosts?(@account.uri, collection_or_uri)

    fetch_resource_without_id_validation(collection_or_uri, nil, true)
=======
    return if non_matching_uri_hosts?(@reference_uri, collection_or_uri)

    fetch_resource_without_id_validation(collection_or_uri, nil, raise_on_error: :temporary)
>>>>>>> 609a4018
  end

  def filter_replies(items)
    # Only fetch replies to the same server as the original status to avoid
    # amplification attacks.

    # Also limit to 5 fetched replies to limit potential for DoS.
    items.map { |item| value_or_id(item) }.reject { |uri| non_matching_uri_hosts?(@reference_uri, uri) }.take(MAX_REPLIES)
  end
end<|MERGE_RESOLUTION|>--- conflicted
+++ resolved
@@ -55,15 +55,9 @@
   def fetch_collection(collection_or_uri)
     return collection_or_uri if collection_or_uri.is_a?(Hash)
     return unless @allow_synchronous_requests
-<<<<<<< HEAD
-    return if non_matching_uri_hosts?(@account.uri, collection_or_uri)
-
-    fetch_resource_without_id_validation(collection_or_uri, nil, true)
-=======
     return if non_matching_uri_hosts?(@reference_uri, collection_or_uri)
 
     fetch_resource_without_id_validation(collection_or_uri, nil, raise_on_error: :temporary)
->>>>>>> 609a4018
   end
 
   def filter_replies(items)
