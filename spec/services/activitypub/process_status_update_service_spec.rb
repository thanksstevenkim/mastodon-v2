--- conflicted
+++ resolved
@@ -5,11 +5,7 @@
 RSpec.describe ActivityPub::ProcessStatusUpdateService do
   subject { described_class.new }
 
-<<<<<<< HEAD
-  let!(:status) { Fabricate(:status, text: 'Hello world', account: Fabricate(:account, domain: 'example.com')) }
-=======
   let!(:status) { Fabricate(:status, text: 'Hello world', uri: 'https://example.com/statuses/1234', account: Fabricate(:account, domain: 'example.com')) }
->>>>>>> 609a4018
   let(:bogus_mention) { 'https://example.com/users/erroringuser' }
   let(:payload) do
     {
@@ -273,11 +269,7 @@
 
       it 'updates tags and featured tags' do
         expect { subject.call(status, json, json) }
-<<<<<<< HEAD
-          .to change { status.tags.reload.pluck(:name) }.from(%w(test foo)).to(%w(foo bar))
-=======
           .to change { status.tags.reload.pluck(:name) }.from(contain_exactly('test', 'foo')).to(contain_exactly('foo', 'bar'))
->>>>>>> 609a4018
           .and change { status.account.featured_tags.find_by(name: 'test').statuses_count }.by(-1)
           .and change { status.account.featured_tags.find_by(name: 'bar').statuses_count }.by(1)
           .and change { status.account.featured_tags.find_by(name: 'bar').last_status_at }.from(nil).to(be_present)
@@ -443,8 +435,6 @@
     end
   end
 
-<<<<<<< HEAD
-=======
   context 'when the status has an existing unverified quote and adds an approval link' do
     let(:quoted_account) { Fabricate(:account, domain: 'quoted.example.com') }
     let(:quoted_status) { Fabricate(:status, account: quoted_account) }
@@ -833,7 +823,6 @@
     end
   end
 
->>>>>>> 609a4018
   def poll_option_json(name, votes)
     { type: 'Note', name: name, replies: { type: 'Collection', totalItems: votes } }
   end
