# frozen_string_literal: true

require 'rails_helper'

RSpec.describe Web::PushNotificationWorker do
  subject { described_class.new }

  let(:endpoint) { 'https://updates.push.services.mozilla.com/push/v1/subscription-id' }
  let(:user) { Fabricate(:user) }
  let(:notification) { Fabricate(:notification) }
  let(:vapid_public_key) { 'BB37UCyc8LLX4PNQSe-04vSFvpUWGrENubUaslVFM_l5TxcGVMY0C3RXPeUJAQHKYlcOM2P4vTYmkoo0VZGZTM4=' }
  let(:vapid_private_key) { 'OPrw1Sum3gRoL4-DXfSCC266r-qfFSRZrnj8MgIhRHg=' }
  let(:vapid_key) { Webpush::VapidKey.from_keys(vapid_public_key, vapid_private_key) }
  let(:contact_email) { 'sender@example.com' }

  # Legacy values
  let(:p256dh) { 'BN4GvZtEZiZuqFxSKVZfSfluwKBD7UxHNBmWkfiZfCtgDE8Bwh-_MtLXbBxTBAWH9r7IPKL0lhdcaqtL1dfxU5E=' }
  let(:auth) { 'Q2BoAjC09xH3ywDLNJr-dA==' }
  let(:legacy_subscription) { Fabricate(:web_push_subscription, user_id: user.id, key_p256dh: p256dh, key_auth: auth, endpoint: endpoint, data: { alerts: { notification.type => true } }) }
  let(:legacy_payload) do
    {
      ciphertext: "+\xB8\xDBT}\x13\xB6\xDD.\xF9\xB0\xA7\xC8\xD2\x80\xFD\x99#\xF7\xAC\x83\xA4\xDB,\x1F\xB5\xB9w\x85>\xF7\xADr",
      salt: "X\x97\x953\xE4X\xF8_w\xE7T\x95\xC51q\xFE",
      server_public_key: "\x04\b-RK9w\xDD$\x16lFz\xF9=\xB4~\xC6\x12k\xF3\xF40t\xA9\xC1\fR\xC3\x81\x80\xAC\f\x7F\xE4\xCC\x8E\xC2\x88 n\x8BB\xF1\x9C\x14\a\xFA\x8D\xC9\x80\xA1\xDDyU\\&c\x01\x88#\x118Ua",
      shared_secret: "\t\xA7&\x85\t\xC5m\b\xA8\xA7\xF8B{1\xADk\xE1y'm\xEDE\xEC\xDD\xEDj\xB3$s\xA9\xDA\xF0",
    }
  end

  # Standard values, from RFC8291
  let(:std_p256dh) { 'BCVxsr7N_eNgVRqvHtD0zTZsEc6-VV-JvLexhqUzORcxaOzi6-AYWXvTBHm4bjyPjs7Vd8pZGH6SRpkNtoIAiw4' }
  let(:std_auth) { 'BTBZMqHH6r4Tts7J_aSIgg' }
  let(:std_as_public) { 'BP4z9KsN6nGRTbVYI_c7VJSPQTBtkgcy27mlmlMoZIIgDll6e3vCYLocInmYWAmS6TlzAC8wEqKK6PBru3jl7A8' }
  let(:std_as_private) { 'yfWPiYE-n46HLnH0KqZOF1fJJU3MYrct3AELtAQ-oRw' }
  let(:std_salt) { 'DGv6ra1nlYgDCS1FRnbzlw' }
  let(:std_subscription) { Fabricate(:web_push_subscription, user_id: user.id, key_p256dh: std_p256dh, key_auth: std_auth, endpoint: endpoint, standard: true, data: { alerts: { notification.type => true } }) }
  let(:std_input) { 'When I grow up, I want to be a watermelon' }
  let(:std_ciphertext) { 'DGv6ra1nlYgDCS1FRnbzlwAAEABBBP4z9KsN6nGRTbVYI_c7VJSPQTBtkgcy27mlmlMoZIIgDll6e3vCYLocInmYWAmS6TlzAC8wEqKK6PBru3jl7A_yl95bQpu6cVPTpK4Mqgkf1CXztLVBSt2Ks3oZwbuwXPXLWyouBWLVWGNWQexSgSxsj_Qulcy4a-fN' }

  describe 'perform' do
    around do |example|
<<<<<<< HEAD
      original_private = Rails.configuration.x.vapid_private_key
      original_public = Rails.configuration.x.vapid_public_key
      Rails.configuration.x.vapid_private_key = vapid_private_key
      Rails.configuration.x.vapid_public_key = vapid_public_key
      example.run
      Rails.configuration.x.vapid_private_key = original_private
      Rails.configuration.x.vapid_public_key = original_public
=======
      original_private = Rails.configuration.x.vapid.private_key
      original_public = Rails.configuration.x.vapid.public_key
      Rails.configuration.x.vapid.private_key = vapid_private_key
      Rails.configuration.x.vapid.public_key = vapid_public_key
      example.run
      Rails.configuration.x.vapid.private_key = original_private
      Rails.configuration.x.vapid.public_key = original_public
>>>>>>> 609a4018
    end

    before do
      Setting.site_contact_email = contact_email

<<<<<<< HEAD
      allow(Webpush::Encryption).to receive(:encrypt).and_return(payload)
=======
>>>>>>> 609a4018
      allow(JWT).to receive(:encode).and_return('jwt.encoded.payload')

      stub_request(:post, endpoint).to_return(status: 201, body: '')
    end
<<<<<<< HEAD

    it 'calls the relevant service with the correct headers' do
      subject.perform(subscription.id, notification.id)

      expect(web_push_endpoint_request)
        .to have_been_made
    end

    def web_push_endpoint_request
      a_request(
        :post,
        endpoint
      ).with(
        headers: {
          'Content-Encoding' => 'aesgcm',
          'Content-Type' => 'application/octet-stream',
          'Crypto-Key' => "dh=BAgtUks5d90kFmxGevk9tH7GEmvz9DB0qcEMUsOBgKwMf-TMjsKIIG6LQvGcFAf6jcmAod15VVwmYwGIIxE4VWE;p256ecdsa=#{vapid_public_key.delete('=')}",
          'Encryption' => 'salt=WJeVM-RY-F9351SVxTFx_g',
          'Ttl' => '172800',
          'Urgency' => 'normal',
          'Authorization' => 'WebPush jwt.encoded.payload',
        },
        body: "+\xB8\xDBT}\u0013\xB6\xDD.\xF9\xB0\xA7\xC8Ҁ\xFD\x99#\xF7\xAC\x83\xA4\xDB,\u001F\xB5\xB9w\x85>\xF7\xADr"
      )
=======

    it 'Legacy push calls the relevant service with the legacy headers' do
      allow(Webpush::Legacy::Encryption).to receive(:encrypt).and_return(legacy_payload)

      subject.perform(legacy_subscription.id, notification.id)

      expect(legacy_web_push_endpoint_request)
        .to have_been_made
    end

    # We allow subject stub to encrypt the same input than the RFC8291 example
    # rubocop:disable RSpec/SubjectStub
    it 'Standard push calls the relevant service with the standard headers' do
      # Mock server keys to match RFC example
      allow(OpenSSL::PKey::EC).to receive(:generate).and_return(std_as_keys)
      # Mock the random salt to match RFC example
      rand = Random.new
      allow(Random).to receive(:new).and_return(rand)
      allow(rand).to receive(:bytes).and_return(Webpush.decode64(std_salt))
      # Mock input to match RFC example
      allow(subject).to receive(:push_notification_json).and_return(std_input)

      subject.perform(std_subscription.id, notification.id)

      expect(standard_web_push_endpoint_request)
        .to have_been_made
    end
    # rubocop:enable RSpec/SubjectStub

    def legacy_web_push_endpoint_request
      a_request(
        :post,
        endpoint
      ).with(
        headers: {
          'Content-Encoding' => 'aesgcm',
          'Content-Type' => 'application/octet-stream',
          'Crypto-Key' => "dh=BAgtUks5d90kFmxGevk9tH7GEmvz9DB0qcEMUsOBgKwMf-TMjsKIIG6LQvGcFAf6jcmAod15VVwmYwGIIxE4VWE;p256ecdsa=#{vapid_public_key.delete('=')}",
          'Encryption' => 'salt=WJeVM-RY-F9351SVxTFx_g',
          'Ttl' => '172800',
          'Urgency' => 'normal',
          'Authorization' => 'WebPush jwt.encoded.payload',
          'Unsubscribe-URL' => %r{/api/web/push_subscriptions/},
        },
        body: "+\xB8\xDBT}\u0013\xB6\xDD.\xF9\xB0\xA7\xC8Ҁ\xFD\x99#\xF7\xAC\x83\xA4\xDB,\u001F\xB5\xB9w\x85>\xF7\xADr"
      )
    end

    def standard_web_push_endpoint_request
      a_request(
        :post,
        endpoint
      ).with(
        headers: {
          'Content-Encoding' => 'aes128gcm',
          'Content-Type' => 'application/octet-stream',
          'Ttl' => '172800',
          'Urgency' => 'normal',
          'Authorization' => "vapid t=jwt.encoded.payload,k=#{vapid_public_key.delete('=')}",
          'Unsubscribe-URL' => %r{/api/web/push_subscriptions/},
        },
        body: Webpush.decode64(std_ciphertext)
      )
    end

    def std_as_keys
      # VapidKey contains a method to retrieve EC keypair from
      # B64 raw keys, the keypair is stored in curve field
      Webpush::VapidKey.from_keys(std_as_public, std_as_private).curve
>>>>>>> 609a4018
    end
  end
end<|MERGE_RESOLUTION|>--- conflicted
+++ resolved
@@ -38,15 +38,6 @@
 
   describe 'perform' do
     around do |example|
-<<<<<<< HEAD
-      original_private = Rails.configuration.x.vapid_private_key
-      original_public = Rails.configuration.x.vapid_public_key
-      Rails.configuration.x.vapid_private_key = vapid_private_key
-      Rails.configuration.x.vapid_public_key = vapid_public_key
-      example.run
-      Rails.configuration.x.vapid_private_key = original_private
-      Rails.configuration.x.vapid_public_key = original_public
-=======
       original_private = Rails.configuration.x.vapid.private_key
       original_public = Rails.configuration.x.vapid.public_key
       Rails.configuration.x.vapid.private_key = vapid_private_key
@@ -54,46 +45,15 @@
       example.run
       Rails.configuration.x.vapid.private_key = original_private
       Rails.configuration.x.vapid.public_key = original_public
->>>>>>> 609a4018
     end
 
     before do
       Setting.site_contact_email = contact_email
 
-<<<<<<< HEAD
-      allow(Webpush::Encryption).to receive(:encrypt).and_return(payload)
-=======
->>>>>>> 609a4018
       allow(JWT).to receive(:encode).and_return('jwt.encoded.payload')
 
       stub_request(:post, endpoint).to_return(status: 201, body: '')
     end
-<<<<<<< HEAD
-
-    it 'calls the relevant service with the correct headers' do
-      subject.perform(subscription.id, notification.id)
-
-      expect(web_push_endpoint_request)
-        .to have_been_made
-    end
-
-    def web_push_endpoint_request
-      a_request(
-        :post,
-        endpoint
-      ).with(
-        headers: {
-          'Content-Encoding' => 'aesgcm',
-          'Content-Type' => 'application/octet-stream',
-          'Crypto-Key' => "dh=BAgtUks5d90kFmxGevk9tH7GEmvz9DB0qcEMUsOBgKwMf-TMjsKIIG6LQvGcFAf6jcmAod15VVwmYwGIIxE4VWE;p256ecdsa=#{vapid_public_key.delete('=')}",
-          'Encryption' => 'salt=WJeVM-RY-F9351SVxTFx_g',
-          'Ttl' => '172800',
-          'Urgency' => 'normal',
-          'Authorization' => 'WebPush jwt.encoded.payload',
-        },
-        body: "+\xB8\xDBT}\u0013\xB6\xDD.\xF9\xB0\xA7\xC8Ҁ\xFD\x99#\xF7\xAC\x83\xA4\xDB,\u001F\xB5\xB9w\x85>\xF7\xADr"
-      )
-=======
 
     it 'Legacy push calls the relevant service with the legacy headers' do
       allow(Webpush::Legacy::Encryption).to receive(:encrypt).and_return(legacy_payload)
@@ -163,7 +123,6 @@
       # VapidKey contains a method to retrieve EC keypair from
       # B64 raw keys, the keypair is stored in curve field
       Webpush::VapidKey.from_keys(std_as_public, std_as_private).curve
->>>>>>> 609a4018
     end
   end
 end