--- conflicted
+++ resolved
@@ -3,11 +3,7 @@
   simple_form:
     hints:
       account:
-<<<<<<< HEAD
-        attribution_domains_as_text: Ena na vrstico. Ščiti pred napačno navedbo avtorstva.
-=======
         attribution_domains: Ena na vrstico. Ščiti pred napačno navedbo avtorstva.
->>>>>>> 609a4018
         discoverable: Vaše javne objave in profil so lahko predstavljeni ali priporočeni v različnih delih Mastodona, vaš profil pa je lahko predlagan drugim uporabnikom.
         display_name: Vaše polno ime ali lažno ime.
         fields: Vaša domača stran, starost, kar koli.
@@ -163,11 +159,7 @@
         url: Kam bodo poslani dogodki
     labels:
       account:
-<<<<<<< HEAD
-        attribution_domains_as_text: Spletna mesta, ki vas smejo navajati kot avtorja/ico
-=======
         attribution_domains: Spletna mesta, ki vas smejo navajati kot avtorja/ico
->>>>>>> 609a4018
         discoverable: Izpostavljaj profile in objave v algoritmih odkrivanja
         fields:
           name: Oznaka
