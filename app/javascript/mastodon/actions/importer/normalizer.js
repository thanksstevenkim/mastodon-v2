--- conflicted
+++ resolved
@@ -112,11 +112,7 @@
   }
 
   if (normalOldStatus) {
-<<<<<<< HEAD
-    normalStatus.quote_approval ||= normalOldStatus.quote_approval;
-=======
     normalStatus.quote_approval ||= normalOldStatus.get('quote_approval');
->>>>>>> 19588756
 
     const list = normalOldStatus.get('media_attachments');
     if (normalStatus.media_attachments && list) {
