---
lv:
  activerecord:
    attributes:
      doorkeeper/application:
        name: Lietotnes nosaukums
        redirect_uri: Novirzīšanas URI
        scopes: Darbības sfēras
        website: Lietotnes mājvieta
    errors:
      models:
        doorkeeper/application:
          attributes:
            redirect_uri:
              fragment_present: nedrīkst saturēt fragmentu.
              invalid_uri: jābūt derīgam URI.
              relative_uri: jābūt absolūtam URI.
              secured_uri: jābūt HTTPS/SSL URI.
  doorkeeper:
    applications:
      buttons:
        authorize: Pilnvarot
        cancel: Atcelt
        destroy: Iznīcināt
        edit: Labot
        submit: Apstiprināt
      confirmations:
        destroy: Vai tiešām?
      edit:
        title: Labot lietotni
      form:
        error: Hmm! Pārbaudi, vai tavā veidlapā nav kļūdu
      help:
        native_redirect_uri: Lokālajiem testiem izmanto %{native_redirect_uri}
        redirect_uri: Katram URI izmanto vienu līniju
        scopes: Atdali darbības jomas ar atstarpēm. Lai izmantotu noklusējuma darbības jomas, atstāj tukšu.
      index:
        application: Lietotne
        callback_url: Atzvanīšanas URL
        delete: Dzēst
        empty: Tev nav lietotņu.
        name: Nosaukums
        new: Jauns pieteikums
        scopes: Darbības sfēras
        show: Parādīt
        title: Tavas lietotnes
      new:
        title: Jauns pieteikums
      show:
        actions: Darbības
        application_id: Klienta atslēga
        callback_urls: Atzvanīšanas URL
        scopes: Darbības sfēras
        secret: Klienta noslēpums
        title: 'Lietotne: %{name}'
    authorizations:
      buttons:
        authorize: Pilnvarot
        deny: Noraidīt
      error:
        title: Radās kļūda
      new:
        prompt_html: "%{client_name} vēlas atļauju piekļūt Tavam kontam. <strong>Apstiprini šo pieprasījumu tikai tad, ja atpazīsti un uzticies šim avotam!</strong>"
        review_permissions: Pārskatīt atļaujas
        title: Nepieciešama pilnvarošana
      show:
        title: Šis pilnvarošanas kods jāievieto starpliktuvē un jāielīmē lietotnē.
    authorized_applications:
      buttons:
        revoke: Atsaukt
      confirmations:
        revoke: Vai tiešām?
      index:
        authorized_at: Pilnvarotas %{date}
        description_html: Šīs ir lietotnes, kas var piekļūt Tavam kontam ar API. Ja šeit ir lietotnes, kuras neatpazīsti, vai lietotne darbojas ne tā, kā paredzēts, vari atsaukt tās piekļuvi.
        last_used_at: Pēdējo reizi lietotas %{date}
        never_used: Nekad nav lietotas
        scopes: Atļaujas
        superapp: Iekšējs
        title: Tevis pilnvarotās lietotnes
    errors:
      messages:
        access_denied: Resursa īpašnieks vai pilnvarošanas serveris noraidīja pieprasījumu.
        credential_flow_not_configured: Resursa īpašnieka paroles akreditācijas datu plūsma neizdevās, jo Doorkeeper.configure.resource_owner_from_credentials nebija konfigurēts.
        invalid_client: Klienta autentifikācija neizdevās nezināma klienta, klienta autentifikācijas vai neatbalstītas autentifikācijas metodes dēļ.
        invalid_code_challenge_method: Koda izaicinājuma veidam jābūt S256, vienkāršs netiek atbalstīts.
        invalid_grant: Sniegtais pilnvarošanas piešķīrums nav derīgs, tam ir beidzies derīgums, tas ir atsaukts, tas neatbilst pilnvarošanas pieprasījumā izmantotajam pārvirzīšanas URI vai tika izsniegts citam klientam.
        invalid_redirect_uri: Iekļauts novirzīšanas uri nav derīgs.
        invalid_request:
          missing_param: 'Trūkst pieprasītā parametra: %{value}.'
          request_not_authorized: Pieprasījums ir jāpilnvaro. Trūkst vai nav derīgas pieprasījuma pilnvarošanai nepieciešamās vērtības.
          unknown: Pieprasījumā trūkst nepieciešamā parametra, tajā ir neatbalstīta parametra vērtība vai tas ir citādi nepareizi veidots.
        invalid_resource_owner: Norādītie resursa īpašnieka akreditācijas dati nav derīgi, vai arī resursa īpašnieku nevar atrast
        invalid_scope: Pieprasītā darbības joma nav derīga, nav zināma vai ir nepareizi veidota.
        invalid_token:
          expired: Piekļuves pilnvaras derīguma termiņš ir beidzies
          revoked: Piekļuves pilnvara tika atsaukta
          unknown: Piekļuves pilnvara nav derīga
        resource_owner_authenticator_not_configured: Resursa īpašnieka atrašana neizdevās, jo Doorkeeper.configure.resource_owner_authenticator nav savienots.
        server_error: Pilnvarošanas serverim radās neparedzēti apstākļi, kas tam neļāva izpildīt pieprasījumu.
        temporarily_unavailable: Pilnvarošanas serveris šobrīd nevar apstrādāt pieprasījumu servera īslaicīgas pārslodzes vai uzturēšanas darbu dēļ.
        unauthorized_client: Klients nav pilnvarots izpildīt šo pieprasījumu, izmantojot šo metodi.
        unsupported_grant_type: Pilnvarošanas serveris neatbalsta atļaujas piešķiršanas veidu.
        unsupported_response_type: Pilnvarošanas serveris neatbalsta šo atbildes veidu.
    flash:
      applications:
        create:
          notice: Lietotne izveidota.
        destroy:
          notice: Lietotne izdzēsta.
        update:
          notice: Lietotne atjaunināta.
      authorized_applications:
        destroy:
          notice: Lietotne atsaukta.
    grouped_scopes:
      access:
        read: Tikai lasīšanas piekļuve
        read/write: Lasīšanas un rakstīšanas piekļuve
        write: Tikai rakstīšanas piekļuve
      title:
        accounts: Konti
        admin/accounts: Kontu pārvaldīšana
        admin/all: Visas administrēšanas funkcijas
        admin/reports: Ziņojumu pārvaldīšana
<<<<<<< HEAD
        all: Pilna piekļuve tavam Mastodon kontam
=======
        all: Pilna piekļuve Tavam Mastodon kontam
>>>>>>> 609a4018
        blocks: Bloķētie
        bookmarks: Grāmatzīmes
        conversations: Sarunas
        crypto: Pilnīga šifrēšana
        favourites: Izlase
        filters: Filtri
        follow: Seko, apklusina un liedz
        follows: Seko
        lists: Saraksti
        media: Multividesu pielikumi
        mutes: Apklusinātie
        notifications: Paziņojumi
        profile: Tavs Mastodon profils
        push: Uznirstošie paziņojumi
        reports: Ziņojumi
        search: Meklēt
        statuses: Ziņas
    layouts:
      admin:
        nav:
          applications: Lietotnes
          oauth2_provider: OAuth2 nodrošinātājs
      application:
        title: Nepieciešama OAuth pilnvarošana
    scopes:
      admin:read: lasīt visus datus uz servera
      admin:read:accounts: lasīt jūtīgu informāciju no visiem kontiem
      admin:read:canonical_email_blocks: lasīt jūtīgu informāciju par visiem kanoniskajiem e-pasta blokiem
      admin:read:domain_allows: lasīt jūtīgu informāciju par visiem atļautajiem domēniem
      admin:read:domain_blocks: lasīt jūtīgu informāciju par visiem domēna blokiem
      admin:read:email_domain_blocks: lasīt jūtīgu informāciju par visiem e-pasta domēna blokiem
      admin:read:ip_blocks: lasīt jūtīgu informāciju par visiem IP blokiem
      admin:read:reports: lasīt jūtīgu informāciju no visiem pārskatiem un kontiem, par kuriem ziņots
      admin:write: modificēt visus datus uz servera
      admin:write:accounts: veikt satura pārraudzības darbības kontos
      admin:write:canonical_email_blocks: veikt satura pārraudzības darbības kanoniskajos e-pasta blokos
      admin:write:domain_allows: veikt satura pārraudzības darbības domēna atļaujā
      admin:write:domain_blocks: veikt satura pārraudzības darbības domēna blokos
      admin:write:email_domain_blocks: veikt satura pārraudzības darbības e-pasta domēna blokos
      admin:write:ip_blocks: veikt satura pārraudzības darbības IP blokos
      admin:write:reports: veikt satura pārraudzības darbības pārskatos
      crypto: lieto pilnīgu šifrēšanu
      follow: mainīt konta attiecības
      profile: lasīt tikai Tava konta profila informāciju
      push: saņemt savus push paziņojumus
      read: lasīt visus sava konta datus
      read:accounts: apskatīt kontu informāciju
      read:blocks: apskatīt savus blokus
      read:bookmarks: apskatīt savas grāmatzīmes
      read:favourites: skatīt tavu izlasi
      read:filters: apskatīt savus filtrus
      read:follows: apskatīt savus sekotājus
      read:lists: apskatīt savus sarakstus
      read:mutes: apskatīt savus apklusinātos
      read:notifications: apskatīt savus paziņojumus
      read:reports: apskatīt savus pārskatus
      read:search: meklēt savā vārdā
      read:statuses: skatīt visus ierakstus
      write: labot visus sava konta datus
      write:accounts: labot manu profilu
      write:blocks: bloķēt kontus un domēnus
      write:bookmarks: pievienotās grāmatzīmes
      write:conversations: apklusināt un dzēst sarunas
      write:favourites: iecienītākās ziņas
      write:filters: izveidot filtrus
      write:follows: seko cilvēkiem
      write:lists: izveido sarakstus
      write:media: pievieno multivides datnes
      write:mutes: apklusini cilvēkus un sarunas
      write:notifications: notīri savus paziņojumus
      write:reports: ziņo par citiem cilvēkiem
      write:statuses: publicē ziņas<|MERGE_RESOLUTION|>--- conflicted
+++ resolved
@@ -123,11 +123,7 @@
         admin/accounts: Kontu pārvaldīšana
         admin/all: Visas administrēšanas funkcijas
         admin/reports: Ziņojumu pārvaldīšana
-<<<<<<< HEAD
-        all: Pilna piekļuve tavam Mastodon kontam
-=======
         all: Pilna piekļuve Tavam Mastodon kontam
->>>>>>> 609a4018
         blocks: Bloķētie
         bookmarks: Grāmatzīmes
         conversations: Sarunas
