--- conflicted
+++ resolved
@@ -1761,11 +1761,8 @@
       too_few_options: muss mehr als ein Auswahlfeld enthalten
       too_many_options: darf nicht mehr als %{max} Auswahlfelder enthalten
     vote: Abstimmen
-<<<<<<< HEAD
-=======
   posting_defaults:
     explanation: Diese Einstellungen werden standardmäßig für neue Beiträge verwendet. Du kannst sie auch beim Verfassen eines Beitrags individuell anpassen.
->>>>>>> 26c78392
   preferences:
     other: Erweitert
     posting_defaults: Standardeinstellungen für Beiträge
