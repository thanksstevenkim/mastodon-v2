--- conflicted
+++ resolved
@@ -3,11 +3,7 @@
   simple_form:
     hints:
       account:
-<<<<<<< HEAD
-        attribution_domains_as_text: Loidhne fa leth do gach fear. Dìonaidh seo o iomraidhean meallta.
-=======
         attribution_domains: Loidhne fa leth do gach fear. Dìonaidh seo o iomraidhean meallta.
->>>>>>> 609a4018
         discoverable: Dh’fhaoidte gun dèid na postaichean poblach ’s a’ phròifil agad a bhrosnachadh no a mholadh ann an caochladh roinnean de Mhastodon agus gun dèid a’ phròifil agad a mholadh do chàch.
         display_name: D’ ainm slàn no spòrsail.
         fields: An duilleag-dhachaigh agad, roimhearan, aois, rud sam bith a thogras tu.
@@ -171,11 +167,7 @@
         url: Far an dèid na tachartasan a chur
     labels:
       account:
-<<<<<<< HEAD
-        attribution_domains_as_text: Na làraichean-lìn a dh’fhaodas iomradh a thoirt ort
-=======
         attribution_domains: Na làraichean-lìn a dh’fhaodas iomradh a thoirt ort
->>>>>>> 609a4018
         discoverable: Brosnaich a’ phròifil is postaichean agad sna h-algairimean rùrachaidh
         fields:
           name: Leubail
