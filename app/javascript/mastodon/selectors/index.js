import { createSelector } from '@reduxjs/toolkit';
import { List as ImmutableList, Map as ImmutableMap } from 'immutable';

import { me } from '../initial_state';

import { getFilters } from './filters';

export { makeGetAccount } from "./accounts";
export { getStatusList } from "./statuses";

const getStatusInputSelectors = [
  (state, { id }) => state.getIn(['statuses', id]),
  (state, { id }) => state.getIn(['statuses', state.getIn(['statuses', id, 'reblog'])]),
  (state, { id }) => state.getIn(['accounts', state.getIn(['statuses', id, 'account'])]),
  (state, { id }) => state.getIn(['accounts', state.getIn(['statuses', state.getIn(['statuses', id, 'reblog']), 'account'])]),
  getFilters,
  (_, { contextType }) => ['detailed', 'bookmarks', 'favourites'].includes(contextType),
];

function getStatusResultFunction(
  statusBase,
  statusReblog,
  accountBase,
  accountReblog,
  filters,
  warnInsteadOfHide
) {
  if (!statusBase) {
    return {
      status: null,
      loadingState: 'not-found',
    };
  }

<<<<<<< HEAD
  if (statusBase.get('isLoading') && !statusBase.get('content')) {
=======
  // When a status is loading, a `isLoading` property is set
  // A status can be loading because it is not known yet (in which case it will only contain `isLoading`)
  // or because it is being re-fetched; in the latter case, `visibility` will always be set to a non-empty
  // string.
  if (statusBase.get('isLoading') && !statusBase.get('visibility')) {
>>>>>>> 19588756
    return {
      status: null,
      loadingState: 'loading',
    }
  }

  if (statusReblog) {
    statusReblog = statusReblog.set('account', accountReblog);
  } else {
    statusReblog = null;
  }

  let filtered = false;
  let mediaFiltered = false;
  if ((accountReblog || accountBase).get('id') !== me && filters) {
    let filterResults = statusReblog?.get('filtered') || statusBase.get('filtered') || ImmutableList();
    if (!warnInsteadOfHide && filterResults.some((result) => filters.getIn([result.get('filter'), 'filter_action']) === 'hide')) {
      return {
        status: null,
        loadingState: 'filtered',
      }
    }

    let mediaFilters = filterResults.filter(result => filters.getIn([result.get('filter'), 'filter_action']) === 'blur');
    if (!mediaFilters.isEmpty()) {
      mediaFiltered = mediaFilters.map(result => filters.getIn([result.get('filter'), 'title']));
    }

    filterResults = filterResults.filter(result => filters.has(result.get('filter')) && filters.getIn([result.get('filter'), 'filter_action']) !== 'blur');
    if (!filterResults.isEmpty()) {
      filtered = filterResults.map(result => filters.getIn([result.get('filter'), 'title']));
    }
  }

  return {
    status: statusBase.withMutations(map => {
      map.set('reblog', statusReblog);
      map.set('account', accountBase);
      map.set('matched_filters', filtered);
      map.set('matched_media_filters', mediaFiltered);
    }),
    loadingState: statusBase.get('isLoading') ? 'loading' : 'complete'
  };
}

export const makeGetStatus = () => {
  return createSelector(
    getStatusInputSelectors,
    (...args) => {
      const {status} = getStatusResultFunction(...args);
      return status
    },
  );
};

/**
 * This selector extends the `makeGetStatus` with a more detailed
 * `loadingState`, which is useful to find out why `null` is returned
 * for the `status` field
 */
export const makeGetStatusWithExtraInfo = () => {
  return createSelector(
    getStatusInputSelectors,
    getStatusResultFunction,
  );
};

export const makeGetPictureInPicture = () => {
  return createSelector([
    (state, { id }) => state.picture_in_picture.statusId === id,
    (state) => state.getIn(['meta', 'layout']) !== 'mobile',
  ], (inUse, available) => ImmutableMap({
    inUse: inUse && available,
    available,
  }));
};

export const makeGetNotification = () => createSelector([
  (_, base)             => base,
  (state, _, accountId) => state.getIn(['accounts', accountId]),
], (base, account) => base.set('account', account));

export const makeGetReport = () => createSelector([
  (_, base) => base,
  (state, _, targetAccountId) => state.getIn(['accounts', targetAccountId]),
], (base, targetAccount) => base.set('target_account', targetAccount));<|MERGE_RESOLUTION|>--- conflicted
+++ resolved
@@ -32,15 +32,11 @@
     };
   }
 
-<<<<<<< HEAD
-  if (statusBase.get('isLoading') && !statusBase.get('content')) {
-=======
   // When a status is loading, a `isLoading` property is set
   // A status can be loading because it is not known yet (in which case it will only contain `isLoading`)
   // or because it is being re-fetched; in the latter case, `visibility` will always be set to a non-empty
   // string.
   if (statusBase.get('isLoading') && !statusBase.get('visibility')) {
->>>>>>> 19588756
     return {
       status: null,
       loadingState: 'loading',
