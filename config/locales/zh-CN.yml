---
zh-CN:
  about:
    about_mastodon_html: 来自未来的社交网络：无广告、无监视、去中心化、合乎道德！使用 Mastodon 夺回你的数据！
    contact_missing: 未设定
    contact_unavailable: 未公开
    hosted_on: 运行在 %{domain} 上的 Mastodon 实例
    title: 关于本站
  accounts:
    followers:
      other: 关注者
    following: 正在关注
    instance_actor_flash: 该账号用来代表虚拟角色，并不代表个人用户，仅代表服务器本身。该账号用于联合目的，不应该被停用。
    last_active: 上次活跃
    link_verified_on: 此链接的所有权已在 %{date} 验证
    nothing_here: 空空如也！
    pin_errors:
      following: 你必须关注你要推荐的人
    posts:
      other: 嘟文
    posts_tab_heading: 嘟文
    self_follow_error: 不可以关注自己
  admin:
    account_actions:
      action: 执行操作
      already_silenced: 此账号已受限。
      already_suspended: 此账号已被封禁。
      title: 对 %{acct} 执行管理操作
    account_moderation_notes:
      create: 新建记录
      created_msg: 管理记录创建成功！
      destroyed_msg: 管理记录删除成功！
    accounts:
      add_email_domain_block: 封禁邮箱域名
      approve: 批准
      approved_msg: 已批准 %{username} 的注册申请
      are_you_sure: 你确定吗？
      avatar: 头像
      by_domain: 域名
      change_email:
        changed_msg: 已成功更改邮箱地址！
        current_email: 当前的电子邮箱
        label: 更改电子邮箱
        new_email: 新的电子邮箱
        submit: 更改邮箱
        title: 更改 %{username} 的电子邮箱
      change_role:
        changed_msg: 已成功更改角色！
        edit_roles: 管理用户角色
        label: 更改角色
        no_role: 没有角色
        title: 更改 %{username} 的角色
      confirm: 确认
      confirmed: 已确认
      confirming: 等待确认
      custom: 自定义
      delete: 删除数据
      deleted: 已删除
      demote: 取消管理员
      destroyed_msg: "%{username} 的数据已被安排至删除队列"
      disable: 冻结
      disable_sign_in_token_auth: 禁用邮件令牌身份验证
      disable_two_factor_authentication: 停用双因素认证
      disabled: 已冻结
      display_name: 昵称
      domain: 域名
      edit: 编辑
      email: 电子邮箱地址
      email_status: 邮箱地址状态
      enable: 解冻
      enable_sign_in_token_auth: 启用邮件令牌身份验证
      enabled: 已启用
      enabled_msg: 成功解冻 %{username} 的账号
      followers: 关注者
      follows: 关注
      header: 封面图
      inbox_url: 收件箱（Inbox）URL
      invite_request_text: 加入理由
      invited_by: 邀请者为
      ip: IP 地址
      joined: 加入于
      location:
        all: 全部
        local: 本站
        remote: 外站
        title: 位置
      login_status: 登录状态
      media_attachments: 媒体文件
      memorialize: 设为追悼账号
      memorialized: 已设为追悼账号
      memorialized_msg: 成功将 %{username} 转换为追悼账号
      moderation:
        active: 活跃
        all: 全部
        disabled: 已禁用
        pending: 待审核
        silenced: 受限
        suspended: 已封禁
        title: 管理
      moderation_notes: 管理记录
      most_recent_activity: 最后活跃时间
      most_recent_ip: 最后活跃IP
      no_account_selected: 因为没有选中任何账号，所以没有更改
      no_limits_imposed: 无限制
      no_role_assigned: 未指派角色
      not_subscribed: 未订阅
      pending: 待审核
      perform_full_suspension: 封禁
      previous_strikes: 既往处罚
      previous_strikes_description_html:
        other: 此账号已有<strong>%{count}</strong>次处罚。
      promote: 设为管理员
      protocol: 协议
      public: 公开页面
      push_subscription_expires: PuSH 订阅过期时间
      redownload: 刷新账号信息
      redownloaded_msg: 成功从来源站点刷新 %{username} 的账号信息
      reject: 拒绝
      rejected_msg: 已拒绝 %{username} 的注册申请
      remote_suspension_irreversible: 此账号的数据已被不可逆转地删除。
      remote_suspension_reversible_hint_html: 账号已在他们的服务器上封禁，数据将在 %{date} 完全删除。 在此之前，远程服务器仍可恢复此账号，并且没有任何不良影响。 如果你想立即移除该账号的全部数据，可以在下面进行。
      remove_avatar: 删除头像
      remove_header: 移除封面图
      removed_avatar_msg: 成功删除 %{username} 的头像
      removed_header_msg: 成功移除 %{username} 的封面图
      resend_confirmation:
        already_confirmed: 该用户已被确认
        send: 重新发送确认链接
        success: 确认链接发送成功！
      reset: 重置
      reset_password: 重置密码
      resubscribe: 重新订阅
      role: 角色
      search: 搜索
      search_same_email_domain: 其他使用相同邮箱域名的用户
      search_same_ip: 具有相同IP的其他用户
      security: 安全性
      security_measures:
        only_password: 仅密码
        password_and_2fa: 密码和双因素认证
      sensitive: 敏感内容
      sensitized: 已标记为敏感内容
      shared_inbox_url: 公用收件箱（Shared Inbox）URL
      show:
        created_reports: 这个账号提交的举报
        targeted_reports: 针对这个账号的举报
      silence: 隐藏
      silenced: 已隐藏
      statuses: 嘟文
      strikes: 既往处罚
      subscribe: 订阅
      suspend: 封禁
      suspended: 已封禁
      suspension_irreversible: 该账号的数据已被不可逆转地删除。你可以取消暂停该账号以使其可用，但它不会恢复以前拥有的任何数据。
      suspension_reversible_hint_html: 账号已封禁，数据将在 %{date} 完全删除。 在此之前，账号仍可恢复，并且没有任何不良影响。 如果你想立即移除该账号的所有数据，可以在下面进行。
      title: 用户
      unblock_email: 取消屏蔽邮件地址
      unblocked_email_msg: 成功取消屏蔽了 %{username} 的邮件地址
      unconfirmed_email: 待验证的邮箱地址
      undo_sensitized: 去除敏感内容标记
      undo_silenced: 解除隐藏
      undo_suspension: 解除封禁
      unsilenced_msg: 成功解除 %{username} 的账号限制
      unsubscribe: 取消订阅
      unsuspended_msg: 已成功取消封禁 %{username} 的账号
      username: 用户名
      view_domain: 查看站点摘要
      warn: 警告
      web: 站内页面
      whitelisted: 允许联合
    action_logs:
      action_types:
        approve_appeal: 批准申诉
        approve_user: 批准用户
        assigned_to_self_report: 指派举报
        change_email_user: 为用户修改邮箱
        change_role_user: 更改用户角色
        confirm_user: 确认用户
        create_account_warning: 创建警告
        create_announcement: 创建公告
        create_canonical_email_block: 封禁新的邮箱
        create_custom_emoji: 创建自定义表情符号
        create_domain_allow: 允许联合
        create_domain_block: 屏蔽站点
        create_email_domain_block: 封禁新的邮箱域名
        create_ip_block: 新建 IP 规则
        create_relay: 创建中继站
        create_unavailable_domain: 创建不可用域名
        create_user_role: 创建角色
        create_username_block: 新建用户名规则
        demote_user: 取消管理员
        destroy_announcement: 删除公告
        destroy_canonical_email_block: 解除邮箱封禁
        destroy_custom_emoji: 删除自定义表情符号
        destroy_domain_allow: 撤销联合许可
        destroy_domain_block: 撤销站点屏蔽
        destroy_email_domain_block: 解除邮箱域名封禁
        destroy_instance: 清除实例
        destroy_ip_block: 删除 IP 规则
        destroy_relay: 删除中继站
        destroy_status: 删除嘟文
        destroy_unavailable_domain: 删除不可用域名
        destroy_user_role: 删除角色
        destroy_username_block: 删除用户名规则
        disable_2fa_user: 停用双因素认证
        disable_custom_emoji: 禁用自定义表情符号
        disable_relay: 禁用中继站
        disable_sign_in_token_auth_user: 为用户禁用邮件令牌身份验证
        disable_user: 禁用用户
        enable_custom_emoji: 启用自定义表情符号
        enable_relay: 启用中继站
        enable_sign_in_token_auth_user: 为用户启用邮件令牌身份验证
        enable_user: 启用用户
        memorialize_account: 设为追悼账号
        promote_user: 指派管理员
        publish_terms_of_service: 发布服务条款
        reject_appeal: 驳回申诉
        reject_user: 拒绝用户
        remove_avatar_user: 移除头像
        reopen_report: 重开举报
        resend_user: 重新发送确认邮件
        reset_password_user: 重置密码
        resolve_report: 处理举报
        sensitive_account: 将你账号中的媒体标记为敏感内容
        silence_account: 隐藏用户
        suspend_account: 封禁用户
        unassigned_report: 取消举报的指派
        unblock_email_account: 取消屏蔽邮件地址
        unsensitive_account: 去除你账号中媒体的敏感内容标记
        unsilence_account: 解除账号隐藏
        unsuspend_account: 解除账号封禁
        update_announcement: 更新公告
        update_custom_emoji: 更新自定义表情符号
        update_domain_block: 更新站点屏蔽
        update_ip_block: 编辑 IP 封禁规则
        update_report: 更新举报
        update_status: 更新嘟文
        update_user_role: 更新角色
        update_username_block: 更新用户名规则
      actions:
        approve_appeal_html: "%{name} 批准了 %{target} 对审核结果的申诉"
        approve_user_html: "%{name} 批准了用户 %{target} 的注册"
        assigned_to_self_report_html: "%{name} 接管了举报 %{target}"
        change_email_user_html: "%{name} 修改了用户 %{target} 的邮箱地址"
        change_role_user_html: "%{name} 更改了 %{target} 的角色"
        confirm_user_html: "%{name} 确认了用户 %{target} 的邮箱地址"
        create_account_warning_html: "%{name} 向 %{target} 发送了警告"
        create_announcement_html: "%{name} 创建了新公告 %{target}"
        create_canonical_email_block_html: "%{name} 封禁了 hash 为 %{target} 的邮箱地址"
        create_custom_emoji_html: "%{name} 添加了新的自定义表情 %{target}"
        create_domain_allow_html: "%{name} 允许了与站点 %{target} 的联合"
        create_domain_block_html: "%{name} 屏蔽了站点 %{target}"
        create_email_domain_block_html: "%{name} 封禁了邮箱域名 %{target}"
        create_ip_block_html: "%{name} 为 IP %{target} 创建了规则"
        create_relay_html: "%{name} 添加了中继站 %{target}"
        create_unavailable_domain_html: "%{name} 停止了向域名 %{target} 的投递"
        create_user_role_html: "%{name} 创建了角色 %{target}"
        create_username_block_html: "%{name} 新增了有关包含 %{target} 的用户名的规则"
        demote_user_html: "%{name} 撤销了用户 %{target} 的管理权限"
        destroy_announcement_html: "%{name} 删除了公告 %{target}"
        destroy_canonical_email_block_html: "%{name} 解封了 hash 为 %{target} 的邮箱地址"
        destroy_custom_emoji_html: "%{name} 删除了自定义表情 %{target}"
        destroy_domain_allow_html: "%{name} 拒绝了与站点 %{target} 的联合"
        destroy_domain_block_html: "%{name} 解除了对站点 %{target} 的屏蔽"
        destroy_email_domain_block_html: "%{name} 解封了邮箱域名 %{target}"
        destroy_instance_html: "%{name} 清除了实例 %{target}"
        destroy_ip_block_html: "%{name} 删除了 IP %{target} 的规则"
        destroy_relay_html: "%{name} 删除了中继站 %{target}"
        destroy_status_html: "%{name} 删除了 %{target} 的嘟文"
        destroy_unavailable_domain_html: "%{name} 恢复了向域名 %{target} 的投递"
        destroy_user_role_html: "%{name} 删除了角色 %{target}"
        destroy_username_block_html: "%{name} 移除了有关包含 %{target} 的用户名的规则"
        disable_2fa_user_html: "%{name} 停用了用户 %{target} 的双因素认证"
        disable_custom_emoji_html: "%{name} 停用了自定义表情 %{target}"
        disable_relay_html: "%{name} 停用了中继站 %{target}"
        disable_sign_in_token_auth_user_html: "%{name} 为 %{target} 禁用了邮件令牌身份验证"
        disable_user_html: "%{name} 将用户 %{target} 设置为禁止登录"
        enable_custom_emoji_html: "%{name} 启用了自定义表情 %{target}"
        enable_relay_html: "%{name} 启用了中继站 %{target}"
        enable_sign_in_token_auth_user_html: "%{name} 为 %{target} 启用了邮件令牌身份验证"
        enable_user_html: "%{name} 将用户 %{target} 设置为允许登录"
        memorialize_account_html: "%{name} 将 %{target} 设置为追悼账号"
        promote_user_html: "%{name} 将用户 %{target} 设为管理员"
        publish_terms_of_service_html: "%{name} 更新了服务条款"
        reject_appeal_html: "%{name} 驳回了 %{target} 对审核结果的申诉"
        reject_user_html: "%{name} 拒绝了用户 %{target} 的注册"
        remove_avatar_user_html: "%{name} 删除了 %{target} 的头像"
        reopen_report_html: "%{name} 重开了举报 %{target}"
        resend_user_html: "%{name} 向 %{target} 重新发送了确认邮件"
        reset_password_user_html: "%{name} 重置了用户 %{target} 的密码"
        resolve_report_html: "%{name} 处理了举报 %{target}"
        sensitive_account_html: "%{name} 将 %{target} 的媒体标记为敏感内容"
        silence_account_html: "%{name} 隐藏了用户 %{target}"
        suspend_account_html: "%{name} 封禁了用户 %{target}"
        unassigned_report_html: "%{name} 放弃接管举报 %{target}"
        unblock_email_account_html: "%{name} 取消屏蔽了 %{target} 的邮件地址"
        unsensitive_account_html: "%{name} 去除了 %{target} 的媒体的敏感内容标记"
        unsilence_account_html: "%{name} 解除了用户 %{target} 的隐藏状态"
        unsuspend_account_html: "%{name} 解封了用户 %{target}"
        update_announcement_html: "%{name} 更新了公告 %{target}"
        update_custom_emoji_html: "%{name} 更新了自定义表情 %{target}"
        update_domain_block_html: "%{name} 更新了对 %{target} 的域名屏蔽"
        update_ip_block_html: "%{name} 修改了对 IP %{target} 的规则"
        update_report_html: "%{name} 更新了举报 %{target}"
        update_status_html: "%{name} 刷新了 %{target} 的嘟文"
        update_user_role_html: "%{name} 更改了角色 %{target}"
        update_username_block_html: "%{name} 更新了有关包含 %{target} 的用户名的规则"
      deleted_account: 账号已注销
      empty: 没有找到日志
      filter_by_action: 根据操作筛选
      filter_by_user: 根据用户筛选
      title: 审核日志
      unavailable_instance: "(域名不可用)"
    announcements:
      back: 回到公告
      destroyed_msg: 公告已删除！
      edit:
        title: 编辑公告
      empty: 尚未发布任何公告。
      live: 当前
      new:
        create: 创建公告
        title: 新公告
      preview:
        disclaimer: 由于用户无法选择退出，电子邮件通知应仅限于重要公告，例如个人数据泄露或服务器关闭通知。
        explanation_html: 此电子邮件将发送给 <strong>%{display_count} 名用户</strong>。电子邮件将包含以下文本：
        title: 预览公告通知
      publish: 发布
      published_msg: 公告已发布！
      scheduled_for: 定时在 %{time}
      scheduled_msg: 定时公告已创建！
      title: 公告
      unpublish: 取消发布
      unpublished_msg: 公告已取消发布！
      updated_msg: 公告已成功更新！
    critical_update_pending: 紧急更新待处理
    custom_emojis:
      assign_category: 指定类别
      by_domain: 域名
      copied_msg: 已成功将表情复制到本站
      copy: 复制
      copy_failed_msg: 无法将表情复制到本站
      create_new_category: 新建类别
      created_msg: 表情添加成功！
      delete: 删除
      destroyed_msg: 表情删除成功！
      disable: 停用
      disabled: 已停用
      disabled_msg: 表情停用成功
      emoji: 表情
      enable: 启用
      enabled: 已启用
      enabled_msg: 已成功启用此表情
      image_hint: 最大 %{size} 的 PNG 或 GIF
      list: 列表
      listed: 已显示
      new:
        title: 添加新的自定义表情
      no_emoji_selected: 因为没有选中任何表情，所以没有更改
      not_permitted: 你没有权限进行此操作
      overwrite: 覆盖
      shortcode: 短代码
      shortcode_hint: 至少 2 个字符，只能使用字母、数字和下划线
      title: 自定义表情
      uncategorized: 未分类
      unlist: 隐藏
      unlisted: 已隐藏
      update_failed_msg: 表情更新失败
      updated_msg: 表情更新成功！
      upload: 上传新表情
    dashboard:
      active_users: 活跃用户
      interactions: 互动数
      media_storage: 媒体存储
      new_users: 新用户
      opened_reports: 收到的举报
      pending_appeals_html:
        other: "<strong>%{count}</strong> 个待处理申诉"
      pending_reports_html:
        other: "<strong>%{count}</strong> 个待处理举报"
      pending_tags_html:
        other: "<strong>%{count}</strong> 个待处理话题"
      pending_users_html:
        other: "<strong>%{count}</strong> 个待处理用户"
      resolved_reports: 已处理的举报
      software: 软件信息
      sources: 注册来源
      space: 存储使用情况
      title: 信息面板
      top_languages: 最活跃的语言
      top_servers: 最活跃的服务器
      website: 网站
    disputes:
      appeals:
        empty: 未找到申诉。
        title: 申诉
    domain_allows:
      add_new: 允许与此站点联合
      created_msg: 站点已被允许联合
      destroyed_msg: 站点已被禁止联合
      export: 导出
      import: 导入
      undo: 禁止与此站点联合
    domain_blocks:
      add_new: 添加新站点屏蔽
      confirm_suspension:
        cancel: 取消
        confirm: 封禁
        permanent_action: 撤销屏蔽不会恢复任何数据或关系。
        preamble_html: 你即将封禁 <strong>%{domain}</strong> 及其子域名上的站点。
        remove_all_data: 这将从你的站点上删除对方站点的账号的全部内容、媒体与个人资料数据。
        stop_communication: 你的站点将停止与这些站点的通信。
        title: 确认屏蔽 %{domain}
        undo_relationships: 这将解除你的站点与对方站点的账号之间的任何关注。
      created_msg: 正在执行站点屏蔽
      destroyed_msg: 站点屏蔽已被撤销
      domain: 域名
      edit: 编辑站点屏蔽列表
      existing_domain_block: 你已经对 %{name} 设置了更严格的限制。
      existing_domain_block_html: 你已经对 %{name} 施加了更严格的限制，你需要先 <a href="%{unblock_url}">解封</a>。
      export: 导出
      import: 导入
      new:
        create: 添加屏蔽
        hint: 域名屏蔽不会阻止该域名下的账号进入本站的数据库，但是会对来自这个域名的账号自动进行预先设置的管理操作。
        severity:
          desc_html: 选择<strong>隐藏</strong>会将该域名下账号发送的嘟文设置为仅关注者可见；选择<strong>封禁</strong>会将该域名下账号发送的嘟文、媒体文件以及个人资料数据从本实例上删除；如果你只是想拒绝接收来自该域名的任何媒体文件，请选择<strong>无</strong>。
          noop: 无
          silence: 隐藏
          suspend: 封禁
        title: 新增域名屏蔽
      no_domain_block_selected: 由于没有选中，域名列表没有被改变。
      not_permitted: 你没有权限进行此操作
      obfuscate: 混淆域名
      obfuscate_hint: 如果启用了域名列表公开限制，就部分混淆列表中的域名
      private_comment: 私密评论
      private_comment_hint: 给这一域名限制添加备注，供管理员内部使用
      public_comment: 公开评论
      public_comment_hint: 给这一域名限制添加公开的评论，在公告域名限制列表开启时这些评论将会公开可见。
      reject_media: 拒绝接收媒体文件
      reject_media_hint: 删除本站已缓存的媒体文件，并且不再接收来自该域名的任何媒体文件。此选项不影响封禁
      reject_reports: 拒绝接收举报
      reject_reports_hint: 忽略来自此域名的所有举报。这和封禁无关。
      undo: 撤销屏蔽域名
      view: 查看域名屏蔽
    email_domain_blocks:
      add_new: 添加新条目
      allow_registrations_with_approval: 注册时需要批准
      attempts_over_week:
        other: 上周有 %{count} 次注册尝试
      created_msg: 成功封禁邮箱域名
      delete: 删除
      dns:
        types:
          mx: MX 记录
      domain: 域名
      new:
        create: 添加域名
        resolve: 解析域名
        title: 封禁新的邮箱域名
      no_email_domain_block_selected: 没有任何项目被选中，因此未更改邮箱域名屏蔽列表
      not_permitted: 未允许
      resolved_dns_records_hint_html: 该域名解析的 MX 记录所指向的域名如下，这些域名被用于接收电子邮件。 即使电子邮件地址域名与 MX 域名不同，屏蔽一个 MX 域名意味着阻止任何使用相同 MX 域名的邮箱地址注册本站账号。 <strong>请谨慎操作，不要误屏蔽主要的邮箱提供商。</strong>
      resolved_through_html: 通过 %{domain} 解析
      title: 被封禁的邮箱域名
    export_domain_allows:
      new:
        title: 导入域名允许列表
      no_file: 没有选择文件
    export_domain_blocks:
      import:
        description_html: 你即将导入域名列表，如果你不是此域名列表的作者，请仔细检查核对。
        existing_relationships_warning: 现有的关注关系
        private_comment_description_html: 为了帮助你追踪域名列表来源，导入的域名列表将被添加如下的私人注释：<q>%{comment}</q>
        private_comment_template: 从 %{source} 导入 %{date}
        title: 导入域名列表
      invalid_domain_block: 由于以下错误，一个或多个域名屏蔽被跳过： %{error}
      new:
        title: 导入域名列表
      no_file: 没有选择文件
    fasp:
      debug:
        callbacks:
          created_at: 创建于
          delete: 刪除
          ip: IP 地址
          request_body: 请求正文
          title: 调试回调
      providers:
        active: 有效
        base_url: 基础 URL
        callback: 回调
        delete: 刪除
        edit: 编辑提供商
        finish_registration: 完成注册
        name: 名称
        providers: 提供商
        public_key_fingerprint: 公钥指纹
        registration_requested: 已申请注册
        registrations:
          confirm: 确认
          description: 你收到了来自FASP的注册。若你没有发起这个请求，请拒绝。若你发起了这个请求，请仔细比对名称和密钥指纹后再确认注册。
          reject: 拒绝
          title: 确认FASP注册
        save: 保存
        select_capabilities: 选择能力
        sign_in: 登录
        status: 状态
        title: 联邦宇宙辅助服务提供商（Fediverse Auxiliary Service Providers）
      title: FASP
    follow_recommendations:
      description_html: "<strong>“关注推荐”可帮助新用户快速找到有趣的内容</strong>。 当用户与他人的互动不足以形成个性化的建议时，就会推荐关注这些账号。推荐会每日更新，基于选定语言的近期最高互动数和最多本站关注者数综合评估得出。"
      language: 选择语言
      status: 嘟文
      suppress: 禁用推荐关注
      suppressed: 已禁用
      title: 关注推荐
      unsuppress: 恢复推荐关注
    instances:
      audit_log:
        title: 近期审核记录
        view_all: 查看完整审核记录
      availability:
        description_html:
          other: 若连续 <strong>%{count} 天</strong> 均无法成功向该站点投递消息，则将不再尝试向其投递，直至收到<em>来自</em>该站点的消息。
        failure_threshold_reached: 于 %{date} 达到失败阈值。
        failures_recorded:
          other: 连续 %{count} 天投递失败。
        no_failures_recorded: 没有失败记录。
        title: 可用性
        warning: 上一次尝试连接此服务器失败
      back_to_all: 全部
      back_to_limited: 受限
      back_to_warning: 警告
      by_domain: 域名
      confirm_purge: 确定要删除此站点的全部数据吗？
      content_policies:
        comment: 内部备注
        description_html: 你可以设置应用于此域名全部账号和其全部子域名的内容策略。
        limited_federation_mode_description_html: 你可以选择是否允许与此实例联合。
        policies:
          reject_media: 拒收媒体
          reject_reports: 拒收举报
          silence: 隐藏
          suspend: 封禁
        policy: 策略
        reason: 公开理由
        title: 内容策略
      dashboard:
        instance_accounts_dimension: 被关注最多的账号
        instance_accounts_measure: 存储的账号
        instance_followers_measure: 本站在对方站点的关注者
        instance_follows_measure: 对方在本站的关注者
        instance_languages_dimension: 语言排行
        instance_media_attachments_measure: 存储的媒体文件
        instance_reports_measure: 关于对方的举报
        instance_statuses_measure: 存储的嘟文
      delivery:
        all: 全部
        clear: 清理投递错误
        failing: 投递失败
        restart: 重新投递
        stop: 停止投递
        unavailable: 不可用
      delivery_available: 可投递
      delivery_error_days: 投递错误天数
      delivery_error_hint: 如果投递已不可用 %{count} 天，它将被自动标记为无法投递。
      destroyed_msg: 来自 %{domain} 的数据已被加入删除队列，即将删除。
      empty: 暂无域名。
      known_accounts:
        other: "%{count} 个已知账号"
      moderation:
        all: 全部
        limited: 受限的
        title: 审核
      moderation_notes:
        create: 新建管理员备注
        created_msg: 实例管理员备注创建成功！
        description_html: 查看备注或向其他管理员留言
        destroyed_msg: 实例管理员备注删除成功！
<<<<<<< HEAD
        placeholder: 有关此实例的信息、已采取的行动，或任何能帮助您将来管理此实例的事项。
=======
        placeholder: 有关此实例的信息、已采取的行动，或任何能帮助你将来管理此实例的事项。
>>>>>>> 26c78392
        title: 审核注意事项
      private_comment: 私密评论
      public_comment: 公开评论
      purge: 清除
      purge_description_html: 如果你确认此域名已永久离线，可以从存储中删除此域名的全部账号记录和相关数据。这将会需要一段时间。
      title: 联合
      total_blocked_by_us: 被本站屏蔽的
      total_followed_by_them: 被对方关注的
      total_followed_by_us: 被本站关注的
      total_reported: 关于对方的举报
      total_storage: 媒体文件
      totals_time_period_hint_html: 下方显示的总数来自全部历史数据。
      unknown_instance: 本站目前没有此站点的记录。
    invites:
      deactivate_all: 全部停用
      filter:
        all: 全部
        available: 可用
        expired: 已过期
        title: 筛选
      title: 邀请用户
    ip_blocks:
      add_new: 新建规则
      created_msg: 成功添加新 IP 规则
      delete: 删除
      expires_in:
        '1209600': 两周
        '15778476': 6个月
        '2629746': 1个月
        '31556952': 1年
        '86400': 1天
        '94670856': 3年
      new:
        title: 创建新 IP 规则
      no_ip_block_selected: 未选中任何 IP 规则，所以没有更改
      title: IP 规则
    relationships:
      title: "%{acct} 的关系"
    relays:
      add_new: 订阅新的中继站
      delete: 删除
      description_html: "<strong>中继服务器</strong>是一个信息统合服务器，各服务器可以通过订阅中继服务器和向中继服务器推送信息来大量交换公开嘟文。<strong>它可以帮助中小型服务器发现联邦宇宙中的其他服务器的内容</strong>，而无需本站用户手动关注其他远程服务器上的用户。"
      disable: 禁用
      disabled: 已禁用
      enable: 启用
      enable_hint: 启用此功能后，你的实例会订阅此中继站的全部公开嘟文，并同时向其推送本服务器的公开嘟文。
      enabled: 已启用
      inbox_url: 中继站 URL
      pending: 等待中继站的确认
      save_and_enable: 保存并启用
      setup: 设置中继连接
      signatures_not_enabled: 安全模式或白名单模式启用时，中继站可能将不会正常工作
      status: 状态
      title: 中继站
    report_notes:
      created_msg: 举报记录建立成功！
      destroyed_msg: 举报记录删除成功！
    reports:
      account:
        notes:
          other: "%{count} 条笔记"
      action_log: 审计日志
      action_taken_by: 操作执行者
      actions:
        delete_description_html: 被举报的嘟文将被删除，同时该账号将被标记一次处罚，以供未来同一账号再次违规时参考。
        mark_as_sensitive_description_html: 被举报的嘟文将被标记为敏感，同时该账号将被标记一次处罚，以供未来同一账号再次违规时参考。
        other_description_html: 查看更多控制该账号行为的选项，并自定义编写与被举报账号的通信。
        resolve_description_html: 不会对被举报账号采取任何动作，举报将被关闭，也不会留下处罚记录。
        silence_description_html: 只有关注或手工搜索此账号才能查看其资料，将严重限制其触达范围。可随时撤销。关闭针对此账号的全部举报。
        suspend_description_html: 该账号及其全部内容将无法访问并最终被删除，且无法与该账号进行互动。 在 30 天内可随时撤销。关闭针对此账号的全部举报。
      actions_description_html: 决定采取何种措施处理此举报。如果对被举报账号采取惩罚性措施，将向其发送一封电子邮件通知。但若选中<strong>垃圾信息</strong>类别则不会发送通知。
      actions_description_remote_html: 决定采取何种行动来解决此举报。 这只会影响<strong>你的</strong>服务器如何与该远程账号的通信并处理其内容。
      actions_no_posts: 该举报没有相关嘟文可供删除
      add_to_report: 添加更多内容到举报
      already_suspended_badges:
        local: 已在此服务器上被封禁
        remote: 已在其所属服务器被封禁
      are_you_sure: 你确定吗？
      assign_to_self: 接管
      assigned: 已接管的管理员
      by_target_domain: 被举报账号的域名
      cancel: 取消
      category: 类别
      category_description_html: 在与被举报账号的通信时，将引用该账号和/或内容被举报的原因
      comment:
        none: 没有
      comment_description_html: "%{name} 补充道："
      confirm: 确认
      confirm_action: 确认对 @%{acct} 的管理操作
      created_at: 举报时间
      delete_and_resolve: 删除嘟文
      forwarded: 已转发
      forwarded_replies_explanation: 该举报来自外站用户，涉及外站内容。之所以转发给你，是因为被举报的内容是对你站点一位用户的回复。
      forwarded_to: 转发举报到 %{domain}
      mark_as_resolved: 标记为已处理
      mark_as_sensitive: 标记为敏感内容
      mark_as_unresolved: 标记为未处理
      no_one_assigned: 未分派
      notes:
        create: 添加记录
        create_and_resolve: 添加记录并标记为“已处理”
        create_and_unresolve: 添加备注并重新打开
        delete: 删除
        placeholder: 描述已经执行的操作，或其他任何相关的跟进情况…
        title: 备注
      notes_description_html: 查看备注或向其他管理员留言
      processed_msg: '举报 #%{id} 处理成功'
      quick_actions_description_html: 快捷选择操作或向下滚动以查看举报内容：
      remote_user_placeholder: 来自 %{instance} 的外站用户
      reopen: 重开举报
      report: '举报 #%{id}'
      reported_account: 举报用户
      reported_by: 举报人
      reported_with_application: 举报人使用的应用
      resolved: 已处理
      resolved_msg: 举报处理成功！
      skip_to_actions: 跳转到操作
      status: 状态
      statuses: 被举报内容
      statuses_description_html: 在与该账号的通信中将引用违规内容
      summary:
        action_preambles:
          delete_html: 你即将<strong>删除</strong> <strong>@%{acct}</strong> 的一些嘟文。 这将：
          mark_as_sensitive_html: 你即将 <strong>标记</strong> <strong>@%{acct}</strong> 的帖一些子为 <strong>敏感</strong>。这将：
          silence_html: 你即将<strong>限制</strong> <strong>@%{acct}</strong> 的账号。 这将：
          suspend_html: 你即将<strong>暂停</strong> <strong>@%{acct}</strong> 的账号。 这将：
        actions:
          delete_html: 删除违规嘟文
          mark_as_sensitive_html: 将违规嘟文的媒体标记为敏感
          silence_html: 严格限制 <strong>@%{acct}</strong> 的影响力，方法是让他们的个人资料和内容仅对已经关注他们的人可见，或手动查找其个人资料时
          suspend_html: 暂停 <strong>@%{acct}</strong>，使他们的个人资料和内容无法访问，也无法与之互动
        close_report: '将举报 #%{id} 标记为已解决'
        close_reports_html: 将针对 <strong>@%{acct}</strong> 的<strong>全部</strong>举报标记为已解决
        delete_data_html: 从现在起 30 天后删除 <strong>@%{acct}</strong> 的个人资料和内容，除非他们同时解除暂停。
        preview_preamble_html: "<strong>@%{acct}</strong> 将收到包含以下内容的警告："
        record_strike_html: 记录一次针对 <strong>@%{acct}</strong> 的警示，以帮助你在这个账号上的未来违规事件中得到重视。
        send_email_html: 向 <strong>@%{acct}</strong> 发送警告邮件
        warning_placeholder: 可选的补充理由，以说明调整的情况。
      target_origin: 被举报账号的来源
      title: 举报
      unassign: 取消接管
      unknown_action_msg: 未知操作：%{action}
      unresolved: 未处理
      updated_at: 更新时间
      view_profile: 查看资料
    roles:
      add_new: 添加角色
      assigned_users:
        other: "%{count} 名用户"
      categories:
        administration: 管理
        devops: 开发运维
        invites: 邀请
        moderation: 审核
        special: 特殊
      delete: 刪除
      description_html: 使用 <strong>用户角色</strong>，你可以自定义你的用户可以访问的 Mastodon 功能和区域。
      edit: 编辑角色 '%{name}'
      everyone: 默认权限
      everyone_full_description_html: 该角色是<strong>基础角色</strong>，会影响<strong>全部用户</strong>，包括未指定角色的用户。 其他全部的角色都继承该角色的权限。
      permissions_count:
        other: "%{count} 个权限"
      privileges:
        administrator: 管理员
        administrator_description: 拥有此权限的用户将绕过所有权限限制。
        delete_user_data: 删除用户数据
        delete_user_data_description: 允许用户立即删除其他用户的数据
        invite_users: 邀请用户
        invite_users_description: 允许用户邀请新人加入站点
        manage_announcements: 管理公告
        manage_announcements_description: 允许用户管理站点上的公告
        manage_appeals: 管理申诉
        manage_appeals_description: 允许用户复核针对管理操作的申诉
        manage_blocks: 管理地址屏蔽列表
        manage_blocks_description: 允许用户屏蔽邮箱域名与IP地址
        manage_custom_emojis: 管理自定义表情
        manage_custom_emojis_description: 允许用户管理站点上的自定义表情
        manage_federation: 管理联合
        manage_federation_description: 允许用户禁止或允许本站同其他站点的联合，并控制消息投递能力
        manage_invites: 管理邀请
        manage_invites_description: 允许用户浏览与停用邀请链接
        manage_reports: 管理举报
        manage_reports_description: 允许用户审核举报并执行管理操作
        manage_roles: 管理角色
        manage_roles_description: 允许用户管理与指派比自己权限低的角色
        manage_rules: 管理规则
        manage_rules_description: 允许用户修改站点规则
        manage_settings: 管理设置
        manage_settings_description: 允许用户更改站点设置
        manage_taxonomies: 管理热门与话题
        manage_taxonomies_description: 允许用户审核热门内容并更新话题设置
        manage_user_access: 管理用户身份验证信息
        manage_user_access_description: 允许用户允许用户为其他用户关闭双因素身份验证、修改邮箱并重置密码。
        manage_users: 管理用户
        manage_users_description: 允许用户查看其他用户的信息并执行管理操作
        manage_webhooks: 管理 Webhooks
        manage_webhooks_description: 允许用户为管理事件配置 Webhook
        view_audit_log: 查看审核日志
        view_audit_log_description: 允许用户查看此站点上的管理操作记录
        view_dashboard: 查看信息面板
        view_dashboard_description: 允许用户访问信息面板和各种指标
        view_devops: 开发运维
        view_devops_description: 允许用户访问 Sidekiq 和 pgHero 控制面板
        view_feeds: 查看实时动态和话题
        view_feeds_description: 允许用户无视服务器设置访问实时动态和话题
      title: 角色
    rules:
      add_new: 添加规则
      add_translation: 添加翻译
      delete: 删除
      description_html: 虽然大多数人都声称已经阅读并同意服务条款，但通常人们只有在出现问题后才会阅读。<strong>所以写一个简单的要点列表吧，能让大家一目了然。</strong>试着让每条规则尽量简单明了，但也别分出太多条目来。
      edit: 编辑规则
      empty: 尚未定义服务器规则。
      move_down: 下移
      move_up: 上移
      title: 实例规则
      translation: 翻译
      translations: 翻译
      translations_explanation: 你可以选择性地为规则添加翻译。没有翻译版本则将显示默认值。 请确保任何提供的翻译都与默认值内容同步。
    settings:
      about:
        manage_rules: 管理服务器规则
        preamble: 提供此服务器如何运营、审核及资金状况等详细信息。
        rules_hint: 有一个专门区域用于显示用户需要遵守的规则。
        title: 关于本站
      allow_referrer_origin:
        desc: 当你的用户点击指向外部网站的链接时，他们的浏览器可能会将你的 Mastodon 服务器地址作为 referrer 发送。如果这会唯一地识别出你的用户，例如，如果这是一个私人 Mastodon 服务器，请禁用此功能。
        title: 允许外部网站将你的 Mastodon 服务器视为流量来源
      appearance:
        preamble: 自定义 Mastodon 的网页界面。
        title: 外观
      branding:
        preamble: 你的服务器与网络中其他服务器的招牌区别。此信息将可能在多种环境下显示，包括 Mastodon 网页界面、原生应用和其他网站的链接预览等。因此应尽量简明扼要。
        title: 招牌
      captcha_enabled:
        desc_html: 这依赖于来自hCaptcha的外部脚本，可能会带来安全和隐私问题。此外，<strong>这可能使注册过程对某些人（尤其是残疾人）的注册简易程度大幅下降</strong>。出于这些原因，请考虑采取其他措施，如基于批准或邀请的注册方式。
        title: 要求新用户输入验证码以确认他们的账号
      content_retention:
        danger_zone: 危险操作区
        preamble: 控制用户生成的内容在 Mastodon 中如何存储。
        title: 内容保留
      default_noindex:
        desc_html: 影响全部尚未更改此设置的用户
        title: 默认不让用户被搜索引擎索引
      discovery:
        follow_recommendations: 关注推荐
        preamble: 展示有趣的内容有助于新加入 Mastodon 的用户融入。可在这里控制多种发现功能如何在你的服务器上工作。
        privacy: 隐私
        profile_directory: 个人资料目录
        public_timelines: 公共时间线
        publish_statistics: 发布统计数据
        title: 发现
        trends: 热门
      domain_blocks:
        all: 对每个人
        disabled: 不对任何人
        users: 对已登录的本站用户
      feed_access:
        modes:
          authenticated: 仅已登录用户
          disabled: 需要特定的用户角色
          public: 每个人
      landing_page:
        values:
          about: 关于
          local_feed: 本站动态
          trends: 热门
      registrations:
        moderation_recommandation: 在向每个人开放注册之前，请确保你拥有一个人手足够且反应迅速的管理团队！
        preamble: 控制谁可以在你的服务器上创建账号。
        title: 注册
      registrations_mode:
        modes:
          approved: 注册时需要批准
          none: 关闭注册
          open: 开放注册
        warning_hint: 我们建议使用“注册必须经过批准”，除非你确信你的管理团队能够及时处理骚扰和恶意注册。
      security:
        authorized_fetch: 与外站联合时要求身份验证
        authorized_fetch_hint: 要求外站请求通过验证能够使用户级别与服务器级别的封锁更为严格。然而，这将带来额外的性能负担、减少回复触达范围、并可能导致与一些联邦宇宙服务的兼容性问题。此外，这并不能阻止他人针对性地获取公开嘟文与账号。
        authorized_fetch_overridden_hint: 由于此设置被环境变量覆盖，目前无法更改。
        federation_authentication: 联合时强制要求身份验证
      title: 服务器设置
    site_uploads:
      delete: 删除已上传的文件
      destroyed_msg: 站点上传的文件已经成功删除！
    software_updates:
      critical_update: 紧急 — 请尽快更新
      description: 建议你及时更新Mastodon实例，以便获得最新修复和功能。此外，为避免安全问题，有时及时更新Mastodon是至关重要的。出于这些原因，Mastodon每30分钟检查一次更新，并根据你的邮件通知偏好向你发送通知。
      documentation_link: 详细了解
      release_notes: 发行说明
      title: 可用的更新
      type: 类型
      types:
        major: 重大更新
        minor: 次要更新
        patch: 补丁级更新 - 修复了错误并进行了易于应用的更改
      version: 版本
    statuses:
      account: 作者
      application: 应用
      back_to_account: 返回账号信息页
      back_to_report: 返回举报页
      batch:
        add_to_report: '添加到举报 #%{id}'
        remove_from_report: 从举报中移除
        report: 举报
      contents: 内容
      deleted: 已删除
      favourites: 喜欢
      history: 版本历史记录
      in_reply_to: 回复
      language: 语言
      media:
        title: 媒体文件
      metadata: 元数据
      no_history: 此嘟文没有编辑历史
      no_status_selected: 因为没有嘟文被选中，所以没有更改
      open: 展开嘟文
      original_status: 原始嘟文
      quotes: 引用嘟文
      reblogs: 转发
      replied_to_html: 回复 %{acct_link}
      status_changed: 嘟文已编辑
      status_title: "@%{name} 的嘟文"
      title: 该账号的嘟文 - @%{name}
      trending: 当前热门
      view_publicly: 以公开身份查看
      view_quoted_post: 查看引用的嘟文
      visibility: 可见性
      with_media: 含有媒体文件
    strikes:
      actions:
        delete_statuses: "%{name} 刪除了 %{target} 的嘟文"
        disable: "%{name} 冻结了用户 %{target}"
        mark_statuses_as_sensitive: "%{name} 已将 %{target} 的嘟文标记为敏感内容"
        none: "%{name} 向 %{target} 发送了警告"
        sensitive: "%{name} 将 %{target} 的账号标记为敏感内容"
        silence: "%{name} 限制了用户 %{target}"
        suspend: "%{name} 封禁了用户 %{target}"
      appeal_approved: 已申诉
      appeal_pending: 申诉待处理
      appeal_rejected: 申诉已驳回
    system_checks:
      database_schema_check:
        message_html: 有待处理的数据库迁移。请运行它们以确保应用程序正常运行。
      elasticsearch_analysis_index_mismatch:
        message_html: Elasticsearch索引分析器设置已过期。请运行<code>tootctl search deploy --only=%{value}</code>。
      elasticsearch_health_red:
        message_html: Elasticsearch 集群状态不健康（红色），搜索功能不可用
      elasticsearch_health_yellow:
        message_html: Elasticsearch 集群不健康(黄色状态)，你可能想要调查原因
      elasticsearch_index_mismatch:
        message_html: Elasticsearch索引映射已过时。请运行<code>tootctl search deploy --only=%{value}</code>。
      elasticsearch_preset:
        action: 阅读文档
        message_html: 你的Elasticsearch集群有多个节点，但Mastodon未配置好使用它们。
      elasticsearch_preset_single_node:
        action: 阅读文档
        message_html: 你的Elasticsearch集群只有一个节点，<code>ES_PRESET</code>应该设置为<code>single_node_cluster</code>。
      elasticsearch_reset_chewy:
        message_html: 你的Elasticsearch系统索引已过时，可能是由于设置更改导致的。请运行<code>tootctl search deploy --reset-chewy</code>命令来更新它。
      elasticsearch_running_check:
        message_html: 无法连接到 Elasticsearch。请检查它是否正在运行，或禁用全文搜索
      elasticsearch_version_check:
        message_html: '不兼容的 Elasticsearch 版本: %{value}'
        version_comparison: Elasticsearch 最低版本要求 %{required_version}，正在运行的版本是 %{running_version}
      rules_check:
        action: 管理服务器规则
        message_html: 你没有定义任何服务器规则。
      sidekiq_process_check:
        message_html: "%{value} 队列未运行任何 Sidekiq 进程。请检查你的 Sidekiq 配置"
      software_version_check:
        action: 查看可用更新
        message_html: 有一个 Mastodon 更新可用。
      software_version_critical_check:
        action: 查看可用更新
        message_html: 有一个紧急Mastodon紧急更新可用，请尽快更新。
      software_version_patch_check:
        action: 查看可用更新
        message_html: 有一个Mastodon错误修复更新可用。
      upload_check_privacy_error:
        action: 点击这里查看更多信息
        message_html: "<strong>你的网站服务器配置错误，你的用户的隐私处于危险中。</strong>"
      upload_check_privacy_error_object_storage:
        action: 点击这里查看更多信息
        message_html: "<strong>你的对象存储空间配置错误，你的用户的隐私处于危险中。</strong>"
    tags:
      moderation:
        not_trendable: 不在热门中显示
        not_usable: 不可用
        pending_review: 待审核
        review_requested: 已请求审核
        reviewed: 已审核
        title: 状态
        trendable: 可在热门中显示
        unreviewed: 未审核
        usable: 可用
      name: 名称
      newest: 最新
      oldest: 最早
      open: 以公开身份查看
      reset: 重置
      review: 审核状态
      search: 搜索
      title: 话题
      updated_msg: 话题设置更新成功
    terms_of_service:
      back: 返回服务条款页
      changelog: 变更说明
      create: 自定义
      current: 当前版本
      draft: 草稿
      generate: 使用模板
      generates:
        action: 生成
        chance_to_review_html: "<strong>服务条款生成后不会自动发布。</strong>你可以审核生成的草稿，填写必要的信息后继续操作。"
        explanation_html: 此服务条款模板仅供参考，不构成法律意见。如有任何法律问题，请咨询法律顾问。
        title: 设置服务条款
      going_live_on_html: 目前条款，自 %{date} 生效
      history: 历史记录
      live: 生效中
      no_history: 尚无服务条款变更记录。
      no_terms_of_service_html: 你还没有设置任何服务条款。设置服务条款可以清晰地界定责任，并在与用户发生争议时有效保护您的权益。
      notified_on_html: 已于 %{date} 通知用户
      notify_users: 通知用户
      preview:
        explanation_html: 即将向在 %{date} 注册之前的<strong> %{display_count} 名用户</strong>发送邮件。下述文本将会包含在邮件中：
        send_preview: 向 %{email} 发送预览
        send_to_all:
          other: 发送 %{display_count} 封邮件
        title: 服务条款变更通知预览
      publish: 发布
      published_on_html: 发表于 %{date}
      save_draft: 保存草稿
      title: 服务条款
    title: 管理
    trends:
      allow: 允许
      approved: 已批准
      confirm_allow: 你确定要允许选中的标签吗？
      confirm_disallow: 你确定要禁止选中的标签吗？
      disallow: 不允许
      links:
        allow: 允许链接
        allow_provider: 允许发布者
        confirm_allow: 你确定要允许选中的链接吗？
        confirm_allow_provider: 你确定要允许选中的内容提供者吗？
        confirm_disallow: 你确定要禁止选中的链接吗？
        confirm_disallow_provider: 你确定要禁止选中的内容提供者吗？
        description_html: 这些是当前此服务器可见账号的嘟文中被大量分享的链接。它可以帮助用户了解正在发生的事情。发布者获得批准前不会公开显示任何链接。你也可以批准或拒绝个别链接。
        disallow: 不允许链接
        disallow_provider: 不允许发布者
        no_link_selected: 因为没有选中任何链接，所以没有更改
        publishers:
          no_publisher_selected: 因为没有选中任何发布者，所以没有更改
        shared_by_over_week:
          other: 过去一周内被 %{count} 个人分享过
        title: 热门链接
        usage_comparison: 今日被分享 %{today} 次，前一日为 %{yesterday} 次
      not_allowed_to_trend: 不允许进入热门
      only_allowed: 仅显示已允许的内容
      pending_review: 待审核
      preview_card_providers:
        allowed: 来自此发布者的链接可进入流行列表
        description_html: 以下域名是用户在本站分享的链接的常见来源。在对应域名获得批准前链接不会公开显示在热门中。批准和拒绝操作也会对子域名生效。
        rejected: 来自此发布者的链接不会进入热门列表
        title: 发布者
      rejected: 已拒绝
      statuses:
        allow: 允许嘟文
        allow_account: 允许发布者
        confirm_allow: 你确定要允许选中的嘟文吗？
        confirm_allow_account: 你确定要允许选中的账号吗？
        confirm_disallow: 你确定要禁止选中的嘟文吗？
        confirm_disallow_account: 你确定要禁止选中的账号吗？
        description_html: 这些是当前此服务器可见的被大量分享和喜欢的嘟文。这些嘟文可以帮助新老用户找到更多可关注的账号。批准发布者且发布者允许将其账号推荐给其他用户前，不会公开显示任何嘟文。你也可以批准或拒绝个别嘟文。
        disallow: 禁止嘟文
        disallow_account: 禁止发布者
        no_status_selected: 因为没有选中任何热门嘟文，所以没有更改
        not_discoverable: 发布者选择不被发现
        shared_by:
          other: 被分享和喜欢%{friendly_count}次
        title: 热门嘟文
      tags:
        current_score: 当前 %{score} 分
        dashboard:
          tag_accounts_measure: 独立使用
          tag_languages_dimension: 语言排行
          tag_servers_dimension: 服务器排行
          tag_servers_measure: 不同服务器
          tag_uses_measure: 总使用次数
        description_html: 这些是当前此服务器可见嘟文中大量出现的标签。它可以帮助用户发现其他人正关注的话题。在获得批准前不会公开显示任何标签。
        listable: 可被推荐
        no_tag_selected: 因为没有选中任何标签，所以没有更改
        not_listable: 不会被推荐
        not_trendable: 不会出现在热门列表中
        not_usable: 不可使用
        peaked_on_and_decaying: 在 %{date} 达到峰值，下降中
        title: 热门标签
        trendable: 可显示在热门列表中
        trending_rank: '热门 #%{rank}'
        usable: 可以使用
        usage_comparison: 今日被使用 %{today} 次，前一日为 %{yesterday} 次
        used_by_over_week:
          other: 过去一周内被 %{count} 个人使用过
      title: 推荐与热门
      trending: 当前热门
    username_blocks:
      add_new: 新建
      block_registrations: 禁止注册
      comparison:
        contains: 包含
        equals: 等于
      contains_html: 包含%{string}
      created_msg: 成功创建用户名规则
      delete: 删除
      edit:
        title: 编辑用户名规则
      matches_exactly_html: 等于%{string}
      new:
        create: 新建规则
        title: 新建用户名规则
      no_username_block_selected: 因为没有选择任何用户名规则，没有任何更改发生
      not_permitted: 不允许
      title: 用户名规则
      updated_msg: 成功更新用户名规则
    warning_presets:
      add_new: 添加新条目
      delete: 删除
      edit_preset: 编辑预设警告
      empty: 你尚未定义任何警告预设。
      title: 预设警告
    webhooks:
      add_new: 新增端点
      delete: 删除
      description_html: "<strong>Webhook</strong> 使 Mastodon 能够推送 <strong>关于所选事件的实时通知</strong> 到你自己的应用程序，进而由你的应用程序<strong>自动触发反应</strong>。"
      disable: 禁用
      disabled: 已禁用
      edit: 编辑对端
      empty: 你尚未配置任何 Webhook 端点。
      enable: 启用
      enabled: 活跃
      enabled_events:
        other: "%{count} 启用的事件"
      events: 事件
      new: 新建 Webhook
      rotate_secret: 轮换密钥
      secret: 签名密钥
      status: 状态
      title: Webhooks
      webhook: Webhook
  admin_mailer:
    auto_close_registrations:
      body: 由于近期缺乏管理员活动， %{instance} 上的注册已自动切换为需要手动审核，以防止 %{instance} 被潜在的不良行为者用作平台。你可以随时将其切换回开放注册。
      subject: "%{instance} 的注册已自动切换为需要批准"
    new_appeal:
      actions:
        delete_statuses: 删除其嘟文
        disable: 冻结其账号
        mark_statuses_as_sensitive: 标记其嘟文为敏感内容
        none: 警告
        sensitive: 标记其账号为敏感内容
        silence: 限制其账号
        suspend: 停用其账号
      body: "%{target} 对 %{action_taken_by} 于 %{date} 做出的 %{type} 审核结果提出申诉，写道："
      next_steps: 你可以批准此申诉并撤销该审核结果，也可以忽略此申诉。
      subject: "%{username} 对 %{instance} 的审核结果提出了申诉"
    new_critical_software_updates:
      body: 新的紧急更新版本Mastodon已经发布，你可能希望尽快更新！
      subject: "%{instance} 有 Mastodon 的紧急更新！"
    new_pending_account:
      body: 新账号的详细信息如下。你可以批准或拒绝此申请。
      subject: "%{instance} 上有新账号 (%{username}) 需要审核"
    new_report:
      body: "%{reporter} 举报了用户 %{target}"
      body_remote: 来自 %{domain} 的用户举报了用户 %{target}
      subject: 来自 %{instance} 的用户举报（#%{id}）
    new_software_updates:
      body: 新的 Mastodon 版本已发布，你可能想要更新！
      subject: "%{instance} 有 Mastodon版本更新！"
    new_trends:
      body: 以下项目需要审核才能公开显示：
      new_trending_links:
        title: 热门链接
      new_trending_statuses:
        title: 热门嘟文
      new_trending_tags:
        title: 热门标签
      subject: "%{instance} 上有新热门等待审核"
  aliases:
    add_new: 创建别名
    created_msg: 成功创建了一个新别名。你现在可以从旧账号开始迁移了。
    deleted_msg: 成功移除别名。已经无法从该账号移动到此账号了。
    empty: 你没有设置别名。
    hint_html: 如果你想从另一个账号迁移到这里，可以先在这里创建一个别名。要把旧账号的关注者迁移过来，这一步是必须的。设置别名的操作是<strong>无害且可撤销的</strong>。<strong>账号迁移的操作会从旧账号发起</strong>。
    remove: 取消关联别名
  appearance:
    advanced_settings: 高级设置
    animations_and_accessibility: 动画与可访问性
    boosting_preferences: 转嘟首选项
    boosting_preferences_info_html: "<strong>提示：</strong>无论当前设置如何，对 %{icon} 转嘟图标按<kbd>Shift</kbd> + <kbd>鼠标单击</kbd>将会立即转嘟。"
    discovery: 发现
    localization:
      body: Mastodon 由志愿者翻译。
      guide_link: https://crowdin.com/project/mastodon
      guide_link_text: 每个人都可以参与翻译。
    sensitive_content: 敏感内容
  application_mailer:
    notification_preferences: 更改邮件偏好
    salutation: "%{name}："
    settings: 更改邮件偏好： %{link}
    unsubscribe: 取消订阅
    view: 点此链接查看详情：
    view_profile: 查看个人资料
    view_status: 查看嘟文
  applications:
    created: 应用创建成功
    destroyed: 应用删除成功
    logout: 退出登录
    regenerate_token: 重置访问令牌
    token_regenerated: 访问令牌重置成功
    warning: 一定小心，千万不要把它分享给任何人！
    your_token: 你的访问令牌
  auth:
    apply_for_account: 申请账号
    captcha_confirmation:
      help_html: 如果你在输入验证码时遇到问题，可以通过%{email} 与我们联系，我们将为你提供帮助。
      hint_html: 只剩最后一件事了！我们需要确认你是一个人类（这样我们才能阻止恶意访问！）。请输入下面的验证码，然后点击“继续”。
      title: 安全检查
    confirmations:
      awaiting_review: 邮箱确认成功！%{domain} 的工作人员正在审核你的注册信息。如果他们批准了你的账号，你将收到一封邮件通知！
      awaiting_review_title: 你的注册申请正在审核中
      clicking_this_link: 点击此链接
      login_link: 登录
      proceed_to_login_html: 你现在可以继续 %{login_link} 。
      redirect_to_app_html: 你应该已经跳转到 <strong>%{app_name}</strong>。如果没有，请尝试 %{clicking_this_link} 或手动返回 App。
      registration_complete: 你在 %{domain} 上的注册现已完成！
      welcome_title: 欢迎你，%{name}！
      wrong_email_hint: 如果这个邮箱地址不正确，你可以在账号设置中更改。
    delete_account: 删除账号
    delete_account_html: 如果你想删除你的账号，请<a href="%{path}">点击此处继续</a>。你需要确认你的操作。
    description:
      prefix_invited_by_user: "@%{name} 邀请你加入这个Mastodon服务器！"
      prefix_sign_up: 现在就注册 Mastodon 吧！
      suffix: 注册一个账号，你就可以关注他人、发布嘟文、并和其它任何 Mastodon 服务器上的用户交流，而且还有其它更多功能！
    didnt_get_confirmation: 没有收到确认链接？
    dont_have_your_security_key: 没有你的安全密钥？
    forgot_password: 忘记密码？
    invalid_reset_password_token: 密码重置令牌无效或已过期。请重新发起重置密码请求。
    link_to_otp: 输入从手机中获得的双因素认证代码或恢复代码
    link_to_webauth: 使用你的安全密钥设备
    log_in_with: 通过外部服务登录
    login: 登录
    logout: 退出登录
    migrate_account: 迁移到另一个账号
    migrate_account_html: 如果你希望引导他人关注另一个账号，请<a href="%{path}">点击这里进行设置</a>。
    or_log_in_with: 或通过外部服务登录
    progress:
      confirm: 确认邮箱
      details: 你的详细信息
      review: 我们的审核
      rules: 接受规则
    providers:
      cas: CAS
      saml: SAML
    register: 注册
    registration_closed: "%{instance} 目前不接收新成员"
    resend_confirmation: 重新发送确认链接
    reset_password: 重置密码
    rules:
      accept: 接受
      back: 返回
      invited_by: 欢迎加入%{domain}，你是通过以下用户的邀请加入的：
      preamble: 以下规则由 %{domain} 的管理员设定并执行。
      preamble_invited: 在继续操作前，请先阅读并同意 %{domain} 管理员设置的基本规则。
      title: 一些基本规则。
      title_invited: 通过邀请加入
    security: 账号安全
    set_new_password: 设置新密码
    setup:
      email_below_hint_html: 请检查你的垃圾邮件文件夹，或请求重新发送邮件。如果你填写的邮箱地址有误，请更正。
      email_settings_hint_html: 点击发送到 %{email} 的链接，即可开始使用 Mastodon。
      link_not_received: 没有收到链接？
      new_confirmation_instructions_sent: 你将在几分钟内收到一封带有确认链接的新邮件！
      title: 请检查你的收件箱
    sign_in:
      preamble_html: 使用你在 <strong>%{domain}</strong> 的账号和密码登录。如果你的账号是在其他站点上注册的，你将无法在此登录。
      title: 登录到 %{domain}
    sign_up:
      manual_review: 你在 %{domain} 上的注册需要经由管理人员手动审核。 为了帮助我们处理你的注册，请简要说明你为什么想在 %{domain} 上注册。
      preamble: 在这个 Mastodon 站点上注册一个账号，你就可以关注联邦宇宙中的任何人，无论他们的账号在哪里。
      title: 让我们在 %{domain} 上开始。
    status:
      account_status: 账号状态
      confirming: 等待完成邮箱地址确认
      functional: 你的账号可以正常使用了。
      pending: 站务人员正在审核你的申请。这需要花点时间。在申请被批准后，你将收到一封邮件。
      redirecting_to: 你的账号无效，因为它已被设置为跳转到 %{acct}
      self_destruct: "%{domain} 即将关闭，你只能获得对你自己的账号的有限访问权限。"
      view_strikes: 查看针对你账号的处罚记录
    too_fast: 表单提交过快，请重试。
    use_security_key: 使用安全密钥
    user_agreement_html: 我已阅读并同意 <a href="%{terms_of_service_path}" target="_blank">服务条款</a> 与 <a href="%{privacy_policy_path}" target="_blank">隐私政策</a>
    user_privacy_agreement_html: 我已阅读并同意<a href="%{privacy_policy_path}" target="_blank">隐私政策</a>
  author_attribution:
    example_title: 示例文本
    hint_html: 你是否在 Mastodon 之外撰写新闻或博客文章？控制它们被分享到 Mastodon 时的署名方式。
    instructions: 请确保将这段代码放在你文章的 HTML 中：
    more_from_html: 来自 %{name} 的更多内容
    s_blog: "%{name} 的博客"
    then_instructions: 然后，在下面的文本框中添加你用于发布文章的域名。
    title: 作者归属
  challenge:
    confirm: 继续
    hint_html: "<strong>注意：</strong>接下来一小时内我们不会再次要求你输入密码。"
    invalid_password: 无效密码
    prompt: 确认密码以继续
  crypto:
    errors:
      invalid_key: 不是有效的 Ed25519 或者 Curve25519 密钥
  date:
    formats:
      default: "%Y年%m月%d日"
      with_month_name: "%Y年%m月%d日"
  datetime:
    distance_in_words:
      about_x_hours: "%{count}小时前"
      about_x_months: "%{count}个月前"
      about_x_years: "%{count}年前"
      almost_x_years: "%{count}年前"
      half_a_minute: 刚刚
      less_than_x_minutes: "%{count}分钟前"
      less_than_x_seconds: 刚刚
      over_x_years: "%{count}年前"
      x_days: "%{count}天前"
      x_minutes: "%{count}分钟前"
      x_months: "%{count}个月前"
      x_seconds: "%{count}秒前"
  deletes:
    challenge_not_passed: 你输入的信息不正确
    confirm_password: 输入你当前的密码来验证身份
    confirm_username: 输入你的用户名以继续
    proceed: 删除账号
    success_msg: 你的账号已成功删除
    warning:
      before: 在删除前，请仔细阅读下列说明：
      caches: 已被其他服务器缓存的内容可能还会保留
      data_removal: 你的嘟文和其他数据将被永久删除
      email_change_html: 你可以 <a href="%{path}">更改邮箱地址</a>，而无需删除账号
      email_contact_html: 如果它还未送达，你可以发邮件给 <a href="mailto:%{email}">%{email}</a> 寻求帮助。
      email_reconfirmation_html: 如果你没有收到确认邮件，请点击 <a href="%{path}">重新发送</a> 。
      irreversible: 你将无法恢复或重新激活你的账号
      more_details_html: 更多细节，请查看 <a href="%{terms_path}">隐私政策</a> 。
      username_available: 你的用户名现在又可以使用了
      username_unavailable: 你的用户名仍将无法使用
  disputes:
    strikes:
      action_taken: 采取的措施
      appeal: 申诉
      appeal_approved: 此次处罚已申诉成功并不再生效
      appeal_rejected: 此次申诉已被驳回
      appeal_submitted_at: 已提交申诉
      appealed_msg: 你的申诉已经提交。如果申诉通过，你将收到通知。
      appeals:
        submit: 提交申诉
      approve_appeal: 批准申诉
      associated_report: 相关举报
      created_at: 日期
      description_html: 以下是针对你的账号采取的行动和警告，已经由 %{instance} 的工作人员发送给你。
      recipient: 发送至
      reject_appeal: 驳回申诉
      status: '嘟文 #%{id}'
      status_removed: 嘟文已从系统中删除
      title: "%{action} 于 %{date}"
      title_actions:
        delete_statuses: 嘟文删除
        disable: 账号冻结
        mark_statuses_as_sensitive: 标记嘟文有敏感内容
        none: 警告
        sensitive: 标记账号有敏感内容
        silence: 账号限制
        suspend: 账号封禁
      your_appeal_approved: 你的申诉已被批准
      your_appeal_pending: 你已经提交了一次申诉
      your_appeal_rejected: 你的申诉已被驳回
  edit_profile:
    basic_information: 基本信息
    hint_html: "<strong>自定义公开资料和嘟文旁边显示的内容。</strong>当你填写完整的个人资料并设置了头像时，其他人更有可能关注你并与你互动。"
    other: 其他
  emoji_styles:
    auto: 自动
    native: 原生
    twemoji: Twemoji
  errors:
    '400': 你提交的请求无效或格式不正确。
    '403': 你没有访问此页面的权限。
    '404': 无法找到你访问的页面。
    '406': 无法以要求的格式显示此页面。
    '410': 你要查看的页面已不存在。
    '422':
      content: 安全验证未通过。请检查是否禁用了 Cookie。
      title: 安全验证未通过
    '429': 请求过于频繁
    '500':
      content: 抱歉，服务器出现了一些故障。
      title: 页面无法正确加载
    '503': 服务器出现临时故障，无法加载页面。
    noscript_html: 使用 Mastodon 网页版应用需要启用 JavaScript。你也可以选择适用于你的平台的 <a href="%{apps_path}">Mastodon 应用</a>。
  existing_username_validator:
    not_found: 在本站找不到此用户
    not_found_multiple: 找不到 %{usernames}
  exports:
    archive_takeout:
      date: 日期
      download: 下载你的存档
      hint_html: 你可以请求一份账号数据存档，其中包含你的<strong>嘟文和已上传的媒体文件</strong>。导出的数据为 ActivityPub 格式，因而可以被兼容的软件读取。每次允许请求存档的间隔至少为 7 天。
      in_progress: 正在准备你的存档……
      request: 请求你的存档
      size: 大小
    blocks: 屏蔽的用户
    bookmarks: 书签
    csv: CSV
    domain_blocks: 站点屏蔽列表
    lists: 列表
    mutes: 已被你隐藏的
    storage: 媒体文件存储
  featured_tags:
    add_new: 添加新条目
    errors:
      limit: 你所推荐的话题数已达上限
    hint_html: "<strong>什么是精选话题？</strong> 它们被显示在你的公开个人资料中的突出位置，人们可以在这些标签下浏览你的公共嘟文。 它们是跟踪创作或长期项目的进度的重要工具。"
  filters:
    contexts:
      account: 个人资料
      home: 主页与列表
      notifications: 通知
      public: 公共时间线
      thread: 对话
    edit:
      add_keyword: 添加关键词
      keywords: 关键词
      statuses: 个别嘟文
      statuses_hint_html: 无论是否匹配下列关键词，此过滤规则均适用于选中的个别嘟文。<a href="%{path}">在过滤规则页面检查或移除这些嘟文</a>
      title: 编辑过滤规则
    errors:
      deprecated_api_multiple_keywords: 不能在此应用中更改这些参数，因为它们应用于不止一个过滤关键词。请使用较新的应用程序或网页界面。
      invalid_context: 过滤规则生效场景为空或无效
    index:
      contexts: 过滤 %{contexts}
      delete: 删除
      empty: 你没有过滤规则。
      expires_in: "%{distance} 后到期"
      expires_on: 在 %{date} 到期
      keywords:
        other: "%{count} 个关键词"
      statuses:
        other: "%{count} 条嘟文"
      statuses_long:
        other: 已隐藏 %{count} 条个别嘟文
      title: 过滤规则
    new:
      save: 保存过滤规则
      title: 新建过滤规则
    statuses:
      back_to_filter: 返回过滤规则
      batch:
        remove: 从过滤规则中移除
      index:
        hint: 此过滤规则适用于选中的个别嘟文，不受其它条件限制。你可以通过网页界面向此过滤规则添加更多嘟文。
        title: 过滤的嘟文
  generic:
    all: 全部
    all_items_on_page_selected_html:
      other: 此页面上的所有 <strong>%{count}</strong> 项目已被选中。
    all_matching_items_selected_html:
      other: 全部 <strong>%{count}</strong> 匹配你搜索的项目都已被选中。
    cancel: 取消
    changes_saved_msg: 更改保存成功！
    confirm: 确认
    copy: 复制
    delete: 删除
    deselect: 取消全选
    none: 无
    order_by: 排序方式
    save_changes: 保存更改
    select_all_matching_items:
      other: 选择匹配你搜索的全部 %{count} 个项目。
    today: 今天
    validation_errors:
      other: 出错啦！检查一下下面 %{count} 处出错的地方吧
  imports:
    errors:
      empty: CSV 文件为空
      incompatible_type: 与所选导入类型不兼容
      invalid_csv_file: '无效的 CSV 文件。错误: %{error}'
      over_rows_processing_limit: 包含行数超过了 %{count}
      too_large: 文件过大
    failures: 失败
    imported: 已导入
    mismatched_types_warning: 你似乎选择了导入错误的类型，请再次检查。
    modes:
      merge: 合并
      merge_long: 保留现有记录并添加新的记录
      overwrite: 覆盖
      overwrite_long: 将当前记录替换为新记录
    overwrite_preambles:
      blocking_html:
        other: 你即将使用来自 <strong>%{filename}</strong> 的最多 <strong>%{count} 个</strong>账号<strong>替换你的屏蔽列表</strong>。
      bookmarks_html:
        other: 你即将使用来自 <strong>%{filename}</strong> 的最多 <strong>%{count} 条</strong>嘟文<strong>替换你的收藏列表</strong>。
      domain_blocking_html:
        other: 你即将使用来自 <strong>%{filename}</strong> 的最多 <strong>%{count} 个</strong>站点域名<strong>替换你的站点屏蔽列表</strong>。
      following_html:
        other: 你即将<strong>关注</strong>来自 <strong>%{filename}</strong> 的最多 <strong>%{count} 个账号</strong>，并<strong>停止关注其他任何人</strong>。
      lists_html:
        other: 你即将使用来自 <strong>%{filename}</strong> 的内容<strong>替换你的列表</strong>。最多将会有 <strong>%{count} 个账号</strong> 被添加到新列表。
      muting_html:
        other: 你即将使用来自 <strong>%{filename}</strong> 的最多 <strong>%{count} 个</strong>账号<strong>替换你的已隐藏账号列表</strong>。
    preambles:
      blocking_html:
        other: 你即将<strong>屏蔽</strong>来自 <strong>%{filename}</strong> 的最多 <strong>%{count} 个账号</strong>。
      bookmarks_html:
        other: 你即将把来自<strong> %{filename} </strong>的<strong> %{count} 篇嘟文</strong>添加到你的<strong>收藏夹</strong>中。
      domain_blocking_html:
        other: 你即将<strong>屏蔽</strong>来自 <strong>%{filename}</strong> 的最多 <strong>%{count} 个站点</strong>。
      following_html:
        other: 你即将<strong>关注</strong>来自 <strong>%{filename}</strong> 的最多 <strong>%{count} 个账号</strong>。
      lists_html:
        other: 你即将从<strong> %{filename} </strong>中添加最多<strong> %{count} 个账号</strong>到你的<strong>列表</strong>中。如果没有可用列表，将创建新的列表。
      muting_html:
        other: 你即将<strong>隐藏</strong>来自 <strong>%{filename}</strong> 的最多 <strong>%{count} 个账号</strong>。
    preface: 你可以在此导入你在其他实例导出的数据，比如你所关注或屏蔽的用户列表。
    recent_imports: 最近导入
    states:
      finished: 已完成
      in_progress: 导入中
      scheduled: 已预定
      unconfirmed: 未确认
    status: 状态
    success: 数据上传成功，正在处理中
    time_started: 开始于
    titles:
      blocking: 正在导入被屏蔽的账号
      bookmarks: 正在导入书签
      domain_blocking: 正在导入站点屏蔽列表
      following: 正在导入关注的账号
      lists: 导入列表
      muting: 正在导入隐藏的账号
    type: 导入类型
    type_groups:
      constructive: 关注和书签
      destructive: 屏蔽与隐藏
    types:
      blocking: 屏蔽列表
      bookmarks: 书签
      domain_blocking: 站点屏蔽列表
      following: 关注列表
      lists: 列表
      muting: 隐藏列表
    upload: 上传
  invites:
    delete: 停用
    expired: 已失效
    expires_in:
      '1800': 30 分钟后
      '21600': 6 小时后
      '3600': 1 小时后
      '43200': 12 小时后
      '604800': 1 周后
      '86400': 1 天后
    expires_in_prompt: 永不过期
    generate: 生成邀请链接
    invalid: 此邀请无效
    invited_by: 你的邀请人是：
    max_uses:
      other: "%{count} 次"
    max_uses_prompt: 无限制
    prompt: 生成分享链接，邀请他人在本服务器注册
    table:
      expires_at: 失效时间
      uses: 已使用次数
    title: 邀请用户
  link_preview:
    author_html: 来自 %{name}
    potentially_sensitive_content:
      action: 点击查看
      confirm_visit: 你确定要打开此链接吗？
      hide_button: 隐藏
      label: 可能为敏感内容
  lists:
    errors:
      limit: 你已达到列表数量的上限
  login_activities:
    authentication_methods:
      otp: 双因素认证应用
      password: 密码
      sign_in_token: 邮件安全码
      webauthn: 安全密钥
    description_html: 如有你无法识别的活动，请考虑更改密码并启用双因素认证。
    empty: 没有可用的认证记录
    failed_sign_in_html: 失败的 %{method} 登录尝试，来自 %{ip} (%{browser})
    successful_sign_in_html: 通过 %{method} 成功登录，来自 %{ip} (%{browser})
    title: 认证历史
  mail_subscriptions:
    unsubscribe:
      action: 是，取消订阅
      complete: 已取消订阅
      confirmation_html: 你确定要退订来自 %{domain} 上的 Mastodon 的 %{type} 到你的邮箱 %{email} 吗？你可以随时在<a href="%{settings_path}">邮件通知设置</a>中重新订阅。
      emails:
        notification_emails:
          favourite: 嘟文被喜欢邮件通知
          follow: 账号被关注邮件通知
          follow_request: 关注请求邮件通知
          mention: 账号被提及邮件通知
          reblog: 嘟文被转嘟邮件通知
      resubscribe_html: 如果你不小心取消了订阅，可以在你的<a href="%{settings_path}">邮件通知设置</a>中重新订阅。
      success_html: 你将不会在你的邮箱 %{email} 中收到 %{domain} 上的 Mastodon的 %{type}
      title: 取消订阅
  media_attachments:
    validations:
      images_and_video: 无法在嘟文中同时插入视频和图片
      not_found: 媒体 %{ids} 未找到，有可能已随附于另一条嘟文。
      not_ready: 不能附加还在处理中的文件。请稍后再试！
      too_many: 最多只能添加 4 张图片
  migrations:
    acct: 新账号的 用户名@域名
    cancel: 取消跳转
    cancel_explanation: 取消跳转将会重新激活你当前的账号，但是已经迁移到新账号的关注者不会回来。
    cancelled_msg: 成功取消跳转
    errors:
      already_moved: 和你已经迁移过的账号相同
      missing_also_known_as: 没有引用此账号
      move_to_self: 不能是当前账号
      not_found: 找不到
      on_cooldown: 你正处于冷却状态
    followers_count: 迁移时的关注者
    incoming_migrations: 从其它账号迁入
    incoming_migrations_html: 要把另一个账号移动到本账号，首先你需要<a href="%{path}">创建一个账号别名</a> 。
    moved_msg: 你的账号现在会跳转到 %{acct} ，同时关注者也会一并迁移 。
    not_redirecting: 你的账号当前未跳转到其它账号。
    on_cooldown: 你最近已经迁移过你的账号。此功能将在%{count} 天后再次可用。
    past_migrations: 迁移记录
    proceed_with_move: 移动关注者
    redirected_msg: 你的账号现在会跳转至 %{acct}
    redirecting_to: 你的账号正在跳转到 %{acct}。
    set_redirect: 设置跳转
    warning:
      backreference_required: 新账号必须先引用当前账号
      before: 在继续前，请仔细阅读下列说明：
      cooldown: 移动后会有一个冷却期，在此期间你将无法再次移动
      disabled_account: 此后，你的当前账号将无法使用。但是，你仍然有权导出数据或者重新激活。
      followers: 这步操作将把全部关注者从当前账号移动到新账号
      only_redirect_html: 或者，你可以<a href="%{path}">只在你的账号资料上设置一个跳转</a>。
      other_data: 不会自动移动其它数据
      redirect: 在收到一个跳转通知后，你当前的账号资料将会更新，并被排除在搜索范围外
  moderation:
    title: 审核
  move_handler:
    carry_blocks_over_text: 这个用户迁移自你屏蔽过的 %{acct}
    carry_mutes_over_text: 这个用户由你隐藏过的 %{acct} 迁移而来
    copy_account_note_text: 这个用户迁移自 %{acct}，你曾为其添加备注：
  navigation:
    toggle_menu: 隐藏/显示菜单
  notification_mailer:
    admin:
      report:
        subject: "%{name} 提交了举报"
      sign_up:
        subject: "%{name} 注册了"
    favourite:
      body: 你的嘟文被 %{name} 喜欢了：
      subject: "%{name} 喜欢了你的嘟文"
      title: 新的喜欢
    follow:
      body: "%{name} 关注了你！"
      subject: "%{name} 关注了你"
      title: 新的关注者
    follow_request:
      action: 处理关注请求
      body: "%{name} 向你发送了关注请求"
      subject: 来自 %{name} 的关注请求
      title: 新的关注请求
    mention:
      action: 回复
      body: "%{name} 提到了你："
      subject: "%{name} 提到了你"
      title: 新的提及
    poll:
      subject: "%{name} 创建的一个投票已经结束"
    quote:
      body: 你的嘟文被 %{name} 引用了：
      subject: "%{name} 引用了你的嘟文"
      title: 新引用
    reblog:
      body: 你的嘟文被 %{name} 转嘟了：
      subject: "%{name} 转嘟了你的嘟文"
      title: 新的转嘟
    status:
      subject: "%{name} 刚刚发布嘟文"
    update:
      subject: "%{name} 编辑了嘟文"
  notifications:
    administration_emails: 管理员电子邮件通知
    email_events: 邮件通知事件
    email_events_hint: 选择你想要收到通知的事件：
  number:
    human:
      decimal_units:
        format: "%n%u"
        units:
          billion: B
          million: M
          quadrillion: Q
          thousand: K
          trillion: T
  otp_authentication:
    code_hint: 输入认证应用生成的代码以确认操作
    description_html: 如果你使用身份验证应用并启用了<strong>双因素认证</strong>，登录时将需要用到你的手机，由它生成所需的令牌。
    enable: 启用
    instructions_html: "<strong>请使用 Google 身份验证器或其他的TOTP双重认证手机应用扫描此处的二维码</strong>。启用双重认证后，在登录时，你需要输入该应用生成的代码。"
    manual_instructions: 如果你无法扫描二维码，请手动输入下列文本：
    setup: 设置
    wrong_code: 输入的认证码无效！请确认服务器时间与设备时间是否正确？
  pagination:
    newer: 更新
    next: 下一页
    older: 更早
    prev: 上一页
    truncate: "&hellip;"
  polls:
    errors:
      already_voted: 你已经在这里投过票了
      duplicate_options: 包含重复的项目
      duration_too_long: 期限过长
      duration_too_short: 期限过短
      expired: 投票已经结束
      invalid_choice: 被选中的投票选项不存在
      over_character_limit: 每条不能超过 %{max} 个字符
      self_vote: 你不能参与自己发起的投票
      too_few_options: 至少需要两个选项
      too_many_options: 不能超过 %{max} 项
    vote: 投票
<<<<<<< HEAD
=======
  posting_defaults:
    explanation: 这些设置会在你撰写新嘟文时作为默认值应用，但每篇嘟文的设置也可以在编辑器处单独修改。
>>>>>>> 26c78392
  preferences:
    other: 其他
    posting_defaults: 发布默认值
    public_timelines: 公共时间线
  privacy:
    hint_html: "<strong>自定义你希望如何找到你的个人资料和嘟文。</strong>启用Mastodon中的各种功能可以帮助你扩大受众范围。请花点时间查看这些设置，确保它们适合你的使用情况。"
    privacy: 隐私
    privacy_hint_html: 控制你愿意向他人透露多少信息。通过浏览他人的关注列表和查看他们发嘟所用的应用，人们可以发现有趣的用户和酷炫的应用，但你可能更喜欢将其隐藏起来。
    reach: 范围
    reach_hint_html: 控制你是否希望被新人发现和关注。你是否希望你的嘟文出现在“探索”页面上？你是否希望其他人在关注推荐中看到你？你是想自动接受全部新关注者，还是对每个关注者都进行仔细的筛选？
    search: 搜索
    search_hint_html: 控制你希望被找到的方式。你想让人们通过你公开发布的内容来找到你吗？当在网络上搜索时，你是否希望Mastodon之外的人能够找到你的个人资料？请注意，我们无法保证完全排除所有搜索引擎对公开信息的索引。
    title: 隐私与可达性
  privacy_policy:
    title: 隐私政策
  reactions:
    errors:
      limit_reached: 回应种类个数超过限制
      unrecognized_emoji: 不是一个可被识别的表情
  redirects:
    prompt: 如果你信任此链接，请单击以继续跳转。
    title: 你正在离开 %{instance} 。
  relationships:
    activity: 账号活动
    confirm_follow_selected_followers: 你确定想要关注所选的关注者吗？
    confirm_remove_selected_followers: 你确定想要取关所选的关注者吗？
    confirm_remove_selected_follows: 你确定要删除选定的关注者吗？
    dormant: 休眠
    follow_failure: 无法关注选中的部分账号。
    follow_selected_followers: 关注选中的关注者
    followers: 关注者
    following: 正在关注
    invited: 已邀请
    last_active: 最近活动
    most_recent: 最近的
    moved: 已迁移
    mutual: 互相关注
    primary: 主要
    relationship: 关系
    remove_selected_domains: 删除在选定站点中的全部关注者
    remove_selected_followers: 移除选中的关注者
    remove_selected_follows: 取消关注所选用户
    status: 账号状态
  remote_follow:
    missing_resource: 无法确定你的账号的跳转 URL
  reports:
    errors:
      invalid_rules: 没有引用有效的规则
  rss:
    content_warning: 内容警告：
    descriptions:
      account: "@%{acct} 的公开嘟文"
      tag: "#%{hashtag} 标签下的公开嘟文"
  scheduled_statuses:
    over_daily_limit: 你已超出每日定时嘟文的上限（%{limit} 条）
    over_total_limit: 你已超出定时嘟文的上限（%{limit} 条）
    too_soon: 日期必须晚于当前时间
  self_destruct:
    lead_html: 很遗憾，<strong>%{domain}</strong> 即将永久关闭。 如果你在其中设有账号，那么你将无法再继续使用，但你仍可以请求获得本人数据的备份。
    title: 此服务器即将关闭
  sessions:
    activity: 最后一次活跃的时间
    browser: 浏览器
    browsers:
      alipay: 支付宝
      blackberry: 黑莓
      chrome: Chrome
      edge: 微软 Edge
      electron: Electron
      firefox: Firefox
      generic: 未知浏览器
      huawei_browser: 华为浏览器
      ie: IE 浏览器
      micro_messenger: MicroMessenger
      nokia: Nokia S40 Ovi 浏览器
      opera: 欧朋浏览器
      otter: Otter
      phantom_js: PhantomJS
      qq: QQ 浏览器
      safari: Safari
      uc_browser: UC 浏览器
      unknown_browser: 未知浏览器
      weibo: 新浪微博
    current_session: 当前会话
    date: 日期
    description: "%{platform} 上的 %{browser}"
    explanation: 你的 Mastodon 账号目前已在这些浏览器上登录。
    ip: IP 地址
    platforms:
      adobe_air: Adobe Air
      android: Android
      blackberry: 黑莓
      chrome_os: ChromeOS
      firefox_os: Firefox OS
      ios: iOS
      kai_os: KaiOS
      linux: Linux
      mac: macOS
      unknown_platform: 未知平台
      windows: Windows
      windows_mobile: Windows Mobile
      windows_phone: Windows Phone
    revoke: 注销
    revoke_success: 会话注销成功
    title: 会话
    view_authentication_history: 查看账号的认证历史
  settings:
    account: 账号
    account_settings: 账号设置
    aliases: 账号别名
    appearance: 外观
    authorized_apps: 已授权的应用
    back: 返回 Mastodon
    delete: 删除账号
    development: 开发
    edit_profile: 更改个人资料
    export: 导出
    featured_tags: 精选话题
    import: 导入
    import_and_export: 导入与导出
    migrate: 账号迁移
    notifications: 邮件通知
    preferences: 偏好设置
    profile: 个人资料
    relationships: 关注管理
    severed_relationships: 已断开的关系
    statuses_cleanup: 自动删除嘟文
    strikes: 管理处罚记录
    two_factor_authentication: 双因素认证
    webauthn_authentication: 安全密钥
  severed_relationships:
    download: 下载 (%{count})
    event_type:
      account_suspension: 封禁账号 (%{target_name})
      domain_block: 封禁服务器 (%{target_name})
      user_domain_block: 你屏蔽了 %{target_name}
    lost_followers: 失去的关注者
    lost_follows: 失去的关注
    preamble: 如果你屏蔽了某个站点，或者管理员封禁了某个站点，你可能会丢失一部分关注和关注者。你可以下载联系被中断的账号列表，进行检查并导入到其他站点。
    purged: 关于此服务器的信息已被你所在服务器的管理员清除。
    type: 事件
  statuses:
    attached:
      audio:
        other: "%{count} 条音频"
      description: 附加媒体：%{attached}
      image:
        other: "%{count} 张图片"
      video:
        other: "%{count} 段视频"
    boosted_from_html: 转嘟自 %{acct_link}
    content_warning: 内容警告：%{warning}
    content_warnings:
      hide: 隐藏嘟文
      show: 显示更多
    default_language: 与界面显示语言相同
    disallowed_hashtags:
      other: 包含以下被禁止的话题：%{tags}
    edited_at_html: 编辑于 %{date}
    errors:
      in_reply_not_found: 你回复的嘟文似乎不存在
      quoted_status_not_found: 你尝试引用的嘟文似乎不存在。
      quoted_user_not_mentioned: 无法在私下提及嘟文中引用未提及的用户。
    over_character_limit: 超过了 %{max} 字的限制
    pin_errors:
      direct: 仅对被提及的用户可见的帖子不能被置顶
      limit: 你置顶的嘟文数量已达上限
      ownership: 不能置顶别人的嘟文
      reblog: 不能置顶转嘟
    quote_error:
      not_available: 嘟文不可用
      pending_approval: 嘟文待发布
      revoked: 嘟文已被作者删除
    quote_policies:
      followers: 仅关注者
      nobody: 仅限自己
      public: 任何人
<<<<<<< HEAD
=======
    quote_post_author: 引用了 %{acct} 的嘟文
>>>>>>> 26c78392
    title: "%{name}：“%{quote}”"
    visibilities:
      direct: 私下提及
      private: 仅关注者
      public: 公开
      public_long: 任何人（无论是否注册了 Mastodon）
      unlisted: 悄悄公开
      unlisted_long: 不显示在Mastodon的搜索结果、热门趋势、公共时间线上
  statuses_cleanup:
    enabled: 自动删除旧嘟文
    enabled_hint: 自动删除你发布的超过指定期限的嘟文，除非满足下列条件之一
    exceptions: 例外
    explanation: 删除嘟文会占用大量服务器资源，所以这个操作将在服务器空闲时完成。因此，你的嘟文可能会在达到删除期限之后一段时间才会被删除。
    ignore_favs: 喜欢数阈值
    ignore_reblogs: 转嘟数阈值
    interaction_exceptions: 基于互动的例外
    interaction_exceptions_explanation: 请注意，如果嘟文的转嘟数和喜欢数超过保留阈值之后，又降到阈值以下，则可能不会被删除。
    keep_direct: 保留私信
    keep_direct_hint: 不删除你的任何私信
    keep_media: 保留带媒体附件的嘟文
    keep_media_hint: 不删除任何包含媒体附件的嘟文
    keep_pinned: 保留置顶嘟文
    keep_pinned_hint: 不会删除你的任何置顶嘟文
    keep_polls: 保留投票
    keep_polls_hint: 不删除你的任何投票
    keep_self_bookmark: 保留你加入书签的嘟文
    keep_self_bookmark_hint: 不删除书签中你自己的嘟文
    keep_self_fav: 保留你喜欢的嘟文
    keep_self_fav_hint: 如果你喜欢了自己的嘟文，则不会删除这些嘟文
    min_age:
      '1209600': 2周
      '15778476': 6个月
      '2629746': 1个月
      '31556952': 1年
      '5259492': 2个月
      '604800': 一周
      '63113904': 两年
      '7889238': 3个月
    min_age_label: 过期阈值
    min_favs: 保留如下嘟文：喜欢数超过
    min_favs_hint: 获得喜欢数超过该阈值的的嘟文都不会被删除。如果留空，则无论嘟文获得多少点赞，都将被删除。
    min_reblogs: 保留如下嘟文：转嘟数超过
    min_reblogs_hint: 转嘟数超过该阈值的的嘟文不会被删除。如果留空，则无论嘟文获得多少转嘟，都将被删除。
  stream_entries:
    sensitive_content: 敏感内容
  strikes:
    errors:
      too_late: 已来不及对此次处罚提出申诉
  tags:
    does_not_match_previous_name: 和之前的名称不匹配
  terms_of_service:
    title: 服务条款
  terms_of_service_interstitial:
<<<<<<< HEAD
    future_preamble_html: 我们将更改部分服务条款，这些更改将在<strong>%{date}</strong>生效。我们建议您查看更新后的条款。
=======
    future_preamble_html: 我们将更改部分服务条款，这些更改将在<strong>%{date}</strong>生效。我们建议你查看更新后的条款。
>>>>>>> 26c78392
    past_preamble_html: 自你上次访问起，我们更改了一些服务条款。我们建议你查看更新后的条款。
    review_link: 查看服务条款
    title: "%{domain} 更新了服务条款"
  themes:
    contrast: Mastodon（高对比度）
    default: Mastodon（暗色主题）
    mastodon-light: Mastodon（亮色主题）
    system: 自动切换（使用系统主题）
  time:
    formats:
      default: "%Y年%m月%d日 %H:%M"
      month: "%Y年%m月"
      time: "%H:%M"
      with_time_zone: "%b %d, %Y, %H:%M %Z"
  translation:
    errors:
      quota_exceeded: 服务器的翻译服务使用配额已超过限制。
      too_many_requests: 最近向翻译服务发起的请求过多。
  two_factor_authentication:
    add: 添加
    disable: 停用双因素认证
    disabled_success: 已成功禁用双因素认证
    edit: 编辑
    enabled: 已启用双因素认证
    enabled_success: 已成功启用双因素认证
    generate_recovery_codes: 生成恢复代码
    lost_recovery_codes: 如果你的手机不慎丢失，你可以使用恢复代码来重新获得对账号的访问权。如果你遗失了恢复代码，可以在此处重新生成。之前使用的恢复代码将会失效。
    methods: 双因素认证方式
    otp: 身份验证应用
    recovery_codes: 备份恢复代码
    recovery_codes_regenerated: 恢复代码重新生成成功
    recovery_instructions_html: 如果你的手机无法使用，你可以使用下列任意一个恢复代码来重新获得对账号的访问权。<strong>请妥善保管好你的恢复代码</strong>（例如，你可以将它们打印出来，然后和其他重要的文件放在一起）。
    webauthn: 安全密钥
  user_mailer:
    announcement_published:
      description: "%{domain}管理员发布了一则公告："
      subject: 服务公告
      title: "%{domain}服务公告"
    appeal_approved:
      action: 账号设置
      explanation: 你于 %{appeal_date} 对 %{strike_date} 在你账号上做出的处罚提出的申诉已被批准，你的账号已回到正常状态。
      subject: 你于 %{date} 提出的申诉已被批准
      subtitle: 你的账号已再次回到良好状态。
      title: 申诉已批准
    appeal_rejected:
      explanation: 你于 %{appeal_date} 对 %{strike_date} 在你账号上做出的处罚提出的申诉已被驳回。
      subject: 你于 %{date} 提出的申诉已被驳回
      subtitle: 你的申诉已被驳回。
      title: 申诉已驳回
    backup_ready:
      explanation: 你之前请求为你的 Mastodon 账号创建一份完整的备份。
      extra: 现在它可以下载了！
      subject: 你的存档已经准备完毕
      title: 存档导出
    failed_2fa:
      details: 以下是该次登录尝试的详情：
      explanation: 有人试图登录到你的账号，但提供了无效的辅助认证因子。
      further_actions_html: 如果这不是你所为，你的密码可能已经泄露，建议你立即 %{action} 。
      subject: 辅助认证失败
      title: 辅助认证失败
    suspicious_sign_in:
      change_password: 更改密码
      details: 以下是该次登录的详细信息：
      explanation: 我们检测到有新 IP 地址登录了你的账号。
      further_actions_html: 如果不是你本人操作，我们建议你立即 %{action} 并启用双因素认证，以确保账号安全。
      subject: 已有新 IP 地址访问了你的账号
      title: 一次新登录
    terms_of_service_changed:
      agreement: 继续使用你在 %{domain} 的账号即表示您同意这些条款。如果你不同意更新后的条款，你可以随时删除账号以终止与 %{domain} 的协议。
      changelog: 本次更新的要点如下：
      description: 你收到此邮件是因为我们更新了 %{domain} 的服务条款。这些更新将于 %{date} 生效。我们建议你在此查看变更后的服务条款：
      description_html: 你收到此邮件是因为我们更新了 %{domain} 的服务条款。这些更新将于 <strong>%{date}</strong> 生效。我们建议你在此查看 <a href="%{path}" target="_blank">更新后的条款</a>。
      sign_off: "%{domain} 运营团队"
      subject: 服务条款变更
      subtitle: "%{domain} 更新了服务条款"
      title: 重要变更
    warning:
      appeal: 提交申诉
      appeal_description: 如果你认为此结果有误，可以向 %{instance} 的工作人员提交申诉。
      categories:
        spam: 垃圾信息
        violation: 内容违反了以下社区准则
      explanation:
        delete_statuses: 你的一些嘟文被发现违反了一条或多条社区准则，并已被 %{instance} 的管理员删除。
        disable: 你不能再使用你的账号，但你的个人资料和其他数据保持不变。你可以请求数据备份，更改账号设置或删除账号。
        mark_statuses_as_sensitive: 你的一些嘟文已经被 %{instance} 管理员标记为敏感内容。这意味着别人需要在嘟文中点击媒体，才能显示媒体预览。你可以在今后发布嘟文时自行将媒体标记为敏感内容。
        sensitive: 即刻起，你上传的全部媒体文件都将被标记为敏感内容并隐藏，在点击警告后才能查看。
        silence: 你可以继续使用你的账号，但只有已关注你的人才能在看到你在此服务器上的嘟文，并且你会被排除在各类公共列表之外。其他用户仍可以手动关注你。
        suspend: 你不能再使用你的账号，并且你的个人资料和其他数据都将无法访问。在大约30天内，你仍可以登录并请求数据备份，之后相关数据将被完全删除。我们会保留一些基础数据以避免封禁失效。
      reason: 理由：
      statuses: 被引用的嘟文：
      subject:
        delete_statuses: 你在 %{acct} 的嘟文已被删除
        disable: 你的账号 %{acct} 已被冻结
        mark_statuses_as_sensitive: 你在 %{acct} 的嘟文已被标记为敏感内容
        none: 对 %{acct} 的警告
        sensitive: 你在 %{acct} 的嘟文今后将被标记为敏感内容
        silence: 你的账号 %{acct} 已被隐藏
        suspend: 你的账号 %{acct} 已被封禁
      title:
        delete_statuses: 嘟文已删除
        disable: 账号已冻结
        mark_statuses_as_sensitive: 嘟文已被标记为敏感内容
        none: 警示
        sensitive: 账号已被标记为敏感内容
        silence: 账号被隐藏
        suspend: 账号被封禁
    welcome:
      apps_android_action: 从 Google Play 下载
      apps_ios_action: 从 App Store 下载
      apps_step: 下载我们的官方应用。
      apps_title: Mastodon 应用
      checklist_subtitle: 让我们带你开启这片社交新天地：
      checklist_title: 欢迎清单
      edit_profile_action: 个性化
      edit_profile_step: 完善个人资料，提升你的互动体验。
      edit_profile_title: 个性化你的个人资料
      explanation: 下面是几个小贴士，希望它们能帮到你
      feature_action: 详细了解
      feature_audience: Mastodon 为你提供了无需中间商即可管理受众的独特可能。Mastodon 可被部署在你自己的基础设施上，允许你关注其它任何 Mastodon 在线服务器的用户，或被任何其他在线 Mastodon 服务器的用户关注，并且不受你之外的任何人控制。
      feature_audience_title: 自由吸引你的受众
      feature_control: 你最清楚你想在你自己的主页中看到什么动态。没有算法或广告浪费你的时间。你可以用一个账号关注任何 Mastodon 服务器上的任何人，并按时间顺序获得他们发布的嘟文，让你的互联网的角落更合自己的心意。
      feature_control_title: 掌控自己的时间线
      feature_creativity: Mastodon 支持音频、视频和图片、无障碍描述、投票、内容警告， 动画头像、自定义表情包、缩略图裁剪控制等功能，帮助你在网上尽情表达自己。无论你是要发布你的艺术作品、音乐还是播客，Mastodon 都能为你服务。
      feature_creativity_title: 尽情发挥创造力
      feature_moderation: Mastodon 将决策权交还给你。每个服务器都会创建自己的规则和条例，并在站点内施行，而不是像企业社交媒体那样居高临下，这使得它可以最灵活地响应不同人群的需求。加入一个你认同其规则的服务器，或托管你自己的服务器。
      feature_moderation_title: 管理，本应如此
      follow_action: 关注
      follow_step: 关注有趣的人，这就是 Mastodon 的意义所在。
      follow_title: 个性化你的主页动态
      follows_subtitle: 关注知名账号
      follows_title: 推荐关注
      follows_view_more: 查看更多可关注的人
      hashtags_recent_count:
        other: 过去2天内有 %{people} 人
      hashtags_subtitle: 探索过去2天以来的热门内容
      hashtags_title: 热门话题
      hashtags_view_more: 查看更多热门话题
      post_action: 撰写
      post_step: 向世界打个招呼吧。
      post_title: 发布你的第一条嘟文
      share_step: 让你的朋友知道如何在 Mastodon 找到你。
      share_title: 分享你的 Mastodon 个人资料
      sign_in_action: 登录
      subject: 欢迎来到 Mastodon
      title: "%{name}，欢迎你的加入！"
  users:
    follow_limit_reached: 你不能关注超过 %{limit} 个人
    go_to_sso_account_settings: 转到你的身份提供商进行账号设置
    invalid_otp_token: 输入的双因素认证代码无效
    otp_lost_help_html: 如果你不慎丢失了全部的代码，请联系 %{email} 寻求帮助
    rate_limited: 验证尝试次数过多，请稍后再试。
    seamless_external_login: 你通过外部服务登录，因此密码和邮件设置不可用。
    signed_in_as: 当前登录的账号：
  verification:
    extra_instructions_html: <strong>提示：</strong>你网站上的链接可能是不可见的。重要的部分是 <code>rel="me"</code>，它可以防止在具有用户生成内容的网站上冒充身份。你甚至可以在页面头部使用 <code>link</code> 标签而不是 <code>a</code>，但 HTML 必须能够在不执行 JavaScript 的情况下访问。
    here_is_how: 具体方法如下：
    hint_html: "<strong>在Mastodon上验证你的身份对每个人都是必要的。</strong>基于开放网络标准，现在和将来永远免费。你只需要一个被人们认可的个人网站。当你在个人资料中链接到这个网站时，我们会检查该网站是否回链到你的资料，并显示一个指示符号。"
    instructions_html: 将下面的代码复制并粘贴到你网站的HTML中。然后在“编辑个人资料”选项卡中的附加字段之一添加你网站的地址，并保存更改。
    verification: 验证
    verified_links: 你已验证的链接
    website_verification: 网站验证
  webauthn_credentials:
    add: 添加新的安全密钥
    create:
      error: 添加你的安全密钥时出错。请重试。
      success: 你的安全密钥已成功添加。
    delete: 删除
    delete_confirmation: 你确认要删除这个安全密钥吗？
    description_html: 如果你启用 <strong>安全密钥身份验证</strong>，登录将需要你使用你的安全密钥。
    destroy:
      error: 删除你的安全密钥时出错。请重试。
      success: 你的安全密钥已成功删除。
    invalid_credential: 无效的安全密钥
    nickname_hint: 输入你的新安全密钥的昵称
    not_enabled: 你尚未启用WebAuthn
    not_supported: 此浏览器不支持安全密钥
    otp_required: 要使用安全密钥，请先启用双因素认证。
    registered_on: 注册于 %{date}<|MERGE_RESOLUTION|>--- conflicted
+++ resolved
@@ -578,11 +578,7 @@
         created_msg: 实例管理员备注创建成功！
         description_html: 查看备注或向其他管理员留言
         destroyed_msg: 实例管理员备注删除成功！
-<<<<<<< HEAD
-        placeholder: 有关此实例的信息、已采取的行动，或任何能帮助您将来管理此实例的事项。
-=======
         placeholder: 有关此实例的信息、已采取的行动，或任何能帮助你将来管理此实例的事项。
->>>>>>> 26c78392
         title: 审核注意事项
       private_comment: 私密评论
       public_comment: 公开评论
@@ -1726,11 +1722,8 @@
       too_few_options: 至少需要两个选项
       too_many_options: 不能超过 %{max} 项
     vote: 投票
-<<<<<<< HEAD
-=======
   posting_defaults:
     explanation: 这些设置会在你撰写新嘟文时作为默认值应用，但每篇嘟文的设置也可以在编辑器处单独修改。
->>>>>>> 26c78392
   preferences:
     other: 其他
     posting_defaults: 发布默认值
@@ -1908,10 +1901,7 @@
       followers: 仅关注者
       nobody: 仅限自己
       public: 任何人
-<<<<<<< HEAD
-=======
     quote_post_author: 引用了 %{acct} 的嘟文
->>>>>>> 26c78392
     title: "%{name}：“%{quote}”"
     visibilities:
       direct: 私下提及
@@ -1965,11 +1955,7 @@
   terms_of_service:
     title: 服务条款
   terms_of_service_interstitial:
-<<<<<<< HEAD
-    future_preamble_html: 我们将更改部分服务条款，这些更改将在<strong>%{date}</strong>生效。我们建议您查看更新后的条款。
-=======
     future_preamble_html: 我们将更改部分服务条款，这些更改将在<strong>%{date}</strong>生效。我们建议你查看更新后的条款。
->>>>>>> 26c78392
     past_preamble_html: 自你上次访问起，我们更改了一些服务条款。我们建议你查看更新后的条款。
     review_link: 查看服务条款
     title: "%{domain} 更新了服务条款"
