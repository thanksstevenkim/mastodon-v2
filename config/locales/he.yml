---
he:
  about:
    about_mastodon_html: מסטודון היא רשת חברתית <em>חופשית, מבוססת תוכנה חופשית ("קוד פתוח")</em>. כאלטרנטיבה <em>בלתי ריכוזית</em> לפלטפרומות המסחריות, מסטודון מאפשרת להמנע מהסיכונים הנלווים להפקדת התקשורת שלך בידי חברה יחידה. שמת את מבטחך בשרת אחד &mdash; לא משנה במי בחרת, תמיד אפשר לדבר עם כל שאר המשתמשים. לכל מי שרוצה יש את האפשרות להקים שרת מסטודון עצמאי, ולהשתתף ב<em>רשת החברתית</em> באופן חלק.
    contact_missing: ללא הגדרה
    contact_unavailable: לא רלוונטי/חסר
    hosted_on: מסטודון שיושב בכתובת %{domain}
    title: אודות
  accounts:
    followers:
      many: עוקבים
      one: עוקב
      other: עוקבים
      two: עוקבים
    following: נעקבים
    instance_actor_flash: חשבון זה הינו פועל וירטואלי המשמש לייצוג השרת עצמו ולא אף משתמש ספציפי. הוא משמש למטרות פדרציה ואין להשעותו.
    last_active: פעילות אחרונה
    link_verified_on: בעלות על קישורית זו נבדקה לאחרונה ב-%{date}
    nothing_here: אין פה שום דבר!
    pin_errors:
      following: עליך לעקוב אחרי חשבון לפני שניתן יהיה להמליץ עליו
    posts:
      many: הודעות
      one: הודעה
      other: הודעות
      two: הודעותיים
    posts_tab_heading: הודעות
    self_follow_error: בלתי אפשרי לך לעקוב אחרי חשבונך
  admin:
    account_actions:
      action: בצע/י פעולה
      already_silenced: חשבון זה הוגבל זה מכבר.
      already_suspended: חשבון זה הושעה.
      title: ביצוע פעולות הנהלה על %{acct}
    account_moderation_notes:
      create: ליצור
      created_msg: הודעת מנחה נוצרה בהצלחה!
      destroyed_msg: הודעת מנחה נמחקה בהצלחה!
    accounts:
      add_email_domain_block: חסימת מתחם דוא"ל
      approve: אשר
      approved_msg: בקשת %{username} להירשם אושרה בהצלחה
      are_you_sure: בטוח?
      avatar: יַצְגָן
      by_domain: שם מתחם
      change_email:
        changed_msg: דוא"ל שונה בהצלחה
        current_email: כתובת דוא"ל נוכחית
        label: שינוי כתובת דוא"ל משוייכת לחשבון
        new_email: כתובת דוא"ל חדשה
        submit: שלחי בקשה לשינוי דוא"ל
        title: שינוי כתובת דוא"ל עבור המשתמש.ת %{username}
      change_role:
        changed_msg: התפקיד שונה בהצלחה!
        edit_roles: נהל תפקידי משתמש
        label: שינוי תפקיד
        no_role: ללא תפקיד
        title: שינוי תפקיד עבור %{username}
      confirm: אישור
      confirmed: אושר
      confirming: בתהליך אישור
      custom: התאמה אישית
      delete: מחיקת נתונים
      deleted: מחוקים
      demote: הורדה בדרגה
      destroyed_msg: הנתונים של %{username} נכנסו לתור המחיקה וצפויים להימחק באופן מיידי
      disable: הקפאה
      disable_sign_in_token_auth: ביטול הזדהות באמצעות אסימון דוא״ל
      disable_two_factor_authentication: ביטול הזדהות דו־שלבית
      disabled: מוקפא
      display_name: שם תצוגה
      domain: תחום
      edit: עריכה
      email: דוא״ל
      email_status: מצב דוא״ל
      enable: ביטול הקפאה
      enable_sign_in_token_auth: הפעלת אסימון הזדהות בדוא״ל
      enabled: מופעל
      enabled_msg: ביטול השעית החשבון של %{username} בוצע בהצלחה
      followers: עוקבים
      follows: נעקבים
      header: תמונת נושא
      inbox_url: כתובת תיבת דואר נכנס
      invite_request_text: סיבות להצטרפות
      invited_by: הוזמן על ידי
      ip: כתובת IP
      joined: תאריך הצטרפות
      location:
        all: הכל
        local: מקומי
        remote: מרחוק
        title: מיקום
      login_status: מצב חיבור
      media_attachments: תוספות מדיה
      memorialize: הפוך לדף זכרון
      memorialized: מונצחים
      memorialized_msg: החשבון %{username} הונצח בהצלחה
      moderation:
        active: פעילים
        all: הכל
        disabled: מושבת
        pending: בהמתנה
        silenced: מוגבלים
        suspended: מושהים
        title: ניהול דיון
      moderation_notes: הודעות מנחה דיונים
      most_recent_activity: פעילות עדכנית
      most_recent_ip: כתובות אחרונות
      no_account_selected: לא בוצעו שינויים בחשבונות ל שכן לא נבחרו חשבונות
      no_limits_imposed: לא הוטלו הגבלות
      no_role_assigned: ללא תפקיד
      not_subscribed: לא רשום
      pending: ממתינים לסקירה
      perform_full_suspension: ביצוע השעייה מלאה
      previous_strikes: פסילות קודמות
      previous_strikes_description_html:
        many: לחשבון הזה יש <strong>%{count}</strong> פסילות.
        one: לחשבון הזה פסילה <strong>אחת</strong>.
        other: לחשבון הזה יש <strong>%{count}</strong> פסילות.
        two: לחשבון הזה יש <strong>שתי</strong> פסילות.
      promote: להעלות בדרגה
      protocol: פרטיכל
      public: פומבי
      push_subscription_expires: הרשמה להודעות בדחיפה פגה
      redownload: לקריאה מחדש של האווטאר
      redownloaded_msg: הפרופיל של %{username} רוענן בהצלחה מהמקור
      reject: דחויים
      rejected_msg: בקשת ההרשמה של %{username} נדחתה בהצלחה
      remote_suspension_irreversible: נתוני חשבון זה נמחקו באופן בלתי הפיך.
      remote_suspension_reversible_hint_html: חשבון זה הושעה ע"י השרת שלו ונתוניו יוסרו במלואם בתאריך %{date}. עד אז יוכל השרת המרוחק לשחזר את החשבון ללא תופעות לוואי שליליות. אם ברצונך להסיר את כל נתוני החשבון באופן מיידי, ניתן לעשות זאת להלן.
      remove_avatar: הסרת תמונת פרופיל
      remove_header: הסרת כותרת
      removed_avatar_msg: תמונת הפרופיל של %{username} הוסרה בהצלחה
      removed_header_msg: תמונת הנושא של %{username} הוסרה בהצלחה
      resend_confirmation:
        already_confirmed: משתמש זה כבר אושר
        send: שלח מחדש קישור לאימות
        success: קישור מאמת נשלח בהצלחה!
      reset: איפוס
      reset_password: איפוס סיסמה
      resubscribe: להרשם מחדש
      role: תפקיד
      search: חיפוש
      search_same_email_domain: משתמשים אחרים מאותו דומיין דוא"ל
      search_same_ip: משתמשים אחרים מאותה כתובת IP
      security: אבטחה
      security_measures:
        only_password: סיסמה בלבד
        password_and_2fa: סיסמה ואימות דו-שלבי
      sensitive: מאולצים לרגישות
      sensitized: מסומנים כרגישים
      shared_inbox_url: תיבה משותפת לדואר נכנס
      show:
        created_reports: דיווחים מאת חשבון זה
        targeted_reports: דיווחים נגד חשבון זה
      silence: השתקה
      silenced: מוגבלים
      statuses: חצרוצים
      strikes: עבירות קודמות
      subscribe: הרשמה
      suspend: השעייה
      suspended: מושעים
      suspension_irreversible: המידע בחשבון זה נמחק באופן בלתי הפיך. ניתן להסיר את ההשעיה מהחשבון על מנת להחזיר אותו למצב שמיש, אבל שום מידע שהיה בבעלותו לא ישוחזר.
      suspension_reversible_hint_html: חשבון זה הושעה, והמידע בו יוסר במלואו בתאריך %{date}. עד אז, ניתן לשחזר את החשבון ללא תופעות לוואי שליליות. אם ברצונך להסיר את כל המידע בחשבון באופן מידי, ניתן לעשות כן להלן.
      title: חשבונות
      unblock_email: ביטול חסימת כתובת דוא"ל
      unblocked_email_msg: הסרת חסימה מכתובת הדוא"ל של %{username} בוצעה בהצלחה
      unconfirmed_email: כתובת דוא"ל לא מאומתת
      undo_sensitized: בטל רגישות לכח
      undo_silenced: ביטול השתקה
      undo_suspension: ביטול השעייה
      unsilenced_msg: ביטול הגבלה לחשבונו של %{username} בוצע בהצלחה
      unsubscribe: הפסקת הרשמה
      unsuspended_msg: הסרת השעיה מהחשבון של %{username} בוצעה בהצלחה
      username: שם משתמש
      view_domain: צפיה בסיכום שרת
      warn: אזהרה
      web: רשת
      whitelisted: מותר לפדרציה
    action_logs:
      action_types:
        approve_appeal: אישור ערעור
        approve_user: אישור משתמש
        assigned_to_self_report: הקצאת דו"ח
        change_email_user: שינוי כתובת דוא"ל למשתמש
        change_role_user: שינוי תפקיד למשתמש
        confirm_user: אשר משתמש
        create_account_warning: יצירת אזהרה
        create_announcement: יצירת הכרזה
        create_canonical_email_block: יצירת חסימת דואל
        create_custom_emoji: יצירת אמוג'י מיוחד
        create_domain_allow: יצירת דומיין מותר
        create_domain_block: יצירת דומיין חסום
        create_email_domain_block: יצירת חסימת דומיין דוא"ל
        create_ip_block: יצירת כלל IP
        create_relay: יצירת ממסר
        create_unavailable_domain: יצירת דומיין בלתי זמין
        create_user_role: יצירת תפקיד
        demote_user: הורדת משתמש בדרגה
        destroy_announcement: מחיקת הכרזה
        destroy_canonical_email_block: מחיקת חסימת דואל
        destroy_custom_emoji: מחיקת אמוג'י יחודי
        destroy_domain_allow: מחיקת דומיין מותר
        destroy_domain_block: מחיקת דומיין חסום
        destroy_email_domain_block: מחיקת חסימת דומיין דוא"ל
        destroy_instance: טיהור דומיין
        destroy_ip_block: מחיקת כלל IP
        destroy_relay: מחיקת ממסר
        destroy_status: מחיקת הודעה
        destroy_unavailable_domain: מחיקת דומיין בלתי זמין
        destroy_user_role: מחיקת תפקיד
        disable_2fa_user: השעיית זיהוי דו-גורמי
        disable_custom_emoji: השעיית אמוג'י מיוחד
        disable_relay: השבתת ממסר
        disable_sign_in_token_auth_user: השעיית אסימון הזדהות בדוא"ל של משתמש
        disable_user: השעיית משתמש
        enable_custom_emoji: הפעלת אמוג'י מיוחד
        enable_relay: החייאת ממסר
        enable_sign_in_token_auth_user: הפעלת אסימון הזדהות בדוא"ל של משתמש
        enable_user: אפשור משתמש
        memorialize_account: הנצחת חשבון
        promote_user: קידום משתמש
        publish_terms_of_service: פרסום תנאי השירות
        reject_appeal: דחיית ערעור
        reject_user: דחיית משתמש
        remove_avatar_user: הסרת תמונת פרופיל
        reopen_report: פתיחת דו"ח מחדש
        resend_user: שליחת דואל אישור שוב
        reset_password_user: איפוס סיסמה
        resolve_report: פתירת דו"ח
        sensitive_account: חשבון רגיש לכח
        silence_account: הגבלת חשבון
        suspend_account: השעיית חשבון
        unassigned_report: ביטול הקצאת דו"ח
        unblock_email_account: הסרת חסימת כתובת דוא"ל
        unsensitive_account: ביטול Force-Sensitive לחשבון
        unsilence_account: ביטול השתקת חשבון
        unsuspend_account: ביטול השעיית חשבון
        update_announcement: עדכון הכרזה
        update_custom_emoji: עדכון סמלון מותאם אישית
        update_domain_block: עדכון חסימת שם מתחם
        update_ip_block: עדכון כלל IP
        update_report: עדכון דו"ח עבירה
        update_status: סטטוס עדכון
        update_user_role: עדכון תפקיד
      actions:
        approve_appeal_html: "%{name} אישר/ה ערעור על החלטת מנהלי הקהילה מ-%{target}"
        approve_user_html: "%{name} אישר/ה הרשמה מ-%{target}"
        assigned_to_self_report_html: '%{name} הקצה/תה דו"ח %{target} לעצמם'
        change_email_user_html: '%{name} שינה\שינתה את כתובת הדוא"ל של המשתמש %{target}'
        change_role_user_html: "%{name} שינה את התפקיד של %{target}"
        confirm_user_html: '%{name} אישר/ה את כותבת הדו"אל של המשתמש %{target}'
        create_account_warning_html: "%{name} שלח/ה אזהרה ל %{target}"
        create_announcement_html: "%{name} יצר/ה הכרזה חדשה %{target}"
        create_canonical_email_block_html: "%{name} חסם/ה את הדואל %{target}"
        create_custom_emoji_html: "%{name} העלו אמוג'י חדש %{target}"
        create_domain_allow_html: "%{name} אישר/ה פדרציה עם הדומיין %{target}"
        create_domain_block_html: "%{name} חסם/ה את הדומיין %{target}"
        create_email_domain_block_html: '%{name} חסם/ה את דומיין הדוא"ל %{target}'
        create_ip_block_html: "%{name} יצר/ה כלל עבור IP %{target}"
        create_relay_html: "%{name} יצרו את הממסר %{target}"
        create_unavailable_domain_html: "%{name} הפסיק/ה משלוח לדומיין %{target}"
        create_user_role_html: "%{name} יצר את התפקיד של %{target}"
        demote_user_html: "%{name} הוריד/ה בדרגה את המשתמש %{target}"
        destroy_announcement_html: "%{name} מחק/ה את ההכרזה %{target}"
        destroy_canonical_email_block_html: "%{name} הסירו חסימה מדואל %{target}"
        destroy_custom_emoji_html: "%{name} מחק אמוג'י של %{target}"
        destroy_domain_allow_html: "%{name} לא התיר/ה פדרציה עם הדומיין %{target}"
        destroy_domain_block_html: החסימה על מתחם %{target} הוסרה ע"י %{name}
        destroy_email_domain_block_html: הוסרה חסימת מתחם דוא"ל %{target} בידי %{name}
        destroy_instance_html: "%{name} טיהר/ה את הדומיין %{target}"
        destroy_ip_block_html: "%{name} מחק/ה את הכלל עבור IP %{target}"
        destroy_relay_html: "%{name} מחקו את הממסר %{target}"
        destroy_status_html: ההודעה של %{target} הוסרה ע"י %{name}
        destroy_unavailable_domain_html: "%{name} התחיל/ה מחדש משלוח לדומיין %{target}"
        destroy_user_role_html: "%{name} ביטל את התפקיד של %{target}"
        disable_2fa_user_html: "%{name} ביטל/ה את הדרישה לאימות דו-גורמי למשתמש %{target}"
        disable_custom_emoji_html: "%{name} השבית/ה את האמוג'י %{target}"
        disable_relay_html: "%{name} השביתו את הממסר %{target}"
        disable_sign_in_token_auth_user_html: '%{name} השבית/ה את האימות בעזרת אסימון דוא"ל עבור %{target}'
        disable_user_html: "%{name} חסם/ה כניסה מהמשתמש/ת %{target}"
        enable_custom_emoji_html: "%{name} אפשר/ה את האמוג'י %{target}"
        enable_relay_html: "%{name} החיו את הממסר %{target}"
        enable_sign_in_token_auth_user_html: '%{name} אפשר/ה אימות בעזרת אסימון דוא"ל עבור %{target}'
        enable_user_html: "%{name} אפשר/ה כניסה עבור המשתמש %{target}"
        memorialize_account_html: "%{name} הפך/ה את חשבונו של %{target} לדף הנצחה"
        promote_user_html: "%{name} העלה בדרגה את המשתמש %{target}"
        publish_terms_of_service_html: "%{name} פירסמו עדכון לתנאי השירות"
        reject_appeal_html: "%{name} דחו ערעור על החלטת הנהלת הקהילה מ-%{target}"
        reject_user_html: "%{name} דחו הרשמה מ-%{target}"
        remove_avatar_user_html: "%{name} הסירו את תמונת הפרופיל של %{target}"
        reopen_report_html: '%{name} פתח מחדש דו"ח %{target}'
        resend_user_html: "%{name} הפעיל.ה שליחה מחדש של דואל אימות עבור %{target}"
        reset_password_user_html: הסיסמה עבור המשתמש %{target} התאפסה על־ידי %{name}
        resolve_report_html: '%{name} פתר/ה דו"ח %{target}'
        sensitive_account_html: "%{name} סימן/ה את המדיה של %{target} כרגיש"
        silence_account_html: "%{name} הגביל/ה את חשבונו של %{target}"
        suspend_account_html: "%{name} השעו את חשבונו של %{target}"
        unassigned_report_html: '%{name} דו"ח לא מוקצה %{target}'
        unblock_email_account_html: '%{name} הסיר/ה חסימה מחשבון הדוא"ל של %{target}'
        unsensitive_account_html: "%{name} ביטל/ה את סימון המדיה של %{target} כרגישה"
        unsilence_account_html: "%{name} ביטל/ה ההגבלה מהחשבון של %{target}"
        unsuspend_account_html: "%{name} ביטל/ה את ההשעיה של החשבון של %{target}"
        update_announcement_html: "%{name} עדכן/ה הכרזה %{target}"
        update_custom_emoji_html: "%{name} עדכן/ה אמוג'י %{target}"
        update_domain_block_html: "%{name} עדכן/ה חסימת דומיין עבור %{target}"
        update_ip_block_html: "%{name} שינה כלל עבור IP %{target}"
        update_report_html: '%{name} עדכן/ה דו"ח %{target}'
        update_status_html: "%{name} עדכן/ה הודעה של %{target}"
        update_user_role_html: "%{name} שינה את התפקיד של %{target}"
      deleted_account: חשבון מחוק
      empty: לא נמצאו יומנים.
      filter_by_action: סינון לפי פעולה
      filter_by_user: סינון לפי משתמש
      title: ביקורת יומן
      unavailable_instance: "(שם מתחם לא זמין)"
    announcements:
      back: חזרה להודעות
      destroyed_msg: הכרזה נמחקה בהצלחה!
      edit:
        title: עריכת הכרזה
      empty: לא נמצאו הכרזות.
      live: חי
      new:
        create: יצירת הכרזה
        title: הכרזה חדשה
      preview:
        disclaimer: כיוון שהמשתמשים לא יכולים לבטל אותם, הודעות דוא"ל צריכות להיות מוגבלות בשימוש להודעות חשובות כגון הודעות על גניבת מידע אישי או הודעות על סגירת השרת.
        explanation_html: 'הדואל ישלח אל <strong>%{display_count} משתמשיםות</strong>. להלן המלל שישלח בדואל:'
        title: צפיה מקדימה בהודעה
      publish: פרסום
      published_msg: ההכרזה פורסמה בהצלחה!
      scheduled_for: מתוזמן ל-%{time}
      scheduled_msg: ההכרזה תוזמנה לפרסום!
      title: הכרזות
      unpublish: ביטול פרסום
      unpublished_msg: פרסום ההכרזה בוטל בהצלחה!
      updated_msg: ההכרזה עודכנה בהצלחה!
    critical_update_pending: עידכון קריטי ממתין
    custom_emojis:
      assign_category: הקצאת קטגוריה
      by_domain: לפי קהילה
      copied_msg: עותק מקומי של האמוג'י נוצר בהצלחה
      copy: להעתיק
      copy_failed_msg: לא ניתן ליצור עותק מקומי של האמוג'י הזה
      create_new_category: צור קטגוריה חדשה
      created_msg: אמוג'י נוצר בהצלחה!
      delete: למחוק
      destroyed_msg: אמוג'י הושמד בהצלחה!
      disable: השבתה
      disabled: מושבת
      disabled_msg: השבתת אמוג'י זה בוצעה בהצלחה
      emoji: אמוג'י
      enable: לאפשר
      enabled: מאופשר
      enabled_msg: אמוג'י זה אופשר בהצלחה
      image_hint: PNG או GIF עד לגודל %{size}
      list: רשימה
      listed: ברשימה
      new:
        title: הוספת אמוג'י מיוחד חדש
      no_emoji_selected: לא בוצעו שינויים ברגשונים שכן לא נבחרו כאלו
      not_permitted: אין לך הרשאות לביצוע פעולה זו
      overwrite: לדרוס
      shortcode: קוד קצר
      shortcode_hint: לפחות 2 תוים, אלפאנומריים או קו תחתי
      title: אמוג'י שהעלינו
      uncategorized: לא מסווגים
      unlist: בטל רישום
      unlisted: לא רשומים
      update_failed_msg: לא ניתן היה לעדכן את היצגן הזה
      updated_msg: יצגן עודכן בהצלחה!
      upload: העלאה
    dashboard:
      active_users: משתמשים פעילים
      interactions: אינטראקציות
      media_storage: נפח אחסון מדיה
      new_users: משתמשים חדשים
      opened_reports: דו"חות פתוחים
      pending_appeals_html:
        many: "<strong>%{count}</strong> ערעורים ממתינים"
        one: ערעור <strong>%{count}</strong> ממתין
        other: "<strong>%{count}</strong> ערעורים ממתינים"
        two: "<strong>%{count}</strong> ערעורים ממתינים"
      pending_reports_html:
        many: "<strong>%{count}</strong> דוחות ממתינים"
        one: דו"ח <strong>%{count}</strong> ממתין
        other: "<strong>%{count}</strong> דוחות ממתינים"
        two: "<strong>%{count}</strong> דוחות ממתינים"
      pending_tags_html:
        many: "<strong>%{count}</strong> תגיות ממתינות"
        one: תגית <strong>%{count}</strong> ממתינה
        other: "<strong>%{count}</strong> תגיות ממתינות"
        two: "<strong>%{count}</strong> תגיות ממתינות"
      pending_users_html:
        many: "<strong>%{count}</strong> משתמשים ממתינים"
        one: "<strong>%{count}</strong> משתמש/ת ממתינ/ה"
        other: "<strong>%{count}</strong> משתמשים ממתינים"
        two: "<strong>%{count}</strong> משתמשים ממתינים"
      resolved_reports: דו"חות נפתרו
      software: תוכנה
      sources: משאבי הרשמה
      space: נפח בשימוש
      title: לוח בקרה
      top_languages: שפות פעילות מובילות
      top_servers: שרתים פעילים מובילים
      website: אתר
    disputes:
      appeals:
        empty: לא נמצאו ערעורים.
        title: ערעורים
    domain_allows:
      add_new: אפשר מַאֲחָד (פדרציה) עם שם המתחם
      created_msg: הדומיין אופשר לפדרציה בהצלחה
      destroyed_msg: הדומיין לא אופשר לפדרציה
      export: ייצוא
      import: ייבוא
      undo: אסור מַאֲחָד (פדרציה) עם שם המתחם
    domain_blocks:
      add_new: הוספת חדש
      confirm_suspension:
        cancel: ביטול
        confirm: השעייה
        permanent_action: ביטול ההשעיה לא יגרום לשחזר מידע או יחסים.
        preamble_html: יש לאשר את השעיית <strong>%{domain}</strong> ותתי-הכתובות של שם המתחם.
        remove_all_data: פעולה זו תסיר כל תוכן, מדיה ומידע הפרופילים של שם המתחם הזה מהשרת שלך.
        stop_communication: השרת שלך יפסיק לתקשר עם שרתים אלו.
        title: נא לאשר חסימת מתחם של %{domain}
        undo_relationships: הפעולה תבטל את כל יחסי העקיבה בין חשבונות מהשרתים האלו לבין שלך.
      created_msg: חסימת שרת בתהליך
      destroyed_msg: חסימת שרת בוטלה
      domain: שרת
      edit: עריכת חסימת שם מתחם
      existing_domain_block: כבר החלת הגבלות מחמירות יותר על %{name}
      existing_domain_block_html: כבר הפעלת הגבלות חמורות יותר על %{name}, עליך ראשית <a href="%{unblock_url}">להסיר מעליו/ה את החסימה</a>.
      export: ייצוא
      import: ייבוא
      new:
        create: יצירת חסימה
        hint: חסימת השרת לא תמנע יצירת רישומי חשבון במסד הנתונים, אבל תבצע פעולות ניהול קהילה מסוימות על חשבונות אלו אוטומטית ורטרואקטיבית.
        severity:
          desc_html: "<strong>הגבלה</strong> תחביא חצרוצים מחשבון זה לכל מי שלא עוקב אחריו. <strong>השעייה</strong> תסיר מהשרת את כל התוכן, מדיה ותכונות הפרופיל שמקושרות לחשבון זה. <strong>כלום</strong> כדי לחסום קבצי מדיה בלבד."
          noop: ללא
          silence: הגבלה
          suspend: השעייה
        title: חסימת שרת חדשה
      no_domain_block_selected: לא השתנה כלום ברשימת חסימות השרתים מכיוון שאף אחד מהם לא נבחר
      not_permitted: איך לך הרשאה כדי לבצע פעולה זו
      obfuscate: לערפל את שם הדומיין
      obfuscate_hint: לערפל באופן חלקי את שם הדומיין ברשימה אם פרסום רשימת ההגבלות על דומיינים מאופשר
      private_comment: הערה פרטית
      private_comment_hint: הערה על הגבלות לדומיין זה לשימוש פנימי של מנהלי הקהילה.
      public_comment: תגובה פומבית
      public_comment_hint: הערה אודות הגבלת דומיין זה לציבור הכללי, אם פרסום רשימת הגבלות הדומיינים מאופשר.
      reject_media: חסימת קבצי מדיה
      reject_media_hint: מסירה קבצי מדיה השמורים מקומית ומונעת מהורדת קבצים נוספים בעתיד. לא רלוונטי להשעיות
      reject_reports: דחה דוחות
      reject_reports_hint: התעלמות מכל הדיווחים הבאים מהדומיין הזה. לא רלוונטי עבור השעיות
      undo: ביטול
      view: צפייה בחסימת דומיינים
    email_domain_blocks:
      add_new: הוספת חדש
      allow_registrations_with_approval: הרשאת הרשמה לאחר אישור
      attempts_over_week:
        many: "%{count} נסיונות הרשמה במשך השבוע שעבר"
        one: "%{count} נסיון במשך השבוע שעבר"
        other: "%{count} נסיונות הרשמה במשך השבוע שעבר"
        two: "%{count} נסיונות הרשמה במשך השבוע שעבר"
      created_msg: מתחם כתובות דואל נחסם בהצלחה
      delete: מחיקה
      dns:
        types:
          mx: רשומת MX
      domain: דומיין
      new:
        create: הוספת דומיין
        resolve: פתור דומיין
        title: חסימת מתחם כתובות דואל חדש
      no_email_domain_block_selected: לא בוצעו שינויים לחסימת מתחמי דוא"ל שכן לא נבחרו מתחמים
      not_permitted: נאסר
      resolved_dns_records_hint_html: שם הדומיין מוביל למתחמי ה-MX הבאים, שהם בסופו של דבר אחראיים לקבלת דוא"ל. חסימת שם MX תוביל לחסימת הרשמות מכל כתובת דוא"ל שעושה שימוש בכתובת MX זו, אפילו אם הדומיין הגלוי שונה. <strong>יש להמנע מלחסום ספקי דוא"ל מובילים.</strong>
      resolved_through_html: נמצא דרך %{domain}
      title: מתחמי כתובות דוא"ל חסומים
    export_domain_allows:
      new:
        title: יבוא רשימת שרתים מאושרים
      no_file: אף קובץ לא נבחר
    export_domain_blocks:
      import:
        description_html: הנכם עומדים ליבא רשימת חסימות. אנא וודאו היטב שאתם יודעים מה הרשימה כוללת, במיוחד אם לא יצרתם אותה בעצמכם.
        existing_relationships_warning: קשרי עקיבה קיימים
        private_comment_description_html: 'כדי לסייע במעקב מאיכן הגיעו חסימות, חסימות מיובאות ילוו בהערה פרטית זו: <q>%{comment}</q>'
        private_comment_template: יובא מתוך %{source} בתאריך %{date}
        title: יבוא רשימת שרתים חסומים
      invalid_domain_block: 'חסימה של שרת אחד או יותר דולגו בשל השגיאה הבאה: %{error}'
      new:
        title: יבוא רשימת שרתים חסומים
      no_file: לא נבחר קובץ
    fasp:
      debug:
        callbacks:
          created_at: תאריך יצירה
          delete: מחיקה
          ip: כתובת IP
          request_body: גוף הבקשה
          title: ניפוי תקלות בקריאות חוזרות
      providers:
        active: פעילים
        base_url: קישור בסיס
        callback: קריאה חוזרת
        delete: מחיקה
        edit: עריכת ספק
        finish_registration: סיום הרשמה
        name: שם
        providers: ספקים
        public_key_fingerprint: טביעת האצבע של המפתח הציבורי
        registration_requested: נדרשת הרשמה
        registrations:
          confirm: אישור
          description: קיבלת הרשמה דרך FASP. יש לדחות אותה אם לא ביקשת את ההרשמה הזו מיוזמתך. אם זו בקשה מיוזמתך, יש להשוות בהקפדה אם השם וטביעת האצבע של המפתח הציבורי תואמים לפני אישור הרישום.
          reject: דחיה
          title: אישור הרשמת FASP
        save: שמירה
        select_capabilities: בחירת יכולות
        sign_in: כניסה
        status: מצב
        title: ספקי משנה לפדיוורס
      title: פרוטוקול FASP
    follow_recommendations:
      description_html: "<strong>עקבו אחר ההמלצות על מנת לעזור למשתמשים חדשים למצוא תוכן מעניין</strong>. במידה ומשתמש לא תקשר מספיק עם משתמשים אחרים כדי ליצור המלצות מעקב, חשבונות אלה יומלצו במקום. הם מחושבים מחדש על בסיסי יומיומי מתערובת של החשבונות הפעילים ביותר עם החשבונות הנעקבים ביותר עבור שפה נתונה."
      language: עבור שפה
      status: מצב
      suppress: דכא המלצות מעקב
      suppressed: מדוכא
      title: המלצות מעקב
      unsuppress: שחזור המלצות מעקב
    instances:
      audit_log:
        title: יומני ביקורת אחרונים
        view_all: צפיה ביומני הביקורת המלאים
      availability:
        description_html:
          many: אם משלוח לדומיין נכשל במשך <strong>%{count} ימים שונים</strong> ולא מצליח, נסיונות משלוח נוספים לא יעשו אלא אם התקבל משלוח <em>מ</em>הדומיין.
          one: אם משלוח לדומיין נכשל במשך <strong>%{count} ימים</strong> ולא מצליח, נסיונות משלוח נוספים לא יעשו אלא אם התקבל משלוח <em>מ</em>הדומיין.
          other: אם משלוח לדומיין נכשל במשך <strong>%{count} ימים שונים</strong> ולא מצליח, נסיונות משלוח נוספים לא יעשו אלא אם התקבל משלוח <em>מ</em>הדומיין.
          two: אם משלוח לדומיין נכשל במשך <strong>%{count} ימים שונים</strong> ולא מצליח, נסיונות משלוח נוספים לא יעשו אלא אם התקבל משלוח <em>מ</em>הדומיין.
        failure_threshold_reached: סף כשלון הושג ב-%{date}.
        failures_recorded:
          many: נסיונות כושלים ב-%{count} ימים שונים.
          one: נסיון כושל ביום %{count}.
          other: נסיונות כושלים ב-%{count} ימים שונים.
          two: נסיונות כושלים ב-%{count} ימים שונים.
        no_failures_recorded: לא נמצאו כשלונות.
        title: זמינות
        warning: הנסיון האחרון להתחבר לשרת זה לא עלה בהצלחה
      back_to_all: כל
      back_to_limited: מוגבל
      back_to_warning: אזהרה
      by_domain: דומיין
      confirm_purge: האם את/ה בטוח/ה שברצונך למחוק באופן סופי מידע מדומיין זה?
      content_policies:
        comment: הערה פנימית
        description_html: ביכולתך להגדיר מדיניות תוכן שתופעל על כל החשבונות מדומיין זה ומתת-דומייניו.
        limited_federation_mode_description_html: ניתן לבחור אם להרשות תקשורת הדדית עם שרת זה.
        policies:
          reject_media: דחיית מדיה
          reject_reports: דחיית דו"חות
          silence: הגבלה
          suspend: השעייה
        policy: מדיניות
        reason: סיבה פומבית
        title: מדיניות תוכן
      dashboard:
        instance_accounts_dimension: חשבונות בעלי העוקבים הרבים ביותר
        instance_accounts_measure: חשבונות מאופסנים
        instance_followers_measure: עוקבינו שם
        instance_follows_measure: עוקביהם כאן
        instance_languages_dimension: שפות מובילות
        instance_media_attachments_measure: קבצי מדיה מאופסנים
        instance_reports_measure: דו"חות אודותיהם
        instance_statuses_measure: הודעות מאופסנות
      delivery:
        all: הכל
        clear: ניקוי שגיאות משלוח
        failing: נכשל
        restart: אתחול משלוח מחדש
        stop: הפסקת משלוח
        unavailable: לא זמין
      delivery_available: משלוח זמין
      delivery_error_days: ימי שגיאת משלוח
      delivery_error_hint: אם לא התאפשר משלוח במשך %{count} ימים, הוא יסומן אוטומטית כבלתי ניתן למשלוח.
      destroyed_msg: מידע מ-%{domain} נמצא עתה בתור למחיקה מיידית.
      empty: לא נמצאו דומיינים.
      known_accounts:
        many: "%{count} חשבונות ידועים"
        one: חשבון ידוע %{count}
        other: "%{count} חשבונות ידועים"
        two: "%{count} חשבונות ידועים"
      moderation:
        all: הכל
        limited: מוגבלים
        title: ניהול דיון
<<<<<<< HEAD
=======
      moderation_notes:
        create: הוספת הערות מנחה דיונים
        created_msg: הודעת מנחה לגבי שרת נוצרה בהצלחה!
        description_html: צפייה והשארת הערות עבור מנחים אחרים או לעצמך לעתיד
        destroyed_msg: הודעת מנחה לגבי שרת נמחקה בהצלחה!
        placeholder: מידע לגבי שרת זה, פעולות שננקטו, או כל מידע אחר שיסייע לך להחליט כיצד למתן הודעות משרת זה בעתיד.
        title: הודעות מנחה דיונים
>>>>>>> 609a4018
      private_comment: הערה פרטית
      public_comment: תגובה פומבית
      purge: טיהור
      purge_description_html: אם יש יסוד להניח שדומיין זה מנותק לעד, ניתן למחוק את כל רשומות החשבונות והמידע המשוייך לדומיין זה משטח האפסון שלך. זה עשוי לקחת זמן מה.
      title: שרתים בפדרציה
      total_blocked_by_us: חסום על ידינו
      total_followed_by_them: נעקב על ידם
      total_followed_by_us: נעקב על ידינו
      total_reported: דוחות אודותיהם
      total_storage: קבצי מדיה מצורפים
      totals_time_period_hint_html: הסכומים המוצגים להלן כוללים מידע מכל הזמנים.
      unknown_instance: אין כרגע תיעוד של שם המתחם הזה על שרת זה.
    invites:
      deactivate_all: להשבית הכל
      filter:
        all: כל ההזמנות
        available: זמין
        expired: פג תוקף
        title: מסנן
      title: הזמנות
    ip_blocks:
      add_new: צור כלל
      created_msg: כלל IP חדש הוסף בהצלחה
      delete: למחוק
      expires_in:
        '1209600': שבועיים
        '15778476': 6 חודשים
        '2629746': חודש אחד
        '31556952': שנה אחת
        '86400': יום אחד
        '94670856': 3 שנים
      new:
        title: יצירת כלל IP
      no_ip_block_selected: שום כלל IP לא שונה כי שום כלל IP לא נבחר
      title: כללי IP
    relationships:
      title: היחסים של %{acct}
    relays:
      add_new: הוספת ממסר חדש
      delete: מחיקה
      description_html: "<strong>ממסר פדרטיבי</strong> הוא שרת מתווך שמחליף כמויות גדולות של הודעות פומביות בין שרתים שרשומים ומפרסמים אליו. <strong>הוא יכול לעזור לשרתים קטנים ובינוניים לגלות תוכן מהפדרציה</strong>, מה שאחרת היה דורש ממשתמשים מקומיים לעקוב ידנית אחרי אנשים בשרתים מרוחקים."
      disable: השבתה
      disabled: מושבת
      enable: לאפשר
      enable_hint: מרגע שאופשר, השרת שלך יירשם לכל ההודעות הפומביות מהממסר הזה, ויתחיל לשלוח את הודעותיו הפומביות לממסר.
      enabled: מאופשר
      inbox_url: קישורית ממסר
      pending: ממתין לאישור הממסר
      save_and_enable: שמור והפעל
      setup: הגדר חיבור לממסר
      signatures_not_enabled: ממסרים לא עובדים נכון כשמאופשרים מצב מאובטח או מצב פדרציה מוגבל
      status: מצב
      title: ממסרים
    report_notes:
      created_msg: הערה על דו"ח נוצרה בהצלחה!
      destroyed_msg: הערה על דו"ח נמחקה בהצלחה!
    reports:
      account:
        notes:
          many: "%{count} הערות"
          one: הערה %{count}
          other: "%{count} הערות"
          two: "%{count} הערות"
      action_log: ביקורת יומן
      action_taken_by: פעולה בוצעה ע"י
      actions:
        delete_description_html: ההודעות המדווחות יימחקו ותרשם עבירה על מנת להקל בהעלאה של דיווחים עתידיים על אותו החשבון.
        mark_as_sensitive_description_html: המדיה בהודעות מדווחות תסומן כרגישה ועבירה תרשם כדי לעזור לך להסלים באינטראקציות עתידיות עם אותו החשבון.
        other_description_html: ראו אפשרויות נוספות לשליטה בהתנהגות החשבון וכדי לבצע התאמות בתקשורת עם החשבון המדווח.
        resolve_description_html: אף פעולה לא תבוצע נגד החשבון עליו דווח, לא תירשם עבירה, והדיווח ייסגר.
        silence_description_html: הפרופיל יהיה גלוי אך ורק לאלה שכבר עוקבים אחריו או לאלה שיחפשו אותו ידנית, מה שיגביל מאד את תפוצתו. ניתן תמיד להחזיר את המצב לקדמותו. פעולה זו תסגור את כל הדיווחים נגד הפרופיל.
        suspend_description_html: חשבון זה על כל תכניו יחסמו וברבות הימים ימחקו, כל פעילות מולו לא תתאפשר. הפעולה ניתנת לביטול תוך 30 ימים, והיא תסגור כל דיווח התלוי ועומד נגד החשבון.
      actions_description_html: בחר/י איזו פעולה לבצע על מנת לפתור את הדו"ח. אם תופעל פעולת ענישה כנגד החשבון המדווח, הודעת דוא"ל תשלח אליהם, אלא אם נבחרה קטגוריית ה<strong>ספאם</strong>.
      actions_description_remote_html: בחרו איזו פעולה לבצע כדי לפתור את הדיווח שהוגש. פעולה זו תשפיע רק על התקשורת מול השרת <strong>שלך</strong> עם החשבון המרוחק ותוכנו.
      actions_no_posts: דווח זה לא כולל הודעות למחיקה
      add_to_report: הוספת פרטים לדיווח
      already_suspended_badges:
        local: כבר הודח בשרת זה
        remote: כבר הודח בשרת שלו
      are_you_sure: 100% על בטוח?
      assign_to_self: הקצה אלי
      assigned: מנחה מוקצה
      by_target_domain: דומיין החשבון המדווח
      cancel: ביטול
      category: קטגוריה
      category_description_html: הסיבה בגללה חשבון זה ו/או תוכנו דווחו תצוטט בתקשורת עם החשבון המדווח
      comment:
        none: ללא
      comment_description_html: 'על מנת לספק עוד מידע, %{name} כתב\ה:'
      confirm: אישור
      confirm_action: נא לאשר פעולת משמעת לגבי חשבון %{acct}
      created_at: מדווח
      delete_and_resolve: מחיקת הודעות
      forwarded: קודם
      forwarded_replies_explanation: דווח זה הגיע מחשבון משתמש חיצוני על תוכן חיצוני. הוא הועבר אליך כיוון שהתוכן שדווח הוא בתשובה למשתמש.ת שלך.
      forwarded_to: קודם ל-%{domain}
      mark_as_resolved: סימון כפתור
      mark_as_sensitive: סימון כרגיש
      mark_as_unresolved: סימון כלא פתור
      no_one_assigned: אף אחד
      notes:
        create: הוספת הערה
        create_and_resolve: פתרון עם הערה
        create_and_unresolve: פתיחה מחדש עם הערה
        delete: מחיקה
        placeholder: תאר/י אילו פעולות ננקטו, או עדכונים קשורים אחרים...
        title: הערות
      notes_description_html: צפייה והשארת הערות למנחים אחרים או לעצמך לעתיד
      processed_msg: דיווח %{id} עוּבָּד בהצלחה
      quick_actions_description_html: 'נקוט/י פעולה מהירה או גלול/י למטה לצפייה בתוכן המדווח:'
      remote_user_placeholder: המשתמש המרוחק מ-%{instance}
      reopen: פתיחת דו"ח מחדש
      report: 'דווח על #%{id}'
      reported_account: חשבון מדווח
      reported_by: דווח על ידי
      reported_with_application: דיווחים באמצעות יישומון
      resolved: פתור
      resolved_msg: הדו"ח נפתר בהצלחה!
      skip_to_actions: דלג/י לפעולות
      status: מצב
      statuses: התוכן עליו דווח
      statuses_description_html: התוכן הפוגע יצוטט בתקשורת עם החשבון המדווח
      summary:
        action_preambles:
          delete_html: 'הפעולה <strong>תמחק</strong> כמה הודעות של חשבון <strong>@%{acct}</strong>. תוצאות הפעולה יהיו:'
          mark_as_sensitive_html: 'הפעולה הבאה <strong>תסמן</strong> כמה הודעות של חשבון <strong>@%{acct}</strong> כ<strong>רגישות</strong>. תוצאות הפעולה יהיו:'
          silence_html: 'הפעולה הבאה <strong>תגביל</strong> את החשבון <strong>@%{acct}</strong>. תוצאות הפעולה יהיו:'
          suspend_html: 'הפעולה הבאה <strong>תקפיא</strong> את החשבון <strong>@%{acct}</strong>. תוצאות הפעולה יהיו:'
        actions:
          delete_html: הסרת ההודעות החורגות
          mark_as_sensitive_html: סימון המדיה בהודעות החורגות כרגיש לצפיה
          silence_html: הגבלה חמורה של תפוצת <strong>@%{acct}</strong> על ידי הפיכת החשבון ותכניו לזמינים רק למי שכבר עוקב אחריו או מי שיחפשו את עמוד הפרופיל שלו ישירות
          suspend_html: הקפאת החשבון <strong>@%{acct}</strong>, הפיכת הפרופיל והתוכן לנסתרים ולא ניתנים לתקשורת
        close_report: 'סימון דיווח #%{id} בתור פתור'
        close_reports_html: סימון <strong>כל</strong> הדיווחים נגד <strong>@%{acct}</strong> בתור פתורים
        delete_data_html: למחוק את הפרופיל והתוכן של <strong>@%{acct}</strong> בעוד 30 יום אלא אם תוסר ההגבלה עליהם לפני כן
        preview_preamble_html: 'שליחת אזהרה אל <strong>@%{acct}</strong> בזו הלשון:'
        record_strike_html: ציין נקודה שחורה נגד <strong>@%{acct}</strong> כדי לסייע בשיפוטו בדיווחים עתידיים על חריגות
        send_email_html: שליחת דואל אזהרה אל <strong>@%{acct}</strong>
        warning_placeholder: צידוקים אפשריים נוספים לפעולה המשמעתית.
      target_origin: מקור החשבון המדווח
      title: דיווחים
      unassign: ביטול הקצאה
      unknown_action_msg: 'פעולה לא מוכרת: %{action}'
      unresolved: לא פתור
      updated_at: עודכן
      view_profile: צפה בפרופיל
    roles:
      add_new: הוספת תפקיד
      assigned_users:
        many: "%{count} משתמשים"
        one: 'משתמש %{count} '
        other: "%{count} משתמשים"
        two: "%{count} שני משתמשים"
      categories:
        administration: ניהול מערכת
        devops: DevOps
        invites: הזמנות
        moderation: ניהול דיון
        special: מיוחדים
      delete: מחיקה
      description_html: באמצעות <strong>תפקידי משתמש</strong>, תוכלו להתאים אישית לאילו פונקציות ואזורים של מסטודון המשתמשים יוכלו לגשת
      edit: עריכת התפקיד של %{name}
      everyone: הרשאות ברירת מחדל
      everyone_full_description_html: זהו <strong>התפקיד הבסיסי </strong> שמשפיע על <strong>כלל המשתשמשים</strong>, אפילו אלו ללא תפקיד. כל התפקידים האחרים יורשים את ההרשאות שלהם ממנו.
      permissions_count:
        many: "%{count} הרשאות"
        one: הרשאה %{count}
        other: "%{count} הרשאות"
        two: "%{count} הרשאות"
      privileges:
        administrator: מנהל מערכת
        administrator_description: משתמשים עם הרשאה זו יוכלו לעקוף כל הרשאה
        delete_user_data: מחיקת כל נתוני המשתמש
        delete_user_data_description: מאפשר למשתמשים למחוק נתוני משתמשים אחרים ללא דיחוי
        invite_users: הזמנת משתמשים
        invite_users_description: מאפשר למשתמשים להזמין אנשים חדשים לשרת
        manage_announcements: ניהול הכרזות
        manage_announcements_description: מאפשר למשתמשים לנהל הכרזות של השרת
        manage_appeals: ניהול ערעורים
        manage_appeals_description: מאפשר למשתמשים לסקור ערעורים כנגד פעולות ניהול דיון
        manage_blocks: ניהול חסימות
        manage_blocks_description: מאפשר למשתמשים לחסום ספקי דוא"ל וכתובות IP
        manage_custom_emojis: ניהול סמלונים בהתאמה אישית
        manage_custom_emojis_description: מאפשר למשתמשים לנהל סמלונים בהתאמה אישית של השרת
        manage_federation: ניהול פדרציה
        manage_federation_description: מאפשר למשתמשים לחסום או לאפשר התממשקות עם שמות מתחם אחרים
        manage_invites: ניהול הזמנות
        manage_invites_description: מאפשר למשתמשים לעלעל ב ולבטל קישורי הזמנה
        manage_reports: ניהול דו"חות
        manage_reports_description: מאפשר למשתמשים לסקור דו"חות ולבצע פעולות ניהול דיון בהתבסס עליהם
        manage_roles: ניהול תפקידים
        manage_roles_description: מאפשר למשתמשים לנהל ולמנות אחרים לתפקידים נמוכים יותר משלהם.
        manage_rules: ניהול כללים
        manage_rules_description: מאפשר למשתמשים לנהל את כללי השרת
        manage_settings: נהל הגדרות
        manage_settings_description: מאפשר למשתמשים לנהל את הגדרות השרת
        manage_taxonomies: ניהול טקסונומיות
        manage_taxonomies_description: מאפשר למשתמשים לסקור תוכן אופנתי (טרנדי) ולעדכן אפשרויות של תגיות.
        manage_user_access: ניהול גישת משתמשים
        manage_user_access_description: מאפשר למשתמשים לבטל אימות דו-שלבי של משתמשים אחרים, לשנות את כתובות הדוא"ל שלהם, ולאפס את סיסמתם
        manage_users: ניהול משתמשים
        manage_users_description: מאפשר למשתמשים לצפות בפרטים של משתמשים אחרים ולבצע פעולות ניהול דיון לפיהם
        manage_webhooks: ניהול Webhooks
        manage_webhooks_description: מאפשר למשתמשים להגדיר Webhooks לאירועים מנהלתיים
        view_audit_log: צפייה בלוג ביקורת
        view_audit_log_description: מאפשר למשתשמשים לצפות בהיסטוריה של פעולות מנהלתיות על השרת
        view_dashboard: הצג לוח מחוונים
        view_dashboard_description: אפשר למשתמשים לגשת ללוח המחוונים
        view_devops: DevOps
        view_devops_description: מאפשר למשתמשים לגשת ללוחות המחוונים של Sidekiq ושל pgHero
      title: תפקידים
    rules:
      add_new: הוספת כלל
      add_translation: הוספת תרגום
      delete: מחיקה
      description_html: בעוד הרוב טוען שקרא והסכים לתנאי השימוש, אנשים לא נוטים לקרוא אותם עד הסוף עד שמתעוררת בעיה. <strong>כדי שיקל לראות את כללי השרת במבט, יש לספקם כרשימת נקודות.</strong> כדאי לשמור על הכללים קצרים ופשוטים, אבל מאידך גם לא לפצל אותם ליותר מדי נקודות נפרדות.
      edit: עריכת כלל
      empty: שום כללי שרת לא הוגדרו עדיין.
      move_down: הזזה למטה
      move_up: הזזה למעלה
      title: כללי שרת
      translation: תרגום
      translations: תרגומים
      translations_explanation: באפשרותך להוסיף גרסאות מתורגמות לשפות נוספות של תנאי השימוש. ברירת המחדף תופיע אם גרסאות מתורגמות אינן בנמצא. עליך לוודא כי הגרסאות המתורגמות מעודכנות יחד עם שפת ברירת המחדל.
    settings:
      about:
        manage_rules: ניהול כללי שרת
        preamble: תיאור מעמיק על דרכי ניהול השרת, ניהול הדיונים, ומקורות המימון שלו.
        rules_hint: קיים מקום ייעודי לחוקים שעל המשתמשים שלך לדבוק בהם.
        title: אודות
      allow_referrer_origin:
        desc: כאשר משתמשיך לוחצים על קישור לאתר חיצוני, הדפדפן ישלח את כתובת אתר המסטודון בתור האתר המפנה. ניתן לבטל את האפשרות אם עולה בך חשש שמתמשיך יזוהו בצורה זו, למשל אם מדובר בשרת מסטודון פרטי.
        title: אפשר לאתרים חיצוניים לראות את שרת המסטודון שלך בתור האתר המפנה
      appearance:
        preamble: התאמה מיוחדת של מנשק המשתמש של מסטודון.
        title: מראה
      branding:
        preamble: המיתוג של השרת שלך מבדל אותו משרתים אחרים ברשת. המידע יכול להיות מוצג בסביבות שונות כגון מנשק הווב של מסטודון, יישומים מקומיים, בצפיה מקדימה של קישור או בתוך יישומוני הודעות וכולי. מסיבה זו מומלץ לשמור על המידע ברור, קצר וממצה.
        title: מיתוג
      captcha_enabled:
        desc_html: אפשרות זו ניסמכת על קטעי קוד חיצוניים של hCaptcha שעלולים להיות סיכון אבטחה ופרטיות. בנוסף, <strong>זה עשוי להפוך את תהליך ההרשמה לבלתי נגיש לא.נשים, במיוחד בעלות ובעלי מוגבלויות</strong>. מסיבות אלו, כדאי לשקול חלופות כמו אשרור מנהלים ידני או הרשמה רק על בסיס הזמנה.
        title: לדרוש פתרון CAPTCHA כדי לאשרר למשתמשים את חשבונם
      content_retention:
        danger_zone: אזור מסוכן
        preamble: שליטה על דרך אחסון תוכן המשתמשים במסטודון.
        title: תקופת השמירה של תכנים
      default_noindex:
        desc_html: משפיע על כל המשתמשים/ות שלא שינו את ההגדרה הזו בעצמם
        title: הסתרת משתמשיםות ממנוע החיפוש כברירת המחדל
      discovery:
        follow_recommendations: המלצות מעקב
        preamble: הצפה של תוכן מעניין בקבלת פני משתמשות חדשות שאולי אינן מכירות עדיין א.נשים במסטודון. ניתן לשלוט איך אפשרויות גילוי שונות עובדות על השרת שלך.
        privacy: פרטיות
        profile_directory: ספריית פרופילים
        public_timelines: פידים פומביים
        publish_statistics: פרסום הסטטיסטיקות בפומבי
        title: תגליות
        trends: נושאים חמים
      domain_blocks:
        all: לכולם
        disabled: לאף אחד
        users: למשתמשים מקומיים מחוברים
      registrations:
        moderation_recommandation: יש לוודא שלאתר יש צוות מנחות ומנחי שיחה מספק ושירותי בטרם תבחרו לפתוח הרשמה לכולם!
        preamble: שליטה בהרשאות יצירת חשבון בשרת שלך.
        title: הרשמות
      registrations_mode:
        modes:
          approved: נדרש אישור הרשמה
          none: אף אחד לא יכול להרשם
          open: כל אחד יכול להרשם
        warning_hint: אנו ממליצים להפעיל דרישה לאישור ידני של הרשמה אלא אם אתם מאמינים שצוות הנחיית השיחות שלכם יוכל להסתדר בזריזות עם מפיצי תכנים פוגעניים או פרסומיים על בסיס קבוע.
      security:
        authorized_fetch: לדרוש הזדהות מול שרתים בפדרציה
        authorized_fetch_hint: הדרישה להזדהות מול שרתים בפדרציה מאפשרת חסימה יותר יעילה ברמת המשתמש וברמת שרת. עם זאת, הדרישה באה עם מחיר של נפילת ביצועים, מקטינה את מעגל התפוצה של התשובות שלך, ועשויה ליצור אי תאימות מול שירותים אחרים בפדרציה. בנוסף, זה לא ימנע מצדדים החלטיים לקבל גישת קריאה להודעות ופרופילים ציבוריים.
        authorized_fetch_overridden_hint: אין באפשרותך כרגע לשנות את ההגדרה כיוון שהערך נאכף על ידי משתנה סביבתי קודם במערכת ההפעלה.
        federation_authentication: חיוב אימות פדרטיבי
      title: הגדרות שרת
    site_uploads:
      delete: מחיקת קובץ שהועלה
      destroyed_msg: העלאת אתר נמחקה בהצלחה!
    software_updates:
      critical_update: חשוב -- יש לעדכן במהירות
      description: מומלץ לשמור את התקנת המסטודון שלך עדכנית כדי להרוויח מהיכולות והתיקונים האחרונים. למעלה מכך, לעיתים קריטי לעדכן את מסטודון בהקדם כדי להמנע מפרצות אבטחה. מסיבות אלו, השרת יבדוק כל 30 דקות, ויודיע לך לפי העדפות הדואל שלך.
      documentation_link: למידע נוסף
      release_notes: פרטי הגרסה
      title: עדכונים זמינים
      type: סוג
      types:
        major: שחרור משמעותי (Major release)
        minor: שחרור משני (Minor release)
        patch: עדכון טלאי — תיקוני שקצים ושינויים קלים
      version: גרסה
    statuses:
      account: מחבר
      application: יישום
      back_to_account: חזרה לדף החשבון
      back_to_report: חזרה לעמוד הדיווח
      batch:
        add_to_report: להוסיף לדו"ח מספר %{id}
        remove_from_report: הסרה מהדיווח
        report: דווח
      contents: תוכן
      deleted: מחוקים
      favourites: חיבובים
      history: היסטורית גרסאות
      in_reply_to: השיבו ל־
      language: שפה
      media:
        title: מדיה
      metadata: נתוני-מטא
      no_history: הודעה זו לא נערכה
      no_status_selected: לא בוצעו שינויים בהודעות שכן לא נבחרו כאלו
      open: פתח הודעה
      original_status: הודעה מקורית
      reblogs: שיתופים
      replied_to_html: בתגובה לחשבון %{acct_link}
      status_changed: הודעה שונתה
      status_title: פרסום מאת @%{name}
      title: פרסומי החשבון - @%{name}
      trending: נושאים חמים
      view_publicly: צפיה בפומבי
      visibility: נראות
      with_media: עם מדיה
    strikes:
      actions:
        delete_statuses: "%{name} מחק/ה את הודעותיו של %{target}"
        disable: "%{name} הקפיא/ה את חשבונו של %{target}"
        mark_statuses_as_sensitive: "%{name} סימנ/ה את הודעותיו של %{target} כרגישים"
        none: "%{name} שלח/ה אזהרה ל-%{target}"
        sensitive: "%{name} סימן/ה את חשבונו של %{target} כרגיש"
        silence: "%{name} הגביל/ה את חשבונו/ה של %{target}"
        suspend: "%{name} השעה/תה את חשבונו/ה של %{target}"
      appeal_approved: עורער
      appeal_pending: בהמתנה לערעור
      appeal_rejected: הערעור נדחה
    system_checks:
      database_schema_check:
        message_html: נדרשות הגירות מבני נתונים. אנא הריצו אותן כדי להבטיח שהיישום מתנהג כצפוי
      elasticsearch_analysis_index_mismatch:
        message_html: מאפייני בוחן האינדקס של Elasticsearch אינם עדכניים. יש להריץ <code>tootctl search deploy --only-mapping --only=%{value}</code>
      elasticsearch_health_red:
        message_html: אשכול שירותי חיפוש Elasticsearch אינו זמין כעת (מצב אדום), אפשרויות חיפוש אינן זמינות כרגע
      elasticsearch_health_yellow:
        message_html: אשכול שירותי חיפוש Elasticsearch אינו כשיר כעת (מצב צהוב), מומלץ לבדוק מה סיבת הבעיה
      elasticsearch_index_mismatch:
        message_html: מיפוי האינדקסים של Elasticsearch אינו עדכני. יש להריץ <code>tootctl search deploy --only=%{value}</code>
      elasticsearch_preset:
        action: יש לבדוק בתיעוד
        message_html: אשכול שירותי חיפוש Elasticsearch שלך מכיל יותר משרת אחד, אך מסטודון אינו מכוון לשימוש בכולם.
      elasticsearch_preset_single_node:
        action: יש לבדוק בתיעוד
        message_html: אשכול שירותי חיפוש Elasticsearch שלך מכיל רק שרת אחד, <code>ES_PRESET</code> צריך להכיל את הערך <code>single_node_cluster</code>.
      elasticsearch_reset_chewy:
        message_html: מיפוי האינדקסים של Elasticsearch אינו עדכני עקב שינוי תצורה. יש להריץ <code>tootctl search deploy --reset-chewy</code> כדי לעדכנו.
      elasticsearch_running_check:
        message_html: לא ניתן להתחבר לחיפוש אלסטיק. בדקו בבקשה הוא רץ, או בטלו את חיפוש הטקסט המלא
      elasticsearch_version_check:
        message_html: 'גרסת חיפוש אלסטיק לא מתאימה: %{value}'
        version_comparison: גרסת חיפוש אלסטיק %{running_version} רצה בעוד גרסא %{required_version} נדרשת
      rules_check:
        action: ניהול כללי שרת
        message_html: לא הוגדרו שום כללי שרת.
      sidekiq_process_check:
        message_html: שום הליכי Sidekiq לא רצים עבור %{value} תור(ות). בחנו בבקשה את הגדרות Sidekiq
      software_version_check:
        action: ראו עדכונים זמינים
        message_html: עדכון מסטודון זמין כעת.
      software_version_critical_check:
        action: ראו עדכונים זמינים
        message_html: יצא עדכון קריטי למסטודון, נא לעדכן את תוכנת מסטודון בהקדם האפשרי.
      software_version_patch_check:
        action: ראו עדכונים זמינים
        message_html: יצא עדכון מסטודון המכיל תיקוני שקצים.
      upload_check_privacy_error:
        action: למידע נוסף
        message_html: "<strong>שרת הווב שלך אינו מכוון כראוי. פרטיות המשתמשות והמשתמשים שלך בסכנה.</strong>"
      upload_check_privacy_error_object_storage:
        action: למידע נוסף
        message_html: "<strong>שרות אחסון הענן שלך אינו מוגדר כראוי. פרטיות המשתמשות והמשתמשים שלך בסכנה.</strong>"
    tags:
      moderation:
        not_trendable: לא מזוהה כאופנתי
        not_usable: בלתי שמיש
        pending_review: ממתינים לסקירה
        review_requested: התבקשה סקירה
        reviewed: נסקר
        title: מצב
        trendable: ניתן לאפיון כאופנה
        unreviewed: לא נסקר
        usable: שמיש
      name: שם
      newest: החדש ביותר
      oldest: הישן ביותר
      open: צפיה בפומבי
      reset: איפוס
      review: סקירת מצב
      search: חיפוש
      title: תגיות
      updated_msg: הגדרות תגיות עודכנו בהצלחה
    terms_of_service:
      back: חזרה אל תנאי השירות
      changelog: מה נשתנה
      create: הבאתי מהבית
      current: גרסא נוכחית
      draft: טיוטה
      generate: שימוש בתבנית
      generates:
        action: לחולל
        chance_to_review_html: "<strong>תנאי השירות שחוללו עצמונית לא יפורסמו אוטומטית.</strong> תהיה לך הזדמנות לעבור על התוצאה. יש למלא את הפרטים הבאים כדי להמשיך."
        explanation_html: תבנית תנאי השירות סופקה לצרכי יידוע בלבד, ואין לראות בהם עצה חוקית על אף נושא. אנא התייעצו בעצמבם עם פרקליט לגבי מצבכם הייחודי ושאלות ספציפיות שעלולות להיות לכם.
        title: הקמת מסמך תנאי השירות
      going_live_on_html: בתוקף מתאריך %{date}
      history: גרסאות העבר
      live: הגרסא החיה
      no_history: עוד לא נרשמו שינויים בתנאי השירות.
      no_terms_of_service_html: עוד לא הוקם מסמך תנאי השירות. מסמך תנאי השירות מיועד להבהיר ולהגן עליך מאחריות חוקית במקרה של אי הסכמות מול המשתמשים שלך.
      notified_on_html: המשתמשים קיבלו הודעה בתאריך %{date}
      notify_users: להודיע למשתמשים
      preview:
        explanation_html: 'הדואל ישלח אל <strong>%{display_count} משתמשיםות</strong> שנרשמו לפני %{date}. להלן המלל שישלח בדואל:'
        send_preview: שליחת הצצה מוקדמת אל %{email}
        send_to_all:
          many: שליחת %{display_count} הודעות דואל
          one: שליחת הודעת דואל
          other: שליחת %{display_count} הודעות דואל
          two: שליחת שתי הודעות דואל
        title: צפייה מוקדמת בתנאי השירות
      publish: לפרסם
      published_on_html: פורסם ביום %{date}
      save_draft: שמירת טיוטה
      title: תנאי השירות
    title: ניהול
    trends:
      allow: לאפשר
      approved: אישור
      confirm_allow: 'וידוא: האם לאשר את התגיות שנבחרו?'
      confirm_disallow: 'וידוא: האם לאסור את התגיות שנבחרו?'
      disallow: לא לאשר
      links:
        allow: אישור קישורית
        allow_provider: אישור מפרסם
        confirm_allow: 'וידוא: האם לאשר את הקישורים שנבחרו?'
        confirm_allow_provider: 'וידוא: האם לאשר את הספקים שנבחרו?'
        confirm_disallow: 'וידוא: האם לאסור את הקישורים שנבחרו?'
        confirm_disallow_provider: 'וידוא: האם לאסור את הספקים שנבחרו?'
        description_html: בקישוריות אלה נעשה כרגע שימוש על ידי חשבונות רבים שהשרת שלך רואה הודעות מהם. זה עשוי לסייע למשתמשיך לברר מה קורה בעולם. שום קישוריות לא יוצגו עד שתאשרו את המפרסם. ניתן גם לאפשר או לדחות קישוריות ספציפיות.
        disallow: לא לאשר קישורית
        disallow_provider: לא לאשר מפרסם
        no_link_selected: לא בוצעו שינויים בקישורים שכן לא נבחרו כאלו
        publishers:
          no_publisher_selected: לא בוצעו שינויים במפרסמים שכן לא נבחרו כאלו
        shared_by_over_week:
          many: הופץ על ידי %{count} אנשים בשבוע האחרון
          one: הופץ על ידי אדם אחד בשבוע האחרון
          other: הופץ על ידי %{count} אנשים בשבוע האחרון
          two: הופץ על ידי %{count} אנשים בשבוע האחרון
        title: קישוריות חמות
        usage_comparison: הופץ %{today} פעמים היום, לעומת %{yesterday} אתמול
      not_allowed_to_trend: לא מורשה להופיע כנושא חם
      only_allowed: רק כאלה שהותרו
      pending_review: בהמתנה לבדיקה
      preview_card_providers:
        allowed: קישוריות ממפרסם זה יכולות להכלל בנושאים החמים
        description_html: אלה הם דומיינים מהם קישוריות מופצות תדיר לשרת שלך. קישוריות לא יכללו בנושאים החמים אלא אם דומיין הקישורית יאושר. אישורך (או דחייתך) יכלול גם תת-דומיינים.
        rejected: קישוריות ממפרסם זה לא תכללנה בנושאים החמים
        title: מפרסמים
      rejected: דחוי
      statuses:
        allow: הרשאת הודעה
        allow_account: הרשאת מחבר/ת
        confirm_allow: 'וידוא: האם לאשר את הסטטוסים שנבחרו?'
        confirm_allow_account: 'וידוא: האם לאשר את החשבונות שנבחרו?'
        confirm_disallow: 'וידוא: האם לאסור את הסטטוסים שנבחרו?'
        confirm_disallow_account: 'וידוא: האם לאסור את החשבונות שנבחרו?'
        description_html: אלו הן הודעות שהשרת שלך מכיר וזוכות להדהודים וחיבובים רבים כרגע. זה עשוי למשתמשיך החדשים והחוזרים למצוא עוד נעקבים. ההודעות לא מוצגות עד שיאושר המחבר/ת, והמחבר/ת יאשרו שחשבונים יומלץ לאחרים. ניתן לאשר או לדחות הודעות ספציפיות.
        disallow: לדחות הודעה
        disallow_account: לא לאשר מחבר/ת
        no_status_selected: לא בוצעו שינויים בהודעות חמות שכן לא נבחרו כאלו
        not_discoverable: המחבר/ת לא בחר/ה לאפשר את גילויים
        shared_by:
          many: הודהד וחובב %{friendly_count} פעמים
          one: הודהד או חובב פעם אחת
          other: הודהד וחובב %{friendly_count} פעמים
          two: הודהד וחובב %{friendly_count} פעמים
        title: הודעות חמות
      tags:
        current_score: ציון נוכחי %{score}
        dashboard:
          tag_accounts_measure: שימושים יחודיים
          tag_languages_dimension: שפות מובילות
          tag_servers_dimension: שרתים מובילים
          tag_servers_measure: שרתים שונים
          tag_uses_measure: כלל השימושים
        description_html: אלו הן התגיות שמופיעות הרבה כרגע בהודעות המגיעות לשרת. זה עשוי לעזור למשתמשיך למצוא על מה אנשים מרבים לדבר כרגע. שום תגיות לא יוצגו בפומבי עד שתאושרנה.
        listable: ניתנות להצעה
        no_tag_selected: לא בוצעו שינויים בתגיות שכן לא נבחרו כאלו
        not_listable: לא תוצענה
        not_trendable: לא תופענה תחת נושאים חמים
        not_usable: לא שמישות
        peaked_on_and_decaying: הגיע לשיא ב-%{date}, ודועך עכשיו
        title: תגיות חמות
        trendable: עשויה להופיע תחת נושאים חמים
        trending_rank: 'מדורגת #%{rank}'
        usable: ניתנת לשימוש
        usage_comparison: שומשה %{today} פעמים היום, לעומת %{yesterday} אתמול
        used_by_over_week:
          many: הוצגה על ידי %{count} משתמשים במשך השבוע שעבר
          one: הוצגה על ידי משתמש בודד במשך השבוע שעבר
          other: הוצגה על ידי %{count} משתמשים במשך השבוע שעבר
          two: הוצגה על ידי %{count} משתמשים במשך השבוע שעבר
      title: המלצות ונושאים חמים
      trending: נושאים חמים
    warning_presets:
      add_new: הוספת חדש
      delete: למחוק
      edit_preset: ערוך/י טקסט מוכן מראש לאזהרה
      empty: לא הגדרת עדיין שום טקסט מוכן מראש לאזהרה.
      title: תצורת אזהרות
    webhooks:
      add_new: הוספת נקודת קצה
      delete: מחיקה
      description_html: כלי <strong>webhook</strong> מאפשר למסטודון לשגר <strong>התראות זמן-אמת</strong> לגבי אירועים נבחרים ליישומון שלך כדי שהוא יוכל <strong>להגיב אוטומטית</strong>.
      disable: כיבוי
      disabled: כבוי
      edit: עריכת נקודת קצה
      empty: לא הוגדו נקודות קצה להתליות רשת עדיין.
      enable: אפשר
      enabled: פעילים
      enabled_events:
        many: "%{count} אירועים אופשרו"
        one: אירוע %{count} מאופשר
        other: "%{count} אירועים אופשרו"
        two: "%{count} אירועים אופשרו"
      events: אירועים
      new: Webhook חדש
      rotate_secret: החלף מפתח
      secret: מפתח הרשמה
      status: סטטוס
      title: התליות רשת
      webhook: התליית רשת
  admin_mailer:
    auto_close_registrations:
      body: עקב חוסר פעילות מנחים, הרשמות אל %{instance} עברו אוטומטית למצב אישור ידני, כדי למנוע משרת %{instance} לשמש לכר פעילות לגורמים עוינים. ניתן תמיד לחזור להרשמה פתוחה.
      subject: הרשמות אל %{instance} הועברו אוטומטית לדרישה לאישור ידני
    new_appeal:
      actions:
        delete_statuses: כדי למחוק את הודעותיהם
        disable: כדי להקפיא את חשבונם
        mark_statuses_as_sensitive: כדי לסמן את הודעותיהם כרגישות
        none: אזהרה
        sensitive: כדי לסמן את חשבונם כרגיש
        silence: כדי להגביל את חשבונם
        suspend: כדי להשעות את חשבונם
      body: "%{target} מערערים על החלטת מנהלי הקהילה ב-%{action_taken_by} מתאריך %{date}, שהיה %{type}. הם כתבו:"
      next_steps: ניתן לאשר את הערער כדי להפוך את החלטת מנהלי הקהילה, או להתעלם ממנו.
      subject: "%{username} מערערים על החלטת מנהלי הקהילה במופע %{instance}"
    new_critical_software_updates:
      body: יצא עדכון קריטי למסטודון, נא לעדכן את תוכנת מסטודון בהקדם האפשרי!
      subject: יצא עדכון קריטי למסטודון שעל %{instance}!
    new_pending_account:
      body: פרטי החשבון החדש מובאים להלן. ניתן לאשר או לדחות את הבקשה.
      subject: חשבון חדש מובא לסקירה ב-%{instance} (%{username})
    new_report:
      body: "%{reporter} דיווחו על %{target}"
      body_remote: מישהם מהמופע %{domain} דיווחו על %{target}
      subject: דו"ח חדש מהמופע %{instance} (#%{id})
    new_software_updates:
      body: יצאו עדכוני גרסת מסטודון חדשים, כדאי לעדכן!
      subject: יצאו עדכוני גרסת מסטודון חדשים בשביל %{instance}!
    new_trends:
      body: 'הפריטים הבאים זקוקים לסקירה לפני שניתן יהיה להציגם פומבית:'
      new_trending_links:
        title: נושאים חמים
      new_trending_statuses:
        title: הודעות חמות
      new_trending_tags:
        title: תגיות חמות
      subject: נושאים חמים חדשים מוכנים לסקירה ב-%{instance}
  aliases:
    add_new: יצירת שם נרדף
    created_msg: שם נרדף חדש נוצר בהצלחה. ניתן להתחיל עכשיו את המעבר מהחשבון הישן.
    deleted_msg: שם נרדף הוסר בהצלחה. מעבר מהחשבון ההוא לזה לא אפשרי יותר.
    empty: אין לך שמות נרדפים.
    hint_html: אם ברצונך לעבור מחשבון אחר לחשבון הזה, כאן ניתן ליצור שם נרדף, הנדרש לפני שאפשר יהיה להמשיך עם העברת עוקבים מהחשבון הישן לזה. הפעולה עצמה <strong>הפיכה ובלתי מזיקה</strong>. <strong>הגירת החשבון מופעלת מהחשבון הישן</strong>.
    remove: הסרת שם נרדף
  appearance:
    advanced_web_interface: ממשק ווב מתקדם
    advanced_web_interface_hint: 'אם ברצונך לעשות שימוש במלוא רוחב המסך, ממשק הווב המתקדם מאפשר לך להגדיר עמודות רבות ושונות כדי לראות בו זמנית כמה מידע שתרצה/י: פיד הבית, התראות, פרהסיה ומספר כלשהו של רשימות ותגיות.'
    animations_and_accessibility: הנפשות ונגישות
    confirmation_dialogs: חלונות אישור
    discovery: תגליות
    localization:
      body: מסטודון מתורגם על ידי מתנדבים.
      guide_link: https://crowdin.com/project/mastodon
      guide_link_text: כולם יכולים לתרום.
    sensitive_content: תוכן רגיש
  application_mailer:
    notification_preferences: שינוי העדפות דוא"ל
    salutation: "%{name},"
    settings: 'שינוי הגדרות דוא"ל: %{link}'
    unsubscribe: בטל מנוי
    view: 'תצוגה:'
    view_profile: צפיה בפרופיל
    view_status: הצגת הודעה
  applications:
    created: ישום נוצר בהצלחה
    destroyed: ישום נמחק בהצלחה
    logout: יציאה
    regenerate_token: יצירת אסימון גישה מחדש
    token_regenerated: אסימון גישה יוצר מחדש בהצלחה
    warning: זהירות רבה נדרשת עם מידע זה. אין לחלוק אותו אף פעם עם אף אחד!
    your_token: אסימון הגישה שלך
  auth:
    apply_for_account: הגשת בקשה לחשבון
    captcha_confirmation:
      help_html: אם יש לך בעיה בפתרון הקאפצ'ה, יש לפנות אלינו בכתובת %{email} ונוכל לעזור.
      hint_html: עוד דבר אחד, עלינו לאשרר שאת(ה) אנושיים (לצורך סינון ספאם). נא לפתור את הקאפצ'ה להלן וללחוץ "המשך".
      title: בדיקות אבטחה
    confirmations:
      awaiting_review: כתובת הדואל שלך אושרה! צוות %{domain} עכשיו יבדוק את הרשמתך. תשלח אליך הודעת דואל אם הצוות יאשר את החשבון!
      awaiting_review_title: הרשמתך עוברת בדיקה
      clicking_this_link: לחיצה על קישור זה
      login_link: כניסה
      proceed_to_login_html: ניתן להמשיך עכשיו אל %{login_link}.
      redirect_to_app_html: כאן אמורה היתה להיות הפניה אוטמטית ליישומון <strong>%{app_name}</strong>. אם זה לא קרה, ניתן לנסות שוב על ידי %{clicking_this_link} או חזרה ידנית אל היישומון.
      registration_complete: הרשמתך לשרת %{domain} הושלמה כעת!
      welcome_title: ברוך/ה הבא/ה, %{name}!
      wrong_email_hint: אם כתובת הדואל הזו איננה נכונה, ניתן לשנות אותה בעמוד ההגדרות.
    delete_account: מחיקת חשבון
    delete_account_html: אם ברצונך למחוק את החשבון, ניתן <a href="%{path}">להמשיך כאן</a>. תתבקש/י לספק אישור נוסף.
    description:
      prefix_invited_by_user: "@%{name} רוצה שתצטרף לשרת זה במסטודון!"
      prefix_sign_up: הרשם/י למסטודון היום!
      suffix: כבעל/ת חשבון, תוכל/י לעקוב אחרי אנשים, לפרסם עדכונים ולהחליף חצרוצים עם משתמשים מכל שרת מסטודון ועוד!
    didnt_get_confirmation: לא קיבלת את קישור האימות?
    dont_have_your_security_key: אין לך מפתח אבטחה?
    forgot_password: הנשתכחה סיסמתך?
    invalid_reset_password_token: טוקן איפוס הסיסמה אינו תקין או שפג תוקף. נא לבקש אחד חדש.
    link_to_otp: נא להכניס את קוד האימות הדו-גורמי מהטלפון או את קוד האחזור
    link_to_webauth: נא להשתמש במכשיר מפתח האבטחה
    log_in_with: התחבר באמצעות
    login: כניסה
    logout: יציאה
    migrate_account: מעבר לחשבון אחר
    migrate_account_html: אם ברצונך להכווין את החשבון לעבר חשבון אחר, ניתן <a href="%{path}">להגדיר זאת כאן</a>.
    or_log_in_with: או התחבר באמצעות
    progress:
      confirm: אימות כתובת הדואל
      details: הפרטים שלך
      review: הבדיקה שלנו
      rules: הסכמה לתקנות
    providers:
      cas: CAS
      saml: SAML
    register: הרשמה
    registration_closed: "%{instance} לא מקבל חברים חדשים"
    resend_confirmation: שלח מחדש קישור לאימות
    reset_password: איפוס סיסמה
    rules:
      accept: הסכמה
      back: בחזרה
      invited_by: 'ניתן להצטרף אל %{domain} הודות להזמנה מאת:'
      preamble: אלו נקבעים ונאכפים ע"י המנחים של %{domain}.
      preamble_invited: לפני ההמשך יש להתחשב בחוקי המקום כפי שקבעו מנהלי הדיון על %{domain}.
      title: כמה חוקים בסיסיים.
      title_invited: קיבלת הזמנה.
    security: אבטחה
    set_new_password: סיסמה חדשה
    setup:
      email_below_hint_html: אנא בדקו בתיקיית הספאם, או בקשו קוד חדש. ניתן לתקן את הכתובת אם נפלה תקלדה.
      email_settings_hint_html: יש ללחוץ על הקישורית ששלחנו אל %{email} כדי להתחיל להשתמש במסטודון. נמתין לך כאן.
      link_not_received: לא קיבלת קישור?
      new_confirmation_instructions_sent: אתם עומדים לקבל הודעת דואל חדשה עם קיש/ור אימות בדקות הקרובות!
      title: בדוק/בדקי את תיבת הדואר הנכנס שלך
    sign_in:
      preamble_html: הכנס.י עם שם וסיסמה מאתר <strong>%{domain}</strong>. אם חשבונך מתארח בשרת אחר, לא ניתן להתחבר איתו פה.
      title: התחבר אל %{domain}
    sign_up:
      manual_review: פתיחת חשבון אצל %{domain} עוברת בדיקה ידנית על ידי הצוות שלנו. כדי לסייע בתהליך הרישום שלכןם, כתבו לנו על עצמכןם ולמה אתןם רוצותים חשבון בשרת %{domain}.
      preamble: בעזרת חשבון על שרת מסטודון זה, ניתן לעקוב אחרי כל אדם בפידרציה, ולא משנה באיזה שרת נמצא החשבון שלהם.
      title: הבה ניצור לך חשבון בשרת %{domain}.
    status:
      account_status: מצב חשבון
      confirming: ממתין שדוא"ל האישור יושלם.
      functional: החשבון שלכם פעיל לגמרי.
      pending: בקשתך ממתינה לאישור על ידי הצוות שלנו. זה עשוי לקחת זמן מה. דוא"ל יישלח אליך אם בקשתך התקבלה.
      redirecting_to: חשבונכם לא פעיל כעת מכיוון שמפנה ל%{acct}.
      self_destruct: מכיוון שהשרת %{domain} בתהליכי סגירה, תהיה לך גישה מוגבלת בלבד לחשבונך.
      view_strikes: צפיה בעברות קודמות שנרשמו נגד חשבונך
    too_fast: הטופס הוגש מהר מדי, נסה/י שוב.
    use_security_key: שימוש במפתח אבטחה
    user_agreement_html: קראתי וזו הסכמתי למסמך <a href="%{terms_of_service_path}" target="_blank">תנאי השירות</a> ו<a href="%{privacy_policy_path}" target="_blank">מדיניות הפרטיות</a>
    user_privacy_agreement_html: קראתי והסכמתי ל<a href="%{privacy_policy_path}" target="_blank">מדיניות הפרטיות</a>
  author_attribution:
    example_title: טקסט לדוגמה
    hint_html: האם יש לך בלוג או טור חדשות שמתפרסם מחוץ למסטודון? ניתן לשלוט איך יוצג הקרדיט שלך כשמשתפים את הלינק במסטודון.
    instructions: 'ודאו כי הקוד הזה נכלל בקוד ה־HTML של המאמרים שלכם:'
    more_from_html: עוד מאת %{name}
    s_blog: הבלוג של %{name}
    then_instructions: לאחר מכן, הוסיפו את שם המתחם של האתר המפרסם בשדה למטה.
    title: ייחוס למפרסם
  challenge:
    confirm: המשך
    hint_html: "<strong>טיפ:</strong> לא נבקש את סיסמתך שוב בשעה הקרובה."
    invalid_password: סיסמה שגויה
    prompt: יש לאשר את הסיסמה כדי להמשיך
  crypto:
    errors:
      invalid_key: זהו לא מפתח Ed25519 או Curve25519 קביל
  date:
    formats:
      default: "%b %d, %Y"
      with_month_name: "%B %d, %Y"
  datetime:
    distance_in_words:
      about_x_hours: "%{count} שעות"
      about_x_months: "%{count} חודשים"
      about_x_years: "%{count} שנים"
      almost_x_years: "%{count} שנים"
      half_a_minute: ממש הרגע
      less_than_x_minutes: "%{count} דקות"
      less_than_x_seconds: ממש עכשיו
      over_x_years: "%{count} שנים"
      x_days: "%{count} ימים"
      x_minutes: "%{count} דקות"
      x_months: "%{count} חודשים"
      x_seconds: "%{count} שניות"
  deletes:
    challenge_not_passed: המידע שהכנסת לא היה נכון
    confirm_password: נא להכניס את הסיסמה הנוכחית כדי לאמת את זהותך
    confirm_username: נא להכניס את שם המשתמש כדאי לאשר את הפעולה
    proceed: מחיקת חשבון
    success_msg: חשבונך נמחק בהצלחה
    warning:
      before: 'לפני שנמשיך, נא לקרוא בזהירות את ההערות הבאות:'
      caches: מידע שהוטמן על ידי שרתים אחרים עשוי להתמיד
      data_removal: הודעותיך וכל מידע אחר יוסרו לתמיד
      email_change_html: ניתן <a href="%{path}">לשנות את כתובת הדוא"ל שלך</a> מבלי למחוק את החשבון
      email_contact_html: אם הוא עדיין לא הגיע, ניתן לקבל עזרה על ידי משלוח דואל ל-<a href="mailto:%{email}">%{email}</a>
      email_reconfirmation_html: אם לא מתקבל דוא"ל האישור, ניתן <a href="%{path}">לבקש אותו שוב</a>
      irreversible: לא ניתן יהיה לשחזר או להפעיל מחדש את חשבונך
      more_details_html: לפרטים נוספים, ראו את <a href="%{terms_path}">מדיניות הפרטיות</a>.
      username_available: שם המשתמש שלך שוב יהיה זמין
      username_unavailable: שם המשתמש שלך יישאר בלתי זמין
  disputes:
    strikes:
      action_taken: הפעולה שבוצעה
      appeal: ערער
      appeal_approved: הערעור על פסילה זו התקבל
      appeal_rejected: ערעור זה נדחה
      appeal_submitted_at: ערעור הוגש
      appealed_msg: הערעור שלך הוגש. במידה ויאושר, תיודע.
      appeals:
        submit: הגש ערעור
      approve_appeal: קבלת ערעור
      associated_report: הדו"ח המשויך
      created_at: מתאריך
      description_html: אלו הן הפעולות שננקטו כנגד חשבונך והאזהרות שנשלחו אליך על ידי צוות %{instance}.
      recipient: הנמען
      reject_appeal: דחיית ערעור
      status: 'הודעה #%{id}'
      status_removed: ההודעה כבר הוסרה מהמערכת
      title: "%{action} מתאריך %{date}"
      title_actions:
        delete_statuses: הסרת הודעה
        disable: הקפאת חשבון
        mark_statuses_as_sensitive: סימון הודעות כרגישות
        none: אזהרה
        sensitive: סימו חשבון כרגיש
        silence: הגבלת חשבון
        suspend: השעית חשבון
      your_appeal_approved: ערעורך התקבל
      your_appeal_pending: הגשת ערעור
      your_appeal_rejected: ערעורך נדחה
  edit_profile:
    basic_information: מידע בסיסי
    hint_html: "<strong>התאמה אישית של מה שיראו אחרים בפרופיל הציבורי שלך וליד הודעותיך.</strong> אחרים עשויים יותר להחזיר עוקב וליצור אתך שיחה אם הפרופיל והתמונה יהיו מלאים."
    other: אחר
  errors:
    '400': הבקשה שהגשת לא תקינה.
    '403': חסרות לך הרשאות לצפיה בעמוד זה.
    '404': הדף המבוקש לא קיים.
    '406': הדף לא זמין בפורמט המבוקש.
    '410': הדף המבוקש כבר לא קיים.
    '422':
      content: בדיקת אבטחה נכשלה. החסמת עוגיותיך מפנינו?
      title: בדיקת בטיחות נכשלה
    '429': יותר מדי קריאות לשרת
    '500':
      content: אנו מצטערות, אבל משהו השתבש בצד שלנו.
      title: דף זה אינו נכון
    '503': לא ניתן להציג דף זה עקב תקלת שרת זמנית.
    noscript_html: על מנת להשתמש ביישום הווב של מסטודון, נא לאפשר שימוש בג'אווהסקריפט. לחילופין אפשר לנסות את אחת ה<a href="%{apps_path}">אפליקציות הילידיות</a> שלנו המתאימה לסביבתך.
  existing_username_validator:
    not_found: לא נמצא משתמש מקומי בשם זה
    not_found_multiple: לא נמצאו %{usernames}
  exports:
    archive_takeout:
      date: תאריך
      download: הורדת הארכיון שלך
      hint_html: ניתן לבקש ארכיון של <strong>הודעותיך וקבצי המדיה</strong> שלך. המידע המיוצא יהיה בפורמט אקטיביטיפאב, שיכול להיקרא על ידי כל תוכנה התומכת בו. ניתן לבקש ארכיון מדי 7 ימים.
      in_progress: מייצר את הארכיון שלך...
      request: לבקש את הארכיון שלך
      size: גודל
    blocks: רשימת חסימות
    bookmarks: סימניות
    csv: CSV
    domain_blocks: חסימות דומיינים
    lists: רשימות
    mutes: רשימת השתקות
    storage: אחסון מדיה
  featured_tags:
    add_new: הוספת חדש
    errors:
      limit: הצגת כבר את המספר המירבי של תגיות נבחרות
    hint_html: "<strong>מהן תגיות נבחרות?</strong> הן מוצגות במובלט בפרופיל הפומבי שלך ומאפשר לאנשים לעיין בהודעות הפומביות שלך המסומנות בתגיות אלה. הן כלי אדיר למעקב אחר עבודות יצירה ופרוייקטים לטווח ארוך."
  filters:
    contexts:
      account: פרופילים
      home: בית ורשימות
      notifications: התראות
      public: פידים פומביים
      thread: שיחות
    edit:
      add_keyword: הוספת מילת מפתח
      keywords: מילות מפתח
      statuses: הודעות מסויימות
      statuses_hint_html: הסנן פועל על בחירה ידנית של הודעות בין אם הן מתאימות למילות המפתח להלן ואם לאו. posts regardless of whether they match the keywords below. <a href="%{path}">בחינה או הסרה של ההודעות מהסנן</a>.
      title: לערוך מסנן
    errors:
      deprecated_api_multiple_keywords: לא ניתן לשנות פרמטרים אלו מהיישומון הזה בגלל שהם חלים על יותר ממילת מפתח אחת. ניתן להשתמש ביישומון מעודכן יותר או בממשק הוובי.
      invalid_context: לא סופק הקשר או הקשר לא תקין
    index:
      contexts: פילטרים ב %{contexts}
      delete: למחוק
      empty: אין לך מסננים.
      expires_in: פג תוקף ב %{distance}
      expires_on: פג תוקף ב %{date}
      keywords:
        many: "%{count} מילות מפתח"
        one: מילת מפתח %{count}
        other: "%{count} מילות מפתח"
        two: "%{count} מילות מפתח"
      statuses:
        many: "%{count} הודעות"
        one: הודעה %{count}
        other: "%{count} הודעות"
        two: "%{count} הודעותיים"
      statuses_long:
        many: "%{count} הודעות הוסתרו"
        one: הודעה %{count} יחידה הוסתרה
        other: "%{count} הודעות הוסתרו"
        two: הודעותיים %{count} הוסתרו
      title: מסננים
    new:
      save: שמירת מסנן חדש
      title: הוספת מסנן חדש
    statuses:
      back_to_filter: חזרה לפילטר
      batch:
        remove: הסרה ממסנן
      index:
        hint: סנן זה חל באופן של בחירת הודעות בודדות ללא תלות בקריטריונים אחרים. תוכלו להוסיף עוד הודעות לסנן זה ממנשק הווב.
        title: הודעות שסוננו
  generic:
    all: הכל
    all_items_on_page_selected_html:
      many: "<strong>%{count}</strong> פריטים נבחרו בעמוד זה."
      one: פריט <strong>%{count}</strong> נבחר בעמוד זה.
      other: "<strong>%{count}</strong> פריטים נבחרו בעמוד זה."
      two: "<strong>%{count}</strong> פריטים נבחרו בעמוד זה."
    all_matching_items_selected_html:
      many: נבחרו <strong>%{count}</strong> פריטים שתאמו לחיפוש בעמוד זה.
      one: נבחר פריט <strong>%{count}</strong> שתאם לחיפוש בעמוד זה.
      other: נבחרו <strong>%{count}</strong> פריטים שתאמו לחיפוש בעמוד זה.
      two: נבחרו <strong>%{count}</strong> פריטים שתאמו לחיפוש בעמוד זה.
    cancel: ביטול
    changes_saved_msg: השינויים נשמרו בהצלחה!
    confirm: אישור
    copy: להעתיק
    delete: למחוק
    deselect: בטל בחירה של הכל
    none: כלום
    order_by: מיין לפי
    save_changes: לשמור שינויים
    select_all_matching_items:
      many: בחר.י %{count} פריטים שתאמו לחיפוש שלך.
      one: בחר.י פריט %{count} שתאם לחיפוש שלך.
      other: בחר.י %{count} פריטים שתאמו לחיפוש שלך.
      two: בחר. י %{count} פריטים שתאמו לחיפוש שלך.
    today: היום
    validation_errors:
      many: משהו עדיין לא בסדר! נא לעיין ב-%{count} השגיאות להלן
      one: משהו עדיין לא בסדר! נא לעיין בשגיאה להלן
      other: משהו עדיין לא בסדר! נא לעיין ב-%{count} השגיאות להלן
      two: משהו עדיין לא בסדר! נא לעיין ב-%{count} השגיאות להלן
  imports:
    errors:
      empty: קובץ CSV ריק
      incompatible_type: אין תאימות עם סוג היבוא שנבחר
      invalid_csv_file: 'קובץ CSV שבור. שגיאה: %{error}'
      over_rows_processing_limit: מכיל יותר מ-%{count} עמודות
      too_large: קובץ גדול מדי
    failures: כשלים
    imported: יובא
    mismatched_types_warning: נראה שבחרת את שיטת היבוא הלא נכונה לקובץ, בבקשה לוודא בשנית.
    modes:
      merge: מיזוג
      merge_long: שמירת רשומות קיימות והוספת חדשות
      overwrite: דריסה
      overwrite_long: החלף רשומות נוכחיות בחדשות
    overwrite_preambles:
      blocking_html:
        many: אתם עומדים <strong>להחליף את רשימת החסימות</strong> עד כדי <strong>%{count} חשבונות</strong> מהקובץ <strong>%{filename}</strong>.
        one: אתם עומדים <strong>להחליף את רשימת החסימות</strong> <strong>%{count} בחשבון אחד</strong> מהקובץ <strong>%{filename}</strong>.
        other: אתם עומדים <strong>להחליף את רשימת החסימות</strong> עד כדי <strong>%{count} חשבונות</strong> מהקובץ <strong>%{filename}</strong>.
        two: אתם עומדים <strong>להחליף את רשימת החסימות</strong> בעד <strong>שני חשבונות</strong> מהקובץ <strong>%{filename}</strong>.
      bookmarks_html:
        many: אתם עומדים <strong>להחליף את רשימת הסימניות</strong> עד כדי <strong>%{count} הודעות</strong> מהקובץ <strong>%{filename}</strong>.
        one: אתם עומדים <strong>להחליף את רשימת הסימניות</strong><strong> בהודעה אחת</strong> מהקובץ <strong>%{filename}</strong>.
        other: אתם עומדים <strong>להחליף את רשימת הסימניות</strong> עד כדי <strong>%{count} הודעות</strong> מהקובץ <strong>%{filename}</strong>.
        two: אתם עומדים <strong>להחליף את רשימת הסימניות</strong> עד כדי <strong>שתי הודעות</strong> מהקובץ <strong>%{filename}</strong>.
      domain_blocking_html:
        many: אתם עומדים <strong>להחליף את רשימת חסימות השרתים</strong> עד כדי <strong>%{count} שרתים</strong> מהקובץ <strong>%{filename}</strong>.
        one: אתם עומדים <strong>להחליף את רשימת חסימות השרתים</strong> <strong>בשרת אחד</strong> מהקובץ <strong>%{filename}</strong>.
        other: אתם עומדים <strong>להחליף את רשימת חסימות השרתים</strong> עד כדי <strong>%{count} שרתים</strong> מהקובץ <strong>%{filename}</strong>.
        two: אתם עומדים <strong>להחליף את רשימת חסימות השרתים</strong> עד כדי <strong>שני שרתים</strong> מהקובץ <strong>%{filename}</strong>.
      following_html:
        many: אתם עומדים <strong>לעקוב אחרי</strong> עד כדי <strong>%{count} חשבונות</strong> מהקובץ <strong>%{filename}</strong> ובמקביל <strong>להפסיק מעקב אחרי כל משתמש אחר</strong>.
        one: אתם עומדים <strong>לעקוב</strong> אחרי <strong>חשבון אחד</strong> מהקובץ <strong>%{filename}</strong> ובמקביל <strong>להפסיק מעקב אחרי כל משתמש אחר</strong>.
        other: אתם עומדים <strong>לעקוב אחרי</strong> עד כדי <strong>%{count} חשבונות</strong> מהקובץ <strong>%{filename}</strong> ובמקביל <strong>להפסיק מעקב אחרי כל משתמש אחר</strong>.
        two: אתם עומדים <strong>לעקוב אחרי</strong> עד כדי <strong>שני חשבונות</strong> מהקובץ <strong>%{filename}</strong> ובמקביל <strong>להפסיק מעקב אחרי כל משתמש אחר</strong>.
      lists_html:
        many: הפעולה הבאה <strong>תחליף את רשימותיך</strong> בתוכן של <strong>%{filename}</strong>. עד <strong>%{count} חשבונות</strong> יתווספו לרשימות חדשות.
        one: הפעולה הבאה <strong>תחליף את רשימותיך</strong> בתוכן של <strong>%{filename}</strong>. עד <strong>חשבון אחד</strong> יתווסף לרשימות חדשות.
        other: הפעולה הבאה <strong>תחליף את רשימותיך</strong> בתוכן של <strong>%{filename}</strong>. עד <strong>%{count} חשבונות</strong> יתווספו לרשימות חדשות.
        two: הפעולה הבאה <strong>תחליף את רשימותיך</strong> בתוכן של <strong>%{filename}</strong>. עד <strong>שני חשבונות</strong> יתווספו לרשימות חדשות.
      muting_html:
        many: אתם עומדים <strong>להחליף את רשימת ההשתקות</strong> בעד כדי <strong>%{count} חשבונות</strong> מהקובץ <strong>%{filename}</strong>.
        one: אתם עומדים <strong>להחליף את רשימת ההשתקות</strong> ב<strong>חשבון אחד</strong> מהקובץ <strong>%{filename}</strong>.
        other: אתם עומדים <strong>להחליף את רשימת ההשתקות</strong> בעד כדי <strong>%{count} חשבונות</strong> מהקובץ <strong>%{filename}</strong>.
        two: אתם עומדים <strong>להחליף את רשימת ההשתקות</strong> בעד כדי <strong>שני חשבונות</strong> מהקובץ <strong>%{filename}</strong>.
    preambles:
      blocking_html:
        many: אתם עומדים <strong>לחסום</strong> עד <strong>%{count} חשבונות</strong> מהקובץ <strong>%{filename}</strong>.
        one: אתם עומדים <strong>לחסום</strong><strong>חשבון אחד</strong> מהקובץ <strong>%{filename}</strong>.
        other: אתם עומדים <strong>לחסום</strong> עד <strong>%{count} חשבונות</strong> מהקובץ <strong>%{filename}</strong>.
        two: אתם עומדים <strong>לחסום</strong> עד <strong>שני חשבונות</strong> מהקובץ <strong>%{filename}</strong>.
      bookmarks_html:
        many: אתם עומדים להוסיף עד <strong>%{count} הודעות</strong> מהקובץ <strong>%{filename}</strong> לרשימת <strong>הסימניות שלכם</strong>.
        one: אתם עומדים <strong>להוסיף</strong><strong>הודעה אחת</strong> מהקובץ <strong>%{filename}</strong> לרשימת <strong>הסימניות שלכם</strong>.
        other: אתם עומדים להוסיף עד <strong>%{count} הודעות</strong> מהקובץ <strong>%{filename}</strong> לרשימת <strong>הסימניות שלכם</strong>.
        two: אתם עומדים <strong>להוסיף</strong> עד <strong>שתי הודעות</strong> מהקובץ <strong>%{filename}</strong> לרשימת <strong>הסימניות שלכם</strong>.
      domain_blocking_html:
        many: אתם עומדים <strong>לחסום</strong> עד כדי <strong>%{count} שרתים</strong> מהקובץ <strong>%{filename}</strong>.
        one: אתם עומדים <strong>לחסום</strong> עד <strong>שרת אחד</strong> מהקובץ <strong>%{filename}</strong>.
        other: אתם עומדים <strong>לחסום</strong> עד כדי <strong>%{count} שרתים</strong> מהקובץ <strong>%{filename}</strong>.
        two: אתם עומדים <strong>לחסום</strong> עד כדי <strong>שני שרתים</strong> מהקובץ <strong>%{filename}</strong>.
      following_html:
        many: אתם עומדים <strong>לעקוב</strong> אחרי עד <strong>%{count} חשבונות</strong> מהקובץ <strong>%{filename}</strong>.
        one: אתם עומדים <strong>לעקוב</strong> אחרי עד <strong>חשבון אחד</strong> מהקובץ <strong>%{filename}</strong>.
        other: אתם עומדים <strong>לעקוב</strong> אחרי עד <strong>%{count} חשבונות</strong> מהקובץ <strong>%{filename}</strong>.
        two: אתם עומדים <strong>לעקוב</strong> אחרי עד <strong>שני חשבונות</strong> מהקובץ <strong>%{filename}</strong>.
      lists_html:
        many: הפעולה הבאה תוסיף עד <strong>%{count} חשבונות</strong> מהקובץ <strong>%{filename}</strong> אל ה<strong>רשימות</strong> שלך. רשימות חדשות יווצרו אם עוד לא קיימת רשימה להוסיף אליה.
        one: הפעולה הבאה תוסיף עד <strong>חשבון אחד</strong> מהקובץ <strong>%{filename}</strong> אל ה<strong>רשימות</strong> שלך. רשימות חדשות יווצרו אם עוד לא קיימת רשימה להוסיף אליה.
        other: הפעולה הבאה תוסיף עד <strong>%{count} חשבונות</strong> מהקובץ <strong>%{filename}</strong> אל ה<strong>רשימות</strong> שלך. רשימות חדשות יווצרו אם עוד לא קיימת רשימה להוסיף אליה.
        two: הפעולה הבאה תוסיף עד <strong>שני חשבונות</strong> מהקובץ <strong>%{filename}</strong> אל ה<strong>רשימות</strong> שלך. רשימות חדשות יווצרו אם עוד לא קיימת רשימה להוסיף אליה.
      muting_html:
        many: אתם עומדים <strong>להשתיק</strong> עד <strong>%{count} חשבונות</strong> מהקובץ <strong>%{filename}</strong>.
        one: אתם עומדים <strong>להשתיק</strong> עד <strong>חשבון אחד</strong> מהקובץ <strong>%{filename}</strong>.
        other: אתם עומדים <strong>להשתיק</strong> עד <strong>%{count} חשבונות</strong> מהקובץ <strong>%{filename}</strong>.
        two: אתם עומדים <strong>להשתיק</strong> עד <strong>שני חשבונות</strong> מהקובץ <strong>%{filename}</strong>.
    preface: ניתן ליבא מידע מסויים כגון כל הנעקבים או המשתמשים החסומים לתוך חשבונך על שרת זה, מתוך קבצים שנוצרו על ידי יצוא משרת אחר כגון רשימת הנעקבים והחסומים שלך.
    recent_imports: ייבואים אחרונים
    states:
      finished: הסתיים
      in_progress: בתהליך
      scheduled: מתוזמן
      unconfirmed: לא מאושרת
    status: מצב
    success: כל המידע יובא בהצלחה, ויעובד בזמן הקרוב
    time_started: התחיל ב
    titles:
      blocking: מייבא חשבונות חסומים
      bookmarks: מייבא סימניות
      domain_blocking: מייבא שרתים חסומים
      following: מייבא חשבונות נעקבים
      lists: יבוא רשימות
      muting: מייבא חשבונות מושתקים
    type: סוג יבוא
    type_groups:
      constructive: עקיבות וסימניות
      destructive: חסימות והשתקות
    types:
      blocking: רשימת חסימות
      bookmarks: סימניות
      domain_blocking: רשימת שמות מתחם חסומים
      following: רשימת נעקבים
      lists: רשימות
      muting: רשימת השתקות
    upload: יבוא
  invites:
    delete: ביטול הפעלה
    expired: פג תוקף
    expires_in:
      '1800': חצי שעה
      '21600': 6 שעות
      '3600': שעה
      '43200': 12 שעות
      '604800': שבוע
      '86400': יום אחד
    expires_in_prompt: לעולם לא
    generate: יצירת קישור להזמנה
    invalid: הזמנה זו אינה תקפה
    invited_by: הוזמנת ע"י
    max_uses:
      many: "%{count} שימושים"
      one: שימוש אחד
      other: "%{count} שימושים"
      two: "%{count} שימושים"
    max_uses_prompt: ללא הגבלה
    prompt: צרו ושתפו קישורים לאחרים על מנת להעניק גישה לשרת זה
    table:
      expires_at: פג תוקף ב-
      uses: שימושים
    title: הזמנת אנשים
  lists:
    errors:
      limit: הגעת למספר הרשימות המירבי
  login_activities:
    authentication_methods:
      otp: יישומון אימות דו-שלבי
      password: סיסמה
      sign_in_token: קוד אימות בדוא"ל
      webauthn: מפתחות אבטחה
    description_html: אם את/ה רואה פעילות שאינך מזהה, אנא שנה/י את סיסמתך והפעל/י אימות דו-גורמי.
    empty: הסטוריית אימותים אינה זמינה
    failed_sign_in_html: נסיון כניסה כושל בשיטת %{method} מכתובת %{ip} (%{browser})
    successful_sign_in_html: נסיון כניסה מוצלח בשיטה %{method} מכתובת %{ip} (%{browser})
    title: הסטוריית אימותים
  mail_subscriptions:
    unsubscribe:
      action: כן, לבטל הרשמה
      complete: הפסקת הרשמה
      confirmation_html: יש לאשר את ביטול ההרשמה להודעות %{type} ממסטודון בשרת %{domain} לכתובת הדואל %{email}. תמיד אפשר להרשם מחדש ב<a href="%{settings_path}">כיוונוני הודעות דואל</a>.
      emails:
        notification_emails:
          favourite: הודעות דואל לגבי חיבובים
          follow: הודעות דואל לגבי עוקבים חדשים
          follow_request: הודעות דואל לגבי בקשות מעקב
          mention: הודעות דואל לגבי איזכורים
          reblog: הודעות דואל לגבי הידהודים
      resubscribe_html: אם ביטול ההרשמה היה בטעות, ניתן להרשם מחדש מתוך <a href="%{settings_path}">מסך הגדרות ההרשמה</a> שלך.
      success_html: לא יגיעו אליך יותר הודעות %{type} משרת מסטודון %{domain} לכתובת הדואל %{email}.
      title: הפסקת הרשמה
  media_attachments:
    validations:
      images_and_video: לא ניתן להוסיף וידאו להודעה שכבר מכילה תמונות
      not_found: קובץ %{ids} לא נמצא, או שהוצמד כבר להודעה אחרת
      not_ready: לא ניתן להצמיד קבצים שהעלאתם לא הסתיימה. נסה/י שוב בעוד רגע!
      too_many: לא ניתן להוסיף יותר מארבעה קבצים
  migrations:
    acct: עבר אל
    cancel: ביטול הפניה
    cancel_explanation: ביטול ההפניה יפעיל מחדש את החשבון הנוכחי, אבל לא יחזיר את העוקבים שהועברו לחשבון החדש.
    cancelled_msg: ההפניה בוטלה בהצלחה.
    errors:
      already_moved: זה אותו החשבון שכבר עברת אליו
      missing_also_known_as: לא שם נרדף של החשבון הזה
      move_to_self: לא יכול להיות החשבון הנוכחי
      not_found: לא נמצאו
      on_cooldown: את/ה בתקופת צינון
    followers_count: עוקבים בזמן המעבר
    incoming_migrations: מעבר מחשבון אחר
    incoming_migrations_html: כדי לעבור מחשבון אחר לחשבון זה, עליך ראשית <a href="%{path}">ליצור שם נרדף לחשבון</a>.
    moved_msg: חשבונך מופנה עתה ל-%{acct} וכל עוקביך מועברים לשם.
    not_redirecting: חשבונכם לא מפנה לשום חשבון אחר כעת.
    on_cooldown: חשבונך היגר לאחרונה. אפשרות זו תאופשר מחדש בעוד %{count} ימים.
    past_migrations: הגירות עבר
    proceed_with_move: העברת עוקבים
    redirected_msg: חשבונכם כעת מפנה ל%{acct}.
    redirecting_to: חשבונכם מפנה ל%{acct}.
    set_redirect: הגדר הפניה
    warning:
      backreference_required: ראשית יש להגדיר את החשבון החדש כך שיצביע לאחור לעבר חשבון זה
      before: 'לפני שנמשיך, נא לקרוא בזהירות את ההערות הבאות:'
      cooldown: לאחר המעבר ישנה תקופת המתנה בה לא ניתן לעבור שוב
      disabled_account: חשבונך הנוכחי לא יהיה שמיש לחלוטין לאחר מכן. עם זאת, ניתן יהיה לגשת ליצוא המידע, וכמו כן להפעילו מחדש.
      followers: פעולה זו תעביר את כל העוקבים מהחשבון הנוכחי לחשבון החדש
      only_redirect_html: לחילופין, ניתן להסתפק ב<a href="%{path}">הכוונה מחדש בפרופילך</a>.
      other_data: שום מידע לא יועבר אוטומטית
      redirect: פרופיל חשבונך הנוכחי יעודכן עם הודעת הכוונה מחדש ויוחרג מחיפושים
  moderation:
    title: ניהול קהילה
  move_handler:
    carry_blocks_over_text: חשבון זה עבר מ-%{acct}, אותו חסמת בעבר.
    carry_mutes_over_text: חשבון זה עבר מ-%{acct}, אותו השתקת בעבר.
    copy_account_note_text: 'חשבון זה הועבר מ-%{acct}, הנה הערותיך הקודמות לגביהם:'
  navigation:
    toggle_menu: הצגת\הסתרת תפריט
  notification_mailer:
    admin:
      report:
        subject: '%{name} שלח/ה דו"ח'
      sign_up:
        subject: "%{name} נרשמו"
    favourite:
      body: 'הודעתך חובבה על ידי %{name}:'
      subject: הודעתך חובבה על ידי %{name}
      title: חיבוב חדש
    follow:
      body: "%{name} עכשיו עוקב.ת אחריך!"
      subject: "%{name} עכשיו עוקב.ת אחריך"
      title: עוקב/ת חדש/ה
    follow_request:
      action: ניהול בקשות מעקב
      body: התקבלה בקשת מעקב מ־%{name}
      subject: 'בקשת מעקב בהמתנה: %{name}'
      title: בקשת מעקב חדשה
    mention:
      action: תגובה
      body: 'התקבלה פניה עבורך מאת %{name} ב:'
      subject: התקבלה פניה עבורך מאת %{name}
      title: אזכור חדש
    poll:
      subject: סקר מאת %{name} הסתיים
    reblog:
      body: 'הודעתך הודהדה על ידי %{name}:'
      subject: הודעתך הודהדה על ידי%{name}
      title: הדהוד חדש
    status:
      subject: "%{name} בדיוק פרסם"
    update:
      subject: "%{name} ערכו הודעה"
  notifications:
    administration_emails: התראות לדוא"ל חשבון מנהל
    email_events: ארועים להתראות דוא"ל
    email_events_hint: 'בחר/י ארועים עבורים תרצה/י לקבל התראות:'
  number:
    human:
      decimal_units:
        format: "%n%u"
        units:
          billion: מליארד
          million: מליון
          quadrillion: קוואדריליון
          thousand: אלף
          trillion: טריליון
  otp_authentication:
    code_hint: על מנת לאשר, נא להכניס את הקוד שיוצר על ידי יישום האימות שלך
    description_html: אם אופשר <strong>אימות דו-גורמי</strong> בעזרת אפליקציית אימות, כניסה לאתר תדרוש שימוש בטלפון ליצירת אסימוני כניסה עבורך.
    enable: לאפשר
    instructions_html: "<strong>נא לסרוק את קוד ה-QR בעזרת Google Authenticator או יישום TOTP דומה בטלפונך</strong>. מעתה ואילך, יישום זה ייצר אסימונים שיש להזין בזמן הכניסה לאתר."
    manual_instructions: 'אם לא ניתן לסרוק את קוד ה-QR ויש להכניסו ידנית, הנה הסוד כטקסט:'
    setup: הגדרה
    wrong_code: הקוד שהוכנס אינו תקין! האם זמן השרת וזמן המכשיר נכונים?
  pagination:
    newer: חדש יותר
    next: הבא
    older: ישן יותר
    prev: הקודם
    truncate: "&hellip;"
  polls:
    errors:
      already_voted: כבר הצבעת בסקר זה
      duplicate_options: מכיל פריטים כפולים
      duration_too_long: רחוק מדי בעתיד
      duration_too_short: מוקדם מדי
      expired: סקר זה כבר הסתיים
      invalid_choice: ההצבעה שנבחרה אינה קיימת
      over_character_limit: לא יכולים להיות יותר מ-%{max} תוים כל אחד
      self_vote: אין אפשרות להצביע במשאל שפרסמת בעצמך
      too_few_options: חייב להכיל יותר מפריט אחד
      too_many_options: לא יכול להכיל יותר מ-%{max} פריטים
  preferences:
    other: שונות
    posting_defaults: ברירות מחדל להודעות
    public_timelines: פידים פומביים
  privacy:
    hint_html: "<strong>ניתן להתאים את הצורה שבה תירצו שיראו את פרופיל המשתמש וההודעות שלכם.</strong> מגוון אפשרויות במסטודון יכולות לעזור לכם להיחשף לקהל רחב יותר כאשר תפעילו אותן. הקדישו רגע לבדוק את ההגדרות הללו כדי לוודא שהן מתאימות לכם."
    privacy: פרטיות
    privacy_hint_html: הגדירו כמה תרצו לחשוף עצמכם לאחרים. משתמשים מגלים משתמשים מעניינים ואפליקציות מגניבות על ידי דפדוף ב-"מעקבים" של משתמשים אחרים ורואים מאילו אפליקציות הם מפרסמים, אבל אולי תעדיפו להסתיר את המידע הזה מפני אחרים.
    reach: מידת חשיפה
    reach_hint_html: הגדר כמה אנשים חדשים אתה רוצה שיגלו עליך ויעקבו אחריך. האם אתה רוצה שהפוסטים שלך יופיעו בדף הבית של האתר? האם אתה רוצה שאנשים אחרים יראו את המשתמש שלך בהמלצות המעקב שלהם? האם אתה רוצה לאשר את כל העוקבים החדשים שלך באופן אוטומטי, או שאתה רוצה לאשר אותם באופן ידני?
    search: חיפוש
    search_hint_html: הגדירו כיצד תרצו שימצאו אתכם. האם תרצו שאנשים ימצאו אתכם דרך הפוסטים שהועלו? האם תרצו שאנשים מחוץ למסטודון ימצאו את הפרופיל על ידי חיפוש באינטרנט? אנא זכרו שלא ניתן להבטיח החרגה מוחלטת מכל מנועי החיפוש עבור מידע ציבורי.
    title: פרטיות ומידת חשיפה
  privacy_policy:
    title: מדיניות פרטיות
  reactions:
    errors:
      limit_reached: גבול מספר התגובות השונות הושג
      unrecognized_emoji: הוא לא אמוג'י מוכר
  redirects:
    prompt: יש ללחוץ על הקישור, אם לדעתך ניתן לסמוך עליו.
    title: יציאה מתוך %{instance}.
  relationships:
    activity: רמת פעילות
    confirm_follow_selected_followers: האם את/ה בטוח/ה שברצונך לעקוב אחרי החשבונות שסומנו?
    confirm_remove_selected_followers: האם את/ה בטוח/ה שברצונך להסיר את העוקבים שסומנו?
    confirm_remove_selected_follows: האם את/ה בטוח/ה שברצונך להסיר את הנעקבים שסומנו?
    dormant: רדומים
    follow_failure: נכשלה העקיבה אחרי חלק מהחשבונות שבחרת.
    follow_selected_followers: עקוב אחר הנעקבים שנבחרו
    followers: עוקבים
    following: נעקבים
    invited: הוזמנו
    last_active: פעילות אחרונה
    most_recent: העדכניות ביותר
    moved: הועברו
    mutual: הדדיים
    primary: עיקריים
    relationship: יחסים
    remove_selected_domains: הסר את כל העוקבים משמות המתחם שסומנו
    remove_selected_followers: הסר את העוקבים שסומנו
    remove_selected_follows: בטל מעקב אחר המשתמשים שסומנו
    status: מצב חשבון
  remote_follow:
    missing_resource: לא ניתן למצוא קישורית להפניה לחשבונך
  reports:
    errors:
      invalid_rules: לא מתייחס לכללים קבילים
  rss:
    content_warning: 'אזהרת תוכן:'
    descriptions:
      account: הודעות ציבוריות מחשבון @%{acct}
      tag: 'הודעות ציבוריות עם תיוג #%{hashtag}'
  scheduled_statuses:
    over_daily_limit: חרגת מהמספר המקסימלי של הודעות מתוזמנות להיום, שהוא %{limit}
    over_total_limit: חרגת מהמספר המקסימלי של הודעות מתוזמנות, שהוא %{limit}
    too_soon: התאריך חייב להיות עתידי
  self_destruct:
    lead_html: לרוע המזל, <strong>%{domain}</strong> עומד לרדת באופן סופי. אם היה לך חשבון כאן, לא תהיה אפשרות להמשיך להשתמש בו, אבל ניתן לבקש גיבוי של כל המידע שלך.
    title: שרת זה בתהליכי סגירה
  sessions:
    activity: פעילות אחרונה
    browser: דפדפן
    browsers:
      alipay: Alipay
      blackberry: בלקברי
      chrome: כרום
      edge: מייקרוסופט אדג'
      electron: אלקטרון
      firefox: פיירפוקס
      generic: דפדפן לא ידוע
      huawei_browser: דפדפן וואווי
      ie: אינטרנט אקספלורר
      micro_messenger: MicroMessenger
      nokia: Nokia S40 Ovi Browser
      opera: אופרה
      otter: Otter
      phantom_js: PhantomJS
      qq: דפדפן QQ
      safari: ספארי
      uc_browser: דפדפן UC
      unknown_browser: דפדפן לא מזוהה
      weibo: Weibo
    current_session: חיבור נוכחי
    date: תאריך
    description: "%{browser} על %{platform}"
    explanation: אלה הם הדפדפנים המחוברים כרגע לחשבון המסטודון שלך.
    ip: IP
    platforms:
      adobe_air: אדובה אייר
      android: אנדרואיד
      blackberry: בלקברי
      chrome_os: ChromeOS
      firefox_os: Firefox OS
      ios: iOS
      kai_os: מערכת הפעלה KaiOS
      linux: לינוקס
      mac: macOS
      unknown_platform: פלטפורמה לא מזוהה
      windows: חלונות
      windows_mobile: חלונות מובייל
      windows_phone: טלפון חלונות
    revoke: שלילה
    revoke_success: החיבור נשלל בהצלחה
    title: מכשירים מחוברים
    view_authentication_history: צפיה בהיסטוריית התחברויות לחשבונך
  settings:
    account: חשבון
    account_settings: הגדרות חשבון
    aliases: שמות נרדפים לחשבון
    appearance: תצוגה
    authorized_apps: ישומים מאושרים
    back: חזרה למסטודון
    delete: מחיקת חשבון
    development: פיתוח
    edit_profile: עריכת פרופיל
    export: ייצוא
    featured_tags: תגיות נבחרות
    import: יבוא
    import_and_export: יבוא ויצוא
    migrate: הגירת חשבון
    notifications: התראות בדואל
    preferences: העדפות
    profile: פרופיל
    relationships: נעקבים ועוקבים
    severed_relationships: קשרים שנותקו
    statuses_cleanup: מחיקת הודעות אוטומטית
    strikes: עבירות מנהלתיות
    two_factor_authentication: אימות דו-שלבי
    webauthn_authentication: מפתחות אבטחה
  severed_relationships:
    download: הורדה (%{count})
    event_type:
      account_suspension: השעיית חשבון (%{target_name})
      domain_block: השעיית שרת (%{target_name})
      user_domain_block: חסמת את %{target_name}
    lost_followers: אובדן עוקבים
    lost_follows: אובדן נעקבים
    preamble: הנכם עשויים לאבד עוקבים ונעקבים כשתחסמו שרת או כשמנהליכם יחליטו להשעות שרת אחר. במקרה כזה, תוכלו להוריד רשימה של קשרי המעקב שנותקו, כדי לעבור עליהם ואם תרצו לייבא אותם לשרת אחר.
    purged: מידע על שרת מרוחק זה נמחק על ידי מנהלי השרת שלך.
    type: אירוע
  statuses:
    attached:
      audio:
        many: "%{count} אודיו"
        one: אודיו %{count}
        other: "%{count} אודיו"
        two: "%{count} אודיו"
      description: 'מצורף: %{attached}'
      image:
        many: "%{count} תמונות"
        one: תמונה %{count}
        other: "%{count} תמונות"
        two: "%{count} תמונותיים"
      video:
        many: "%{count} סרטונים"
        one: סרטון %{count}
        other: "%{count} סרטונים"
        two: "%{count} סרטונים"
    boosted_from_html: הודהד מ-%{acct_link}
    content_warning: 'אזהרת תוכן: %{warning}'
    default_language: זהה לשפת ממשק
    disallowed_hashtags:
      many: 'מכיל את התגיות האסורות: %{tags}'
      one: 'מכיל את התגית האסורה: %{tags}'
      other: 'מכיל את התגיות האסורות: %{tags}'
      two: 'מכיל את התגיות האסורות: %{tags}'
    edited_at_html: נערך ב-%{date}
    errors:
      in_reply_not_found: נראה שההודעה שאת/ה מנסה להגיב לה לא קיימת.
    over_character_limit: חריגה מגבול התווים של %{max}
    pin_errors:
      direct: לא ניתן לקבע הודעות שנראותן מוגבלת למכותבים בלבד
      limit: הגעת למספר המירבי של ההודעות המוצמדות
      ownership: הודעות של אחרים לא יכולות להיות מוצמדות
      reblog: אין אפשרות להצמיד הדהודים
    quote_policies:
      followers: עוקבים ומאוזכרים
      nobody: רק מאוזכרים ומאוזכרות
      public: כולם
    title: '%{name}: "%{quote}"'
    visibilities:
      direct: ישיר
      private: לעוקבים בלבד
      private_long: להצגה לעוקבים בלבד
      public: פומבי
      public_long: כולם יוכלו לקרוא
      unlisted: מוסתר
      unlisted_long: פומבי, אבל לא להצגה בפיד הציבורי
  statuses_cleanup:
    enabled: מחק הודעות ישנות אוטומטית
    enabled_hint: מוחק אוטומטית את הודעותיך לכשהגיעו לסף גיל שנקבע מראש, אלא אם הן תואמות את אחת ההחרגות למטה
    exceptions: החרגות
    explanation: היות ומחיקת הודעות היא פעולה יקרה במשאבים, היא נעשית לאט לאורך זמן כאשר השרת לא עסוק במשימות אחרות. לכן, ייתכן שההודעות שלך ימחקו מעט אחרי שיגיעו לסף הגיל שהוגדר.
    ignore_favs: התעלם ממחובבים
    ignore_reblogs: התעלם מהדהודים
    interaction_exceptions: החרגות מבוססות אינטראקציות
    interaction_exceptions_explanation: כדאי לשים לב שאין ערובה למחיקת הודעות אם הן יורדות מתחת לסף החיבובים או ההדהודים לאחר הסריקה הראשונית.
    keep_direct: שמירת הודעות ישירות
    keep_direct_hint: לא מוחק אך אחת מההודעות הישירות שלך
    keep_media: שמור הודעות עם מדיה
    keep_media_hint: לא מוחק את הודעותיך שמצורפים אליהן קבצי מדיה
    keep_pinned: שמור הודעות מוצמדות
    keep_pinned_hint: לא מוחק אף אחד מההודעות המוצמדות שלך
    keep_polls: לשמור סקרים
    keep_polls_hint: לא מוחר אף אחד מהסקרים שלך
    keep_self_bookmark: שמור הודעות שסימנת
    keep_self_bookmark_hint: לא מוחק הודעות שסימנת
    keep_self_fav: שמור הודעות שחיבבת
    keep_self_fav_hint: לא מוחק הודעות שלך אם חיבבת אותם
    min_age:
      '1209600': שבועיים
      '15778476': חצי שנה
      '2629746': חודש
      '31556952': שנה
      '5259492': חודשיים
      '604800': שבוע
      '63113904': שנתיים
      '7889238': 3 חודשים
    min_age_label: סף גיל
    min_favs: השאר הודעות מחובבות לפחות
    min_favs_hint: לא תימחקנה הודעות שלך שקיבלו לפחות מספר זה של חיבובים. אם יישאר ריק, הודעות תימחקנה ללא תלות במספר החיבובים שלהן.
    min_reblogs: שמור הודעות מהודהדות לפחות
    min_reblogs_hint: לא מוחק מי מהודעותיך שקיבלו לפחות את המספר הזה של הדהודים. להשאיר ריק כדי למחוק הודעות ללא קשר למספר ההדהודים שקיבלו
  stream_entries:
    sensitive_content: תוכן רגיש
  strikes:
    errors:
      too_late: מאוחר מדי להגיש ערעור
  tags:
    does_not_match_previous_name: לא תואם את השם האחרון
  terms_of_service:
    title: תנאי השירות
  terms_of_service_interstitial:
    future_preamble_html: אנו מבצעים שינויים בתנאי השירות, שיכנסו לתוקף בתאריך <strong>%{date}</strong>. אנו מבקשים ממך לעבור על העידכונים.
    past_preamble_html: שינינו את תנאי השירות שלנו מאז ביקורך האחרון. אנו ממליצים לך לעבור על העידכונים.
    review_link: קריאת תנאי השירות
    title: תנאי השירות של %{domain} משתנים
  themes:
    contrast: מסטודון (ניגודיות גבוהה)
    default: מסטודון (כהה)
    mastodon-light: מסטודון (בהיר)
    system: אוטומטי (לפי המערכת)
  time:
    formats:
      default: "%d %b %Y, %H:%M"
      month: "%b %Y"
      time: "%H:%M"
      with_time_zone: "%d %b, %Y, %H:%M %Z"
  translation:
    errors:
      quota_exceeded: השימוש בשירות התירגום בשרת זה עבר את המכסה שהוקצתה.
      too_many_requests: לאחרונה היו יותר מדי פניות אל שירות התרגום.
  two_factor_authentication:
    add: הוספה
    disable: כיבוי
    disabled_success: אימות דו-גורמי בוטל בהצלחה
    edit: עריכה
    enabled: אימות דו-גורמי הופעל
    enabled_success: אימות דו-שלבי הופעל בהצלחה
    generate_recovery_codes: ייצור קודי אחזור
    lost_recovery_codes: קודי האחזור מאפשרים אחזור גישה לחשבון במידה ומכשירך אבד. במידה וקודי האחזור אבדו, ניתן לייצרם מחדש כאן. תוקף קודי האחזור הישנים יפוג.
    methods: שיטות אימות דו-גורמי
    otp: יישום אימות
    recovery_codes: קודי אחזור
    recovery_codes_regenerated: קודי האחזור יוצרו בהצלחה
    recovery_instructions_html: במידה והגישה למכשירך תאבד, ניתן לייצר קודי אחזור למטה על מנת לאחזר גישה לחשבונך בכל עת. <strong>נא לשמור על קודי הגישה במקום בטוח</strong>. לדוגמא על ידי הדפסתם ושמירתם עם מסמכים חשובים אחרים, או שימוש בתוכנה ייעודית לניהול סיסמאות וסודות.
    webauthn: מפתחות אבטחה
  user_mailer:
    announcement_published:
      description: 'צוות ההנהלה של %{domain} מפרסם הודעה:'
      subject: הודעת שירות
      title: הודעת שירות מאת %{domain}
    appeal_approved:
      action: הגדרות חשבון
      explanation: הערעור על העברה שנרשמה כנגד חשבונך ב-%{strike_date} שהגשת ב-%{appeal_date} התקבל. חשבונך חזר להיות נקי מכל רבב.
      subject: ערעורך מתאריך %{date} התקבל
      subtitle: חשבונך חזר למצב מאושר.
      title: הערעור התקבל
    appeal_rejected:
      explanation: הערעור על העברה שנרשמה כנגד חשבונך ב-%{strike_date} שהגשת ב-%{appeal_date} נדחה.
      subject: ערעורך מתאריך %{date} נדחה
      subtitle: ערעורך נדחה.
      title: הערעור נדחה
    backup_ready:
      explanation: ביקשת גיבוי מלא של חשבון המסטודון שלך.
      extra: הגיבוי מוכן להורדה!
      subject: הארכיון שלך מוכן להורדה
      title: הוצאת ארכיון
    failed_2fa:
      details: 'הנה פרטי נסיון ההתחברות:'
      explanation: פלוני אלמוני ניסה להתחבר לחשבונך אך האימות המשני נכשל.
      further_actions_html: אם הנסיון לא היה שלך, אנו ממליצים על %{action} באופן מיידי כדי שהחשבון לא יפול קורבן.
      subject: נכשל אימות בגורם שני
      title: אימות בגורם שני נכשל
    suspicious_sign_in:
      change_password: שינוי הסיסמא שלך
      details: 'הנה פרטי ההתחברות:'
      explanation: זיהינו התחברות לחשבונך מכתובת IP חדשה.
      further_actions_html: אם לא את/ה התחברת, אנו ממליצים שתבצע/י %{action} מיידית ותאפשר/י אימות דו גורמי על מנת לשמור על החשבון בטוח.
      subject: נרשמה גישה לחשבונך מכתובת IP חדשה
      title: התחברות חדשה
    terms_of_service_changed:
      agreement: עם המשך השימוש בשרת %{domain} אתן מסכימות לתנאים הללו. אם אינכם מסכימים עם עדכוני תנאי השירות, אתן יכולות להפסיק את ההסכם עם %{domain} בכל עת על ידי מחיקת החשבון.
      changelog: 'בקצרה, הנה משמעות העדכון עבורך:'
      description: 'קיבלת הודעת דואל זו כיוון שאנו מבצעים שינויים במסמך תנאי השירות של %{domain}. השינויים יכנסו לתוקף בתאריך %{date}. אנו מעודדים אותך לעבור על השינויים במסמך המלא כאן:'
      description_html: קיבלת הודעת דואל זו כיוון שאנו מבצעים שינויים במסמך תנאי השירות של %{domain}. השינויים יכנסו לתוקף בתאריך <strong>%{date}</strong>. אנו מעודדים אותך לעבור על <a href="%{path}" target="_blank">השינויים במסמך המלא כאן</a>.
      sign_off: צוות %{domain}
      subject: עדכונים לתנאי השירות שלנו
      subtitle: מסמך תנאי השירות של %{domain} עוברים שינויים
      title: עדכון חשוב
    warning:
      appeal: הגשת ערעור
      appeal_description: אם את/ה מאמין/ה שזו טעות, ניתן להגיש ערעור לצוות של %{instance}.
      categories:
        spam: ספאם
        violation: התוכן מפר את כללי הקהילה הבאים
      explanation:
        delete_statuses: כמה מהודעותיך מפרות אחד או יותר מכללי הקהילה וכתוצאה הוסרו על ידי מנחי הקהילה של %{instance}.
        disable: אינך יכול/ה יותר להשתמש בחשבונך, אבל הפרופיל ושאר המידע נשארו על עומדם. ניתן לבקש גיבוי של המידע, לשנות את הגדרות החשבון או למחוק אותו.
        mark_statuses_as_sensitive: כמה מהודעותיך סומנו כרגישות על ידי מנחי הקהילה של %{instance}. זה אומר שאנשים יצטרכו להקיש על המדיה בהודעות לפני שתופיע תצוגה מקדימה. ניתן לסמן את המידע כרגיש בעצמך בהודעותיך העתידיות.
        sensitive: מעתה ואילך כל קבצי המדיה שיועלו על ידך יסומנו כרגישים ויוסתרו מאחורי אזהרה.
        silence: ניתן עדיין להשתמש בחשבונך אבל רק אנשים שכבר עוקבים אחריך יראו את הודעותיך בשרת זה, וייתכן שתוחרג/י ממסכי התגליות. עם זאת, אחרים יוכלו עדיין לעקוב אחריך.
        suspend: לא ניתן יותר להשתמש בחשבונך, ופרופילך וכל מידע אחר לא נגישים יותר. ניתן עדיין להתחבר על מנת לבקש גיבוי של המידע שלך עד שיוסר סופית בעוד כ-30 יום, אבל מידע מסויים ישמר על מנת לוודא שלא תחמוק/י מההשעיה.
      reason: 'סיבה:'
      statuses: 'הודעות מצוטטות:'
      subject:
        delete_statuses: ההודעות שלכם ב%{acct} הוסרו
        disable: חשבונך %{acct} הוקפא
        mark_statuses_as_sensitive: הודעותיך ב-%{acct} סומנו כרגישות
        none: אזהרה עבור %{acct}
        sensitive: הודעותיך ב-%{acct} יסומנו כרגישות מעתה ואילך
        silence: חשבונך %{acct} הוגבל
        suspend: חשבונך %{acct} הושעה
      title:
        delete_statuses: הודעות הוסרו
        disable: חשבון קפוא
        mark_statuses_as_sensitive: הודעות סומנו כרגישות
        none: אזהרה
        sensitive: החשבון סומן כרגיש
        silence: חשבון מוגבל
        suspend: חשבון מושעה
    welcome:
      apps_android_action: זמין ב־Google Play
      apps_ios_action: זמין ב־App Store
      apps_step: התקינו את היישומונים הרשמיים.
      apps_title: יישומונים של מסטודון
      checklist_subtitle: 'נעזור לך לצאת למסע אל האופק החברתי החדש:'
      checklist_title: רשימת פריטים לקבלת הפנים
      edit_profile_action: התאמה אישית
      edit_profile_step: כדאי להשלים את הפרופיל כדי לעודד אחרים ליצירת קשר.
      edit_profile_title: התאמה אישית של הפרופיל
      explanation: הנה כמה טיפים לעזור לך להתחיל
      feature_action: מידע נוסף
      feature_audience: מסטודון מספקת לך אפשרות ייחודית של ניהול הקהל ללא מתווכים. מסטודון מותקן על שרת משלך יאפשר לך לעקוב ולהעקב מכל שרת מסטודון ברשת בשליטתך הבלעדית.
      feature_audience_title: בנו את הקהל שלכםן בבטחה
      feature_control: אתםן יודעיםות בדיוק מה תרצו לראות בפיד הבית. אין פה פרסומות ואלגוריתמים שיבזבזו את זמנכם. עקבו אחרי כל משתמשי מסטודון משלל שרתים מתוך חשבון אחד וקבלו את ההודעות שלהםן לפי סדר הפרסום, וכך תצרו לכם את פינת האינטרנט המתאימה לכן אישית.
      feature_control_title: השארו בשליטה על ציר הזמן שלכם
      feature_creativity: מסטודון תומך בהודעות עם שמע, חוזי ותמונות, עם תאורים למוגבלי ראייה, משאלים, אזהרות תוכן, אווטרים מונפשים, אמוג'י מותאמים אישית, שליטה בחיתוך תמונות מוקטנות ועוד, כדי שתוכלו לבטא את עצמכןם ברשת. בין אם תפרסמו אמנות, מוזיקה או פודקסטים אישיים, מסטודון פה בשבילכם.
      feature_creativity_title: יצירתיות ללא פשרות
      feature_moderation: מסטודון מחזיר לידיכן את ההחלטות. כל שרת יוצר לעצמו את חוקיו, שנאכפים מקומית ולא "מלמעלה" כמו באתרים מסחריים, מה שהופך אותו לגמיש ביותר בשירות הרצונות והצרכים של קבוצות שונות. הצטרפו לשרת שאתםן מסכימותים עם חוקיו, או הקימו משלכןם.
      feature_moderation_title: ניהול דיונים כמו שצריך
      follow_action: לעקוב
      follow_step: עקיבה אחרי אנשים מעניינים זו מטרתו של מסטודון.
      follow_title: התאימו אישית את ציר זמן הבית שלכםן
      follows_subtitle: לעקיבה אחרי חלשבונות ידועים
      follows_title: אחרי מי לעקוב
      follows_view_more: ראו עוד א.נשים לעקוב אחריהן.ם
      hashtags_recent_count:
        many: "%{people} אנשים ביומיים האחרונים"
        one: איש אחד ביומיים האחרונים
        other: "%{people} אנשים ביומיים האחרונים"
        two: שני אנשים ביומיים האחרונים
      hashtags_subtitle: לחקור מהם הנושאים החמים ביומיים האחרונים
      hashtags_title: תגיות חמות
      hashtags_view_more: צפיה בעוד תגיות שכרגע חוזרות הרבה
      post_action: חיבור הודעה
      post_step: ברכו לשלום את העולם עם מלל, תמונות, חוזי או משאלים.
      post_title: כתבו את הפוסט הראשון שלכםן
      share_step: ספרו לחברים איך למצוא אתכם במסטודון.
      share_title: שיתוף פרופיל מסטודון
      sign_in_action: התחברות
      subject: ברוכים הבאים למסטודון
      title: ברוך/ה הבא/ה, %{name} !
  users:
    follow_limit_reached: לא תוכל לעקוב אחר יותר מ %{limit} אנשים
    go_to_sso_account_settings: מעבר לאפיוני החשבון שלך בשרת הזהות
    invalid_otp_token: קוד דו-שלבי שגוי
    otp_lost_help_html: אם איבדת גישה לשניהם, ניתן ליצור קשר ב-%{email}
    rate_limited: יותר מדי ניסיונות אימות, נסו שוב מאוחר יותר.
    seamless_external_login: את.ה מחובר דרך שירות חיצוני, לכן אפשרויות הסיסמא והדוא"ל לא מאופשרות.
    signed_in_as: 'מחובר בתור:'
  verification:
    extra_instructions_html: <strong>טיפ:</strong> הלינק באתר שלך יכול להיות מוסתר. החלק החשוב הוא <code>rel="me"</code> שמונע התחזות על אתרים עם תוכן משתמשים. ניתן גם ליצור תגית <code>link</code> בכותרת העמוד במקום קישור <code>a</code> אבל קוד ה־HTML חייב להופיע שם ללא הרצה של ג'אווהסקריפט.
    here_is_how: זה נעשה כך
    hint_html: "<strong>אשרור זהותך במסטודון הוא לטובת כולם.</strong> על בסיס תקני ווב פתוחים, חינם מעתה ולעד. כל שדרוש הוא אתר אישי שבו אנשים מזהים אותך דרכו. כשתקשרו מהאתר הזה לפרופיל שלך פה, אנו נבדוק באתר קישורים לפרופיל ונציין זאת בסימן בולט כזהות בדוקה."
    instructions_html: יש להדביק את הקוד שלמטה אל האתר שלך. ואז להוסיף את כתובת האתר לאחד השדות הנוספים בפרופיל מתוך טאב "עריכת פרופיל" ולשמור את השינויים.
    verification: אימות
    verified_links: קישוריך המאומתים
    website_verification: אימות אתר רשת
  webauthn_credentials:
    add: הוספת מפתח אבטחה חדש
    create:
      error: היתה בעיה בהוספת מפתח האבטחה. נסה שנית.
      success: מפתח האבטחה הוסף בהצלחה.
    delete: למחוק
    delete_confirmation: האם את.ה בטוח.ה שברצונך למחוק מפתח אבטחה זה?
    description_html: אם יאופשר <strong>אימות במפתח אבטחה</strong>, כניסה לאתר תדרוש שימוש באחד ממפתחות האבטחה שלך.
    destroy:
      error: היתה בעיה במחיקת מפתח האבטחה. נסה בשנית.
      success: מפתח האבטחה נמחק בהצלחה.
    invalid_credential: אסימון אבטחה לא תקין
    nickname_hint: הכנס.י כינוי למפתח האבטחה החדש שלך
    not_enabled: לא אפשרת את WebAuthn עדיין
    not_supported: דפדפן זה לא תומך במפתחות אבטחה
    otp_required: על מנת להשתמש במפתחות אבטחה אנא אפשר.י אימות דו-שלבי קודם.
    registered_on: נרשם ב %{date}<|MERGE_RESOLUTION|>--- conflicted
+++ resolved
@@ -600,8 +600,6 @@
         all: הכל
         limited: מוגבלים
         title: ניהול דיון
-<<<<<<< HEAD
-=======
       moderation_notes:
         create: הוספת הערות מנחה דיונים
         created_msg: הודעת מנחה לגבי שרת נוצרה בהצלחה!
@@ -609,7 +607,6 @@
         destroyed_msg: הודעת מנחה לגבי שרת נמחקה בהצלחה!
         placeholder: מידע לגבי שרת זה, פעולות שננקטו, או כל מידע אחר שיסייע לך להחליט כיצד למתן הודעות משרת זה בעתיד.
         title: הודעות מנחה דיונים
->>>>>>> 609a4018
       private_comment: הערה פרטית
       public_comment: תגובה פומבית
       purge: טיהור
