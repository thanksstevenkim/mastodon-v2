--- conflicted
+++ resolved
@@ -3,13 +3,8 @@
   simple_form:
     hints:
       account:
-<<<<<<< HEAD
-        attribution_domains_as_text: Mỗi cái một dòng. Bảo vệ khỏi những sự gán ghép sai.
-        discoverable: Hồ sơ và tút công khai của bạn được đề xuất cho những người dùng Mastodon khác.
-=======
         attribution_domains: Bảo vệ khỏi những sự gán ghép sai.
         discoverable: Mọi người có thể được đề xuất hồ sơ và tút công khai của bạn.
->>>>>>> 609a4018
         display_name: Tên đầy đủ hoặc biệt danh đều được.
         fields: Blog của bạn, nghề nghiệp, tuổi hoặc bất cứ gì.
         indexable: Mọi người có thể tìm kiếm và tương tác với những tút công khai của bạn trên Mastodon.
@@ -47,11 +42,7 @@
         autofollow: Những người đăng ký sẽ tự động theo dõi bạn
         avatar: WEBP, PNG, GIF hoặc JPG, tối đa %{size}. Sẽ bị nén xuống %{dimensions}px
         bot: Tài khoản này tự động thực hiện các hành động và không được quản lý bởi người thật
-<<<<<<< HEAD
-        context: Chọn những nơi mà bộ lọc sẽ áp dụng
-=======
         context: Chọn những nơi áp dụng bộ lọc
->>>>>>> 609a4018
         current_password: Để bảo mật, vui lòng nhập mật khẩu của tài khoản hiện tại
         current_username: Để xác nhận, vui lòng nhập tên người dùng của tài khoản hiện tại
         digest: Chỉ gửi sau một thời gian dài không hoạt động hoặc khi bạn nhận được tin nhắn (trong thời gian vắng mặt)
@@ -173,13 +164,8 @@
         url: Nơi những sự kiện được gửi đến
     labels:
       account:
-<<<<<<< HEAD
-        attribution_domains_as_text: Các trang web được ghi nhận cho bạn
-        discoverable: Cho phép khám phá hồ sơ
-=======
         attribution_domains: Các trang web được phép ghi nhận bạn
         discoverable: Đề xuất hồ sơ và tút
->>>>>>> 609a4018
         fields:
           name: Nhãn
           value: Nội dung
