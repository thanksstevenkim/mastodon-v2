--- conflicted
+++ resolved
@@ -57,13 +57,9 @@
         setting_advanced_layout: Birta Mastodon í margra dálka framsetningu, sem gerir kleift að skoða saman tímalínu, tilkynningar og þriðja dálk að eigin vali. Ekki er mælt með þessu fyrir smærri skjái.
         setting_aggregate_reblogs: Ekki sýna nýjar endurbirtingar á færslum sem hafa nýlega verið endurbirtar (hefur bara áhrif á ný-mótteknar endurbirtingar)
         setting_always_send_emails: Venjulega eru tilkynningar í tölvupósti ekki sendar þegar þú ert virk/ur í að nota Mastodon
-<<<<<<< HEAD
-        setting_default_quote_policy: Þessi stilling gildir einungis fyrir færslur sem útbúnar eru með næstu útgáfu Mastodon, en þú getur valið þetta fyrirfram til undirbúnings.
-=======
         setting_boost_modal: Þegar þetta er virkt, mun endurbirting fyrst opna staðfestingarglugga, þar sem þú getur breytt sýnileika endurbirtingarinnar þinnar.
         setting_default_quote_policy_private: Aðrir geta ekki vitnað í færslur einungis til fylgjenda sem skrifaðar eru á Mastodon.
         setting_default_quote_policy_unlisted: Þegar fólk vitnar í þig verða færslurnar þeirr einnig faldar á vinsældatímalínum.
->>>>>>> 26c78392
         setting_default_sensitive: Viðkvæmt myndefni er sjálfgefið falið og er hægt að birta með smelli
         setting_display_media_default: Fela myndefni sem merkt er viðkvæmt
         setting_display_media_hide_all: Alltaf fela allt myndefni
