---
pt-PT:
  about:
    about_mastodon_html: 'A rede social do futuro: sem publicidade e sem vigilância empresarial; desenho ético e descentralizado! Toma posse dos teus dados com o Mastodon!'
    contact_missing: Por definir
    contact_unavailable: n.d.
    hosted_on: Mastodon alojado em %{domain}
    title: Sobre
  accounts:
    followers:
      one: Seguidor
      other: Seguidores
    following: Seguindo
    instance_actor_flash: Esta conta é um ator virtual utilizado para representar o servidor em si e não um utilizador individual. É utilizada para efeitos de federação e não deve ser suspensa.
    last_active: última atividade
    link_verified_on: A posse desta hiperligação foi verificada em %{date}
    nothing_here: Não há nada aqui!
    pin_errors:
      following: Tens de estar a seguir a pessoa que pretendes apoiar
    posts:
      one: Publicação
      other: Publicações
    posts_tab_heading: Publicações
    self_follow_error: Não é permitido seguir a tua própria conta
  admin:
    account_actions:
      action: Executar ação
      already_silenced: Esta conta já foi limitada.
      already_suspended: Esta conta já foi suspensa.
      title: Executar ação de moderação em %{acct}
    account_moderation_notes:
      create: Deixar uma nota
      created_msg: Nota de moderação criada com sucesso!
      destroyed_msg: Nota de moderação destruída!
    accounts:
      add_email_domain_block: Bloquear domínio de e-mail
      approve: Aprovar
      approved_msg: Inscrição de %{username} aprovada com sucesso
      are_you_sure: Tens a certeza?
      avatar: Imagem de perfil
      by_domain: Domínio
      change_email:
        changed_msg: E-mail alterado com sucesso!
        current_email: E-mail atual
        label: Alterar e-mail
        new_email: Novo e-mail
        submit: Alterar e-mail
        title: Alterar e-mail para %{username}
      change_role:
        changed_msg: Função alterada com sucesso!
        edit_roles: Gerir funções de utilizador
        label: Alterar função
        no_role: Nenhuma função
        title: Alterar a função de %{username}
      confirm: Confirmar
      confirmed: Confirmado
      confirming: A confirmar
      custom: Personalizado
      delete: Eliminar dados
      deleted: Eliminada
      demote: Despromovida
      destroyed_msg: Os dados de %{username} estão agora em fila de espera para serem eliminados de imediato
      disable: Congelar
      disable_sign_in_token_auth: Desativar token de autenticação por e-mail
      disable_two_factor_authentication: Desativar autenticação por dois fatores (2FA)
      disabled: Congelada
      display_name: Nome a mostrar
      domain: Domínio
      edit: Editar
      email: E-mail
      email_status: Estado do e-mail
      enable: Descongelar
      enable_sign_in_token_auth: Ativar token de autenticação por e-mail
      enabled: Ativado
      enabled_msg: Descongelou a conta %{username}
      followers: Seguidores
      follows: A seguir
      header: Cabeçalho
      inbox_url: URL da caixa de entrada
      invite_request_text: Razões para te juntares a nós
      invited_by: Convidado(a) por
      ip: IP
      joined: Aderiu
      location:
        all: Todos
        local: Local
        remote: Remoto
        title: Local
      login_status: Estado de início de sessão
      media_attachments: Anexos multimédia
      memorialize: Converter num memorial
      memorialized: Em memória
      memorialized_msg: Conta %{username} transformada com sucesso em memorial
      moderation:
        active: Ativo
        all: Todos
        disabled: Desativado
        pending: Pendente
        silenced: Limitadas
        suspended: Supensos
        title: Moderação
      moderation_notes: Notas de moderação
      most_recent_activity: Atividade mais recente
      most_recent_ip: IP mais recente
      no_account_selected: Nenhuma conta foi alterada porque nenhuma foi selecionada
      no_limits_imposed: Sem limites impostos
      no_role_assigned: Nenhuma função atribuída
      not_subscribed: Não inscrito
      pending: Revisão pendente
      perform_full_suspension: Suspender
      previous_strikes: Reprimendas anteriores
      previous_strikes_description_html:
        one: Esta conta tem <strong>1</strong> reprimenda.
        other: Esta conta tem <strong>%{count}</strong> reprimendas.
      promote: Promover
      protocol: Protocolo
      public: Público
      push_subscription_expires: A inscrição PuSH expira
      redownload: Atualizar perfil
      redownloaded_msg: Perfil de %{username} atualizado a partir da origem com sucesso
      reject: Rejeitar
      rejected_msg: Inscrição de %{username} rejeitada com sucesso
      remote_suspension_irreversible: Os dados desta conta foram eliminados irreversivelmente.
      remote_suspension_reversible_hint_html: A conta foi suspensa no servidor de origem e os seus dados serão totalmente eliminados em %{date}. Até lá, o servidor de origem poderá recuperar esta conta sem quaisquer efeitos negativos. Se desejares eliminar todos os dados desta conta imediatamente, podes fazê-lo em baixo.
      remove_avatar: Remover a imagem de perfil
      remove_header: Remover o cabeçalho
      removed_avatar_msg: Imagem de perfil de %{username} removida
      removed_header_msg: Imagem de cabeçalho de %{username} removida
      resend_confirmation:
        already_confirmed: Este utilizador já está confirmado
        send: Reenviar hiperligação de confirmação
        success: Hiperligação de confirmação enviada com sucesso!
      reset: Repor
      reset_password: Criar nova palavra-passe
      resubscribe: Reinscrever
      role: Função
      search: Pesquisar
      search_same_email_domain: Outros utilizadores com o mesmo domínio de e-mail
      search_same_ip: Outros utilizadores com o mesmo IP
      security: Segurança
      security_measures:
        only_password: Apenas palavra-passe
        password_and_2fa: Palavra-passe e 2FA
      sensitive: Marcar como sensível
      sensitized: Marcada como sensível
      shared_inbox_url: URL da caixa de entrada partilhada
      show:
        created_reports: Denúncias realizadas
        targeted_reports: Denunciada por outros
      silence: Limitar
      silenced: Limitada
      statuses: Publicações
      strikes: Reprimendas anteriores
      subscribe: Inscrever-me
      suspend: Suspender
      suspended: Suspensa
      suspension_irreversible: Os dados desta conta foram eliminados irreversivelmente. Podes cancelar a suspensão da conta para torná-la utilizável, mas não irás recuperar os dados que possuías anteriormente.
      suspension_reversible_hint_html: A conta foi suspensa e os dados serão totalmente eliminados em %{date}. Até lá, a conta poderá ser recuperada sem quaisquer efeitos negativos. Se desejas eliminar todos os dados desta conta imediatamente, podes fazê-lo em baixo.
      title: Contas
      unblock_email: Desbloquear endereço de e-mail
      unblocked_email_msg: Endereço de e-mail de %{username} desbloqueado com sucesso
      unconfirmed_email: E-mail por confirmar
      undo_sensitized: Desmarcar como sensível
      undo_silenced: Desfazer limitação
      undo_suspension: Desfazer supensão
      unsilenced_msg: Limitações da conta %{username} removidas com sucesso
      unsubscribe: Cancelar inscrição
      unsuspended_msg: Foi cancelada a suspensão da conta %{username}
      username: Nome de utilizador
      view_domain: Ver resumo do domínio
      warn: Advertir
      web: Web
      whitelisted: Permitido para a federação
    action_logs:
      action_types:
        approve_appeal: Aprovar contestação
        approve_user: Aprovar utilizador
        assigned_to_self_report: Atribuir denúncia
        change_email_user: Alterar e-mail do utilizador
        change_role_user: Alterar função do utilizador
        confirm_user: Confirmar utilizador
        create_account_warning: Criar aviso
        create_announcement: Criar mensagem de manutenção
        create_canonical_email_block: Criar bloqueio de e-mail
        create_custom_emoji: Criar emoji personalizado
        create_domain_allow: Criar permissão de domínio
        create_domain_block: Criar bloqueio de domínio
        create_email_domain_block: Criar bloqueio de domínio de e-mail
        create_ip_block: Criar regra de IP
        create_relay: Criar retransmissor
        create_unavailable_domain: Criar domínio indisponível
        create_user_role: Criar função
        create_username_block: Criar Regra de Nome de Utilizador
        demote_user: Despromover utilizador
        destroy_announcement: Eliminar mensagem de manutenção
        destroy_canonical_email_block: Eliminar bloqueio de e-mail
        destroy_custom_emoji: Eliminar emoji personalizado
        destroy_domain_allow: Eliminar permissão de domínio
        destroy_domain_block: Eliminar bloqueio de domínio
        destroy_email_domain_block: Eliminar bloqueio de domínio de e-mail
        destroy_instance: Purgar domínio
        destroy_ip_block: Eliminar regra de IP
        destroy_relay: Eliminar retransmissor
        destroy_status: Eliminar publicação
        destroy_unavailable_domain: Eliminar domínio indisponível
        destroy_user_role: Eliminar função
        destroy_username_block: Eliminar Regra de Nome de Utilizador
        disable_2fa_user: Desativar 2FA
        disable_custom_emoji: Desativar emoji personalizado
        disable_relay: Desativar retransmissor
        disable_sign_in_token_auth_user: Desativar token de autenticação por e-mail para o utilizador
        disable_user: Desativar utilizador
        enable_custom_emoji: Ativar emoji personalizado
        enable_relay: Ativar retransmissor
        enable_sign_in_token_auth_user: Ativar token de autenticação por e-mail para o utilizador
        enable_user: Ativar utilizador
        memorialize_account: Transformar conta num memorial
        promote_user: Promover utilizador
        publish_terms_of_service: Publicar Termos de Serviço
        reject_appeal: Rejeitar contestação
        reject_user: Rejeitar utilizador
        remove_avatar_user: Remover imagem de perfil
        reopen_report: Reabrir denúncia
        resend_user: Reenviar e-mail de confirmação
        reset_password_user: Repor palavra-passe
        resolve_report: Resolver denúncia
        sensitive_account: Marcar conta com conteúdo sensível
        silence_account: Limitar conta
        suspend_account: Suspender conta
        unassigned_report: Anular atribuição desta denúncia
        unblock_email_account: Desbloquear endereço de e-mail
        unsensitive_account: Desmarcar conta com conteúdo sensível
        unsilence_account: Deixar de limitar a conta
        unsuspend_account: Retirar suspensão da conta
        update_announcement: Atualizar mensagem de manutenção
        update_custom_emoji: Atualizar emoji personalizado
        update_domain_block: Atualizar bloqueio de domínio
        update_ip_block: Atualizar regra de IP
        update_report: Atualizar denúncia
        update_status: Atualizar publicação
        update_user_role: Atualizar função
        update_username_block: Atualizar Regra de Nome de Utilizador
      actions:
        approve_appeal_html: "%{name} aprovou a contestação da decisão de moderação de %{target}"
        approve_user_html: "%{name} aprovou a inscrição de %{target}"
        assigned_to_self_report_html: "%{name} atribuiu a denúncia %{target} a si próprio"
        change_email_user_html: "%{name} alterou o endereço de e-mail do utilizador %{target}"
        change_role_user_html: "%{name} alterou a função de %{target}"
        confirm_user_html: "%{name} confirmou o endereço de e-mail do utilizador %{target}"
        create_account_warning_html: "%{name} enviou um aviso para %{target}"
        create_announcement_html: "%{name} criou a nova mensagem de manutenção %{target}"
        create_canonical_email_block_html: "%{name} bloqueou o e-mail com a hash %{target}"
        create_custom_emoji_html: "%{name} enviou o novo emoji %{target}"
        create_domain_allow_html: "%{name} permitiu a federação com o domínio %{target}"
        create_domain_block_html: "%{name} bloqueou o domínio %{target}"
        create_email_domain_block_html: "%{name} bloqueou o domínio de e-mail %{target}"
        create_ip_block_html: "%{name} criou uma regra para o IP %{target}"
        create_relay_html: "%{name} criou o retransmissor %{target}"
        create_unavailable_domain_html: "%{name} parou as entregas ao domínio %{target}"
        create_user_role_html: "%{name} criou a função %{target}"
        create_username_block_html: "%{name} adicionou regra para nomes de utilizadores que contêm %{target}"
        demote_user_html: "%{name} despromoveu o utilizador %{target}"
        destroy_announcement_html: "%{name} eliminou a mensagem de manutenção %{target}"
        destroy_canonical_email_block_html: "%{name} desbloqueou o e-mail com a hash %{target}"
        destroy_custom_emoji_html: "%{name} eliminou o emoji %{target}"
        destroy_domain_allow_html: "%{name} bloqueou a federação com o domínio %{target}"
        destroy_domain_block_html: "%{name} desbloqueou o domínio %{target}"
        destroy_email_domain_block_html: "%{name} desbloqueou o domínio de e-mail %{target}"
        destroy_instance_html: "%{name} purgou o domínio %{target}"
        destroy_ip_block_html: "%{name} eliminou a regra para o IP %{target}"
        destroy_relay_html: "%{name} eliminou o retransmissor %{target}"
        destroy_status_html: "%{name} removeu a publicação de %{target}"
        destroy_unavailable_domain_html: "%{name} retomou as entregas ao domínio %{target}"
        destroy_user_role_html: "%{name} eliminou a função %{target}"
        destroy_username_block_html: "%{name} removeu regra para nomes de utilizadores que contêm %{target}"
        disable_2fa_user_html: "%{name} desativou o requerimento de autenticação em dois passos para o utilizador %{target}"
        disable_custom_emoji_html: "%{name} desativou o emoji %{target}"
        disable_relay_html: "%{name} desativou o retransmissor %{target}"
        disable_sign_in_token_auth_user_html: "%{name} desativou o token de autenticação por e-mail para %{target}"
        disable_user_html: "%{name} desativou o início de sessão para o utilizador %{target}"
        enable_custom_emoji_html: "%{name} ativou o emoji %{target}"
        enable_relay_html: "%{name} ativou o retransmissor %{target}"
        enable_sign_in_token_auth_user_html: "%{name} ativou o token de autenticação por e-mail para %{target}"
        enable_user_html: "%{name} ativou o início de sessão para o utilizador %{target}"
        memorialize_account_html: "%{name} transformou a conta de %{target} num memorial"
        promote_user_html: "%{name} promoveu o utilizador %{target}"
        publish_terms_of_service_html: "%{name} publicou a atualização dos termos de serviço"
        reject_appeal_html: "%{name} rejeitou a contestação da decisão de moderação de %{target}"
        reject_user_html: "%{name} rejeitou a inscrição de %{target}"
        remove_avatar_user_html: "%{name} removeu a imagem de perfil de %{target}"
        reopen_report_html: "%{name} reabriu a denúncia %{target}"
        resend_user_html: "%{name} reenviou o e-mail de confirmação para %{target}"
        reset_password_user_html: "%{name} restabeleceu a palavra-passe do utilizador %{target}"
        resolve_report_html: "%{name} resolveu a denúncia %{target}"
        sensitive_account_html: "%{name} marcou a multimédia de %{target} como sensível"
        silence_account_html: "%{name} limitou a conta de %{target}"
        suspend_account_html: "%{name} suspendeu a conta de %{target}"
        unassigned_report_html: "%{name} deixou de atribuir a denúncia %{target}"
        unblock_email_account_html: "%{name} desbloqueou o endereço de e-mail de %{target}"
        unsensitive_account_html: "%{name} desmarcou a multimédia de %{target} como sensível"
        unsilence_account_html: "%{name} deixou de limitar a conta de %{target}"
        unsuspend_account_html: "%{name} desativou a suspensão de %{target}"
        update_announcement_html: "%{name} atualizou a mensagem de manutenção %{target}"
        update_custom_emoji_html: "%{name} atualizou o emoji %{target}"
        update_domain_block_html: "%{name} atualizou o bloqueio de domínio para %{target}"
        update_ip_block_html: "%{name} alterou regra para o IP %{target}"
        update_report_html: "%{name} atualizou a denúncia %{target}"
        update_status_html: "%{name} atualizou a publicação de %{target}"
        update_user_role_html: "%{name} alterou a função %{target}"
        update_username_block_html: "%{name} atualizou regra para nomes de utilizadores que contêm %{target}"
      deleted_account: conta eliminada
      empty: Não foram encontrados registos.
      filter_by_action: Filtrar por ação
      filter_by_user: Filtrar por utilizador
      title: Registo de auditoria
      unavailable_instance: "(nome de domínio indisponível)"
    announcements:
      back: Voltar às mensagem de manutenção
      destroyed_msg: Mensagem de manutenção eliminada com sucesso!
      edit:
        title: Editar mensagem de manutenção
      empty: Nenhuma mensagem de manutenção encontrada.
      live: Em tempo real
      new:
        create: Criar mensagem de manutenção
        title: Nova mensagem de manutenção
      preview:
        disclaimer: Dado que os utilizadores não podem opor-se a elas, as notificações por e-mail devem ser limitadas a anúncios importantes, como notificações de violação de dados pessoais ou de encerramento de servidores.
        explanation_html: 'O e-mail será enviado para <strong>%{display_count} utilizadores</strong>. O texto seguinte será incluído na mensagem de e-mail:'
        title: Pré-visualização da mensagem de manutenção
      publish: Publicar
      published_msg: Mensagem de manutenção publicada com sucesso!
      scheduled_for: Agendado para %{time}
      scheduled_msg: Mensagem de manutenção agendada para publicação!
      title: Mensagens de manutenção
      unpublish: Anular publicação
      unpublished_msg: Mensagem de manutenção corretamente retirada de publicação!
      updated_msg: Mensagem de manutenção atualizada com sucesso!
    critical_update_pending: Atualização crítica pendente
    custom_emojis:
      assign_category: Atribuir categoria
      by_domain: Domínio
      copied_msg: Cópia local do emoji criada com sucesso
      copy: Copiar
      copy_failed_msg: Não foi possível criar uma cópia local deste emoji
      create_new_category: Criar nova categoria
      created_msg: Emoji criado com sucesso!
      delete: Eliminar
      destroyed_msg: Emoji destruído com sucesso!
      disable: Desativar
      disabled: Desativado
      disabled_msg: Emoji desativado com sucesso
      emoji: Emoji
      enable: Ativar
      enabled: Ativado
      enabled_msg: Emoji ativado com sucesso
      image_hint: PNG ou GIF até %{size}
      list: Lista
      listed: Na lista
      new:
        title: Adicionar novo emoji personalizado
      no_emoji_selected: Nenhum emoji foi alterado, pois nenhum foi selecionado
      not_permitted: Não estás autorizado a executar esta ação
      overwrite: Substituir
      shortcode: Código de atalho
      shortcode_hint: Pelo menos 2 caracteres, apenas caracteres alfanuméricos e traços inferiores (_)
      title: Emojis personalizados
      uncategorized: Não categorizados
      unlist: Não listar
      unlisted: Não listado
      update_failed_msg: Não foi possível atualizar esse emoji
      updated_msg: Emoji atualizado com sucesso!
      upload: Enviar
    dashboard:
      active_users: utilizadores ativos
      interactions: interações
      media_storage: Armazenamento de multimédia
      new_users: novos utilizadores
      opened_reports: denúncias abertas
      pending_appeals_html:
        one: "<strong>%{count}</strong> contestação pendente"
        other: "<strong>%{count}</strong> contestações pendentes"
      pending_reports_html:
        one: "<strong>%{count}</strong> denúncia pendente"
        other: "<strong>%{count}</strong> denuncias pendentes"
      pending_tags_html:
        one: "<strong>%{count}</strong> etiqueta pendente"
        other: "<strong>%{count}</strong> etiquetas pendentes"
      pending_users_html:
        one: "<strong>%{count}</strong> utilizador pendente"
        other: "<strong>%{count}</strong> utilizadores pendentes"
      resolved_reports: denúncias resolvidas
      software: Software
      sources: Origem das inscrições
      space: Utilização do espaço
      title: Painel de controlo
      top_languages: Principais idiomas ativos
      top_servers: Servidores mais ativos
      website: Website
    disputes:
      appeals:
        empty: Nenhuma contestação encontrada.
        title: Contestação
    domain_allows:
      add_new: Permitir federação com o domínio
      created_msg: O domínio foi autorizado com êxito para a federação
      destroyed_msg: Foi revogada a permissão de federação para o domínio
      export: Exportar
      import: Importar
      undo: Revogar federação com o domínio
    domain_blocks:
      add_new: Adicionar novo bloqueio de domínio
      confirm_suspension:
        cancel: Cancelar
        confirm: Suspender
        permanent_action: Desfazer a suspensão não restaurará nenhum dado ou relacionamento.
        preamble_html: Estás prestes a suspender <strong>%{domain}</strong> e os seus subdomínios.
        remove_all_data: Isto irá remover todo o conteúdo, multimédias e dados de perfil para este domínio do teu servidor.
        stop_communication: O teu servidor irá parar de comunicar com estes servidores.
        title: Confirmar o bloqueio de domínio para %{domain}
        undo_relationships: Isto irá desfazer qualquer relação entre as contas desses servidores e as tuas.
      created_msg: O bloqueio do domínio está a ser processado
      destroyed_msg: Foi retirado o bloqueio de domínio
      domain: Domínio
      edit: Editar bloqueio de domínio
      existing_domain_block: Já tinhas imposto limites mais restritivos a %{name}.
      existing_domain_block_html: Já tinhas imposto limites mais restritivos a %{name}. Primeiro, precisas de o <a href="%{unblock_url}">desbloquear</a>.
      export: Exportar
      import: Importar
      new:
        create: Criar bloqueio
        hint: O bloqueio do domínio não impedirá a criação de registos de contas na base de dados, mas aplicará retroativamente e automaticamente métodos de moderação específicos a essas contas.
        severity:
          desc_html: "<strong>Limitar</strong> tornará as mensagens das contas neste domínio invisíveis a qualquer pessoa que não as esteja a seguir. <strong>Suspender</strong> removerá do teu servidor todo o conteúdo, multimédias e dados de perfil das contas deste domínio. Utiliza <strong>Nenhum</strong> se apenas quiseres rejeitar ficheiros multimédia."
          noop: Nenhum
          silence: Limitar
          suspend: Suspender
        title: Novo bloqueio de domínio
      no_domain_block_selected: Nenhum bloqueio de domínio foi alterado pois nenhum foi selecionado
      not_permitted: Não estás autorizado a executar esta ação
      obfuscate: Ofuscar nome de domínio
      obfuscate_hint: Ofuscar parcialmente o nome de domínio na lista, caso estejam definidas limitações na publicação da lista de domínios
      private_comment: Comentário privado
      private_comment_hint: Comentário sobre essa limitação de domínio para uso interno pelos moderadores.
      public_comment: Comentário público
      public_comment_hint: Comentário sobre esta limitação de domínio para o público geral, se estiver ativada a divulgação da lista de limitações de domínio.
      reject_media: Rejeitar ficheiros multimédia
      reject_media_hint: Remove ficheiros multimédia armazenados localmente e rejeita a descarga de novos ficheiros no futuro. Sem pertinência para suspensões
      reject_reports: Rejeitar denúncias
      reject_reports_hint: Ignorar todas as denúncias provenientes deste domínio. Sem pertinência para suspensões
      undo: Anular o bloqueio por domínio
      view: Ver domínios bloqueados
    email_domain_blocks:
      add_new: Adicionar novo
      allow_registrations_with_approval: Permitir inscrições com aprovação
      attempts_over_week:
        one: "%{count} tentativa na última semana"
        other: "%{count} tentativas de inscrição na última semana"
      created_msg: Domínio de e-mail bloqueado com sucesso
      delete: Eliminar
      dns:
        types:
          mx: Registo MX
      domain: Domínio
      new:
        create: Adicionar domínio
        resolve: Domínio de resolução
        title: Bloquear novo domínio de e-mail
      no_email_domain_block_selected: Não foram alterados quaisquer bloqueios de domínios de e-mail, uma vez que nenhum foi selecionado
      not_permitted: Não permitido
      resolved_dns_records_hint_html: O nome de domínio resolve para os seguintes domínios MX, que são, em última análise, responsáveis por aceitar o e-mail. Bloquear um domínio MX irá bloquear as inscrições de qualquer endereço de e-mail que use o mesmo domínio MX, mesmo quando o nome de domínio visível é diferente. <strong>Cuidado para não bloquear os principais fornecedores de e-mail.</strong>
      resolved_through_html: Resolvido através de %{domain}
      title: Domínios de e-mail bloqueados
    export_domain_allows:
      new:
        title: Importar permissões de domínio
      no_file: Nenhum ficheiro selecionado
    export_domain_blocks:
      import:
        description_html: Estás prestes a importar uma lista de bloqueios de domínio. Por favor, revê esta lista com muito cuidado, especialmente se não tiveres sido o autor desta lista.
        existing_relationships_warning: Relações de seguimento existentes
        private_comment_description_html: 'Para te ajudar a rastrear a origem dos bloqueios importados, estes serão criados com o seguinte comentário privado: <q>%{comment}</q>'
        private_comment_template: Importado de %{source} em %{date}
        title: Importar bloqueios de domínio
      invalid_domain_block: 'Um ou mais blocos de domínio foram ignorados devido ao(s) seguinte(s) erro(s): %{error}'
      new:
        title: Importar bloqueios de domínio
      no_file: Nenhum ficheiro selecionado
    fasp:
      debug:
        callbacks:
          created_at: Criado em
          delete: Eliminar
          ip: Endereço de IP
          request_body: Corpo do pedido
          title: Depurar Callbacks
      providers:
        active: Ativo
        base_url: URL base
        callback: Callback
        delete: Eliminar
        edit: Editar Fornecedor
        finish_registration: Terminar inscrição
        name: Nome
        providers: Fornecedores
        public_key_fingerprint: Impressão digital da chave pública
        registration_requested: Requerida inscrição
        registrations:
          confirm: Confirmar
          description: Recebeu uma inscrição de um FASP. Rejeite-a se não foi você que a iniciou. Se foi você que a iniciou, compare cuidadosamente o nome e a impressão digital da chave antes de confirmar a inscrição.
          reject: Rejeitar
          title: Confirmar Inscrição no FASP
        save: Guardar
        select_capabilities: Selecionar Capacidades
        sign_in: Iniciar Sessão
        status: Estado
        title: Fornecedores de Serviços Auxiliares no Fediverso
      title: FASP
    follow_recommendations:
      description_html: "<strong>Recomendações de quem seguir ajudam novos utilizadores a encontrar conteúdo interessante rapidamente.</strong>. Quando um utilizador não interage com outros o suficiente para formar recomendações personalizadas, estas contas são recomendadas. Elas são recalculadas diariamente a partir de uma mistura de contas com mais atividade recente e maior número de seguidores locais para um determinado idioma."
      language: Para o idioma
      status: Estado
      suppress: Suprimir recomendação de contas a seguir
      suppressed: Suprimida
      title: Seguir recomendações
      unsuppress: Restaurar recomendações de contas a seguir
    instances:
      audit_log:
        title: Registos de auditoria recentes
        view_all: Ver registos de auditoria completos
      availability:
        description_html:
          one: Se a entrega ao domínio falhar <strong>%{count} dia</strong> sem sucesso, não serão efetuadas mais tentativas de entrega, a não ser que seja recebida uma entrega <em>do</em> domínio.
          other: Se a entrega ao domínio falhar <strong>%{count} dias diferentes</strong> sem sucesso, não serão efetuadas mais tentativas de entrega, a não ser que seja recebida uma entrega <em>do</em> domínio.
        failure_threshold_reached: Limite de falhas atingido em %{date}.
        failures_recorded:
          one: Tentativa falhada em %{count} dia.
          other: Tentativas falhadas em %{count} dias diferentes.
        no_failures_recorded: Sem falhas registadas.
        title: Disponibilidade
        warning: A última tentativa de conectar a este servidor não foi bem sucedida
      back_to_all: Todas
      back_to_limited: Limitadas
      back_to_warning: Aviso
      by_domain: Domínio
      confirm_purge: Tem a certeza de que deseja eliminar permanentemente os dados deste domínio?
      content_policies:
        comment: Nota interna
        description_html: Pode definir políticas de conteúdo que serão aplicadas a todas as contas deste domínio e a qualquer um dos seus subdomínios.
        limited_federation_mode_description_html: Pode escolher se deseja permitir a federação com este domínio.
        policies:
          reject_media: Rejeitar multimédia
          reject_reports: Rejeitar denúncias
          silence: Limitar
          suspend: Suspender
        policy: Política
        reason: Justificação pública
        title: Políticas de conteúdo
      dashboard:
        instance_accounts_dimension: Contas mais seguidas
        instance_accounts_measure: contas armazenadas
        instance_followers_measure: nossos seguidores lá
        instance_follows_measure: os seguidores deles aqui
        instance_languages_dimension: Idiomas mais populares
        instance_media_attachments_measure: anexos multimédia armazenados
        instance_reports_measure: denúncias sobre eles
        instance_statuses_measure: publicações armazenadas
      delivery:
        all: Todas
        clear: Limpar erros de entrega
        failing: A falhar
        restart: Reiniciar entrega
        stop: Parar entrega
        unavailable: Indisponível
      delivery_available: Entrega disponível
      delivery_error_days: Dias de erro de entrega
      delivery_error_hint: Se a entrega não for possível durante %{count} dias, será automaticamente marcada como não realizável.
      destroyed_msg: Os dados de %{domain} estão agora na fila para iminente eliminação.
      empty: Não foram encontrados domínios.
      known_accounts:
        one: "%{count} conta conhecida"
        other: "%{count} contas conhecidas"
      moderation:
        all: Todas
        limited: Limitadas
        title: Moderação
      moderation_notes:
        create: Adicionar Nota de Moderação
        created_msg: Nota de moderação da instância criada com sucesso!
        description_html: Ver e deixar notas para outros moderadores e para referência futura
        destroyed_msg: Nota de moderação da instância eliminada com sucesso!
        placeholder: Informações sobre esta instância, ações tomadas ou qualquer outra informação que o ajude na moderação desta instância no futuro.
        title: Notas de Moderação
      private_comment: Comentário privado
      public_comment: Comentário público
      purge: Purgar
      purge_description_html: Se crês que este domínio está definitivamente desativado, podes eliminar todos os seus registos de contas e dados associados do seu armazenamento. Isso pode demorar algum tempo.
      title: Federação
      total_blocked_by_us: Bloqueado(s) por nós
      total_followed_by_them: Seguido(s) por eles
      total_followed_by_us: Seguido(s) por nós
      total_reported: Denúncias sobre eles
      total_storage: Anexos multimédia
      totals_time_period_hint_html: Os totais mostrados abaixo incluem dados referentes ao tempo total.
      unknown_instance: Atualmente não há registo deste domínio neste servidor.
    invites:
      deactivate_all: Desativar todos
      filter:
        all: Todos
        available: Disponíveis
        expired: Expirados
        title: Filtro
      title: Convites
    ip_blocks:
      add_new: Criar regra
      created_msg: Nova regra de IP corretamente adicionada
      delete: Eliminar
      expires_in:
        '1209600': 2 semanas
        '15778476': 6 meses
        '2629746': 1 mês
        '31556952': 1 ano
        '86400': 1 dia
        '94670856': 3 anos
      new:
        title: Criar nova regra de IP
      no_ip_block_selected: Nenhuma regra de IP foi alterada pois nenhuma foi selecionada
      title: Regras de IP
    relationships:
      title: Relações de %{acct}
    relays:
      add_new: Adicionar novo repetidor
      delete: Eliminar
      description_html: Um <strong>repetidor de federação</strong> é um servidor intermediário que troca grandes volumes de publicações públicas entre instâncias que o subscrevem e publicam. <strong>Ele pode ajudar pequenas e medias instâncias a descobrir conteúdo do fediverso</strong> que, de outro modo, exigiria que os utilizadores locais seguissem manualmente outras pessoas em instâncias remotas.
      disable: Desativar
      disabled: Desativado
      enable: Ativar
      enable_hint: Uma vez ativado, a tua instância irá assinar todas as publicações deste repetidor e irá começar a enviar as suas publicações públicas para lá.
      enabled: Ativado
      inbox_url: URL do repetidor
      pending: À espera da aprovação do repetidor
      save_and_enable: Guardar e ativar
      setup: Configurar uma conexão ao repetidor
      signatures_not_enabled: Os repetidores não funcionarão corretamente enquanto o modo seguro ou o modo de lista branca estiverem ativados
      status: Estado
      title: Retransmissores
    report_notes:
      created_msg: Nota de denúncia criada com sucesso!
      destroyed_msg: Nota de denúncia eliminada com sucesso!
    reports:
      account:
        notes:
          one: "%{count} nota"
          other: "%{count} notas"
      action_log: Registo de auditoria
      action_taken_by: Ação tomada por
      actions:
        delete_description_html: As publicações denunciadas serão eliminadas e será registada uma reprimenda para ajudar-te a tomar medidas em futuras infrações pela mesma conta.
        mark_as_sensitive_description_html: A multimédia nas publicações denunciadas será marcada como sensível e será registada uma reprimenda para ajudar-te a tomar medidas em futuras infrações pela mesma conta.
        other_description_html: Veja mais opções para controlar o comportamento da conta e personalizar a comunicação para a conta denunciada.
        resolve_description_html: Nenhuma ação será tomada contra a conta denunciada, não será registada nenhuma reprimenda e a denúncia será fechada.
        silence_description_html: O perfil será visível apenas para aqueles que já o seguem ou o procurem manualmente, limitando fortemente o seu alcance. Pode sempre ser revertido. Encerra todas as denúncias contra esta conta.
        suspend_description_html: A conta e todo o seu conteúdo ficará inacessível e, eventualmente apagado, pelo que interagir com ela será impossível. Reversível durante 30 dias. Encerra todas as denúncias contra esta conta.
      actions_description_html: Decida a ação a tomar para resolver esta denúncia. Se decidir por uma ação punitiva contra a conta denunciada, um e-mail de notificação será enviado, excetuando quando selecionada a categoria <strong>Spam</strong>.
      actions_description_remote_html: Decida quais as medidas a tomar para resolver esta denúncia. Isso apenas afetará como <strong>o seu</strong> servido comunica com esta conta remota e gere o seu conteúdo.
      actions_no_posts: Esta denúncia não tem nenhuma publicação associada para ser eliminada
      add_to_report: Adicionar mais à denúncia
      already_suspended_badges:
        local: Já suspenso neste servidor
        remote: Já suspenso no servidor deles
      are_you_sure: Tem a certeza?
      assign_to_self: Atribuída a mim
      assigned: Atribuída ao moderador
      by_target_domain: Domínio da conta denunciada
      cancel: Cancelar
      category: Categoria
      category_description_html: A razão pela qual esta conta e/ou conteúdo foi denunciado será citada na comunicação com a conta denunciada
      comment:
        none: Nenhum
      comment_description_html: 'Para fornecer mais informações, %{name} escreveu:'
      confirm: Confirmar
      confirm_action: Confirmar a ação de moderação contra @%{acct}
      created_at: Denunciado
      delete_and_resolve: Eliminar publicações
      forwarded: Encaminhado
      forwarded_replies_explanation: Esta denúncia é de um utilizador remoto e sobre conteúdo remoto. Foi encaminhada para si porque o conteúdo denunciado é em resposta a um dos seus utilizadores.
      forwarded_to: Encaminhado para %{domain}
      mark_as_resolved: Marcar como resolvido
      mark_as_sensitive: Marcar como sensível
      mark_as_unresolved: Marcar como não resolvido
      no_one_assigned: Ninguém
      notes:
        create: Adicionar nota
        create_and_resolve: Resolver com nota
        create_and_unresolve: Reabrir com nota
        delete: Eliminar
        placeholder: Descreve as ações que foram tomadas ou quaisquer outras atualizações relacionadas...
        title: Notas
      notes_description_html: Visualiza e deixa anotações para outros moderadores e para ti próprio no futuro
      processed_msg: 'Denúncia #%{id} processada com sucesso'
      quick_actions_description_html: 'Toma uma ação rápida ou desliza para baixo para ver o conteúdo denunciado:'
      remote_user_placeholder: o utilizador remoto de %{instance}
      reopen: Reabrir denúncia
      report: 'Denúncia #%{id}'
      reported_account: Conta denunciada
      reported_by: Denunciado por
      reported_with_application: Denunciado com a aplicação
      resolved: Resolvido
      resolved_msg: Denúncia resolvida com sucesso!
      skip_to_actions: Passar para as ações
      status: Estado
      statuses: Conteúdo denunciado
      statuses_description_html: O conteúdo ofensivo será citado na comunicação com a conta denunciada
      summary:
        action_preambles:
          delete_html: 'Estás prestes a <strong>remover</strong> algumas das publicações de <strong>@%{acct}</strong>. Isto irá:'
          mark_as_sensitive_html: 'Estás prestes a <strong>marcar</strong> algumas das publicações de <strong>@%{acct}</strong>como <strong>sensíveis</strong>. Isto irá:'
          silence_html: 'Estás prestes a <strong>limitar a conta de</strong> <strong>@%{acct}</strong>. Isto irá:'
          suspend_html: 'Estás prestes a <strong>suspender a conta de</strong> <strong>@%{acct}</strong>. Isto irá:'
        actions:
          delete_html: Eliminar as publicações ofensivas
          mark_as_sensitive_html: Marcar a multimédia das publicações ofensivas como sensível
          silence_html: Limita fortemente o alcance de <strong>@%{acct}</strong>, tornando o seu perfil e conteúdo apenas visíveis para pessoas que já o está a seguir ou a procurar manualmente o perfil
          suspend_html: Suspender <strong>@%{acct}</strong>, tornando o seu perfil e conteúdo inacessíveis e impossível de interagir
        close_report: 'Marcar denúncia #%{id} como resolvida'
        close_reports_html: Marcar <strong>todas as</strong> denúncias contra <strong>@%{acct}</strong> como resolvidas
        delete_data_html: Eliminar o perfil de <strong>@%{acct}</strong> e conteúdos daqui a 30 dias, a não ser que entretanto seja suspenso
        preview_preamble_html: "<strong>@%{acct}</strong> receberá um aviso com o seguinte conteúdo:"
        record_strike_html: Registar uma reprimenda a <strong>@%{acct}</strong> para te ajudar a agravar futuras violações desta conta
        send_email_html: Enviar um e-mail de aviso a <strong>@%{acct}</strong>
        warning_placeholder: Argumentos adicionais opcionais para a ação de moderação.
      target_origin: Origem da conta denunciada
      title: Denúncias
      unassign: Não atribuir
      unknown_action_msg: 'Ação desconhecida: %{action}'
      unresolved: Por resolver
      updated_at: Atualizado
      view_profile: Ver perfil
    roles:
      add_new: Adicionar função
      assigned_users:
        one: "%{count} utilizador"
        other: "%{count} utilizadores"
      categories:
        administration: Administração
        devops: DevOps
        invites: Convites
        moderation: Moderação
        special: Especiais
      delete: Eliminar
      description_html: Com as <strong>funções de utilizador</strong>, podes personalizar quais as funções e áreas do Mastodon a que os teus utilizadores podem aceder.
      edit: Editar função '%{name}'
      everyone: Permissões padrão
      everyone_full_description_html: Esta é a <strong>função base</strong> que afeta <strong>todos os utilizadores</strong>, mesmo aqueles sem uma função atribuída. Todas as outras funções herdam as permissões desta.
      permissions_count:
        one: "%{count} permissão"
        other: "%{count} permissões"
      privileges:
        administrator: Administrador
        administrator_description: Utilizadores com esta permissão irão contornar todas as permissões
        delete_user_data: Eliminar dados de utilizador
        delete_user_data_description: Permite que os utilizadores eliminem os dados de outros utilizadores sem tempo de espera
        invite_users: Convidar utilizadores
        invite_users_description: Permite aos utilizadores convidar pessoas novas para o servidor
        manage_announcements: Gerir mensagens de manutenção
        manage_announcements_description: Permite aos utilizadores gerirem as mensagem de manutenção no servidor
        manage_appeals: Gerir contestações
        manage_appeals_description: Permite aos utilizadores analisarem contestações contra ações de moderação
        manage_blocks: Gerir bloqueios
        manage_blocks_description: Permite aos utilizadores bloquearem fornecedores de e-mail e endereços IP
        manage_custom_emojis: Gerir emojis personalizados
        manage_custom_emojis_description: Permite aos utilizadores gerirem os emojis personalizados do servidor
        manage_federation: Gerir federação
        manage_federation_description: Permite aos utilizadores bloquearem ou permitirem a federação com outros domínios e controlar a entregabilidade
        manage_invites: Gerir convites
        manage_invites_description: Permite aos utilizadores pesquisarem e desativarem hiperligações de convite
        manage_reports: Gerir denúncias
        manage_reports_description: Permite aos utilizadores reverem denúncias e executarem ações de moderação contra eles
        manage_roles: Gerir funções
        manage_roles_description: Permite aos utilizadores a gestão e atribuição de funções abaixo dos seus
        manage_rules: Gerir regras
        manage_rules_description: Permite aos utilizadores alterar as regras do servidor
        manage_settings: Gerir configurações
        manage_settings_description: Permite aos utilizadores alterar as configurações do site
        manage_taxonomies: Gerir taxonomias
        manage_taxonomies_description: Permite aos utilizadores rever o conteúdo em tendência e atualizar as configurações de hashtag
        manage_user_access: Gerir acesso de utilizador
        manage_user_access_description: Permite aos utilizadores desativarem a autenticação de dois fatores de outros utilizadores, alterarem os seus endereços de correio eletrónico e redefinirem as suas palavras-passe
        manage_users: Gerir utilizadores
        manage_users_description: Permite aos utilizadores ver os detalhes de outros utilizadores e executar ações de moderação contra eles
        manage_webhooks: Gerir webhooks
        manage_webhooks_description: Permite aos utilizadores configurar webhooks para eventos administrativos
        view_audit_log: Ver registo de auditoria
        view_audit_log_description: Permite aos utilizadores ver um histórico de ações administrativas no servidor
        view_dashboard: Ver painel de controlo
        view_dashboard_description: Permite aos utilizadores acederem ao painel de controlo e a várias estatísticas
        view_devops: DevOps
        view_devops_description: Permite aos utilizadores aceder aos painéis de controlo do Sidekiq e pgHero
        view_feeds: Ver cronologia em tempo real e de etiquetas
        view_feeds_description: Permitir aos utilizadores aceder às cronologias em tempo real e de etiquetas independentemente das definições do servidor
      title: Funções
    rules:
      add_new: Adicionar regra
      add_translation: Adicionar tradução
      delete: Eliminar
      description_html: Embora a maioria afirme ter lido e concordado com os termos de serviço, geralmente as pessoas só os leem depois de lhes surgir um problema. <strong>Torne fácil a leitura rápida das regras do seu servidor, apresentando-as numa lista de tópicos.</strong> Tente que cada regra seja sucinta e simples, mas tente também não dividi-las num número excessivo de tópicos separados.
      edit: Editar regra
      empty: Ainda não foi definida nenhuma regra do servidor.
      move_down: Mover para baixo
      move_up: Mover para cima
      title: Regras do servidor
      translation: Tradução
      translations: Traduções
      translations_explanation: Opcionalmente, pode adicionar traduções para as regras do servidor. A versão predefinida será apresentada se não estiver disponível uma versão traduzida. Certifique-se sempre de que qualquer tradução fornecida está em sincronia com a versão predefinida.
    settings:
      about:
        manage_rules: Gerir regras do servidor
        preamble: Forneça informações aprofundadas sobre como o servidor é operado, moderado, financiado.
        rules_hint: Existe uma área dedicada às regras a que os teus utilizadores devem aderir.
        title: Sobre
      allow_referrer_origin:
        desc: Quando os seus utilizadores clicam em hiperligações para sites externos, o navegador destes pode enviar o endereço do seu servidor Mastodon como referenciador. Desative esta opção se isso identificar inequivocamente os seus utilizadores, por exemplo, se este for um servidor Mastodon pessoal.
        title: Permitir que sites externos vejam o seu servidor Mastodon como uma fonte de tráfego
      appearance:
        preamble: Personaliza a interface web do Mastodon.
        title: Aparência
      branding:
        preamble: A marca do teu servidor diferencia-a de outros servidores na rede. Essa informação pode ser mostrada em vários ambientes, como a interface web do Mastodon, aplicações nativas, visualizações de hiperligações em outros sites e dentro de aplicações de mensagens, etc. Por esta razão, é melhor manter esta informação clara, curta e concisa.
        title: Marca
      captcha_enabled:
        desc_html: Isto depende de scripts externos da hCaptcha, o que pode ser uma preocupação de segurança e privacidade. Além disso, <strong>isto pode tornar o processo de registo menos acessível para algumas pessoas (especialmente as com limitações físicas)</strong>. Por isso, considera medidas alternativas tais como registo mediante aprovação ou sob convite.
        title: Requerer que novos utilizadores resolvam um CAPTCHA para confirmar a conta
      content_retention:
        danger_zone: Zona de perigo
        preamble: Controla a forma como o conteúdo gerado pelo utilizador é armazenado no Mastodon.
        title: Retenção de conteúdo
      default_noindex:
        desc_html: Afeta todos os utilizadores que não tenham alterado esta configuração
        title: Desativar, por omissão, a indexação de utilizadores por parte dos motores de pesquisa
      discovery:
        follow_recommendations: Recomendações de contas
        preamble: Apresentar conteúdos interessantes é fundamental para atrair novos utilizadores que talvez não conheçam ninguém no Mastodon. Controle como várias funcionalidades de descoberta funcionam no seu servidor.
        privacy: Privacidade
        profile_directory: Diretório de perfis
        public_timelines: Cronologias públicas
        publish_statistics: Publicar estatísticas
        title: Descobrir
        trends: Tendências
      domain_blocks:
        all: Para toda a gente
        disabled: Para ninguém
        users: Para utilizadores locais que se encontrem autenticados
      feed_access:
        modes:
          authenticated: Apesar utilizadores autenticados
          disabled: Requerer função de utilizador especifica
          public: Todos
      landing_page:
        values:
          about: Sobre
          local_feed: Cronologia local
          trends: Tendências
      registrations:
        moderation_recommandation: Certifique-se de que dispõe de uma equipa de moderação adequada e reativa antes de abrir as inscrições a todos!
        preamble: Controle quem pode criar uma conta no seu servidor.
        title: Inscrições
      registrations_mode:
        modes:
          approved: Registo sujeito a aprovação
          none: Ninguém se pode registar
          open: Qualquer pessoa se pode registar
        warning_hint: Recomendamos a utilização de “É necessária aprovação para o registo”, a menos que esteja confiante de que a sua equipa de moderação pode tratar o spam e os registos maliciosos de forma atempada.
      security:
        authorized_fetch: Exigir autenticação de servidores federados
        authorized_fetch_hint: Exigir autenticação de servidores federados permite uma aplicação mais rigorosa de bloqueios tanto ao nível do utilizador como do servidor. No entanto, isso é feito à custa de uma diminuição de desempenho, reduz o alcance das suas respostas e pode introduzir problemas de compatibilidade com alguns serviços federados. Além disso, isso não impede os atores mais empenhados de aceder às suas publicações e contas públicas.
        authorized_fetch_overridden_hint: Atualmente não pode alterar esta configuração porque ela é substituída por uma variável de ambiente.
        federation_authentication: Imposição de autenticação da federação
      title: Definições do servidor
    site_uploads:
      delete: Eliminar ficheiro enviado
      destroyed_msg: Envio do site eliminado com sucesso!
    software_updates:
      critical_update: Crítico — por favor, atualize rapidamente
      description: Recomenda-se que mantenha a sua instalação do Mastodon atualizada para beneficiar das últimas correções e funcionalidades. Além disso, é por vezes crítico atualizar o Mastodon de forma atempada para evitar problemas de segurança. Por estas razões, o Mastodon verifica as atualizações a cada 30 minutos e irá notificá-lo de acordo com as suas preferências de notificação por e-mail.
      documentation_link: Saber mais
      release_notes: Notas de lançamento
      title: Atualizações disponíveis
      type: Tipo
      types:
        major: Versão principal
        minor: Versão menor
        patch: Versão de atualização — correções de problemas e alterações fáceis de aplicar
      version: Versão
    statuses:
      account: Autor
      application: Aplicação
      back_to_account: Voltar à página da conta
      back_to_report: Voltar à página da denúncia
      batch:
        add_to_report: 'Adicionar à denúncia #%{id}'
        remove_from_report: Remover da denúncia
        report: Denúncia
      contents: Conteúdo
      deleted: Eliminado
      favourites: Favoritos
      history: Histórico de versões
      in_reply_to: Em resposta a
      language: Idioma
      media:
        title: Multimédia
      metadata: Metadados
      no_history: Esta publicação não foi editada
      no_status_selected: Nenhum estado foi alterado porque nenhum foi selecionado
      open: Abrir publicação
      original_status: Publicação original
      quotes: Citações
      reblogs: Impulsos
      replied_to_html: Respondeu a %{acct_link}
      status_changed: Publicação alterada
      status_title: Publicado por @%{name}
      title: Publicações da conta - @%{name}
      trending: Em destaque
      view_publicly: Visualizar publicamente
      view_quoted_post: Ver publicação citada
      visibility: Visibilidade
      with_media: Com multimédia
    strikes:
      actions:
        delete_statuses: "%{name} eliminou as publicações de %{target}"
        disable: "%{name} congelou a conta de %{target}"
        mark_statuses_as_sensitive: "%{name} marcou as publicações de %{target} como sensíveis"
        none: "%{name} enviou uma advertência a %{target}"
        sensitive: "%{name} marcou a conta de %{target} como sensível"
        silence: "%{name} limitou a conta de %{target}"
        suspend: "%{name} suspendeu a conta de %{target}"
      appeal_approved: Contestado
      appeal_pending: Contestação pendente
      appeal_rejected: Contestação rejeitada
    system_checks:
      database_schema_check:
        message_html: Existem migrações de bases de dados pendentes. Execute-as para garantir que a aplicação se comporta como esperado
      elasticsearch_analysis_index_mismatch:
        message_html: As definições do analisador de índices do Elasticsearch estão desactualizadas. Por favor, execute <code>tootctl search deploy --only-mapping --only=%{value}</code>
      elasticsearch_health_red:
        message_html: O cluster elasticsearch não está de boa saúde (estado vermelho), as funcionalidades de pesquisa não estão disponíveis
      elasticsearch_health_yellow:
        message_html: O cluster elasticsearch não está de boa saúde (estado amarelo), pode querer investigar o motivo
      elasticsearch_index_mismatch:
        message_html: Os mapeamentos de índice Elasticsearch estão desatualizados. Execute <code>tootctl search deploy --only=%{value}</code>
      elasticsearch_preset:
        action: Ver a documentação
        message_html: O seu cluster elasticsearch tem mais de um nó, mas o Mastodon não está configurado para os usar.
      elasticsearch_preset_single_node:
        action: Ver documentação
        message_html: O seu cluster elasticsearch tem apenas um nó, <code>ES_PRESET</code> deve ser configurado para <code>single_node_cluster</code>.
      elasticsearch_reset_chewy:
        message_html: O seu índice de sistema Elasticsearch está desatualizado devido a uma mudança de configuração. Execute <code>tootctl search deploy --reset-chewy</code> para o atualizar.
      elasticsearch_running_check:
        message_html: Não foi possível conectar ao Elasticsearch. Verifique se está em execução ou desative a pesquisa de texto completo
      elasticsearch_version_check:
        message_html: 'Versão de Elasticsearch incompatível: %{value}'
        version_comparison: A versão de Elasticsearch %{running_version} está em execução. No entanto, é obrigatória a versão %{required_version}
      rules_check:
        action: Gerir regras do servidor
        message_html: Não definiu nenhuma regra para o servidor.
      sidekiq_process_check:
        message_html: Nenhum processo Sidekiq em execução para a(s) fila(s) %{value}. Reveja a configuração do seu Sidekiq
      software_version_check:
        action: Ver atualizações disponíveis
        message_html: Está disponível uma atualização do Mastodon.
      software_version_critical_check:
        action: Ver atualizações disponíveis
        message_html: Está disponível uma atualização crítica do Mastodon. Por favor, atualize assim que possível.
      software_version_patch_check:
        action: Ver atualizações disponíveis
        message_html: Está disponível uma atualização do Mastodon com correções de problemas.
      upload_check_privacy_error:
        action: Verifique aqui para mais informações
        message_html: "<strong>O seu servidor web está mal configurado. A privacidade dos seus utilizadores está em risco.</strong>"
      upload_check_privacy_error_object_storage:
        action: Verifique aqui para mais informações
        message_html: "<strong>O seu armazenamento de objetos está mal configurado. A privacidade dos seus utilizadores está em risco.</strong>"
    tags:
      moderation:
        not_trendable: Não pode ser destacado
        not_usable: Não utilizável
        pending_review: Revisão pendente
        review_requested: Revisão solicitada
        reviewed: Revista
        title: Estado
        trendable: Pode ser destaque
        unreviewed: Não revista
        usable: Utilizável
      name: Nome
      newest: Mais recente
      oldest: Mais antiga
      open: Ver publicamente
      reset: Repor
      review: Estado da revisão
      search: Pesquisar
      title: Etiquetas
      updated_msg: 'Definições de #etiquetas atualizadas com sucesso'
    terms_of_service:
      back: Voltar aos Termos do Serviço
      changelog: O que mudou
      create: Use o seu próprio
      current: Atual
      draft: Rascunho
      generate: Utilizar modelo
      generates:
        action: Gerar
        chance_to_review_html: "<strong>Os termos de serviço gerados não serão publicados automaticamente.</strong> Terá a possibilidade de rever os resultados. Por favor, preencha os detalhes necessários para prosseguir."
        explanation_html: O modelo de termos de serviço fornecido destina-se apenas a fins informativos e não deve ser interpretado como aconselhamento jurídico sobre qualquer assunto. Consulte o seu próprio consultor jurídico sobre a sua situação e questões jurídicas específicas que tenha.
        title: Configuração dos Termos de Serviço
      going_live_on_html: Em vigor desde %{date}
      history: Histórico
      live: Em tempo real
      no_history: Ainda não há nenhuma alteração registada nos termos de serviço.
      no_terms_of_service_html: Atualmente, não tem quaisquer termos de serviço configurados. Os termos de serviço destinam-se a proporcionar clareza e a protegê-lo de potenciais responsabilidades em litígios com os seus utilizadores.
      notified_on_html: Utilizadores notificados em %{date}
      notify_users: Notificar utilizadores
      preview:
        explanation_html: 'O e-mail será enviado para <strong>%{display_count} utilizadores</strong> que se inscreveram antes de %{date}. O texto seguinte será incluído na mensagem de e-mail:'
        send_preview: Enviar pré-visualização para %{email}
        send_to_all:
          one: Enviar %{display_count} e-mail
          other: Enviar %{display_count} e-mails
        title: Pré-visualizar termos de notificação de serviço
      publish: Publicar
      published_on_html: Publicado em %{date}
      save_draft: Guardar rascunho
      title: Termos de Serviço
    title: Administração
    trends:
      allow: Permitir
      approved: Aprovado
      confirm_allow: Tem a certeza que pretende permitir as etiquetas selecionadas?
      confirm_disallow: Tem a certeza que pretende rejeitar as etiquetas selecionadas?
      disallow: Não permitir
      links:
        allow: Permitir hiperligação
        allow_provider: Permitir editor
        confirm_allow: Tem a certeza que pretende permitir as hiperligações selecionadas?
        confirm_allow_provider: Tem a certeza que pretende permitir os fornecedores selecionados?
        confirm_disallow: Tem a certeza que pretende rejeitar as hiperligações selecionadas?
        confirm_disallow_provider: Tem a certeza que pretende rejeitar os fornecedores selecionados?
        description_html: Estas são as hiperligações que presentemente estão a ser muito partilhadas por contas visíveis pelo seu servidor. Estas podem ajudar os seus utilizador a descobrir o que está a acontecer no mundo. Nenhuma hiperligação é mostrada publicamente até que o editor a aprove. Também pode permitir ou rejeitar hiperligações individuais.
        disallow: Não permitir hiperligação
        disallow_provider: Não permitir editor
        no_link_selected: Nenhuma hiperligação foi alterada, pois nenhuma foi selecionada
        publishers:
          no_publisher_selected: Nenhum editor foi alterado, pois nenhum foi selecionado
        shared_by_over_week:
          one: Partilhado por uma pessoa na última semana
          other: Partilhado por %{count} pessoas na última semana
        title: Hiperligações em destaque
        usage_comparison: Partilhado %{today} vezes hoje, em comparação com %{yesterday} ontem
      not_allowed_to_trend: Não permitido para destaque
      only_allowed: Apenas permitidos
      pending_review: Pendente de revisão
      preview_card_providers:
        allowed: As hiperligações deste editor podem ser destaque
        description_html: Estes são os domínios a partir dos quais hiperligações são frequentemente partilhadas no seu servidor. As hiperligações não serão colocadas em destaque sem que o seu domínio de origem seja aprovado. A sua aprovação (ou rejeição) estende-se a subdomínios.
        rejected: As hiperligações deste editor não podem ser destaque
        title: Editores
      rejected: Rejeitado
      statuses:
        allow: Permitir publicação
        allow_account: Permitir autor
        confirm_allow: Tem a certeza que pretende aceitar os estados selecionados?
        confirm_allow_account: Tem a certeza que pretende aceitar as contas selecionadas?
        confirm_disallow: Tem a certeza que pretende rejeitar os estados selecionados?
        confirm_disallow_account: Tem a certeza que pretende rejeitar as contas selecionadas?
        description_html: Estas são publicações que o seu servidor conhece e que estão a ser muito partilhadas e adicionadas aos favoritos neste momento. Pode ajudar os seus utilizadores novos e que estão a regressar a encontrar mais pessoas para seguir. Nenhuma publicação é apresentada publicamente até que o autor seja aprovado e o autor permita que a sua conta seja sugerida a outros. Também pode permitir ou rejeitar mensagens individuais.
        disallow: Não permitir publicação
        disallow_account: Não permitir autor
        no_status_selected: Não foram alteradas quaisquer publicações em destaque, uma vez que nenhuma foi selecionada
        not_discoverable: O autor optou por não permitir que a sua conta seja sugerida a outros
        shared_by:
          one: Partilhada ou adicionada aos favoritos uma vez
          other: Partilhada ou adicionada aos favoritos %{friendly_count} vezes
        title: Publicações em destaque
      tags:
        current_score: Pontuação atual %{score}
        dashboard:
          tag_accounts_measure: utilizadores únicos
          tag_languages_dimension: Idiomas mais populares
          tag_servers_dimension: Servidores mais populares
          tag_servers_measure: servidores diferentes
          tag_uses_measure: utilizações totais
        description_html: 'Estas são as #etiquetas que aparecem atualmente com frequência em publicações visíveis pelo seu servidor. Isto pode ajudar os seus utilizadores a descobrirem o que está ser mais falado no momento. Nenhuma #etiqueta será mostrada publicamente até que a aprove.'
        listable: Pode ser sugerida
        no_tag_selected: Nenhuma etiqueta foi alterada, pois nenhuma foi selecionada
        not_listable: Não será sugerida
        not_trendable: Não aparecerá nas tendências
        not_usable: Não pode ser utilizada
        peaked_on_and_decaying: No auge em %{date}, agora em declínio
        title: Etiquetas em destaques
        trendable: Pode aparecer nos destaques
        trending_rank: 'Tendência #%{rank}'
        usable: Pode ser utilizada
        usage_comparison: Utilizada %{today} vezes hoje, em comparação com %{yesterday} ontem
        used_by_over_week:
          one: Utilizada por uma pessoa na última semana
          other: Utilizada por %{count} pessoas na última semana
      title: Recomendações e destaques
      trending: Em destaque
    username_blocks:
      add_new: Adicionar novo
      block_registrations: Bloquear inscrições
      comparison:
        contains: Contém
        equals: Igual a
      contains_html: Contém %{string}
      created_msg: Regra de nome de utilizador criada com sucesso
      delete: Eliminar
      edit:
        title: Editar regra de nome de utilizador
      matches_exactly_html: Igual a %{string}
      new:
        create: Criar regra
        title: Criar nova regra de utilizador
      no_username_block_selected: Não foi alterada nenhuma regra de nome de utilizador, pois nenhuma foi selecionada
      not_permitted: Não permitido
      title: Regras de nome de utilizador
      updated_msg: Regra de nome de utilizador atualizada com sucesso
    warning_presets:
      add_new: Adicionar novo
      delete: Eliminar
      edit_preset: Editar o aviso predefinido
      empty: Ainda não definiu nenhum aviso predefinido.
      title: Predefinições de aviso
    webhooks:
      add_new: Adicionar endpoint
      delete: Eliminar
      description_html: Um <strong>webhook</strong> possibilita que o Mastodon envie <strong>notificações em tempo real</strong> de eventos selecionados, para uma aplicação sua, de modo que esta possa <strong>despoletar ações automaticamente</strong>.
      disable: Desativar
      disabled: Desativado
      edit: Editar endpoint
      empty: Não tem ainda qualquer endpoint de webhook configurado.
      enable: Ativar
      enabled: Ativo
      enabled_events:
        one: 1 evento ativado
        other: "%{count} eventos ativados"
      events: Eventos
      new: Novo webhook
      rotate_secret: Alternar segredo
      secret: Segredo de assinatura
      status: Estado
      title: Webhooks
      webhook: Webhook
  admin_mailer:
    auto_close_registrations:
      body: Devido à falta de atividade recente dos moderadores, as inscrições em %{instance} foram automaticamente alteradas para requererem revisão manual, para evitar que %{instance} seja utilizada como plataforma para potenciais más intenções. Pode voltar a alterar para inscrições abertas em qualquer altura.
      subject: As inscrições em %{instance} foram automaticamente alteradas para requererem aprovação
    new_appeal:
      actions:
        delete_statuses: para eliminar as publicações dele
        disable: para congelar a conta dele
        mark_statuses_as_sensitive: marcar as publicações dele como sensíveis
        none: uma advertência
        sensitive: para marcar a conta dele como sensível
        silence: para limitar a conta dele
        suspend: para suspender a conta dele
      body: "%{target} está a contestar uma decisão de moderação de %{action_taken_by} a %{date}, que consistiu em %{type}. Ele escreveu:"
      next_steps: Podes aprovar a contestação para reverter a decisão de moderação ou ignorá-la.
      subject: "%{username} está a contestar a decisão de moderação em %{instance}"
    new_critical_software_updates:
      body: Foram lançadas novas versões críticas do Mastodon. Pode querer atualizar assim que possível!
      subject: Estão disponíveis atualizações críticas do Mastodon para %{instance}!
    new_pending_account:
      body: Abaixo, estão os pormenores da nova conta. Pode aprovar ou rejeitar esta inscrição.
      subject: Nova conta para revisão em %{instance} (%{username})
    new_report:
      body: "%{reporter} denunciou %{target}"
      body_remote: Alguém de %{domain} denunciou %{target}
      subject: Nova denúncia para %{instance} (#%{id})
    new_software_updates:
      body: Foram lançadas novas versões do Mastodon, talvez queira atualizar!
      subject: Estão disponíveis novas versões do Mastodon para %{instance}!
    new_trends:
      body: 'Os seguintes itens necessitam de uma revisão antes de poderem ser apresentados publicamente:'
      new_trending_links:
        title: Hiperligações em destaque
      new_trending_statuses:
        title: Publicações em destaque
      new_trending_tags:
        title: Etiquetas em destaque
      subject: Novos destaques para revisão em %{instance}
  aliases:
    add_new: Criar pseudónimo
    created_msg: Criaste com sucesso um novo pseudónimo. Podes agora iniciar a migração da conta antiga.
    deleted_msg: O pseudónimo foi removido com êxito. Deixará de ser possível passar dessa conta para esta.
    empty: Não tens pseudónimos.
    hint_html: Se quiseres mudar de outra conta para esta, podes criar aqui um pseudónimo, que é necessário antes de poderes prosseguir com a migração de seguidores da conta antiga para esta. Esta ação por si só é <strong>inofensiva e reversível</strong>. <strong>A migração da conta é iniciada a partir da conta antiga</strong>.
    remove: Desvincular pseudónimo
  appearance:
    advanced_settings: Definições avançadas
    animations_and_accessibility: Animações e acessibilidade
    boosting_preferences: Definições de partilha
    boosting_preferences_info_html: "<strong>Dica:</strong> Independente das definições, <kbd>Shift</kbd> + <kbd>Clique</kbd> no ícone %{icon} de Partilhar vai partilhar de imediato."
    discovery: Descobrir
    localization:
      body: O Mastodon é traduzido por voluntários.
      guide_link: https://pt.crowdin.com/project/mastodon/
      guide_link_text: Todos podem contribuir.
    sensitive_content: Conteúdo sensível
  application_mailer:
    notification_preferences: Alterar preferências de e-mail
    salutation: "%{name},"
    settings: 'Alterar preferências de e-mail: %{link}'
    unsubscribe: Cancelar subscrição
    view: 'Ver:'
    view_profile: Ver perfil
    view_status: Ver publicação
  applications:
    created: Aplicação criada com sucesso
    destroyed: Aplicação eliminada com sucesso
    logout: Sair
    regenerate_token: Regenerar token de acesso
    token_regenerated: Token de acesso regenerado com sucesso
    warning: Cuidado com estes dados. Não partilhes com ninguém!
    your_token: O teu token de acesso
  auth:
    apply_for_account: Solicitar uma conta
    captcha_confirmation:
      help_html: Se tiveres problemas a resolver o CAPTCHA, podes entrar em contacto connosco através de %{email} e poderemos ajudar-te.
      hint_html: Só mais uma coisa! Precisamos confirmar que és um humano (isto para que possamos evitar spam!). Resolve o CAPTCHA abaixo e clica em "Continuar".
      title: Verificação de segurança
    confirmations:
      awaiting_review: O teu endereço de e-mail está confirmado! A equipa de %{domain} está agora a analisar a tua inscrição. Receberás um e-mail se a tua conta for aprovada!
      awaiting_review_title: A tua inscrição está a ser revista
      clicking_this_link: clicar nesta hiperligação
      login_link: iniciar sessão
      proceed_to_login_html: Podes agora prosseguir para %{login_link}.
      redirect_to_app_html: Devia ter sido reencaminhado para a aplicação <strong>%{app_name}</strong>. Se isso não aconteceu, tente %{clicking_this_link} ou regresse manualmente para a aplicação.
      registration_complete: O teu registo sem %{domain} está agora concluído!
      welcome_title: Bem-vindo(a), %{name}!
      wrong_email_hint: Se este endereço de correio eletrónico não estiver correto, podes alterá-lo nas definições de conta.
    delete_account: Eliminar conta
    delete_account_html: Se pretenderes eliminar a tua conta, podes <a href="%{path}">fazê-lo aqui</a>. Será pedida uma confirmação.
    description:
      prefix_invited_by_user: "@%{name} convidou-o a juntar-se a esta instância do Mastodon!"
      prefix_sign_up: Inscreva-se hoje no Mastodon!
      suffix: Com uma conta, poderá seguir pessoas, publicar atualizações e trocar mensagens com utilizadores de qualquer instância Mastodon e muito mais!
    didnt_get_confirmation: Não recebeu uma hiperligação de confirmação?
    dont_have_your_security_key: Não tem a sua chave de segurança?
    forgot_password: Esqueceu-se da palavra-passe?
    invalid_reset_password_token: Token de modificação da palavra-passe é inválido ou expirou. Por favor, solicita um novo.
    link_to_otp: Introduza um código de dois fatores do seu telemóvel ou um código de recuperação
    link_to_webauth: Utilize o seu dispositivo de chave de segurança
    log_in_with: Iniciar sessão com
    login: Entrar
    logout: Sair
    migrate_account: Mudar para uma conta diferente
    migrate_account_html: Se desejas redirecionar esta conta para uma outra podes <a href="%{path}">configurar isso aqui</a>.
    or_log_in_with: Ou iniciar sessão com
    progress:
      confirm: Confirmar e-mail
      details: Os teus dados
      review: A nossa avaliação
      rules: Aceitar regras
    providers:
      cas: CAS
      saml: SAML
    register: Registar
    registration_closed: "%{instance} não está a aceitar novos membros"
    resend_confirmation: Reenviar hiperligação de confirmação
    reset_password: Criar nova palavra-passe
    rules:
      accept: Aceitar
      back: Voltar
      invited_by: 'Pode inscrever-se em %{domain} graças ao convite que recebeu de:'
      preamble: Estas são definidas e aplicadas pelos moderadores de %{domain}.
      preamble_invited: Antes de prosseguir, por favor, considere as regras base definidas pelos moderadores de %{domain}.
      title: Algumas regras básicas.
      title_invited: Foi convidado.
    security: Alterar palavra-passe
    set_new_password: Editar palavra-passe
    setup:
      email_below_hint_html: Verifique a sua pasta de spam ou solicite outra. Pode corrigir o seu endereço de e-mail se estiver errado.
      email_settings_hint_html: Clique na hiperligação que enviámos para %{email} para começar a utilizar o Mastodon. Estaremos à espera aqui mesmo.
      link_not_received: Não recebeu uma hiperligação?
      new_confirmation_instructions_sent: Irá receber uma nova mensagem de e-mail com a hiperligação de confirmação dentro de alguns minutos!
      title: Verifique a caixa de entrada do seu e-mail
    sign_in:
      preamble_html: Iniciar sessão com as suas credenciais de <strong>%{domain}</strong>. Se a sua conta estiver hospedada noutro servidor, não poderá iniciar sessão aqui.
      title: Iniciar sessão em %{domain}
    sign_up:
      manual_review: As inscrições em %{domain} passam por uma revisão manual pelos nossos moderadores. Para nos ajudar a processar o teu pedido de inscrição, escreve um pouco sobre ti e o motivo para quereres uma conta em %{domain}.
      preamble: Com uma conta neste servidor Mastodon, poderás seguir qualquer outra pessoa no fediverso, independentemente do local onde a tua conta está alojada.
      title: Vamos lá inscrever-te em %{domain}.
    status:
      account_status: Estado da conta
      confirming: A aguardar a confirmação do e-mail para ser concluída.
      functional: A tua conta está totalmente operacional.
      pending: A tua inscrição está a ser analisada pela nossa equipa. Este processo pode demorar algum tempo. Receberás um e-mail se a tua inscrição for aprovada.
      redirecting_to: A tua conta está inativa porque está atualmente a ser redirecionada para %{acct}.
      self_destruct: Como %{domain} vai fechar, só terás acesso limitado à tua conta.
      view_strikes: Ver as reprimendas anteriores sobre a tua conta
    too_fast: Formulário enviado demasiado rapidamente, tenta novamente.
    use_security_key: Usar chave de segurança
    user_agreement_html: Eu li e concordo com os <a href="%{terms_of_service_path}" target="_blank">termos do serviço</a> e <a href="%{privacy_policy_path}" target="_blank">política de privacidade</a>
    user_privacy_agreement_html: Eu li e concordo com a <a href="%{privacy_policy_path}" target="_blank">política de privacidade</a>
  author_attribution:
    example_title: Texto de exemplo
    hint_html: Estás a escrever notícias ou artigos de blogue fora do Mastodon? Controla a forma como és creditados quando estes são partilhados no Mastodon.
    instructions: 'Certifica-te que este código está no HTML do teu artigo:'
    more_from_html: Mais de %{name}
    s_blog: Blogue de %{name}
    then_instructions: Em seguida, adiciona o nome de domínio da publicação no campo abaixo.
    title: Atribuição do autor
  challenge:
    confirm: Continuar
    hint_html: "<strong>Dica:</strong> Não vamos pedir novamente a tua palavra-passe durante a próxima hora."
    invalid_password: Palavra-passe inválida
    prompt: Confirma a palavra-passe para continuar
  crypto:
    errors:
      invalid_key: não é uma chave Ed25519 ou Curve25519 válida
  date:
    formats:
      default: "%d %b %Y"
      with_month_name: "%d %B %Y"
  datetime:
    distance_in_words:
      about_x_hours: "%{count}h"
      about_x_months: "%{count} meses"
      about_x_years: "%{count} anos"
      almost_x_years: "%{count} anos"
      half_a_minute: Agora mesmo
      less_than_x_minutes: "%{count}m"
      less_than_x_seconds: Agora mesmo
      over_x_years: "%{count} anos"
      x_days: "%{count} dias"
      x_minutes: "%{count}m"
      x_months: "%{count} meses"
      x_seconds: "%{count}s"
  deletes:
    challenge_not_passed: A informação que inseriste não estava correta
    confirm_password: Introduz a palavra-passe atual para verificar a tua identidade
    confirm_username: Introduz o teu nome de utilizador para confirmar o procedimento
    proceed: Eliminar conta
    success_msg: A tua conta foi eliminada com sucesso
    warning:
      before: 'Antes de continuares, por favor lê cuidadosamente estas notas:'
      caches: O conteúdo que foi armazenado em cache por outras instâncias pode perdurar
      data_removal: As tuas publicações e outros dados serão eliminados permanentemente
      email_change_html: Podes <a href="%{path}">alterar o teu e-mail</a> sem eliminar a tua conta
      email_contact_html: Se ainda assim não o recebeste, podes enviar um e-mail para <a href="mailto:%{email}">%{email}</a> para obter ajuda
      email_reconfirmation_html: Se não recebeste a mensagem de e-mail de confirmação, podes <a href="%{path}">solicitá-la novamente</a>
      irreversible: Não será possível restaurar ou reativar a tua conta
      more_details_html: Para mais pormenores, lê a <a href="%{terms_path}">política de privacidade</a>.
      username_available: O teu nome de utilizador ficará novamente disponível
      username_unavailable: O teu nome de utilizador permanecerá indisponível
  disputes:
    strikes:
      action_taken: Ação tomada
      appeal: Contestar
      appeal_approved: Esta reprimenda foi alvo de uma contestação aceite, pelo que já não é válida
      appeal_rejected: A contestação foi rejeitada
      appeal_submitted_at: Contestação submetida
      appealed_msg: A tua contestação foi submetida. Se for aprovada, receberás uma notificação.
      appeals:
        submit: Submeter contestação
      approve_appeal: Aprovar contestação
      associated_report: Denúncia associada
      created_at: Data
      description_html: Estas são as ações tomadas contra a tua conta e avisos que te foram enviados pela equipa de %{instance}.
      recipient: Endereçado a
      reject_appeal: Rejeitar contestação
      status: 'Publicação #%{id}'
      status_removed: Publicação já eliminada do sistema
      title: "%{action} de %{date}"
      title_actions:
        delete_statuses: Eliminação da publicação
        disable: Congelamento da conta
        mark_statuses_as_sensitive: Marcação das publicações como sensíveis
        none: Advertência
        sensitive: Marcação da conta como sensível
        silence: Limitação da conta
        suspend: Suspensão da conta
      your_appeal_approved: A tua contestação foi aprovada
      your_appeal_pending: Submeteste uma contestação
      your_appeal_rejected: A tua contestação foi rejeitada
  edit_profile:
    basic_information: Informação básica
    hint_html: "<strong>Personalizq o que as pessoas veem no teu perfil público e junto das tuas publicações.</strong> É mais provável que as outras pessoas te sigam de volta ou interajam contigo se tiveres um perfil preenchido e uma imagem de perfil."
    other: Outro
  emoji_styles:
    auto: Auto
    native: Nativo
    twemoji: Twemoji
  errors:
    '400': O pedido que submeteste foi inválido ou mal formulado.
    '403': Não tens a permissão necessária para ver esta página.
    '404': A página que procuras não existe.
    '406': Esta página não está disponível no formato solicitado.
    '410': A página que procuras já não existe.
    '422':
      content: "A verificação de segurança falhou. \nDesativaste o uso de cookies?"
      title: A verificação de segurança falhou
    '429': Demasiados pedidos
    '500':
      content: Pedimos desculpa, mas algo correu mal da nossa parte.
      title: Esta página não está correta
    '503': A página não pôde ser apresentada devido a uma falha temporária do servidor.
    noscript_html: Para usar a aplicação web do Mastodon, ativa o JavaScript. Alternativamente, experimenta uma das <a href="%{apps_path}">aplicações nativas</a> para o Mastodon na tua plataforma.
  existing_username_validator:
    not_found: não foi possível encontrar um utilizador local com esse nome
    not_found_multiple: não foi possível encontrar %{usernames}
  exports:
    archive_takeout:
      date: Data
      download: Descarregar o teu arquivo
      hint_html: Podes pedir um arquivo das tuas <strong>publicações e ficheiros multimédia enviados</strong>. Os dados no ficheiro exportado estarão no formato ActivityPub, que pode ser lido com qualquer programa compatível. Podes solicitar um arquivo a cada 7 dias.
      in_progress: A compilar o teu arquivo...
      request: Pedir o teu arquivo
      size: Tamanho
    blocks: Bloqueaste
    bookmarks: Itens Salvos
    csv: CSV
    domain_blocks: Bloqueios de domínio
    lists: Listas
    mutes: Que ocultaste
    storage: Armazenamento de multimédia
  featured_tags:
    add_new: Adicionar nova
    errors:
      limit: Já destacaste o número máximo de etiquetas permitido
    hint_html: "<strong>Coloca as etiquetas mais importantes no teu perfil.</strong> Uma excelente ferramenta para acompanhar os teus trabalhos criativos e projetos a longo prazo, as etiquetas em destaque são apresentadas de forma proeminente no teu perfil e permitem um acesso rápido às tuas próprias publicações."
  filters:
    contexts:
      account: Perfis
      home: Cronologia inicial
      notifications: Notificações
      public: Cronologias públicas
      thread: Conversações
    edit:
      add_keyword: Adicionar palavra-chave
      keywords: Palavras-chave
      statuses: Publicações individuais
      statuses_hint_html: Este filtro aplica-se a publicações individuais selecionadas independentemente de estas corresponderem às palavras-chave abaixo. <a href="%{path}">Revê ou remove publicações do filtro</a>.
      title: Editar filtros
    errors:
      deprecated_api_multiple_keywords: Estes parâmetros não podem ser alterados a partir desta aplicação porque se aplicam a mais de um filtro de palavra-chave. Usa uma aplicação mais recente ou a interface web.
      invalid_context: Inválido ou nenhum contexto fornecido
    index:
      contexts: Filtros em %{contexts}
      delete: Eliminar
      empty: Não tens filtros.
      expires_in: Expira em %{distance}
      expires_on: Expira em %{date}
      keywords:
        one: "%{count} palavra-chave"
        other: "%{count} palavras-chaves"
      statuses:
        one: "%{count} publicação"
        other: "%{count} publicações"
      statuses_long:
        one: "%{count} publicação individual ocultada"
        other: "%{count} publicações individuais ocultadas"
      title: Filtros
    new:
      save: Guardar novo filtro
      title: Adicionar novo filtro
    statuses:
      back_to_filter: Voltar ao filtro
      batch:
        remove: Retirar do filtro
      index:
        hint: Este filtro aplica-se a publicações individuais selecionadas independentemente de outros critérios. Podes adicionar mais publicações a este filtro através da interface web.
        title: Publicações filtradas
  generic:
    all: Tudo
    all_items_on_page_selected_html:
      one: "<strong>%{count}</strong> item nesta página está selecionado."
      other: Todo os <strong>%{count}</strong> itens nesta página estão selecionados.
    all_matching_items_selected_html:
      one: "<strong>%{count}</strong> item que corresponde à pesquisa está selecionado."
      other: Todos os <strong>%{count}</strong> itens que correspondem à pesquisa estão selecionados.
    cancel: Cancelar
    changes_saved_msg: Alterações guardadas!
    confirm: Confirmar
    copy: Copiar
    delete: Eliminar
    deselect: Desmarcar todos
    none: Nenhum
    order_by: Ordenar por
    save_changes: Guardar alterações
    select_all_matching_items:
      one: Selecionar %{count} item que corresponde à pesquisa.
      other: Selecionar todos os %{count} itens que correspondem à pesquisa.
    today: hoje
    validation_errors:
      one: Algo ainda não está correto! Revê o erro abaixo
      other: Algo ainda não está correto! Revê os %{count} erros abaixo
  imports:
    errors:
      empty: Ficheiro CSV vazio
      incompatible_type: Incompatível com o tipo de importação selecionado
      invalid_csv_file: 'Arquivo CSV inválido. Erro: %{error}'
      over_rows_processing_limit: contém mais de %{count} linhas
      too_large: O ficheiro é demasiado grande
    failures: Falhas
    imported: Importado
    mismatched_types_warning: Parece que selecionaste o tipo errado para esta importação, por favor verifica novamente.
    modes:
      merge: Juntar
      merge_long: Manter os registos existentes e adicionar novos registos
      overwrite: Substituir
      overwrite_long: Substituir os registos atuais pelos novos
    overwrite_preambles:
      blocking_html:
        one: Estás prestes a substituir a <strong>tua lista de bloqueios</strong> com até <strong>conta%{count}</strong> de <strong>%{filename}</strong>.
        other: Estás prestes a <strong>substituir a tua lista de bloqueios</strong> com até <strong>%{count} contas</strong> de <strong>%{filename}</strong>.
      bookmarks_html:
        one: Está prestes a <strong>substituir os seus itens salvos</strong> com até <strong>%{count} publicação</strong> de <strong>%{filename}</strong>.
        other: Está prestes a <strong>substituir os seus itens salvos</strong> com até <strong>%{count} publicações</strong> de <strong>%{filename}</strong>.
      domain_blocking_html:
        one: Estás prestes a <strong>substituir a tua lista de bloqueios de domínio</strong> com até <strong>%{count} domínio</strong> de <strong>%{filename}</strong>.
        other: Estás prestes a <strong>substituir a tua lista de bloqueios de domínio</strong> com até <strong>%{count} domínios</strong> de <strong>%{filename}</strong>.
      following_html:
        one: Estás prestes a <strong>seguir</strong> até <strong>%{count} conta</strong> de <strong>%{filename}</strong> e <strong>parar de seguir quaisquer outras contas</strong>.
        other: Estás prestes a <strong>seguir</strong> até <strong>%{count} contas</strong> de <strong>%{filename}</strong> e <strong>parar de seguir quaisquer outras contas</strong>.
      lists_html:
        one: Estás prestes a substituir <strong>as tuas listas</strong> pelo conteúdo de <strong>%{filename}</strong>. Até <strong>%{count} conta</strong> serão adicionadas a novas listas.
        other: Estás prestes a substituir <strong>as tuas listas</strong> pelo conteúdo de <strong>%{filename}</strong>. Até <strong>%{count} contas</strong> serão adicionadas a novas listas.
      muting_html:
        one: Estás prestes a <strong>substituir a tua lista de conta ocultada</strong> com até <strong>%{count} conta</strong> de <strong>%{filename}</strong>.
        other: Estás prestes a <strong>substituir a tua lista de contas ocultadas</strong> com até <strong>%{count} contas</strong> de <strong>%{filename}</strong>.
    preambles:
      blocking_html:
        one: Estás prestes a <strong>bloquear</strong> até <strong>%{count} conta</strong> de <strong>%{filename}</strong>.
        other: Estás prestes a <strong>bloquear</strong> até <strong>%{count} contas</strong> de <strong>%{filename}</strong>.
      bookmarks_html:
        one: Está prestes a adicionar até <strong>%{count} publicação</strong> de <strong>%{filename}</strong> aos teus <strong>marcadores</strong>.
        other: Está prestes a adicionar até <strong>%{count} publicações</strong> de <strong>%{filename}</strong> aos teus <strong>marcadores</strong>.
      domain_blocking_html:
        one: Estás prestes a <strong>bloquear</strong> até <strong>%{count} domínio</strong> de <strong>%{filename}</strong>.
        other: Estás prestes a <strong>bloquear</strong> até <strong>%{count} domínios</strong> de <strong>%{filename}</strong>.
      following_html:
        one: Estás prestes a <strong>seguir</strong> até <strong>%{count} conta</strong> de <strong>%{filename}</strong>.
        other: Estás prestes a <strong>seguir</strong> até <strong>%{count} contas</strong> de <strong>%{filename}</strong>.
      lists_html:
        one: Estás prestes a adicionar até <strong>%{count} conta</strong> do ficheiro <strong>%{filename}</strong> para <strong>as tuas listas</strong>. Novas listas serão criadas se não existir uma lista onde as adicionar.
        other: Estás prestes a adicionar até <strong>%{count} contas</strong> do ficheiro <strong>%{filename}</strong> para <strong>as tuas listas</strong>. Novas listas serão criadas se não existir uma lista onde as adicionar.
      muting_html:
        one: Estás prestes a <strong>ocultar</strong> até <strong>%{count} conta</strong> de <strong>%{filename}</strong>.
        other: Estás prestes a <strong>ocultar</strong> até <strong>%{count} contas</strong> de <strong>%{filename}</strong>.
    preface: Podes importar dados que tenhas exportado de outra instância, como a lista de pessoas que segues ou bloqueadas.
    recent_imports: Importações recentes
    states:
      finished: Concluído
      in_progress: Em progresso
      scheduled: Agendado
      unconfirmed: Não confirmado
    status: Estado
    success: Os teus dados foram enviados corretamente e serão processados em breve
    time_started: Iniciado em
    titles:
      blocking: Importar contas bloqueadas
      bookmarks: Importar Itens Salvos
      domain_blocking: Importar domínios bloqueados
      following: Importar contas seguidas
      lists: Importar listas
      muting: Importar contas ocultadas
    type: Tipo de importação
    type_groups:
      constructive: Seguidores e Itens Salvos
      destructive: Bloqueios e ocultados
    types:
      blocking: Lista de bloqueios
      bookmarks: Itens Salvos
      domain_blocking: Lista de domínios bloqueados
      following: Lista de pessoas que estás a seguir
      lists: Listas
      muting: Lista de utilizadores silenciados
    upload: Enviar
  invites:
    delete: Desativar
    expired: Expirados
    expires_in:
      '1800': 30 minutos
      '21600': 6 horas
      '3600': 1 hora
      '43200': 12 horas
      '604800': 1 semana
      '86400': 1 dia
    expires_in_prompt: Nunca
    generate: Gerar hiperligação de convite
    invalid: Este convite não é válido
    invited_by: 'Foste convidado por:'
    max_uses:
      one: 1 utilização
      other: "%{count} utilizações"
    max_uses_prompt: Sem limite
    prompt: Gerar e partilhar hiperligações com outras pessoas para permitir acesso a essa instância
    table:
      expires_at: Expira
      uses: Utilizações
    title: Convidar pessoas
  link_preview:
    author_html: Por %{name}
    potentially_sensitive_content:
      action: Clicar para mostrar
      confirm_visit: Tem a certeza que prentende abrir esta hiperligação?
      hide_button: Esconder
      label: Conteúdo potencialmente sensível
  lists:
    errors:
      limit: Atingiste o número máximo de listas permitido
  login_activities:
    authentication_methods:
      otp: aplicação de autenticação de dois fatores
      password: palavra-passe
      sign_in_token: código de segurança de e-mail
      webauthn: chaves de segurança
    description_html: Se vires atividade que não reconheces, considera alterar a tua palavra-passe e ativar a autenticação de dois fatores.
    empty: Sem histórico de autenticação disponível
    failed_sign_in_html: Tentativa falhada de início de sessão com %{method} de %{ip} (%{browser})
    successful_sign_in_html: Sessão corretamente iniciada com %{method} de %{ip} (%{browser})
    title: Histórico de autenticação
  mail_subscriptions:
    unsubscribe:
      action: Sim, cancelar subscrição
      complete: Subscrição cancelada
      confirmation_html: Tens a certeza que desejas cancelar a subscrição para receber %{type} pelo Mastodon em %{domain} no teu e-mail em %{email}? Podes sempre subscrever novamente nas tuas <a href="%{settings_path}">definições de notificação por e-mail</a>.
      emails:
        notification_emails:
          favourite: e-mails de notificação de favoritos
          follow: e-mails de notificação de seguidor
          follow_request: e-mails de pedido de seguidor
          mention: e-mails de notificação de menção
          reblog: e-mails de notificação de partilhas
      resubscribe_html: Se tiveres anulado a subscrição por engano, podes voltar a subscrevê-la nas <a href="%{settings_path}">definições de notificação por e-mail</a>.
      success_html: Não receberás novamente %{type} do Mastodon em %{domain} para o teu e-mail em %{email}.
      title: Cancelar subscrição
  media_attachments:
    validations:
      images_and_video: Não é possível anexar um vídeo a uma publicação que já contém imagens
      not_found: Multimédia %{ids} não encontrada ou já anexada a outra publicação
      not_ready: Não é possível anexar ficheiros que ainda não acabaram de ser processados. Tenta outra vez daqui a pouco!
      too_many: Não é possível anexar mais de 4 ficheiros
  migrations:
    acct: Mudou-se para
    cancel: Cancelar redirecionamento
    cancel_explanation: Se cancelares o redirecionamento irás reativar a tua conta atual, mas não trará de volta os seguidores que foram migrados para essa conta.
    cancelled_msg: Redirecionamento cancelado corretamente.
    errors:
      already_moved: é a mesma conta para a qual já migraste
      missing_also_known_as: não é um pseudónimo desta conta
      move_to_self: não pode ser a conta atual
      not_found: não foi encontrado
      on_cooldown: Estás no período de espera
    followers_count: Seguidores no momento da migração
    incoming_migrations: A migrar de uma conta diferente
    incoming_migrations_html: Para passar de outra conta para esta, primeiro é necessário <a href="%{path}">criar um pseudónimo de conta</a>.
    moved_msg: A tua conta está agora a ser redirecionada para %{acct} e os teus seguidores estão a ser transferidos.
    not_redirecting: A rua conta não está atualmente a ser redirecionada para nenhuma outra conta.
    on_cooldown: Migraste recentemente a tua conta. Esta função ficará disponível novamente em %{count} dias.
    past_migrations: Migrações anteriores
    proceed_with_move: Migrar seguidores
    redirected_msg: A tua conta está agora a redirecionar para %{acct}.
    redirecting_to: A tua conta está a redirecionar para %{acct}.
    set_redirect: Definir redirecionamento
    warning:
      backreference_required: A nova conta deve primeiro ser configurada para que esta seja referenciada
      before: 'Antes de continuares, lê cuidadosamente estas notas:'
      cooldown: Após a migração, há um período de tempo de espera durante o qual não poderás voltar a migrar
      disabled_account: Posteriormente, a tua conta atual não será totalmente utilizável. No entanto, continuarás a ter acesso à exportação de dados, bem como à reativação.
      followers: Esta ação irá migrar todos os seguidores da conta atual para a nova conta
      only_redirect_html: Em alternativa, podes <a href="%{path}">apenas colocar um redirecionamento no teu perfil</a>.
      other_data: Nenhum outro dado será migrado automaticamente
      redirect: O perfil da tua conta atual será atualizado com um aviso de redirecionamento e será excluído das pesquisas
  moderation:
    title: Moderação
  move_handler:
    carry_blocks_over_text: Este utilizador migrou de %{acct}, que tinhas bloqueado.
    carry_mutes_over_text: Este utilizador migrou de %{acct}, que tinhas ocultado.
    copy_account_note_text: 'Este utilizador migrou de %{acct}, aqui estão as tuas notas anteriores sobre ele:'
  navigation:
    toggle_menu: Alternar o menu
  notification_mailer:
    admin:
      report:
        subject: "%{name} submeteu uma denúncia"
      sign_up:
        subject: "%{name} inscreveu-se"
    favourite:
      body: 'A tua publicação foi adicionada aos favoritos por %{name}:'
      subject: "%{name} adicionou a tua publicação aos favoritos"
      title: Novo favorito
    follow:
      body: "%{name} está a seguir-te!"
      subject: "%{name} começou a seguir-te"
      title: Novo seguidor
    follow_request:
      action: Gerir pedidos de seguidores
      body: "%{name} solicitou autorização para te seguir"
      subject: 'Seguidor pendente: %{name}'
      title: Nova solicitação de seguidor
    mention:
      action: Responder
      body: 'Foste mencionado por %{name}:'
      subject: "%{name} mencionou-te"
      title: Nova menção
    poll:
      subject: A sondagem de %{name} terminou
    quote:
      body: 'A sua publicação foi citada por %{name}:'
      subject: "%{name} citou a sua publicação"
      title: Nova citação
    reblog:
      body: 'A tua publicação foi partilhada por %{name}:'
      subject: "%{name} partilhou a sua publicação"
      title: Novo impulso
    status:
      subject: "%{name} acabou de publicar"
    update:
      subject: "%{name} editou uma publicação"
  notifications:
    administration_emails: Notificações por e-mail do administrador
    email_events: Eventos para notificações por e-mail
    email_events_hint: 'Seleciona os casos para os quais desejas receber notificações:'
  number:
    human:
      decimal_units:
        format: "%n%u"
        units:
          billion: MM
          million: M
          quadrillion: Q
          thousand: mil
          trillion: T
  otp_authentication:
    code_hint: Introduz o código gerado pela tua aplicação de autenticação para confirmar
    description_html: Se ativares a <strong>autenticação de dois fatores</strong> utilizando uma aplicação de autenticação, para iniciar sessão terás de estar na posse do seu telemóvel, que gerará tokens para introduzires.
    enable: Ativar
    instructions_html: "<strong>Digitaliza este código QR no Google Authenticator ou numa aplicação TOTP semelhante a partir do teu telemóvel</strong>. A partir desse momento, essa aplicação irá gerar tokens que terás que inserir para acederes à tua conta."
    manual_instructions: 'Se não conseguires digitalizar o código QR e precisares de o inserir manualmente, eis o código por extenso:'
    setup: Configurar
    wrong_code: O código introduzido é inválido! A hora do servidor e a hora do dispositivo estão corretos?
  pagination:
    newer: Mais nova
    next: Seguinte
    older: Mais antiga
    prev: Anterior
    truncate: "&hellip;"
  polls:
    errors:
      already_voted: Já votaste nesta sondagem
      duplicate_options: contém itens duplicados
      duration_too_long: está demasiado à frente no futuro
      duration_too_short: é demasiado cedo
      expired: A sondagem já terminou
      invalid_choice: A opção de voto escolhida não existe
      over_character_limit: não pode ter mais do que %{max} caracteres cada um
      self_vote: Não podes votar numa sondagem criada por ti
      too_few_options: tem de ter mais do que um item
      too_many_options: não pode conter mais do que %{max} itens
    vote: Votar
<<<<<<< HEAD
=======
  posting_defaults:
    explanation: Essas configurações serão utilizadas como padrão quando criar novas publicações, mas poderá alterá-las individualmente no editor.
>>>>>>> 26c78392
  preferences:
    other: Outro
    posting_defaults: Padrões de publicação
    public_timelines: Cronologias públicas
  privacy:
    hint_html: "<strong>Define como queres que o teu perfil e as tuas publicações são encontradas.</strong> Várias funcionalidades no Mastodon podem ajudar a alcançar um público mais amplo quando ativadas. Tira um momento para rever estas definições para garantir que se aplicam ao teu caso de utilização."
    privacy: Privacidade
    privacy_hint_html: Controla quanto pretendes partilhar para o benefício de outros. As pessoas descobrem perfis e aplicações interessantes navegando pelos seguidores de outras pessoas e vendo que aplicações eles usam para publicar, mas podes preferir não revelar essa informação.
    reach: Alcance
    reach_hint_html: Controla se queres ser descoberto e seguido por novas pessoas. Queres que as tuas publicações apareçam no ecrã Explorar? Pretendes que outras pessoas te vejam nas recomendações deles? Queres aceitar todos os novos seguidores automaticamente ou ter um controlo individual sobre cada um?
    search: Pesquisa
    search_hint_html: Controla como desejas ser encontrado. Queres que as pessoas te encontrem com base nas tuas publicações? Que pessoas fora do Mastodon encontrem o teu perfil quando pesquisarem na web? Nota que a exclusão total de todos os motores de busca não pode ser garantida para informação pública.
    title: Privacidade e alcance
  privacy_policy:
    title: Política de Privacidade
  reactions:
    errors:
      limit_reached: Foi atingido o limite de diferentes reações
      unrecognized_emoji: não é um emoji reconhecido
  redirects:
    prompt: Se confias nesta hiperligação, clica nela para continuar.
    title: Estás a deixar %{instance}.
  relationships:
    activity: Atividade da conta
    confirm_follow_selected_followers: Tens a certeza que desejas seguir os seguidores selecionados?
    confirm_remove_selected_followers: Tens a certeza que desejas seguir os seguidores selecionados?
    confirm_remove_selected_follows: Tens certeza que desejas remover os seguidores selecionados?
    dormant: Inativo
    follow_failure: Não foi possível seguir algumas das contas selecionadas.
    follow_selected_followers: Seguir seguidores selecionados
    followers: Seguidores
    following: Seguindo
    invited: Convidado
    last_active: Última atividade
    most_recent: Mais recente
    moved: Mudou-se
    mutual: Mútuo
    primary: Primário
    relationship: Relação
    remove_selected_domains: Remover todos os seguidores dos domínios selecionados
    remove_selected_followers: Remover seguidores selecionados
    remove_selected_follows: Deixar de seguir os utilizadores selecionados
    status: Estado da conta
  remote_follow:
    missing_resource: Não foi possível encontrar o URL de redirecionamento para a tua conta
  reports:
    errors:
      invalid_rules: não faz referência a regras válidas
  rss:
    content_warning: 'Aviso de conteúdo:'
    descriptions:
      account: Publicações públicas de @%{acct}
      tag: 'Publicações públicas marcadas com #%{hashtag}'
  scheduled_statuses:
    over_daily_limit: Excedeste o limite de %{limit} publicações agendadas para hoje
    over_total_limit: Excedeste o limite de %{limit} publicações agendadas
    too_soon: a data tem de ser no futuro
  self_destruct:
    lead_html: Infelizmente, <strong>%{domain}</strong> vai fechar definitivamente. Se tinhas conta nele, não podes continuar a usá-lo, mas ainda podes pedir uma cópia dos teus dados.
    title: Este servidor vai fechar
  sessions:
    activity: Última atividade
    browser: Navegador
    browsers:
      alipay: Alipay
      blackberry: Blackberry
      chrome: Chrome
      edge: Microsoft Edge
      electron: Electron
      firefox: Firefox
      generic: Navegador desconhecido
      huawei_browser: Navegador Huawei
      ie: Internet Explorer
      micro_messenger: MicroMessenger
      nokia: Navegador Nokia S40 Ovi
      opera: Opera
      otter: Lontra
      phantom_js: PhantomJS
      qq: QQ Browser
      safari: Safari
      uc_browser: Navegador UC
      unknown_browser: Navegador desconhecido
      weibo: Weibo
    current_session: Sessão atual
    date: Data
    description: "%{browser} em %{platform}"
    explanation: Estes são os navegadores que estão conectados com a tua conta do Mastodon.
    ip: IP
    platforms:
      adobe_air: Adobe Air
      android: Android
      blackberry: Blackberry
      chrome_os: ChromeOS
      firefox_os: SO Firefox
      ios: iOS
      kai_os: KaiOS
      linux: Linux
      mac: macOS
      unknown_platform: Plataforma desconhecida
      windows: Windows
      windows_mobile: Windows Mobile
      windows_phone: Windows Phone
    revoke: Revogar
    revoke_success: Sessão corretamente revogada
    title: Sessões
    view_authentication_history: Ver histórico de autenticação da tua conta
  settings:
    account: Conta
    account_settings: Definições da conta
    aliases: Pseudónimos da conta
    appearance: Aparência
    authorized_apps: Aplicações autorizadas
    back: Voltar ao Mastodon
    delete: Eliminação da conta
    development: Desenvolvimento
    edit_profile: Editar perfil
    export: Exportar
    featured_tags: Etiquetas destacadas
    import: Importar
    import_and_export: Importar e exportar
    migrate: Migração de conta
    notifications: Notificações por e-mail
    preferences: Preferências
    profile: Perfil
    relationships: Seguindo e seguidores
    severed_relationships: Relações cortadas
    statuses_cleanup: Eliminação automática da publicação
    strikes: Reprimendas de moderação
    two_factor_authentication: Autenticação de dois fatores
    webauthn_authentication: Chaves de segurança
  severed_relationships:
    download: Descarregar (%{count})
    event_type:
      account_suspension: Suspensão de conta (%{target_name})
      domain_block: Suspensão de servidor (%{target_name})
      user_domain_block: Bloqueou %{target_name}
    lost_followers: Seguidores perdidos
    lost_follows: Contas seguidas perdidas
    preamble: Podes perder seguidores e pessoas que segues quando bloqueias um domínio ou quando os teus moderadores decidem suspender um servidor remoto. Quando isso acontecer, poderás descarregar as listas de relações cortadas, para serem inspecionadas e possivelmente importadas para outro servidor.
    purged: As informações sobre este servidor foram purgadas pelos administradores do servidor.
    type: Evento
  statuses:
    attached:
      audio:
        one: "%{count} áudio"
        other: "%{count} áudios"
      description: 'Anexadas: %{attached}'
      image:
        one: "%{count} imagem"
        other: "%{count} imagens"
      video:
        one: "%{count} vídeo"
        other: "%{count} vídeos"
    boosted_from_html: Partilhado por %{acct_link}
    content_warning: 'Aviso de conteúdo: %{warning}'
    content_warnings:
      hide: Esconder publicação
      show: Mostrar mais
    default_language: Igual ao idioma da interface
    disallowed_hashtags:
      one: 'continha uma #etiqueta proibida: %{tags}'
      other: 'continha as #etiquetas proibidas: %{tags}'
    edited_at_html: Editado em %{date}
    errors:
      in_reply_not_found: A publicação a que estás a tentar responder parece não existir.
      quoted_status_not_found: A publicação que está a tentar citar parece não existir.
      quoted_user_not_mentioned: Um utilizador não mencionado não pode ser citado numa publicação privada.
    over_character_limit: limite de caracteres %{max} excedido
    pin_errors:
      direct: As publicações que só são visíveis para os utilizadores mencionados não podem ser fixadas
      limit: Já fixaste a quantidade máxima de publicações
      ownership: Não podem ser fixadas publicações de outras pessoas
      reblog: Não é possível fixar uma partilha
    quote_error:
      not_available: Publicação indisponível
      pending_approval: Publicação pendente
      revoked: Publicação removida pelo autor
    quote_policies:
      followers: Apenas para seguidores
      nobody: Apenas eu
      public: Todos
    quote_post_author: Citou uma publicação de %{acct}
    title: '%{name}: "%{quote}"'
    visibilities:
      direct: Menção privada
<<<<<<< HEAD
      private: Só para seguidores
      private_long: Mostrar só aos seguidores
=======
      private: Apenas seguidores
>>>>>>> 26c78392
      public: Público
      public_long: Qualquer pessoa dentro e fora do Mastodon
      unlisted: Não listado
      unlisted_long: Oculto dos resultados de pesquisa, tendências e linhas do tempo públicas do Mastodon
  statuses_cleanup:
    enabled: Eliminar publicações antigas automaticamente
    enabled_hint: Elimina automaticamente as tuas publicações assim que atingirem um certo limite de tempo, a não ser que correspondam a uma das seguintes exceções
    exceptions: Exceções
    explanation: Como eliminar publicações é uma operação custosa, isto é feito lentamente ao longo do tempo, quando o servidor não está ocupado. Por esta razão, as tuas publicações podem ser eliminadas um pouco depois de atingirem o limite de idade definido.
    ignore_favs: Ignorar favoritos
    ignore_reblogs: Ignorar partilhas
    interaction_exceptions: Exceções baseadas em interações
    interaction_exceptions_explanation: Observe que não há garantia que as publicações serão excluídas se ficarem abaixo do limite de favoritos ou partilhas depois de terem ultrapassado esses limites.
    keep_direct: Manter mensagens diretas
    keep_direct_hint: Não elimina nenhuma das tuas mensagens diretas
    keep_media: Manter publicações com anexos de multimédia
    keep_media_hint: Não elimina nenhuma das tuas publicações com multimédia anexada
    keep_pinned: Manter publicações afixadas
    keep_pinned_hint: Não elimina nenhuma das tuas publicações afixadas
    keep_polls: Manter sondagens
    keep_polls_hint: Não elimina nenhuma das tuas sondagens
    keep_self_bookmark: Manter as publicações que salvou
    keep_self_bookmark_hint: Não eliminar as suas próprias publicações se as tiver salvo
    keep_self_fav: Manter as publicações que adicionei aos favoritos
    keep_self_fav_hint: Não elimina as tuas próprias publicações se as tiveres adicionado aos favoritos
    min_age:
      '1209600': 2 semanas
      '15778476': 6 meses
      '2629746': 1 mês
      '31556952': 1 ano
      '5259492': 2 meses
      '604800': 1 semana
      '63113904': 2 anos
      '7889238': 3 meses
    min_age_label: Limite de idade
    min_favs: Manter publicações adicionadas aos favoritos pelos menos
    min_favs_hint: Não elimina nenhuma das tuas publicações que tenham sido adicionadas aos favoritos este número de vezes. Deixa em branco para eliminar publicações, independentemente do número de vezes que tenham sido adicionadas aos favoritos
    min_reblogs: Manter, pelo menos, as publicações partilhadas
    min_reblogs_hint: Não elimina nenhuma das suas publicações que tenha sido partilhadas pelo menos este número de vezes. Deixe em branco para eliminar publicações independentemente do número de partilhas
  stream_entries:
    sensitive_content: Conteúdo sensível
  strikes:
    errors:
      too_late: É tarde demais para contestar esta reprimenda
  tags:
    does_not_match_previous_name: não coincide com o nome anterior
  terms_of_service:
    title: Termos de Serviço
  terms_of_service_interstitial:
    future_preamble_html: Estamos a fazer algumas alterações aos nossos termos de serviço, que entrarão em vigor a partir de <strong>%{date}</strong>. Recomendamos que reveja os termos atualizados.
    past_preamble_html: Alterámos os nossos termos de serviço desde a sua última visita. Recomendamos que reveja os termos atualizados.
    review_link: Rever termos de serviço
    title: Os termos de serviço de %{domain} estão a ser alterados
  themes:
    contrast: Mastodon (alto contraste)
    default: Mastodon (escuro)
    mastodon-light: Mastodon (claro)
    system: Automático (usar tema do sistema)
  time:
    formats:
      default: "%H:%M em %d de %b de %Y"
      month: "%b de %Y"
      time: "%H:%M"
      with_time_zone: "%d %b de %Y, %H:%M %Z"
  translation:
    errors:
      quota_exceeded: A quota de uso do servidor para o serviço de tradução foi excedida.
      too_many_requests: Houve muitos pedidos ao serviço de tradução ultimamente.
  two_factor_authentication:
    add: Adicionar
    disable: Desactivar autenticação por dois factores (2FA)
    disabled_success: Autenticação de dois fatores desativada com sucesso
    edit: Editar
    enabled: A autenticação de dois fatores está ativada
    enabled_success: Autenticação de dois fatores ativada com sucesso
    generate_recovery_codes: Gerar códigos para recuperar conta
    lost_recovery_codes: Os códigos de recuperação permitem que recupere o acesso à tua conta caso percas o teu telemóvel. Se perderes os códigos de recuperação, podes criar uns novos aqui. Os teus códigos antigos serão revogados.
    methods: Métodos de autenticação de dois fatores
    otp: Aplicação de autenticação
    recovery_codes: Cópia de segurança dos códigos de recuperação
    recovery_codes_regenerated: Os códigos de recuperação foram corretamente gerados
    recovery_instructions_html: Se perderes o seu telemóvel, poderás usar um dos códigos de recuperação para voltares a ter acesso à tua conta. <strong>Guarda os códigos de recuperação em lugar seguro</strong>. Por exemplo, podes imprimi-los e guardá-los junto a outros documentos importantes.
    webauthn: Chaves de segurança
  user_mailer:
    announcement_published:
      description: 'Os administradores do %{domain} estão a fazer um anúncio:'
      subject: Mensagem de manutenção do serviço
      title: 'Mensagem de manutenção de %{domain} '
    appeal_approved:
      action: Configurações da conta
      explanation: A contestação à reprimenda contra a tua conta em %{strike_date}, enviada a %{appeal_date}, foi aceite. A tua conta encontra-se novamente em situação regular.
      subject: A tua contestação em %{date} foi aceite
      subtitle: A tua conta está em situação regular novamente.
      title: Contestação aceite
    appeal_rejected:
      explanation: A contestação à reprimenda contra a tua conta em %{strike_date}, submetida em %{appeal_date}, foi rejeitada.
      subject: A tua contestação a %{date} foi rejeitada
      subtitle: A tua contestação foi rejeitada.
      title: Contestação rejeitada
    backup_ready:
      explanation: Pediste uma cópia de segurança da tua conta Mastodon.
      extra: Está pronta para ser descarregada!
      subject: O teu arquivo está pronto para ser descarregado
      title: Arquivo de ficheiros
    failed_2fa:
      details: 'Eis os pormenores da tentativa de início de sessão:'
      explanation: Alguém tentou iniciar sessão na tua conta, mas forneceu um segundo fator de autenticação inválido.
      further_actions_html: Se não foste tu, recomendamos %{action} imediatamente, pois a conta pode ter sido comprometida.
      subject: Falha na autenticação do segundo fator
      title: Falha na autenticação do segundo fator
    suspicious_sign_in:
      change_password: alterar a palavra-passe
      details: 'Eis os pormenores do início de sessão:'
      explanation: Detetámos um início de sessão na tua conta a partir dum endereço IP novo.
      further_actions_html: Se não foste tu, recomendamos %{action} imediatamente e ativar a autenticação de dois fatores para manter a conta segura.
      subject: A tua conta foi acedida a partir de um endereço IP novo
      title: Um início de sessão novo
    terms_of_service_changed:
      agreement: Ao continuar a utilizar %{domain}, concordas com estes termos. Se discordares dos termos atualizados, poderás rescindir o teu acordo com %{domain} a qualquer momento através da eliminação da tua conta.
      changelog: 'Em resumo, eis o que esta atualização significa para ti:'
      description: 'Está a receber esta mensagem porque vamos alterar os nossos termos de serviço em %{domain}. Estas atualizações entram em vigor em %{date}. Recomendamos que leia os termos de serviço atualizados em:'
      description_html: Está a receber esta mensagem porque vamos alterar os nossos termos de serviço em %{domain}. Estas atualizações entram em vigor em <strong>%{date}</strong>. Recomendamos que leia os <a href="%{path}" target="_blank">termos de serviço atualizados aqui</a>.
      sign_off: A equipa de %{domain}
      subject: Atualizações dos nossos termos de serviço
      subtitle: Os termos de serviço de %{domain} estão a mudar
      title: Atualização importante
    warning:
      appeal: Submeter uma contestação
      appeal_description: Se achas que isto é um erro, podes submeter uma contestação para a equipa de %{instance}.
      categories:
        spam: Publicidade indesejada / spam
        violation: O conteúdo infringe as seguintes diretrizes da comunidade
      explanation:
        delete_statuses: Algumas das tuas mensagens foram consideradas como violando uma ou mais diretrizes da comunidade e foram subsequentemente removidas pelos moderadores do %{instance}.
        disable: Já não podes utilizar a tua conta, mas o teu perfil e outros dados permanecem intactos. Podes solicitar uma cópia de segurança dos teus dados, alterar as definições da conta ou eliminar a tua conta.
        mark_statuses_as_sensitive: Algumas das tuas publicações foram marcadas como sensíveis pelos moderadores de %{instance}. Isto significa que as pessoas terão de tocar/clicar nas publicações para que possa ser apresentada uma pré-visualização. No futuro, quando publicares, lembra-te que podes marcar os elementos multimédia como problemáticos.
        sensitive: A partir de agora, todos os ficheiros multimédia que enviares serão marcados como sensíveis e escondidos sob um aviso pedido para tocar/clicar para os ver.
        silence: Podes ainda utilizar a tua conta, mas apenas as pessoas que já te seguem poderão ver as tuas mensagens neste servidor, e poderás ser excluído de várias funcionalidades de divulgação. No entanto, outros poderão ainda seguir-te manualmente.
        suspend: Não podes mais utilizar a tua conta, e o teu perfil e outros dados já não se encontram acessíveis. Poderás ainda iniciar sessão para solicitar uma cópia dos teus dados até os mesmos serem totalmente removidos em cerca de 30 dias, porém reteremos alguns dados básicos para impedirmos que evites a suspensão.
      reason: 'Motivo:'
      statuses: 'Publicações citadas:'
      subject:
        delete_statuses: As tuas publicações em %{acct} foram removidas
        disable: A tua conta %{acct} foi congelada
        mark_statuses_as_sensitive: As tuas publicações em %{acct} foram marcadas como sensíveis
        none: Aviso para %{acct}
        sensitive: A partir de agora, as tuas publicações em %{acct} serão marcadas como sensíveis
        silence: A tua conta %{acct} foi limitada
        suspend: A tua conta %{acct} foi suspensa
      title:
        delete_statuses: Publicações removidas
        disable: Conta congelada
        mark_statuses_as_sensitive: Publicações marcadas como sensíveis
        none: Aviso
        sensitive: Conta marcada como sensível
        silence: Conta limitada
        suspend: Conta suspensa
    welcome:
      apps_android_action: Obter no Google Play
      apps_ios_action: Obter na App Store
      apps_step: Descarrega as nossas aplicações oficiais.
      apps_title: Aplicações Mastodon
      checklist_subtitle: 'Vamos começar nesta nova fronteira social:'
      checklist_title: Passos de boas-vindas
      edit_profile_action: Personalizar
      edit_profile_step: Aumente as suas interações ao ter um perfil mais completo.
      edit_profile_title: Personaliza o teu perfil
      explanation: Aqui estão algumas dicas para começar
      feature_action: Mais informações
      feature_audience: O Mastodon oferece-te uma possibilidade única de gerir a tua audiência sem intermediários. O Mastodon implantado na sua própria infraestrutura permite seguires e seres seguido a partir de qualquer outro servidor Mastodon online e não está sob o controlo de ninguém a não ser o teu.
      feature_audience_title: Conquista o teu público
      feature_control: Sabes melhor o que queres ver na cronologia da tua página inicial. Não há algoritmos ou anúncios que te façam perder tempo. Segue qualquer pessoa em qualquer servidor Mastodon a partir de uma única conta e recebe as tuas mensagens por ordem cronológica, e torna o teu canto da Internet um pouco mais parecido contigo.
      feature_control_title: Mantém o controlo da tua própria cronologia
      feature_creativity: O Mastodon suporta publicações de áudio, vídeo e imagens, descrições de acessibilidade, sondagens, avisos de conteúdo, avatares animados, emojis personalizados, controlo de corte de miniaturas e muito mais, para te ajudar a expressares-te online. Quer estejas a publicar a tua arte, a tua música ou o teu podcast, o Mastodon está aqui para ti.
      feature_creativity_title: Criatividade inigualável
      feature_moderation: O Mastodon coloca a tomada de decisões de volta nas tuas mãos. Cada servidor cria as suas próprias regras e regulamentos, que são aplicados localmente e não de cima para baixo como as redes sociais corporativas, tornando-o mais flexível para responder às necessidades de diferentes grupos de pessoas. Junta-te a um servidor com as regras com as quais concordas ou aloja o teu próprio servidor.
      feature_moderation_title: Moderando como deve ser
      follow_action: Seguir
      follow_step: Seguir pessoas interessantes é o objetivo do Mastodon.
      follow_title: Personaliza a cronologia na tua página inicial
      follows_subtitle: Segue contas conhecidas
      follows_title: Quem seguir
      follows_view_more: Ver mais pessoas para seguir
      hashtags_recent_count:
        one: "%{people} pessoa nos últimos 2 dias"
        other: "%{people} pessoas nos últimos 2 dias"
      hashtags_subtitle: Explore o que está em destaque nos últimos 2 dias
      hashtags_title: Etiquetas em destaque
      hashtags_view_more: Ver mais etiquetas em destaque
      post_action: Compor
      post_step: Diz olá para o mundo com texto, fotos, vídeos ou sondagens.
      post_title: Faz a tua primeira publicação
      share_step: Diz aos teus amigos como te podem encontrar no Mastodon.
      share_title: Partilha o teu perfil de Mastodon
      sign_in_action: Iniciar sessão
      subject: Bem-vindo ao Mastodon
      title: Bem-vindo a bordo, %{name}!
  users:
    follow_limit_reached: Não podes seguir mais do que %{limit} pessoas
    go_to_sso_account_settings: Ir para as definições de conta do seu fornecedor de identidade
    invalid_otp_token: Código de dois fatores inválido
    otp_lost_help_html: Se perdeste o acesso a ambos, podes entrar em contacto com %{email}
    rate_limited: Demasiadas tentativas de autenticação, tenta novamente mais tarde.
    seamless_external_login: A sessão foi iniciada através de um serviço externo, pelo que as definições de palavra-passe e e-mail não estão disponíveis.
    signed_in_as: 'Registado como:'
  verification:
    extra_instructions_html: <strong>Dica:</strong> a hiperligação no seu site pode ser invisível. A parte importante é <code>rel="me"</code> que impede a falsificação de identidade em sítios na web com conteúdos gerados pelos utilizadores. Pode até utilizar uma etiqueta <code>link</code> no cabeçalho da página ao invés de <code>a</code>, mas o HTML deve ser acessível sem executar JavaScript.
    here_is_how: Eis o que fazer
    hint_html: "<strong>Verificar a sua identidade no Mastodon é para todos.</strong> Baseado em normas públicas da web, agora e para sempre gratuitas. Tudo o que precisas é de um site pessoal pelo qual as pessoas te reconheçam. Quando colocas no teu perfil uma hiperligação para esse site, vamos verificar que o site tem uma hiperligação de volta para o teu perfil e mostrar um indicador visual."
    instructions_html: Copia e cola o código abaixo no HTML do teu site. Em seguida, adiciona o endereço do teu site num dos campos extras no teu perfil, na aba "Editar perfil" e guarda as alterações.
    verification: Verificação
    verified_links: As tuas hiperligações verificadas
    website_verification: Verificação do sítio web
  webauthn_credentials:
    add: Adicionar nova chave de segurança
    create:
      error: Ocorreu um problema ao adicionar a chave de segurança. Tenta novamente.
      success: A tua chave de segurança foi corretamente adicionada.
    delete: Eliminar
    delete_confirmation: Tens a certeza de que pretendes eliminar esta chave de segurança?
    description_html: Se ativares a <strong>autenticação com chave de segurança</strong>, vais passar a precisar de usar uma das suas chaves de segurança para aceder à tua conta.
    destroy:
      error: Ocorreu um problema ao remover a tua chave de segurança. Tenta novamente.
      success: A tua chave de segurança foi corretamente eliminada.
    invalid_credential: Chave de segurança inválida
    nickname_hint: Introduz a alcunha da tua nova chave de segurança
    not_enabled: Ainda não ativaste o WebAuthn
    not_supported: Este navegador não funciona com chaves de segurança
    otp_required: Para utilizares chaves de segurança, ativa primeiro a autenticação de dois fatores.
    registered_on: Registado em %{date}<|MERGE_RESOLUTION|>--- conflicted
+++ resolved
@@ -1761,11 +1761,8 @@
       too_few_options: tem de ter mais do que um item
       too_many_options: não pode conter mais do que %{max} itens
     vote: Votar
-<<<<<<< HEAD
-=======
   posting_defaults:
     explanation: Essas configurações serão utilizadas como padrão quando criar novas publicações, mas poderá alterá-las individualmente no editor.
->>>>>>> 26c78392
   preferences:
     other: Outro
     posting_defaults: Padrões de publicação
@@ -1951,12 +1948,7 @@
     title: '%{name}: "%{quote}"'
     visibilities:
       direct: Menção privada
-<<<<<<< HEAD
-      private: Só para seguidores
-      private_long: Mostrar só aos seguidores
-=======
       private: Apenas seguidores
->>>>>>> 26c78392
       public: Público
       public_long: Qualquer pessoa dentro e fora do Mastodon
       unlisted: Não listado
