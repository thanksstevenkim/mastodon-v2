---
fr-CA:
  simple_form:
    hints:
      account:
        attribution_domains: Un par ligne. Protège contre les fausses attributions.
        discoverable: Vos messages publics et votre profil peuvent être mis en avant ou recommandés dans diverses parties de Mastodon et votre profil peut être suggéré à d’autres utilisateurs.
        display_name: Votre nom complet ou votre nom cool.
        fields: Votre page d'accueil, pronoms, âge, tout ce que vous voulez.
        indexable: Vos messages publics peuvent apparaître dans les résultats de recherche sur Mastodon. Les personnes qui ont interagi avec vos messages peuvent les trouver dans une recherche quoi qu’il arrive.
        note: 'Vous pouvez @mentionner d’autres personnes ou des #hashtags.'
        show_collections: Les gens pourront voir les personnes que vous suivez ou qui vous suivent. Ceux que vous suivez verront que vous les suivez dans tous les cas.
        unlocked: Les personnes pourront vous suivre sans en demander la permission. Décochez cette case si vous souhaitez examiner les demandes de suivi et choisir d'accepter ou de rejeter les nouveaux followers.
      account_alias:
        acct: Spécifiez l’identifiant@domaine du compte que vous souhaitez faire migrer
      account_migration:
        acct: Spécifiez l’identifiant@domaine du compte vers lequel vous souhaitez migrer
      account_warning_preset:
        text: Vous pouvez utiliser la syntaxe des messages, comme les URL, les hashtags et les mentions
        title: Facultatif. Invisible pour le destinataire
      admin_account_action:
        include_statuses: L’utilisateur·rice verra quels messages sont la source de l’action de modération ou de l’avertissement
        send_email_notification: L’utilisateur recevra une explication de ce qu’il s’est passé avec son compte
        text_html: Facultatif. Vous pouvez utiliser la syntaxe des publications. Vous pouvez <a href="%{path}">ajouter des présélections d'attention</a> pour gagner du temps
        type_html: Choisir que faire avec <strong>%{acct}</strong>
        types:
          disable: Empêcher l’utilisateur·rice d’utiliser son compte, mais ne pas supprimer ou masquer son contenu.
          none: Utilisez ceci pour envoyer un avertissement à l’utilisateur·rice, sans déclencher aucune autre action.
          sensitive: Forcer toutes les pièces jointes de cet·te utilisateur·rice à être signalées comme sensibles.
          silence: Empêcher l'utilisateur⋅rice de publier des messages en visibilité publique et cacher tous ses messages et notifications aux comptes non abonnés. Cloture tous les signalements concernant ce compte.
          suspend: Empêcher toute interaction depuis ou vers ce compte et supprimer son contenu. Réversible dans les 30 jours. Cloture tous les signalements concernant ce compte.
        warning_preset_id: Facultatif. Vous pouvez toujours ajouter un texte personnalisé à la fin de la présélection
      announcement:
        all_day: Coché, seules les dates de l’intervalle de temps seront affichées
        ends_at: Facultatif. La fin de l'annonce surviendra automatiquement à ce moment
        scheduled_at: Laisser vide pour publier l’annonce immédiatement
        starts_at: Facultatif. Si votre annonce est liée à une période spécifique
        text: Vous pouvez utiliser la syntaxe des messages. Veuillez prendre en compte l’espace que l'annonce prendra sur l’écran de l'utilisateur·rice
      appeal:
        text: Vous ne pouvez faire appel d'une sanction qu'une seule fois
      defaults:
        autofollow: Les personnes qui s’inscrivent grâce à l’invitation vous suivront automatiquement
        avatar: WEBP, PNG, GIF ou JPG. Au plus %{size}. Sera réduit à %{dimensions}px
        bot: Signale aux autres que ce compte exécute principalement des actions automatisées et pourrait ne pas être surveillé
        context: Un ou plusieurs contextes où le filtre devrait s’appliquer
        current_password: Par mesure de sécurité, veuillez saisir le mot de passe de ce compte
        current_username: Pour confirmer, veuillez saisir le nom d'utilisateur de ce compte
        digest: Uniquement envoyé après une longue période d’inactivité en cas de messages personnels reçus pendant votre absence
        email: Vous recevrez un courriel de confirmation
        header: WEBP, PNG, GIF ou JPG. Au plus %{size}. Sera réduit à %{dimensions}px
        inbox_url: Copiez l’URL depuis la page d’accueil du relai que vous souhaitez utiliser
        irreversible: Les messages filtrés disparaîtront irrévocablement, même si le filtre est supprimé plus tard
        locale: La langue de l’interface, des courriels et des notifications
        password: Utilisez au moins 8 caractères
        phrase: Sera filtré peu importe la casse ou l’avertissement de contenu du message
        scopes: À quelles APIs l’application sera autorisée à accéder. Si vous sélectionnez une permission générale, vous n’avez pas besoin de sélectionner les permissions plus précises.
        setting_aggregate_reblogs: Ne pas afficher les nouveaux partages pour les messages déjà récemment partagés (n’affecte que les partages futurs)
        setting_always_send_emails: Normalement, les notifications par courriel ne seront pas envoyées lorsque vous utilisez Mastodon activement
<<<<<<< HEAD
        setting_default_quote_policy: Ce paramètre ne prendra effet que pour les messages créés avec la prochaine version de Mastodon, mais vous pouvez sélectionner votre préférence en avance.
=======
        setting_default_quote_policy_unlisted: Lorsque des personnes vous citent, leur message sera également masqué des fils des tendances.
>>>>>>> 26c78392
        setting_default_sensitive: Les médias sensibles sont cachés par défaut et peuvent être révélés d’un simple clic
        setting_display_media_default: Masquer les médias marqués comme sensibles
        setting_display_media_hide_all: Toujours masquer les médias
        setting_display_media_show_all: Toujours afficher les médias
        setting_system_scrollbars_ui: S'applique uniquement aux navigateurs basés sur Safari et Chrome
        setting_use_blurhash: Les dégradés sont basés sur les couleurs des images cachées mais n’en montrent pas les détails
        setting_use_pending_items: Cacher les mises à jour des fils d’actualités derrière un clic, au lieu de les afficher automatiquement
        username: Vous pouvez utiliser des lettres, des chiffres, et des tirets bas
        whole_word: Si le mot-clé ou la phrase est alphanumérique, alors le filtre ne sera appliqué que s’il correspond au mot entier
      domain_allow:
        domain: Ce domaine pourra récupérer des données de ce serveur et les données entrantes seront traitées et stockées
      email_domain_block:
        domain: Cela peut être le nom de domaine qui apparaît dans l'adresse courriel ou l'enregistrement MX qu'il utilise. Une vérification sera faite à l'inscription.
        with_dns_records: Une tentative de résolution des enregistrements DNS du domaine donné sera effectuée et les résultats seront également mis sur liste noire
      featured_tag:
        name: 'Voici quelques hashtags que vous avez utilisés récemment :'
      filters:
        action: Choisir l'action à effectuer quand un message correspond au filtre
        actions:
          blur: Cacher les médias derrière un avertissement, sans cacher le texte
          hide: Cacher complètement le contenu filtré, faire comme s'il n'existait pas
          warn: Cacher le contenu filtré derrière un avertissement mentionnant le nom du filtre
      form_admin_settings:
        activity_api_enabled: Nombre de messages publiés localement, de comptes actifs et de nouvelles inscriptions par tranche hebdomadaire
        app_icon: WEBP, PNG, GIF ou JPG. Remplace la favicon Mastodon par défaut avec une icône personnalisée.
        backups_retention_period: Les utilisateur·rice·s ont la possibilité de générer des archives de leurs messages pour les télécharger plus tard. Lorsqu'elles sont définies à une valeur positive, ces archives seront automatiquement supprimées de votre stockage après le nombre de jours spécifié.
        bootstrap_timeline_accounts: Ces comptes seront épinglés en tête de liste des recommandations pour les nouveaux utilisateurs.
        closed_registrations_message: Affiché lorsque les inscriptions sont fermées
        content_cache_retention_period: Tous les messages provenant d'autres serveurs (y compris les partages et les réponses) seront supprimés passé le nombre de jours spécifié, sans tenir compte de l'interaction de l'utilisateur·rice local·e avec ces messages. Cela inclut les messages qu'un·e utilisateur·rice aurait marqué comme signets ou comme favoris. Les mentions privées entre utilisateur·rice·s de différentes instances seront également perdues et impossibles à restaurer. L'utilisation de ce paramètre est destinée à des instances spécifiques et contrevient à de nombreuses attentes des utilisateurs lorsqu'elle est appliquée à des fins d'utilisation ordinaires.
        custom_css: Vous pouvez appliquer des styles personnalisés sur la version Web de Mastodon.
        favicon: WEBP, PNG, GIF ou JPG. Remplace la favicon Mastodon par défaut avec une icône personnalisée.
        mascot: Remplace l'illustration dans l'interface Web avancée.
        media_cache_retention_period: Les fichiers médias des messages publiés par des utilisateurs distants sont mis en cache sur votre serveur. Lorsque cette valeur est positive, les médias sont supprimés au terme du nombre de jours spécifié. Si les données des médias sont demandées après leur suppression, elles seront téléchargées à nouveau, dans la mesure où le contenu source est toujours disponible. En raison des restrictions concernant la fréquence à laquelle les cartes de prévisualisation des liens interrogent des sites tiers, il est recommandé de fixer cette valeur à au moins 14 jours, faute de quoi les cartes de prévisualisation des liens ne seront pas mises à jour à la demande avant cette échéance.
        min_age: Les utilisateurs seront invités à confirmer leur date de naissance lors de l'inscription
        peers_api_enabled: Une liste de noms de domaine que ce serveur a rencontrés dans le fédiverse. Aucune donnée indiquant si vous vous fédérez ou non avec un serveur particulier n'est incluse ici, seulement l'information que votre serveur connaît un autre serveur. Cette option est utilisée par les services qui collectent des statistiques sur la fédération en général.
        profile_directory: L'annuaire des profils répertorie tous les utilisateurs qui ont opté pour être découverts.
        require_invite_text: Lorsque les inscriptions nécessitent une approbation manuelle, rendre le texte de l’invitation "Pourquoi voulez-vous vous inscrire ?" obligatoire plutôt que facultatif
        site_contact_email: Comment les personnes peuvent vous joindre pour des demandes de renseignements juridiques ou d'assistance.
        site_contact_username: Comment les gens peuvent vous contacter sur Mastodon.
        site_extended_description: Toute information supplémentaire qui peut être utile aux visiteurs et à vos utilisateurs. Peut être structurée avec la syntaxe Markdown.
        site_short_description: Une courte description pour aider à identifier de manière unique votre serveur. Qui l'exécute, à qui il est destiné ?
        site_terms: Utilisez votre propre politique de confidentialité ou laissez vide pour utiliser la syntaxe par défaut. Peut être structurée avec la syntaxe Markdown.
        site_title: Comment les personnes peuvent se référer à votre serveur en plus de son nom de domaine.
        status_page_url: URL d'une page où les gens peuvent voir l'état de ce serveur en cas de panne
        theme: Thème que verront les utilisateur·rice·s déconnecté·e·s ainsi que les nouveaux·elles utilisateur·rice·s.
        thumbnail: Une image d'environ 2:1 affichée à côté des informations de votre serveur.
        trendable_by_default: Ignorer l'examen manuel du contenu tendance. Des éléments individuels peuvent toujours être supprimés des tendances après coup.
        trends: Les tendances montrent quelles publications, hashtags et actualités sont en train de gagner en traction sur votre serveur.
      form_challenge:
        current_password: Vous entrez une zone sécurisée
      imports:
        data: Un fichier CSV généré par un autre serveur de Mastodon
      invite_request:
        text: Cela nous aidera à considérer votre demande
      ip_block:
        comment: Optionnel. Pour ne pas oublier pourquoi vous avez ajouté cette règle.
        expires_in: Les adresses IP sont une ressource finie, elles sont parfois partagées et changent souvent de mains. Pour cette raison, les blocages d’IP indéfiniment ne sont pas recommandés.
        ip: Entrez une adresse IPv4 ou IPv6. Vous pouvez bloquer des plages entières en utilisant la syntaxe CIDR. Faites attention à ne pas vous bloquer vous-même !
        severities:
          no_access: Bloquer l’accès à toutes les ressources
          sign_up_block: Les nouvelles inscriptions ne seront pas possibles
          sign_up_requires_approval: Les nouvelles inscriptions nécessiteront votre approbation
        severity: Choisir ce qui se passera avec les requêtes de cette adresse IP
      rule:
        hint: Optionnel. Fournissez plus de détails sur la règle
        text: Décrivez une règle ou une exigence pour les utilisateurs sur ce serveur. Essayez de la garder courte et simple
      sessions:
        otp: 'Entrez le code d’authentification à deux facteurs généré par l’application de votre téléphone ou utilisez un de vos codes de récupération :'
        webauthn: Si c'est une clé USB, assurez-vous de l'insérer et, si nécessaire, de la tapoter.
      settings:
        indexable: Votre page de profil peut apparaître dans les résultats de recherche sur Google, Bing et autres.
        show_application: Vous pourrez toujours voir quelle application vous avez utilisé pour publier un message dans tous les cas.
      tag:
        name: Vous ne pouvez modifier que la casse des lettres, par exemple, pour le rendre plus lisible
      terms_of_service:
        changelog: Peut être structuré avec la syntaxe Markdown.
        effective_date: Un délai raisonnable peut varier entre 10 et 30 jours à compter de la date à laquelle vous informez vos utilisateurs.
        text: Peut être structuré avec la syntaxe Markdown.
      terms_of_service_generator:
        admin_email: Les avis juridiques comprennent les contre-avis, les ordonnances judiciaires, les demandes de retrait et les demandes des forces de l'ordre.
        arbitration_address: Il peut s'agir de la même que l'adresse physique ci-dessus, ou « N/A » si vous utilisez une adresse e-mail.
        arbitration_website: Il peut s'agir d'un formulaire web ou de « N/A » s'il s'agit d'un courrier électronique.
        choice_of_law: Ville, région, territoire ou État dont le droit matériel interne régit toute réclamation.
        dmca_address: Pour les opérateurs américains, utilisez l'adresse enregistrée dans le répertoire des agents désignés du DMCA Designated Agent Directory. Une boîte postale est disponible sur demande directe. Utilisez le formulaire de demande de dérogation pour l'utilisation d'une boîte postale par un agent désigné du Designated Agent Post Office Box Waiver Request pour envoyer un e-mail au Bureau du droit d'auteur (Copyright Office) et expliquer que vous êtes un modérateur de contenu à domicile qui craint des représailles ou une vengeance pour ses actions et que vous avez besoin d'utiliser une boîte postale afin de masquer votre adresse personnelle au public.
        dmca_email: Il peut s'agir du même courriel que celui utilisé pour l'« Adresse électronique pour les avis juridiques » ci-dessus.
        domain: Identification unique du service en ligne que vous offrez.
        jurisdiction: Indiquez le pays dans lequel réside la personne qui paie les factures. S'il s'agit d'une entreprise ou d'une autre entité, indiquez le pays dans lequel elle est enregistrée, ainsi que la ville, la région, le territoire ou l'État, le cas échéant.
        min_age: Ne doit pas être en dessous de l’âge minimum requis par les lois de votre juridiction.
      user:
        chosen_languages: Lorsque coché, seuls les messages dans les langues sélectionnées seront affichés sur les fils publics
        role: Le rôle définit quelles autorisations a l'utilisateur⋅rice.
      user_role:
        color: Couleur à attribuer au rôle dans l'interface, au format hexadécimal RVB
        highlighted: Cela rend le rôle visible publiquement
        name: Nom public du rôle, si le rôle est configuré pour être affiché avec un badge
        permissions_as_keys: Les utilisateur·rice·s ayant ce rôle auront accès à …
        position: Dans certaines situations, un rôle supérieur peut trancher la résolution d'un conflit. Mais certaines opérations ne peuvent être effectuées que sur des rôles ayant une priorité inférieure
      webhook:
        events: Sélectionnez les événements à envoyer
        template: Écrivez votre propre bloc JSON avec la possibilité d’utiliser de l’interpolation de variables. Laissez vide pour le bloc JSON par défaut.
        url: Là où les événements seront envoyés
    labels:
      account:
        attribution_domains: Sites web autorisés à vous citer
        discoverable: Autoriser des algorithmes de découverte à mettre en avant votre profil et vos messages
        fields:
          name: Étiquette
          value: Contenu
        indexable: Inclure mes messages publics dans les résultats de recherche
        show_collections: Afficher les profils abonnés et suivis sur le profil
        unlocked: Accepter automatiquement les nouveaux abonnés
      account_alias:
        acct: Identifiant de l’ancien compte
      account_migration:
        acct: L’identifiant du nouveau compte
      account_warning_preset:
        text: Texte de présélection
        title: Titre
      admin_account_action:
        include_statuses: Inclure les messages signalés dans le courriel
        send_email_notification: Notifier l’utilisateur par courriel
        text: Attention personnalisée
        type: Action
        types:
          disable: Désactiver
          none: Ne rien faire
          sensitive: Sensible
          silence: Masquer
          suspend: Suspendre et supprimer les données du compte de manière irréversible
        warning_preset_id: Utiliser un modèle d’avertissement
      announcement:
        all_day: Événement de toute la journée
        ends_at: Fin de l’événement
        scheduled_at: Planifier la publication
        starts_at: Début de l’événement
        text: Annonce
      appeal:
        text: Expliquez pourquoi cette décision devrait être annulée
      defaults:
        autofollow: Invitation à suivre votre compte
        avatar: Image de profil
        bot: Ceci est un robot
        chosen_languages: Filtrer les langues
        confirm_new_password: Confirmation du nouveau mot de passe
        confirm_password: Confirmation du mot de passe
        context: Contextes du filtre
        current_password: Mot de passe actuel
        data: Données
        display_name: Nom public
        email: Adresse courriel
        expires_in: Expire après
        fields: Métadonnées du profil
        header: Image d’en-tête
        honeypot: "%{label} (ne pas remplir)"
        inbox_url: URL de la boîte de relais
        irreversible: Supprimer plutôt que masquer
        locale: Langue de l’interface
        max_uses: Nombre maximum d’utilisations
        new_password: Nouveau mot de passe
        note: Présentation
        otp_attempt: Code d’identification à deux facteurs
        password: Mot de passe
        phrase: Mot-clé ou phrase
        setting_advanced_layout: Activer l’interface Web avancée
        setting_aggregate_reblogs: Grouper les partages dans les fils d’actualités
        setting_always_send_emails: Toujours envoyer les notifications par courriel
        setting_auto_play_gif: Lire automatiquement les GIFs animés
        setting_boost_modal: Configurer la visibilité du partage
        setting_default_language: Langue de publication
<<<<<<< HEAD
        setting_default_privacy: Confidentialité des messages
=======
        setting_default_privacy: Visibilité de la publication
>>>>>>> 26c78392
        setting_default_quote_policy: Autoriser les citations pour
        setting_default_sensitive: Toujours marquer les médias comme sensibles
        setting_delete_modal: M'avertir avant de supprimer un message
        setting_disable_hover_cards: Désactiver l'aperçu du profil au survol
        setting_disable_swiping: Désactiver les actions par glissement
        setting_display_media: Affichage des médias
        setting_display_media_default: Défaut
        setting_display_media_hide_all: Masquer tout
        setting_display_media_show_all: Montrer tout
        setting_emoji_style: Style des émojis
        setting_expand_spoilers: Toujours déplier les messages marqués d’un avertissement de contenu
        setting_hide_network: Cacher votre réseau
        setting_missing_alt_text_modal: M'avertir avant de publier des médias sans texte alternatif
        setting_quick_boosting: Activer le partage rapide
        setting_reduce_motion: Réduire la vitesse des animations
        setting_system_font_ui: Utiliser la police par défaut du système
        setting_system_scrollbars_ui: Utiliser la barre de défilement par défaut du système
        setting_theme: Thème du site
        setting_trends: Afficher les tendances du jour
        setting_unfollow_modal: Afficher une fenêtre de confirmation avant de vous désabonner d’un compte
        setting_use_blurhash: Afficher des dégradés colorés pour les médias cachés
        setting_use_pending_items: Mode lent
        severity: Sévérité
        sign_in_token_attempt: Code de sécurité
        title: Nom
        type: Type d’import
        username: Identifiant
        username_or_email: Nom d’utilisateur·rice ou courriel
        whole_word: Mot entier
      email_domain_block:
        with_dns_records: Inclure les enregistrements MX et IP du domaine
      featured_tag:
        name: Mot-clic
      filters:
        actions:
          blur: Masquer les médias derrière un avertissement
          hide: Cacher complètement
          warn: Cacher derrière un avertissement
      form_admin_settings:
        activity_api_enabled: Publie des statistiques agrégées sur l'activité des utilisateur⋅rice⋅s dans l'API
        app_icon: Icône de l'appli
        backups_retention_period: Période d'archivage utilisateur
        bootstrap_timeline_accounts: Toujours recommander ces comptes aux nouveaux utilisateurs
        closed_registrations_message: Message personnalisé lorsque les inscriptions ne sont pas disponibles
        content_cache_retention_period: Durée de rétention du contenu distant
        custom_css: CSS personnalisé
        favicon: Favicon
        landing_page: Page d'accueil pour les nouveaux visiteurs
        mascot: Mascotte personnalisée (héritée)
        media_cache_retention_period: Durée de rétention des médias dans le cache
        min_age: Âge minimum requis
        peers_api_enabled: Publie la liste des serveurs découverts dans l'API
        profile_directory: Activer l’annuaire des profils
        registrations_mode: Qui peut s’inscrire
        require_invite_text: Exiger une raison pour s’inscrire
        show_domain_blocks: Afficher les blocages de domaines
        show_domain_blocks_rationale: Montrer pourquoi les domaines ont été bloqués
        site_contact_email: E-mail de contact
        site_contact_username: Nom d'utilisateur du contact
        site_extended_description: Description étendue
        site_short_description: Description du serveur
        site_terms: Politique de confidentialité
        site_title: Nom du serveur
        status_page_url: URL de la page de l'état du serveur
        theme: Thème par défaut
        thumbnail: Miniature du serveur
        trendable_by_default: Autoriser les tendances sans révision préalable
        trends: Activer les tendances
      interactions:
        must_be_follower: Bloquer les notifications des personnes qui ne vous suivent pas
        must_be_following: Bloquer les notifications des personnes que vous ne suivez pas
        must_be_following_dm: Bloquer les messages directs des personnes que vous ne suivez pas
      invite:
        comment: Commentaire
      invite_request:
        text: Pourquoi voulez-vous vous inscrire ?
      ip_block:
        comment: Commentaire
        ip: IP
        severities:
          no_access: Bloquer l’accès
          sign_up_block: Bloquer les inscriptions
          sign_up_requires_approval: Limite des inscriptions
        severity: Règle
      notification_emails:
        appeal: Une personne fait appel d'une décision des modérateur·rice·s
        digest: Envoyer des courriels récapitulatifs
        favourite: Quelqu’un a ajouté mon message à ses favoris
        follow: Quelqu’un vient de me suivre
        follow_request: Quelqu’un demande à me suivre
        mention: Quelqu’un me mentionne
        pending_account: Nouveau compte en attente d’approbation
        quote: Quelqu'un vous a cité
        reblog: Quelqu’un a partagé mon message
        report: Nouveau signalement soumis
        software_updates:
          all: Notifier toutes les mises à jour
          critical: Notifier pour les mises à jour critiques uniquement
          label: Une nouvelle mise à jour de Mastodon est disponible
          none: Ne jamais notifier des mises à jour (déconseillé)
          patch: Notifier pour des mises à jour de corrections de bug
        trending_tag: Nouvelle tendance nécessitant supervision
      rule:
        hint: Information supplémentaire
        text: Règle
      settings:
        indexable: Inclure la page de profil dans les moteurs de recherches
        show_application: Afficher quelle application a été utilisée pour envoyer un message
      tag:
        listable: Autoriser ce hashtag à apparaître dans les recherches et dans l’annuaire des profils
        name: Mot-clic
        trendable: Autoriser ce hashtag à apparaitre dans les tendances
        usable: Autoriser les messages à utiliser ce hashtag localement
      terms_of_service:
        changelog: Nouveautés?
        effective_date: Date effective
        text: Conditions d'utilisation
      terms_of_service_generator:
        admin_email: Adresse électronique pour les notifications légales
        arbitration_address: Adresse physique pour les notifications d'arbitrage
        arbitration_website: Site Web pour soumettre les notifications d'arbitrage
        choice_of_law: Choix de la loi
        dmca_address: Adresse physique pour les avis DMCA/copyright
        dmca_email: Adresse e-mail pour les avis DMCA/copyright
        domain: Domaine
        jurisdiction: Juridiction
        min_age: Âge minimum
      user:
        date_of_birth_1i: Jour
        date_of_birth_2i: Mois
        date_of_birth_3i: Année
        role: Rôle
        time_zone: Fuseau horaire
      user_role:
        color: Couleur du badge
        highlighted: Afficher le rôle avec un badge sur les profils des utilisateur·rice·s
        name: Nom
        permissions_as_keys: Autorisations
        position: Priorité
      username_block:
        allow_with_approval: Autoriser les inscriptions avec approbation
        comparison: Méthode de comparaison
        username: Mot à faire correspondre
      webhook:
        events: Événements activés
        template: Modèle de charge utile
        url: URL du point de terminaison
    'no': Non
    not_recommended: Non recommandé
    overridden: Surchargé
    recommended: Recommandé
    required:
      mark: "*"
      text: champs requis
    title:
      sessions:
        webauthn: Utilisez l'une de vos clés de sécurité pour vous connecter
    'yes': Oui<|MERGE_RESOLUTION|>--- conflicted
+++ resolved
@@ -56,11 +56,7 @@
         scopes: À quelles APIs l’application sera autorisée à accéder. Si vous sélectionnez une permission générale, vous n’avez pas besoin de sélectionner les permissions plus précises.
         setting_aggregate_reblogs: Ne pas afficher les nouveaux partages pour les messages déjà récemment partagés (n’affecte que les partages futurs)
         setting_always_send_emails: Normalement, les notifications par courriel ne seront pas envoyées lorsque vous utilisez Mastodon activement
-<<<<<<< HEAD
-        setting_default_quote_policy: Ce paramètre ne prendra effet que pour les messages créés avec la prochaine version de Mastodon, mais vous pouvez sélectionner votre préférence en avance.
-=======
         setting_default_quote_policy_unlisted: Lorsque des personnes vous citent, leur message sera également masqué des fils des tendances.
->>>>>>> 26c78392
         setting_default_sensitive: Les médias sensibles sont cachés par défaut et peuvent être révélés d’un simple clic
         setting_display_media_default: Masquer les médias marqués comme sensibles
         setting_display_media_hide_all: Toujours masquer les médias
@@ -230,11 +226,7 @@
         setting_auto_play_gif: Lire automatiquement les GIFs animés
         setting_boost_modal: Configurer la visibilité du partage
         setting_default_language: Langue de publication
-<<<<<<< HEAD
-        setting_default_privacy: Confidentialité des messages
-=======
         setting_default_privacy: Visibilité de la publication
->>>>>>> 26c78392
         setting_default_quote_policy: Autoriser les citations pour
         setting_default_sensitive: Toujours marquer les médias comme sensibles
         setting_delete_modal: M'avertir avant de supprimer un message
