---
sv:
  about:
    about_mastodon_html: 'Framtidens sociala medium: Ingen reklam. Ingen övervakning. Etisk design och decentralisering! Äg din data med Mastodon!'
    contact_missing: Inte inställd
    contact_unavailable: Ej tillämplig
    hosted_on: Mastodon-värd på %{domain}
    title: Om
  accounts:
    followers:
      one: Följare
      other: Följare
    following: Följer
    instance_actor_flash: Detta konto är en virtuell aktör som används för att representera servern i sig och inte någon enskild användare. Den används för federeringsändamål och bör inte stängas av.
    last_active: senast aktiv
    link_verified_on: Ägarskap för denna länk kontrollerades den %{date}
    nothing_here: Det finns inget här!
    pin_errors:
      following: Du måste vara följare av den person du vill godkänna
    posts:
      one: Inlägg
      other: Inlägg
    posts_tab_heading: Inlägg
    self_follow_error: Det är inte tillåtet att följa ditt eget konto
  admin:
    account_actions:
      action: Utför åtgärd
      already_silenced: Detta konto är redan begränsat.
      already_suspended: Detta konto är redan avstängt.
      title: Utför aktivitet för moderering på %{acct}
    account_moderation_notes:
      create: Lämna kommentar
      created_msg: Modereringsnotering skapad utan problem!
      destroyed_msg: Modereringsanteckning borttagen!
    accounts:
      add_email_domain_block: Blockera e-postdomän
      approve: Godkänn
      approved_msg: "%{username}s registreringsansökan godkändes"
      are_you_sure: Är du säker?
      avatar: Profilbild
      by_domain: Domän
      change_email:
        changed_msg: E-postadressen har ändrats!
        current_email: Nuvarande e-postadress
        label: Byt e-postadress
        new_email: Ny e-postadress
        submit: Byt e-postadress
        title: Byt e-postadress för %{username}
      change_role:
        changed_msg: Rollen har ändrats!
        edit_roles: Hantera användarroller
        label: Ändra roll
        no_role: Ingen roll
        title: Ändra roll för %{username}
      confirm: Bekräfta
      confirmed: Bekräftad
      confirming: Bekräftande
      custom: Anpassade
      delete: Radera data
      deleted: Raderad
      demote: Degradera
      destroyed_msg: "%{username}s data har nu lagts till kön för att raderas omedelbart"
      disable: Inaktivera
      disable_sign_in_token_auth: Inaktivera autentisering med pollett via e-post
      disable_two_factor_authentication: Inaktivera 2FA
      disabled: Inaktiverad
      display_name: Visningsnamn
      domain: Domän
      edit: Redigera
      email: E-post
      email_status: E-poststatus
      enable: Aktivera
      enable_sign_in_token_auth: Aktivera autentisering med pollett via e-post
      enabled: Aktiverad
      enabled_msg: Uppfrysningen av %{username}s konto lyckades
      followers: Följare
      follows: Följs
      header: Rubrik
      inbox_url: Inkorgs URL
      invite_request_text: Anledningar att gå med
      invited_by: Inbjuden av
      ip: IP-adress
      joined: Gick med
      location:
        all: Alla
        local: Lokal
        remote: Avlägsen
        title: Plats
      login_status: Inloggningsstatus
      media_attachments: Mediebilagor
      memorialize: Förvandla till ett memoriam
      memorialized: Memorialiserad
      memorialized_msg: Omvandlingen av %{username} till ett minneskonto lyckades
      moderation:
        active: Aktiv
        all: Alla
        disabled: Inaktiverad
        pending: Väntande
        silenced: Begränsad
        suspended: Avstängda
        title: Moderering
      moderation_notes: Moderation anteckning
      most_recent_activity: Senaste aktivitet
      most_recent_ip: Senaste IP
      no_account_selected: Inga konton har ändrats och inget har valts
      no_limits_imposed: Inga begränsningar har införts
      no_role_assigned: Ingen roll tilldelad
      not_subscribed: Inte prenumererat
      pending: Inväntar granskning
      perform_full_suspension: Stäng av
      previous_strikes: Tidigare varningar
      previous_strikes_description_html:
        one: Detta konto har <strong>en</strong> varning.
        other: Detta konto har <strong>%{count}</strong> varningar.
      promote: Befordra
      protocol: Protokoll
      public: Offentlig
      push_subscription_expires: PuSH-prenumerationen löper ut
      redownload: Uppdatera profil
      redownloaded_msg: Uppdaterade %{username}s profil från server
      reject: Förkasta
      rejected_msg: Avvisade %{username}s registreringsansökan
      remote_suspension_irreversible: Detta konto har raderats och uppgifterna kan inte återkallas.
      remote_suspension_reversible_hint_html: Kontot har stängts av på dess server och all data som tillhör det kommer att raderas permanent den %{date}. Tills dess kan kontot återställas på sin server utan dataförlust. Om du vill radera all kontodata redan nu, kan du göra detta nedan.
      remove_avatar: Ta bort avatar
      remove_header: Ta bort rubrik
      removed_avatar_msg: Tog bort %{username}s profilbild
      removed_header_msg: Tog bort %{username}s sidhuvudsbild
      resend_confirmation:
        already_confirmed: Den här användaren är redan bekräftad
        send: Skicka bekräftelselänken igen
        success: Bekräftelselänken har skickats!
      reset: Återställ
      reset_password: Återställ lösenord
      resubscribe: Starta en ny prenumeration
      role: Roll
      search: Sök
      search_same_email_domain: Andra användare med samma e-postdomän
      search_same_ip: Annan användare med samma IP-adress
      security: Säkerhet
      security_measures:
        only_password: Endast lösenord
        password_and_2fa: Lösenord och 2FA
      sensitive: Känsligt
      sensitized: Markerad som känsligt
      shared_inbox_url: Delad inkorg URL
      show:
        created_reports: Anmälningar som skapats av det här kontot
        targeted_reports: Anmälningar gjorda om detta konto
      silence: Tystnad
      silenced: Tystad / Tystat
      statuses: Inlägg
      strikes: Föregående varningar
      subscribe: Prenumerera
      suspend: Stäng av
      suspended: Avstängda
      suspension_irreversible: All data som tillhör detta konto har permanent raderats. Du kan låsa upp kontot om du vill att det ska gå att använda, men ingen data kommer finnas kvar.
      suspension_reversible_hint_html: Kontot har stängts av och all data som tillhör det kommer att raderas permanent den %{date}. Tills dess kan kontot återställas utan dataförlust. Om du vill radera all kontodata redan nu, kan du göra detta nedan.
      title: Konton
      unblock_email: Avblockera e-postadress
      unblocked_email_msg: "%{username}s e-postadress avblockerad"
      unconfirmed_email: Obekräftad e-postadress
      undo_sensitized: Ångra tvinga känsligt
      undo_silenced: Ångra tystnad
      undo_suspension: Ångra avstängning
      unsilenced_msg: Begränsningen borttagen för %{username}s konto
      unsubscribe: Avsluta prenumeration
      unsuspended_msg: Låste upp %{username}s konto
      username: Användarnamn
      view_domain: Visa sammanfattning för domän
      warn: Varna
      web: Webb
      whitelisted: Vitlistad
    action_logs:
      action_types:
        approve_appeal: Godkänn överklagande
        approve_user: Godkänn användare
        assigned_to_self_report: Tilldela anmälan
        change_email_user: Ändra e-postadress för användare
        change_role_user: Ändra roll för användaren
        confirm_user: Bekräfta användare
        create_account_warning: Skapa varning
        create_announcement: Skapa notis
        create_canonical_email_block: Skapa E-post block
        create_custom_emoji: Skapa egen emoji
        create_domain_allow: Skapa tillåten domän
        create_domain_block: Skapa blockerad domän
        create_email_domain_block: Skapa E-post domän block
        create_ip_block: Skapa IP-regel
        create_relay: Skapa ombud
        create_unavailable_domain: Skapa otillgänglig domän
        create_user_role: Skapa roll
        demote_user: Degradera användare
        destroy_announcement: Radera notis
        destroy_canonical_email_block: Ta bort e-post block
        destroy_custom_emoji: Radera egen emoji
        destroy_domain_allow: Ta bort tillåten domän
        destroy_domain_block: Ta bort blockerad domän
        destroy_email_domain_block: Ta bort E-post domän block
        destroy_instance: Rensa domänen
        destroy_ip_block: Radera IP-regel
        destroy_relay: Radera ombud
        destroy_status: Radera inlägg
        destroy_unavailable_domain: Ta bort otillgänglig domän
        destroy_user_role: Förstör roll
        disable_2fa_user: Inaktivera 2FA
        disable_custom_emoji: Inaktivera egna emojis
        disable_relay: Inaktivera ombud
        disable_sign_in_token_auth_user: Inaktivera autentisering med pollett via e-post för användare
        disable_user: Inaktivera användare
        enable_custom_emoji: Aktivera egna emojis
        enable_relay: Aktivera ombud
        enable_sign_in_token_auth_user: Aktivera autentisering med pollett via e-post för användare
        enable_user: Aktivera användare
        memorialize_account: Minnesmärk konto
        promote_user: Befordra användare
        publish_terms_of_service: Publicera användarvillkor
        reject_appeal: Avvisa överklagande
        reject_user: Avvisa användare
        remove_avatar_user: Ta bort avatar
        reopen_report: Öppna rapporten igen
        resend_user: Skicka bekräftelse på nytt
        reset_password_user: Återställ lösenord
        resolve_report: Lös rapport
        sensitive_account: Markera mediet i ditt konto som känsligt
        silence_account: Begränsa konto
        suspend_account: Stäng av konto
        unassigned_report: Återkalla rapport
        unblock_email_account: Avblockera e-postadress
        unsensitive_account: Ångra tvinga känsligt konto
        unsilence_account: Ångra begränsa konto
        unsuspend_account: Ångra avstängning av konto
        update_announcement: Uppdatera notis
        update_custom_emoji: Uppdatera egna emojis
        update_domain_block: Uppdatera blockerad domän
        update_ip_block: Uppdatera IP-regel
        update_report: Uppdatera rapport
        update_status: Uppdatera inlägg
        update_user_role: Uppdatera roll
      actions:
        approve_appeal_html: "%{name} godkände överklagande av modereringsbeslut från %{target}"
        approve_user_html: "%{name} godkände registrering från %{target}"
        assigned_to_self_report_html: "%{name} tilldelade rapporten %{target} till sig själva"
        change_email_user_html: "%{name} bytte e-postadress för användaren %{target}"
        change_role_user_html: "%{name} ändrade roll för %{target}"
        confirm_user_html: "%{name} bekräftad e-post adress av användare %{target}"
        create_account_warning_html: "%{name} skickade en varning till %{target}"
        create_announcement_html: "%{name} skapade kungörelsen %{target}"
        create_canonical_email_block_html: "%{name} blockade e-posten med %{target}"
        create_custom_emoji_html: "%{name} laddade upp ny emoji %{target}"
        create_domain_allow_html: "%{name} vitlistade domän %{target}"
        create_domain_block_html: "%{name} blockerade domänen %{target}"
        create_email_domain_block_html: "%{name} blockerade e-post domänet%{target}"
        create_ip_block_html: "%{name} skapade regel för IP %{target}"
        create_relay_html: "%{name} skapade ombudet %{target}"
        create_unavailable_domain_html: "%{name} stoppade leverans till domänen %{target}"
        create_user_role_html: "%{name} skapade rollen %{target}"
        demote_user_html: "%{name} nedgraderade användare %{target}"
        destroy_announcement_html: "%{name} raderade kungörelsen %{target}"
        destroy_canonical_email_block_html: "%{name} avblockerade e-post med hash%{target}"
        destroy_custom_emoji_html: "%{name} raderade emoji %{target}"
        destroy_domain_allow_html: "%{name} raderade domän %{target} från vitlistan"
        destroy_domain_block_html: "%{name} avblockerade domänen %{target}"
        destroy_email_domain_block_html: "%{name} avblockerade e-post domänet %{target}"
        destroy_instance_html: "%{name} rensade domän %{target}"
        destroy_ip_block_html: "%{name} tog bort regel för IP %{target}"
        destroy_relay_html: "%{name} tog bort ombudet %{target}"
        destroy_status_html: "%{name} tog bort inlägget av %{target}"
        destroy_unavailable_domain_html: "%{name} återupptog leverans till domänen %{target}"
        destroy_user_role_html: "%{name} raderade rollen %{target}"
        disable_2fa_user_html: "%{name} inaktiverade tvåfaktorsautentiseringskrav för användaren %{target}"
        disable_custom_emoji_html: "%{name} inaktiverade emoji %{target}"
<<<<<<< HEAD
        disable_sign_in_token_auth_user_html: "%{name} inaktiverade e-posttokenautentisering för %{target}"
        disable_user_html: "%{name} stängde av inloggning för användaren %{target}"
        enable_custom_emoji_html: "%{name} aktiverade emoji %{target}"
=======
        disable_relay_html: "%{name} inaktiverade ombudet %{target}"
        disable_sign_in_token_auth_user_html: "%{name} inaktiverade e-posttokenautentisering för %{target}"
        disable_user_html: "%{name} stängde av inloggning för användaren %{target}"
        enable_custom_emoji_html: "%{name} aktiverade emoji %{target}"
        enable_relay_html: "%{name} aktiverat ombudet %{target}"
>>>>>>> 609a4018
        enable_sign_in_token_auth_user_html: "%{name} aktiverade e-posttokenautentisering för %{target}"
        enable_user_html: "%{name} aktiverade inloggning för användaren %{target}"
        memorialize_account_html: "%{name} gjorde %{target}s konto till en minnessida"
        promote_user_html: "%{name} befordrade användaren %{target}"
        publish_terms_of_service_html: "%{name} publicerade uppdateringar till användarvillkoren"
        reject_appeal_html: "%{name} avvisade överklagande av modereringsbeslut från %{target}"
        reject_user_html: "%{name} avvisade registrering från %{target}"
        remove_avatar_user_html: "%{name} tog bort %{target}s avatar"
        reopen_report_html: "%{name} öppnade rapporten igen %{target}"
        resend_user_html: "%{name} skickade bekräftelsemail för %{target} på nytt"
        reset_password_user_html: "%{name} återställ användarens lösenord %{target}"
        resolve_report_html: "%{name} löste rapporten %{target}"
        sensitive_account_html: "%{name} markerade %{target}s media som känsligt"
        silence_account_html: "%{name} begränsade %{target}s konto"
        suspend_account_html: "%{name} stängde av %{target}s konto"
        unassigned_report_html: "%{name} tog bort tilldelning av rapporten %{target}"
        unblock_email_account_html: "%{name} avblockerade %{target}s e-postadress"
        unsensitive_account_html: "%{name} avmarkerade %{target}s media som känsligt"
        unsilence_account_html: "%{name} tog bort begränsning av %{target}s konto"
        unsuspend_account_html: "%{name} ångrade avstängningen av %{target}s konto"
        update_announcement_html: "%{name} uppdaterade kungörelsen %{target}"
        update_custom_emoji_html: "%{name} uppdaterade emoji %{target}"
        update_domain_block_html: "%{name} uppdaterade domän-block för %{target}"
        update_ip_block_html: "%{name} ändrade regel för IP %{target}"
        update_report_html: "%{name} uppdaterade rapporten %{target}"
        update_status_html: "%{name} uppdaterade inlägget av %{target}"
        update_user_role_html: "%{name} ändrade rollen %{target}"
      deleted_account: raderat konto
      empty: Inga loggar hittades.
      filter_by_action: Filtrera efter åtgärd
      filter_by_user: Filtrera efter användare
      title: Revisionslogg
      unavailable_instance: "(domännamn inte tillgängligt)"
    announcements:
      back: Tillbaka till anslagstavlan
      destroyed_msg: Kungörelsen raderades!
      edit:
        title: Redigera kungörelse
      empty: Inga kungörelser hittades.
      live: Direkt
      new:
        create: Skapa kungörelse
        title: Ny kungörelse
      preview:
        disclaimer: Eftersom användare inte kan välja bort dem bör, e-postmeddelanden begränsas till viktiga meddelanden som personuppgiftsincidenter och meddelanden om stängning ned servern.
        explanation_html: 'E-postmeddelandet kommer att skickas till <strong>%{display_count} användare</strong>. Följande text kommer att inkluderas i meddelandet:'
        title: Förhandsgranska notifikation
      publish: Publicera
      published_msg: Publicerade kungörelsen!
      scheduled_for: Schemalagd till %{time}
      scheduled_msg: Kungörelsen schemalades för publicering!
      title: Kungörelser
      unpublish: Avpublicera
      unpublished_msg: Kungörelsen raderades!
      updated_msg: Kungörelsen uppdaterades!
    critical_update_pending: Kritisk uppdatering väntar
    custom_emojis:
      assign_category: Tilldela kategori
      by_domain: Domän
      copied_msg: Skapade en lokal kopia av emoji utan problem
      copy: Kopia
      copy_failed_msg: Kunde inte skapa en lokal kopia av den emoji
      create_new_category: Skapa ny kategori
      created_msg: Emoji skapades utan problem!
      delete: Radera
      destroyed_msg: Emojo borttagen utan problem!
      disable: Inaktivera
      disabled: Inaktiverad
      disabled_msg: Inaktiverade emoji utan problem
      emoji: Emoji
      enable: Aktivera
      enabled: Aktiverad
      enabled_msg: Aktiverade den emoji utan problem
      image_hint: PNG eller GIF upp till %{size}
      list: Lista
      listed: Noterade
      new:
        title: Lägg till ny egen emoji
      no_emoji_selected: Inga emojier ändrades eftersom inga valdes
      not_permitted: Du har inte behörighet att utföra denna åtgärd
      overwrite: Skriva över
      shortcode: Kortkod
      shortcode_hint: Minst 2 tecken, endast alfanumeriska tecken och understreck
      title: Egentillverkade emojis
      uncategorized: Okategoriserad / Okategoiserat / Okategoriserade
      unlist: Avnotera / Tag bort
      unlisted: Olistade
      update_failed_msg: Kunde inte uppdatera emoji
      updated_msg: Emoji uppdaterades utan problem!
      upload: Ladda upp
    dashboard:
      active_users: aktiva användare
      interactions: interaktioner
      media_storage: Medialagring
      new_users: nya användare
      opened_reports: öppnade rapporter
      pending_appeals_html:
        one: "<strong>%{count}</strong> väntande överklagan"
        other: "<strong>%{count}</strong> väntande överklaganden"
      pending_reports_html:
        one: "<strong>%{count}</strong> väntande rapport"
        other: "<strong>%{count}</strong> väntande rapporter"
      pending_tags_html:
        one: "<strong>%{count}</strong> väntande hashtagg"
        other: "<strong>%{count}</strong> väntande hashtaggar"
      pending_users_html:
        one: "<strong>%{count}</strong> väntande användare"
        other: "<strong>%{count}</strong> väntande användare"
      resolved_reports: lösta rapporter
      software: Programvara
      sources: Registreringskällor
      space: Utrymmesutnyttjande / Utrymmesanvändning
      title: Kontrollpanel
      top_languages: Mest aktiva språk
      top_servers: Mest aktiva servrar
      website: Hemsida
    disputes:
      appeals:
        empty: Inga överklaganden hittades.
        title: Överklaganden
    domain_allows:
      add_new: Vitlistedomän
      created_msg: Domänen har vitlistats
      destroyed_msg: Domänen har tagits bort från vitlistan
      export: Exportera
      import: Importera
      undo: Tag bort från vitlistan
    domain_blocks:
      add_new: Lägg till ny
      confirm_suspension:
        cancel: Avbryt
        confirm: Pausa
        permanent_action: Att ångra avstängningen kommer inte att återställa några uppgifter eller relationer.
        preamble_html: Du håller på att stänga av <strong>%{domain}</strong> och dess underdomäner.
        remove_all_data: Detta kommer att ta bort allt innehåll, all media och all profildata för domänens konton från din server.
        stop_communication: Din server kommer att sluta kommunicera med dessa servrar.
        title: Bekräfta blockering av domänen %{domain}
        undo_relationships: Detta kommer att återställa följförhållanden mellan konton på dessa servrar och dina.
      created_msg: Domänblocket behandlas nu
      destroyed_msg: Domänblockering har återtagits
      domain: Domän
      edit: Ändra domänblock
      existing_domain_block: Du har redan satt strängare gränser för %{name}.
      existing_domain_block_html: Du har redan satt begränsningar för %{name} så <a href="%{unblock_url}">avblockera användaren</a> först.
      export: Exportera
      import: Importera
      new:
        create: Skapa block
        hint: Domänblockeringen hindrar inte skapandet av kontoposter i databasen, men kommer retroaktivt och automatiskt tillämpa specifika modereringsmetoder på dessa konton.
        severity:
          desc_html: "<strong>Gräns</strong> gör inlägg från konton på denna domän osynliga för alla som inte följer kontona. <strong>Avstängning</strong> tar bort allt innehåll, media och profildata för domänens konton från din server. Använd <strong>Ingen</strong> om du bara vill avvisa mediefiler."
          noop: Ingen
          silence: Begränsa
          suspend: Stäng av
        title: Nytt domänblock
      no_domain_block_selected: Inga blockeringar av domäner ändrades eftersom inga valdes
      not_permitted: Du har inte behörighet att utföra denna åtgärd
      obfuscate: Dölj domännamn
      obfuscate_hint: Dölj domännamnet i listan till viss del, om underrättelser för listan över domänbegränsningar aktiverats
      private_comment: Privat kommentar
      private_comment_hint: Kommentar för moderatorer om denna domänbegränsning.
      public_comment: Offentlig kommentar
      public_comment_hint: Kommentar om denna domänbegränsning för allmänheten, om listan över domänbegränsningar är publik.
      reject_media: Avvisa mediafiler
      reject_media_hint: Raderar lokalt lagrade mediefiler och förhindrar möjligheten att ladda ner något i framtiden. Irrelevant för suspensioner
      reject_reports: Avvisa rapporter
      reject_reports_hint: Ignorera alla rapporter som kommer från den här domänen. Gäller inte för avstängningar
      undo: Ångra
      view: Visa domänblock
    email_domain_blocks:
      add_new: Lägg till ny
      allow_registrations_with_approval: Tillåt registreringar med godkännande
      attempts_over_week:
        one: "%{count} försök under den senaste veckan"
        other: "%{count} registreringsförsök under den senaste veckan"
      created_msg: Blockerade e-postdomänen
      delete: Radera
      dns:
        types:
          mx: MX-post
      domain: Domän
      new:
        create: Skapa domän
        resolve: Slå upp domän
        title: Blockera ny e-postdomän
      no_email_domain_block_selected: Inga blockeringar av e-postdomäner ändrades eftersom inga valdes
      not_permitted: Ej tillåtet
      resolved_dns_records_hint_html: Domännamnet ger uppslag till följande MX-domäner, vilka är ytterst ansvariga för att e-post tas emot. Att blockera en MX-domän blockerar även registreringar från alla e-postadresser som använder samma MX-domän, även om det synliga domännamnet är annorlunda. <strong>Var noga med att inte blockera stora e-postleverantörer.</strong>
      resolved_through_html: Uppslagen genom %{domain}
      title: Blockerade e-postdomäner
    export_domain_allows:
      new:
        title: Importera domäntillåtelser
      no_file: Ingen fil vald
    export_domain_blocks:
      import:
        description_html: Du håller på att importera en lista med domänblockeringar. Granska denna lista mycket noga, särskilt om du inte har skapat listan själv.
        existing_relationships_warning: Befintliga följ-relationer
        private_comment_description_html: 'För att hjälpa dig spåra var importerade blockeringar kommer från kommer importerade blockeringar att skapas med följande privata kommentar: <q>%{comment}</q>'
        private_comment_template: Importerad från %{source} den %{date}
        title: Importera domänblockeringar
      invalid_domain_block: 'Ett eller flera domänblock hoppades över på grund av följande fel: %{error}'
      new:
        title: Importera domänblockeringar
      no_file: Ingen fil vald
    fasp:
      debug:
        callbacks:
          created_at: Skapad den
          delete: Radera
          ip: IP-adress
          request_body: Förfrågans innehåll
          title: Felsök återanrop
      providers:
        active: Aktiv
        base_url: Bas-URL
        callback: Återanrop
        delete: Ta bort
        edit: Redigera leverantör
        finish_registration: Slutför registrering
        name: Namn
        providers: Leverantörer
        public_key_fingerprint: Fingeravtryck för offentlig nyckel
        registration_requested: Registrering begärd
        registrations:
          confirm: Bekräfta
          description: Du fick en registrering från en FASP. Avvisa den om du inte initierade detta. Om du initierat detta, jämför noggrant namn och nyckelns fingeravtryck innan du bekräftar registreringen.
          reject: Avvisa
          title: Bekräfta registrering av FASP
        save: Spara
        select_capabilities: Välj funktioner
        sign_in: Logga in
        status: Status
        title: Fediverse Auxiliary Service Providers
      title: FASP
    follow_recommendations:
      description_html: "<strong>Följrekommendationer hjälper nya användare att snabbt hitta intressant innehåll</strong>. När en användare inte har interagerat med andra tillräckligt mycket för att forma personliga följrekommendationer, rekommenderas istället dessa konton. De beräknas om varje dag från en mix av konton med nylig aktivitet och högst antal följare för ett givet språk."
      language: För språket
      status: Status
      suppress: Tryck ner följrekommendation
      suppressed: Undertryckt
      title: Följ rekommendationer
      unsuppress: Återställ följrekommendation
    instances:
      audit_log:
        title: Senaste revisionsloggar
        view_all: Visa fullständiga revisionssloggar
      availability:
        description_html:
          one: Om leveranser till domänen misslyckas i <strong>%{count} dag</strong> kommer inga ytterligare leveransförsök att göras förrän en leverans <em>från</em> domänen tas emot.
          other: Om leveranser till domänen misslyckas på <strong>%{count} olika dagar</strong> kommer inga ytterligare leveransförsök att göras förrän en leverans <em>från</em> domänen tas emot.
        failure_threshold_reached: Tröskeln för misslyckande nåddes den %{date}.
        failures_recorded:
          one: Misslyckat försök under %{count} dag.
          other: Misslyckade försök under %{count} olika dagar.
        no_failures_recorded: Inga fel registrerade.
        title: Tillgänglighet
        warning: Det senaste försöket att ansluta till denna värddator har misslyckats
      back_to_all: Alla
      back_to_limited: Begränsat
      back_to_warning: Varning
      by_domain: Domän
      confirm_purge: Är du säker på att du vill ta bort data permanent från den här domänen?
      content_policies:
        comment: Intern anteckning
        description_html: Du kan definiera innehållspolicyer som kommer tillämpas på alla konton från denna domän samt alla dess underdomäner.
        limited_federation_mode_description_html: Du kan välja om du vill tillåta federering med den här domänen.
        policies:
          reject_media: Avvisa media
          reject_reports: Avvisa rapporter
          silence: Gräns
          suspend: Stäng av
        policy: Policy
        reason: Offentlig orsak
        title: Riktlinjer för innehåll
      dashboard:
        instance_accounts_dimension: Mest följda konton
        instance_accounts_measure: lagrade konton
        instance_followers_measure: våra följare där
        instance_follows_measure: sina följare här
        instance_languages_dimension: Mest använda språk
        instance_media_attachments_measure: lagrade mediebilagor
        instance_reports_measure: rapporter om dem
        instance_statuses_measure: sparade inlägg
      delivery:
        all: Alla
        clear: Rensa leverans-fel
        failing: Misslyckas
        restart: Starta om leverans
        stop: Stoppa leverans
        unavailable: Ej tillgänglig
      delivery_available: Leverans är tillgängligt
      delivery_error_days: Leveransfelsdagar
      delivery_error_hint: Om leverans inte är möjligt i %{count} dagar, kommer det automatiskt markeras som ej levererbart.
      destroyed_msg: Data från %{domain} står nu i kö för förestående radering.
      empty: Inga domäner hittades.
      known_accounts:
        one: "%{count} känt konto"
        other: "%{count} kända konton"
      moderation:
        all: Alla
        limited: Begränsad
        title: Moderering
      moderation_notes:
        create: Lägg till anteckning för modereringen
        created_msg: Skapandet av anteckningen för modereringen av den här instansen lyckades!
        description_html: Visa och lämna anteckningar för andra moderatorer och ditt framtida jag
        destroyed_msg: Borttagningen av anteckningen för modereringen av instansen lyckades!
        placeholder: Information om den här instansen, åtgärder som har vidtagits eller något annat som kommer att hjälpa dig att moderera den här instansen i framtiden.
        title: Anteckningar för modereringen
      private_comment: Privat kommentar
      public_comment: Offentlig kommentar
      purge: Rensa
      purge_description_html: Om du tror att denna domän har kopplats ned för gott, kan du radera alla kontoposter och associerad data tillhörande denna domän från din lagringsyta. Detta kan ta tid.
      title: Kända instanser
      total_blocked_by_us: Blockerad av oss
      total_followed_by_them: Följs av dem
      total_followed_by_us: Följs av oss
      total_reported: Rapporter om dem
      total_storage: Mediebilagor
      totals_time_period_hint_html: Totalsummorna som visas nedan inkluderar data för all tid.
      unknown_instance: Det finns för närvarande inga uppgifter om denna domän på denna server.
    invites:
      deactivate_all: Inaktivera alla
      filter:
        all: Alla
        available: Tillgängliga
        expired: Utgångna
        title: Filtrera
      title: Inbjudningar
    ip_blocks:
      add_new: Skapa regel
      created_msg: Ny IP-regel lades framgångsrikt till
      delete: Radera
      expires_in:
        '1209600': 2 veckor
        '15778476': 6 månader
        '2629746': 1 månad
        '31556952': 1 år
        '86400': 1 dag
        '94670856': 3 år
      new:
        title: Skapa ny IP-regel
      no_ip_block_selected: Inga IP-regler ändrades då inga var valda
      title: IP-regler
    relationships:
      title: "%{acct}s relationer"
    relays:
      add_new: Lägg till nytt ombud
      delete: Radera
      description_html: Ett <strong>federeringsombud</strong> är en mellanliggande server som utbyter höga antal offentliga inlägg mellan servrar som prenumererar på och publicerar till det. <strong>Det kan hjälpa små och medelstora servrar upptäcka innehåll från fediversumet</strong>, vilket annars skulle kräva att lokala användare manuellt följer personer på fjärrservrar.
      disable: Inaktivera
      disabled: Inaktiverad
      enable: Aktivera
      enable_hint: Vid aktivering kommer din server börja prenumerera på alla offentliga inlägg från detta ombud, och kommer börja sända denna servers offentliga inlägg till den.
      enabled: Aktivera
      inbox_url: Ombuds-URL
      pending: Väntar på ombudets godkännande
      save_and_enable: Spara och aktivera
      setup: Konfigurera ett ombud
      signatures_not_enabled: Ombud fungerar inte korrekt om säkert läge eller begränsat federeringsläge är aktiverade
      status: Status
      title: Ombud
    report_notes:
      created_msg: Anmälningsanteckning har skapats!
      destroyed_msg: Anmälningsanteckning har raderats!
    reports:
      account:
        notes:
          one: "%{count} anteckning"
          other: "%{count} anteckningar"
      action_log: Granskningslogg
      action_taken_by: Åtgärder vidtagna av
      actions:
        delete_description_html: De rapporterade inläggen kommer raderas och en prick kommer registreras för att hjälpa dig eskalera framtida överträdelser av samma konto.
        mark_as_sensitive_description_html: Medierna i de rapporterade inläggen kommer markeras som känsliga och en prick kommer registreras för att hjälpa dig eskalera framtida överträdelser av samma konto.
        other_description_html: Se fler alternativ för att kontrollera kontots beteende och anpassa kommunikationen till det rapporterade kontot.
        resolve_description_html: Ingen åtgärd vidtas mot det rapporterade kontot, ingen prick registreras och rapporten stängs.
        silence_description_html: Kontot kommer endast synas för de som redan följer den eller manuellt söker på den, vilket dramatiskt minskar dess räckvidd. Kan alltid ångras. Stänger alla anmälningar mot detta konto.
        suspend_description_html: Kontot och allt dess innehåll kommer att vara oåtkomligt och så småningom tas bort, det kommer inte gå att interagera med kontot. Kan ångras inom 30 dagar. Stänger alla anmälningar mot detta konto.
      actions_description_html: Välj vilken åtgärd som skall vidtas för att lösa denna rapport. Om du vidtar en bestraffningsåtgärd mot det rapporterade kontot kommer en e-postnotis att skickas till dem, förutom om du valt kategorin <strong>Skräppost</strong>.
      actions_description_remote_html: Bestäm vilka åtgärder som ska vidtas för att lösa denna rapport. Detta kommer bara att påverka hur <strong>din</strong> server kommunicerar med detta fjärrkonto och hanterar dess innehåll.
      actions_no_posts: Denna rapport har inga associerade inlägg att ta bort
      add_to_report: Lägg till mer i rapporten
      already_suspended_badges:
        local: Redan avstängd på denna server
        remote: Redan avstängd på deras server
      are_you_sure: Är du säker?
      assign_to_self: Tilldela till mig
      assigned: Tilldelad moderator
      by_target_domain: Domän för rapporterat konto
      cancel: Avbryt
      category: Kategori
      category_description_html: Anledningen till att kontot och/eller innehållet rapporterades kommer att visas i kommunikation med det rapporterade kontot
      comment:
        none: Ingen
      comment_description_html: 'För att ge mer information, skrev %{name}:'
      confirm: Bekräfta
      confirm_action: Bekräfta modereringsåtgärd mot @%{acct}
      created_at: Anmäld
      delete_and_resolve: Ta bort inlägg
      forwarded: Vidarebefordrad
      forwarded_replies_explanation: Den här rapporten är från en annans instans användare och handlar om annans instans inlägg. Det har vidarebefordrats till dig eftersom det rapporterade innehållet är som svar till en av dina användare.
      forwarded_to: Vidarebefordrad till %{domain}
      mark_as_resolved: Markera som löst
      mark_as_sensitive: Markera som känslig
      mark_as_unresolved: Markera som olöst
      no_one_assigned: Ingen
      notes:
        create: Lägg till anteckning
        create_and_resolve: Lös med anteckning
        create_and_unresolve: Återuppta med anteckning
        delete: Radera
        placeholder: Beskriv vilka åtgärder som vidtagits eller andra uppdateringar till den här anmälan.
        title: Anteckningar
      notes_description_html: Visa och lämna anteckningar till andra moderatorer och ditt framtida jag
      processed_msg: 'Rapporten #%{id} har behandlats'
      quick_actions_description_html: 'Ta en snabb åtgärd eller bläddra ner för att se rapporterat innehåll:'
      remote_user_placeholder: fjärranvändaren från %{instance}
      reopen: Återuppta anmälan
      report: 'Rapport #%{id}'
      reported_account: Anmält konto
      reported_by: Anmäld av
      reported_with_application: Rapporterat med applikation
      resolved: Löst
      resolved_msg: Anmälan har lösts framgångsrikt!
      skip_to_actions: Hoppa till åtgärder
      status: Status
      statuses: Rapporterat innehåll
      statuses_description_html: Stötande innehåll kommer att citeras i kommunikationen med det rapporterade kontot
      summary:
        action_preambles:
          delete_html: 'Du håller på att <strong>ta bort</strong> några av <strong>@%{acct}</strong>s inlägg. Detta kommer:'
          mark_as_sensitive_html: 'Du håller på att <strong>markera</strong> några av <strong>@%{acct}</strong>s inlägg som <strong>känsliga</strong>. Detta kommer:'
          silence_html: 'Du håller på att <strong>begränsa</strong> <strong>@%{acct}</strong>s konto. Detta kommer:'
          suspend_html: 'Du håller på att <strong>stänga av</strong> <strong>@%{acct}</strong>s konto. Detta kommer:'
        actions:
          delete_html: Ta bort kränkande inlägg
          mark_as_sensitive_html: Markera de anmälda inläggens media som känslig
          silence_html: Begränsa kraftigt <strong>@%{acct}</strong> räckvidd genom att göra deras profil och innehåll bara synligt till folk som redan följer dom eller som manuellt söker upp deras profil
          suspend_html: Stäng av <strong>@%{acct}</strong>, vilket gör deras profil och innehåll oåtkomligt och omöjligt att interagera med
        close_report: 'Markera anmälningen #%{id} som löst'
        close_reports_html: Markera <strong>alla</strong> anmälningar mot <strong>@%{acct}</strong> som lösta
        delete_data_html: Ta bort <strong>@%{acct}</strong>s profil och innehåll om 30 dagar ifall deras avstängning inte tagits bort under tiden
        preview_preamble_html: "<strong>@%{acct}</strong> kommer få en varning med följande innehåll:"
        record_strike_html: Registrera en varning mot <strong>@%{acct}</strong> för att hjälpa dig eskalera vid framtida överträdelser från detta konto
        send_email_html: Skicka <strong>@%{acct}</strong> ett varningsmejl
        warning_placeholder: Valfri ytterligare resonemang för modereringsåtgärd.
      target_origin: Ursprung för anmält konto
      title: Anmälningar
      unassign: Otilldela
      unknown_action_msg: 'Okänd åtgärd: %{action}'
      unresolved: Olösta
      updated_at: Uppdaterad
      view_profile: Visa profil
    roles:
      add_new: Lägg till roll
      assigned_users:
        one: "%{count} användare"
        other: "%{count} användare"
      categories:
        administration: Administration
        devops: DevOps
        invites: Inbjudningar
        moderation: Moderering
        special: Särskild
      delete: Ta bort
      description_html: Med <strong>användarroller</strong> kan du anpassa vilka funktioner och områden dina användare kan komma åt i Mastodon.
      edit: Redigera roll för '%{name}'
      everyone: Standardbehörigheter
      everyone_full_description_html: Detta är den <strong>grundroll</strong> som påverkar <strong>alla användare</strong>, även de utan särskilt tilldelad roll. Alla andra roller ärver behörigheter från denna.
      permissions_count:
        one: "%{count} behörighet"
        other: "%{count} behörigheter"
      privileges:
        administrator: Administratör
        administrator_description: Användare med denna behörighet kommer att kringgå alla behörigheter
        delete_user_data: Ta bort användardata
        delete_user_data_description: Tillåter användare att omedelbart radera andra användares data
        invite_users: Bjud in användare
        invite_users_description: Tillåter användare att bjuda in nya personer till servern
        manage_announcements: Hantera kungörelser
        manage_announcements_description: Tillåt användare att hantera kungörelser på servern
        manage_appeals: Hantera överklaganden
        manage_appeals_description: Tillåter användare att granska överklaganden av modereringsåtgärder
        manage_blocks: Hantera blockeringar
        manage_blocks_description: Tillåter användare att blockera e-postleverantörer och IP-adresser
        manage_custom_emojis: Hantera egna emojier
        manage_custom_emojis_description: Tillåter användare att hantera egna emojier på servern
        manage_federation: Hantera federering
        manage_federation_description: Tillåter användare att blockera eller tillåta federering med andra domäner, samt kontrollera levererbarhet
        manage_invites: Hantera inbjudningar
        manage_invites_description: Tillåter användare att granska och inaktivera inbjudningslänkar
        manage_reports: Hantera rapporter
        manage_reports_description: Tillåter användare att granska rapporter och utföra modereringsåtgärder på dessa
        manage_roles: Hantera roller
        manage_roles_description: Tillåter användare att hantera och tilldela roller underordnade deras
        manage_rules: Hantera regler
        manage_rules_description: Tillåter användare att ändra serverregler
        manage_settings: Hantera inställningar
        manage_settings_description: Tillåter användare att ändra webbplatsinställningar
        manage_taxonomies: Hantera taxonomier
        manage_taxonomies_description: Tillåter användare att granska trendande innehåll och uppdatera inställningar för hashtaggar
        manage_user_access: Hantera användaråtkomst
        manage_user_access_description: Tillåter användare att inaktivera andra användares tvåfaktorsautentisering, ändra deras e-postadress samt återställa deras lösenord
        manage_users: Hantera användare
        manage_users_description: Tillåter användare att granska användares data och utföra modereringsåtgärder på dessa
        manage_webhooks: Hantera webhooks
        manage_webhooks_description: Tillåter användare att konfigurera webhooks för administrativa händelser
        view_audit_log: Visa granskningsloggen
        view_audit_log_description: Tillåter användare att se historiken över administrativa åtgärder på servern
        view_dashboard: Visa instrumentpanel
        view_dashboard_description: Ger användare tillgång till instrumentpanelen och olika mätvärden
        view_devops: DevOps
        view_devops_description: Ger användare tillgång till instrumentpanelerna Sidekiq och pgHero
      title: Roller
    rules:
      add_new: Lägg till regel
      add_translation: Lägg till översättning
      delete: Radera
      description_html: Även om de flesta hävdar att de samtycker till tjänstevillkoren, läser folk ofta inte igenom dem förrän det uppstår problem. <strong>Gör dina serverregler mer lättöverskådliga genom att tillhandahålla dem i en enkel punktlista.</strong> Försök att hålla enskilda regler korta och koncisa utan att samtidigt separera dem till för många enskilda punkter.
      edit: Ändra regel
      empty: Inga serverregler har ännu angetts.
      move_down: Flytta ned
      move_up: Flytta upp
      title: Serverns regler
      translation: Översättning
      translations: Översättningar
      translations_explanation: Du kan eventuellt lägga till översättningar av reglerna. Standardvärdet kommer att visas om ingen översatt version är tillgänglig. Se alltid till att alla angivna översättningar är i synk med standardvärdet.
    settings:
      about:
        manage_rules: Hantera serverregler
        preamble: Ange fördjupad information om hur servern driftas, modereras och finansieras.
        rules_hint: Det finns ett dedikerat ställe för regler som användarna förväntas följa.
        title: Om
      allow_referrer_origin:
        desc: När dina användare klickar på länkar till externa webbplatser, kan deras webbläsare skicka adressen till din Mastodon-server som referent. Inaktivera detta skulle kunna identifiera dina användare, t.ex. om detta är en personlig Mastodon-server.
        title: Tillåt externa webbplatser att se din Mastodon-server som en trafikkälla
      appearance:
        preamble: Anpassa Mastodons webbgränssnitt.
        title: Utseende
      branding:
        preamble: Din servers profilering differentierar den från andra servrar på nätverket. Denna information kan visas i en mängd olika miljöer, så som Mastodons webbgränssnitt, nativapplikationer, länkförhandsvisningar på andra webbsidor och i meddelandeapplikationer och så vidare. Av dessa anledningar är det bäst att hålla informationen tydlig, kort och koncis.
        title: Profilering
      captcha_enabled:
        desc_html: Detta bygger på externa skript från hCaptcha vilket kan vara ett säkerhets- och integritetsproblem. Dessutom,<strong>kan detta göra registreringsprocessen betydligt mindre tillgänglig för vissa personer (särskilt funktionsnedsatta)</strong>. Av dessa skäl bör du överväga alternativa åtgärder såsom godkänningsbaserad eller inbjudningsbaserad registrering.
        title: Kräv att nya användare löser en CAPTCHA för att erkänna sitt konto
      content_retention:
        danger_zone: Farozon
        preamble: Kontrollera hur användargenererat innehåll lagras i Mastodon.
        title: Bibehållande av innehåll
      default_noindex:
        desc_html: Påverkar alla användare som inte själva ändrat denna inställning
        title: Undantag användare från sökmotorindexering som standard
      discovery:
        follow_recommendations: Följrekommendationer
        preamble: Att visa intressant innehåll är avgörande i onboarding av nya användare som kanske inte känner någon på Mastodon. Styr hur olika upptäcktsfunktioner fungerar på din server.
        privacy: Integritet
        profile_directory: Profilkatalog
        public_timelines: Offentliga tidslinjer
        publish_statistics: Publicera statistik
        title: Upptäck
        trends: Trender
      domain_blocks:
        all: Till alla
        disabled: För ingen
        users: För inloggade lokala användare
      registrations:
        moderation_recommandation: Se till att du har ett tillräckligt och reaktivt modereringsteam innan du öppnar registreringar till alla!
        preamble: Kontrollera vem som kan skapa ett konto på din server.
        title: Registreringar
      registrations_mode:
        modes:
          approved: Godkännande krävs för registrering
          none: Ingen kan registrera
          open: Alla kan registrera
        warning_hint: Vi rekommenderar att du använder “Godkännande krävs för registrering” om du inte är säker på att ditt moderatorsteam kan hantera skräppost och skadliga registreringar i tid.
      security:
        authorized_fetch: Kräv autentisering från federerade servrar
        authorized_fetch_hint: Att kräva autentisering från federerade servrar möjliggör striktare tillämpning av både blockering på användarnivå och servernivå. Detta sker dock på bekostnad av prestanda, minskar räckvidden på dina svar, och kan införa kompatibilitet problem med vissa federerade tjänster. Dessutom kommer detta inte att hindra dedikerade aktörer från att hämta dina offentliga inlägg och konton.
        authorized_fetch_overridden_hint: Du kan för närvarande inte ändra den här inställningen eftersom den åsidosätts av en miljövariabel.
        federation_authentication: Federationen autentisering verkställighet
      title: Serverinställningar
    site_uploads:
      delete: Radera uppladdad fil
      destroyed_msg: Webbplatsuppladdningen har raderats!
    software_updates:
      critical_update: Kritiskt — vänligen uppdatera omgående
      description: Det rekommenderas att hålla din Mastodon-installation uppdaterad för att ta nytta av de senaste fixarna och funktionerna. Dessutom är det ibland viktigt att uppdatera Mastodon i tid för att undvika säkerhetsproblem. Av dessa skäl kontrollerar Mastodon efter uppdateringar var 30:e minut och meddelar dig i enlighet med dina e-postaviseringsinställningar.
      documentation_link: Läs mer
      release_notes: Ändringslogg
      title: Tillgängliga uppdateringar
      type: Typ
      types:
        major: Större release
        minor: Mindre release
        patch: Patch release — buggfixar och enkla att tillämpa ändringar
      version: Version
    statuses:
      account: Författare
      application: Applikation
      back_to_account: Tillbaka till kontosidan
      back_to_report: Tillbaka till rapportsidan
      batch:
        add_to_report: 'Lägg till i rapport #%{id}'
        remove_from_report: Ta bort från rapport
        report: Rapportera
      contents: Innehåll
      deleted: Raderad
      favourites: Favoriter
      history: Versionshistorik
      in_reply_to: Svarar på
      language: Språk
      media:
        title: Media
      metadata: Metadata
      no_history: Detta inlägg har inte redigerats
      no_status_selected: Inga inlägg ändrades eftersom inga valdes
      open: Öppna inlägg
      original_status: Ursprungligt inlägg
      reblogs: Ombloggningar
      replied_to_html: Svarade på %{acct_link}
      status_changed: Inlägg ändrat
      status_title: Inlägg av @%{name}
      title: Kontoinlägg - @%{name}
      trending: Trendande
      view_publicly: Visa offentligt
      visibility: Synlighet
      with_media: Med media
    strikes:
      actions:
        delete_statuses: "%{name} raderade %{target}s inlägg"
        disable: "%{name} frös %{target}s konto"
        mark_statuses_as_sensitive: "%{name} markerade %{target}s inlägg som känsliga"
        none: "%{name} skickade en varning till %{target}"
        sensitive: "%{name} markerade %{target}s konto som känsligt"
        silence: "%{name} begränsade %{target}s konto"
        suspend: "%{name} stängde av %{target}s konto"
      appeal_approved: Överklagad
      appeal_pending: Överklagande väntar
      appeal_rejected: Överklagan avslagen
    system_checks:
      database_schema_check:
        message_html: Det finns väntande databasmigreringar. Vänligen kör dem för att säkerställa att programmet beter sig som förväntat
      elasticsearch_analysis_index_mismatch:
        message_html: Inställningarna för indexanalys med elastisk sökning är inte uppdaterade. Var god kör <code>tootctl search deploy --only-mapping --only=%{value}</code>
      elasticsearch_health_red:
        message_html: Elasticsearch kluster är ohälsosamt (röd status), sökfunktioner är otillgängliga
      elasticsearch_health_yellow:
        message_html: Elasticsearch kluster är ohälsosamt (gul status), du kanske vill undersöka orsaken
      elasticsearch_index_mismatch:
        message_html: Elasticsearch index mappningar är föråldrade. Vänligen kör <code>tootctl search deploy --only=%{value}</code>
      elasticsearch_preset:
        action: Se dokumentation
        message_html: Din Elasticsearch-kluster har mer än en nod, men Mastodon är inte konfigurerad att använda dem.
      elasticsearch_preset_single_node:
        action: Se dokumentation
        message_html: Ditt Elasticsearch-kluster har bara en nod, <code>ES_PRESET</code> borde vara satt till <code>single_node_cluster</code>.
      elasticsearch_reset_chewy:
        message_html: Ditt systemindex för Elasticsearch är föråldrat på grund av en inställningsändring. Vänligen kör <code>tootctl search deploy --reset-chewy</code> för att uppdatera det.
      elasticsearch_running_check:
        message_html: Kunde inte ansluta till Elasticsearch. Kontrollera att det körs, eller inaktivera fulltextsökning
      elasticsearch_version_check:
        message_html: 'Inkompatibel Elasticsearch-version: %{value}'
        version_comparison: Elasticsearch %{running_version} körs medan %{required_version} krävs
      rules_check:
        action: Hantera serverregler
        message_html: Du har inte definierat några serverregler.
      sidekiq_process_check:
        message_html: Ingen Sidekiq-process körs för kön/köerna %{value}. Vänligen kontrollera din Sidekiq-konfiguration
      software_version_check:
        action: Se tillgängliga uppdateringar
        message_html: En Mastodon-uppdatering är tillgänglig.
      software_version_critical_check:
        action: Se tillgängliga uppdateringar
        message_html: En kritisk uppdatering för Mastodon är tillgänglig. Uppdatera så snart som möjligt.
      software_version_patch_check:
        action: Se tillgängliga uppdateringar
        message_html: En buggfix Mastodon-uppdatering är tillgänglig.
      upload_check_privacy_error:
        action: Kolla här för mer information
        message_html: "<strong>Din webbserver är felkonfigurerad. Sekretessen för dina användare är i fara.</strong>"
      upload_check_privacy_error_object_storage:
        action: Kolla här för mer information
        message_html: "<strong>Din objektlagring är felkonfigurerad. Sekretessen för dina användare är i riskzonen.</strong>"
    tags:
      moderation:
        not_trendable: Kan inte trenda
        not_usable: Inte användbar
        pending_review: Väntar på granskning
        review_requested: Granskning begärd
        reviewed: Granskat
        title: Status
        trendable: Kan trenda
        unreviewed: Ogranskad
        usable: Användbar
      name: Namn
      newest: Nyaste
      oldest: Äldsta
      open: Visa offentligt
      reset: Återställ
      review: Granskningsstatus
      search: Sök
      title: Hashtaggar
      updated_msg: Hashtagg-inställningarna har uppdaterats
    terms_of_service:
      back: Tillbaka till användarvillkoren
      changelog: Vad har ändrats
      create: Använd dina egna
      current: Nuvarande
      draft: Utkast
      generate: Använd mall
      generates:
        action: Generera
        chance_to_review_html: "<strong>De genererade villkoren för tjänsten kommer inte att publiceras automatiskt.</strong> Du kommer att ha en chans att granska resultatet. Vänligen fyll i nödvändig information för att fortsätta."
        explanation_html: Användarvillkorsmallen tillhandahålls endast i informationssyfte, och skall inte tolkas som juridisk rådgivning i något ämne. Rådgör med ditt eget juridiska ombud om din situation och specifika juridiska frågor du har.
        title: Inställningar för användarvillkor
      going_live_on_html: Live, gäller %{date}
      history: Historik
      live: Aktuella
      no_history: Det finns inga sparade ändringar i användarvillkoren ännu.
      no_terms_of_service_html: Du har för närvarande inte några användarvillkor. Användarvillkoren är avsedda att ge klarhet och skydda dig i tvister med dina användare.
      notified_on_html: Användare meddelade på %{date}
      notify_users: Meddela användare
      preview:
        explanation_html: 'E-postmeddelandet kommer att skickas till <strong>%{display_count} användare</strong> som har registrerat sig före %{date}. Följande text kommer att inkluderas i meddelandet:'
        send_preview: Skicka till %{email} för förhandsgranskning
        send_to_all:
          one: Skicka %{display_count} meddelande
          other: Skicka %{display_count} meddelanden
        title: Förhandsgranska användarvillkorsmeddelande
      publish: Publicera
      published_on_html: Publicerade den %{date}
      save_draft: Spara utkast
      title: Användarvillkor
    title: Administration
    trends:
      allow: Tillåt
      approved: Godkänd
      confirm_allow: Är du säker på att du vill tillåta valda taggar?
      confirm_disallow: Är du säker på att du vill förbjuda valda taggar?
      disallow: Neka
      links:
        allow: Tillåt länk
        allow_provider: Tillåt utgivare
        confirm_allow: Är du säker på att du vill tillåta valda länkar?
        confirm_allow_provider: Är du säker på att du vill tillåta valda leverantörer?
        confirm_disallow: Är du säker på att du vill förbjuda valda länkar?
        confirm_disallow_provider: Är du säker på att du vill förbjuda valda leverantörer?
        description_html: Detta är länkar som för närvarande delas mycket av konton som din server ser inlägg från. Det kan hjälpa dina användare att ta reda på vad som händer i världen. Inga länkar visas offentligt tills du godkänner utgivaren. Du kan också tillåta eller avvisa enskilda länkar.
        disallow: Blockera länk
        disallow_provider: Blockera utgivare
        no_link_selected: Inga länkar ändrades eftersom inga valdes
        publishers:
          no_publisher_selected: Inga utgivare ändrades eftersom inga valdes
        shared_by_over_week:
          one: Delad av en person under den senaste veckan
          other: Delad av %{count} personer under den senaste veckan
        title: Trendande länkar
        usage_comparison: Delade %{today} gånger idag, jämfört med %{yesterday} igår
      not_allowed_to_trend: Inte tillåtet att trenda
      only_allowed: Endast tillåtna
      pending_review: Väntar på granskning
      preview_card_providers:
        allowed: Länkar från denna utgivare kan trenda
        description_html: Detta är domäner från vilka länkar ofta delas på din server. Länkar kommer inte att trenda offentligt om inte deras domän godkänns. Ditt godkännande (eller avslag) omfattar underdomäner.
        rejected: Länkar från denna utgivare kommer inte att trenda
        title: Utgivare
      rejected: Avvisade
      statuses:
        allow: Tillåt inlägg
        allow_account: Godkänn författare
        confirm_allow: Är du säker på att du vill tillåta valda statusar?
        confirm_allow_account: Är du säker på att du vill tillåta valda konton?
        confirm_disallow: Är du säker på att du vill förbjuda valda statusar?
        confirm_disallow_account: Är du säker på att du vill förbjuda valda konton?
        description_html: Detta är inlägg som din server vet om som för närvarande delas och favoriseras mycket just nu. Det kan hjälpa dina nya och återvändande användare att hitta fler människor att följa. Inga inlägg visas offentligt förrän du godkänner författaren, och författaren tillåter att deras konto föreslås till andra. Du kan också tillåta eller avvisa enskilda inlägg.
        disallow: Tillåt inte inlägg
        disallow_account: Tillåt inte författare
        no_status_selected: Inga trendande inlägg ändrades eftersom inga valdes
        not_discoverable: Författaren har valt att inte vara upptäckbar
        shared_by:
          one: Delad eller favoritmarkerad en gång
          other: Delade och favoritmarkerade %{friendly_count} gånger
        title: Trendande inlägg
      tags:
        current_score: Nuvarande poäng %{score}
        dashboard:
          tag_accounts_measure: unika användningar
          tag_languages_dimension: Mest använda språk
          tag_servers_dimension: Mest använda servrar
          tag_servers_measure: olika servrar
          tag_uses_measure: total användning
        description_html: Detta är hashtaggar som just nu visas i många inlägg som din server ser. Det kan hjälpa dina användare att ta reda på vad människor talar mest om för tillfället. Inga hashtaggar visas offentligt tills du godkänner dem.
        listable: Kan föreslås
        no_tag_selected: Inga taggar ändrades eftersom inga valdes
        not_listable: Kommer ej föreslås
        not_trendable: Kommer ej visas under trender
        not_usable: Kan inte användas
        peaked_on_and_decaying: Nådde sin höjdpunkt %{date}, faller nu
        title: Trendande hashtaggar
        trendable: Kan visas under trender
        trending_rank: 'Trendande #%{rank}'
        usable: Kan användas
        usage_comparison: Använd %{today} gånger idag, jämfört med %{yesterday} igår
        used_by_over_week:
          one: Använd av en person under den senaste veckan
          other: Använd av %{count} personer under den senaste veckan
      title: Rekommendationer & Trender
      trending: Trendande
    warning_presets:
      add_new: Lägg till ny
      delete: Radera
      edit_preset: Redigera varningsförval
      empty: Du har inte definierat några varningsförval ännu.
      title: Varning förinställningar
    webhooks:
      add_new: Lägg till slutpunkt
      delete: Ta bort
      description_html: En <strong>webhook</strong> gör det möjligt för Mastodon att skicka <strong>realtidsaviseringar</strong> om valda händelser till din egen applikation så att den <strong>automatiskt kan utlösa händelser</strong>.
      disable: Inaktivera
      disabled: Inaktiverad
      edit: Redigera slutpunkt
      empty: Du har inte några webhook-slutpunkter konfigurerade ännu.
      enable: Aktivera
      enabled: Aktiv
      enabled_events:
        one: 1 aktiverad händelse
        other: "%{count} aktiverade händelser"
      events: Händelser
      new: Ny webhook
      rotate_secret: Rotera hemlighet
      secret: Signeringshemlighet
      status: Status
      title: Webhooks
      webhook: Webhook
  admin_mailer:
    auto_close_registrations:
      body: På grund av brist på moderatoraktivitet har registreringar på %{instance} automatiskt bytts till att kräva manuell granskning, för att förhindra att %{instance} används som plattform för potentiella dåliga aktörer. Du kan när som helst byta tillbaka den till öppna registreringar.
      subject: Registreringar för %{instance} har automatiskt bytts till att kräva godkännande
    new_appeal:
      actions:
        delete_statuses: att radera deras inlägg
        disable: för att frysa deras konto
        mark_statuses_as_sensitive: för att markera deras inlägg som känsliga
        none: en varning
        sensitive: för att markera deras konto som känsligt
        silence: för att begränsa deras konto
        suspend: för att stänga av deras konto
      body: "%{target} överklagade ett modereringsbeslut av typen %{type}, taget av %{action_taken_by} den %{date}. De skrev:"
      next_steps: Du kan godkänna överklagan för att ångra modereringsbeslutet, eller ignorera det.
      subject: "%{username} överklagar ett modereringsbeslut på %{instance}"
    new_critical_software_updates:
      body: En kritisk uppdatering för Mastodon har släppts. Du bör uppdatera så snart som möjligt!
      subject: Kritiska uppdateringar för Mastodon är tillgängliga för %{instance}!
    new_pending_account:
      body: Detaljerna för det nya kontot finns nedan. Du kan godkänna eller avvisa denna ansökan.
      subject: Nytt konto flaggat för granskning på %{instance} (%{username})
    new_report:
      body: "%{reporter} har rapporterat %{target}"
      body_remote: Någon från %{domain} har rapporterat %{target}
      subject: Ny rapport för %{instance} (#%{id})
    new_software_updates:
      body: Nya Mastodon-versioner har släppts, du kanske vill uppdatera!
      subject: Nya Mastodon-versioner finns tillgängliga för %{instance}!
    new_trends:
      body: 'Följande objekt behöver granskas innan de kan visas publikt:'
      new_trending_links:
        title: Trendande länkar
      new_trending_statuses:
        title: Trendande inlägg
      new_trending_tags:
        title: Trendande hashtaggar
      subject: Nya trender tillgängliga för granskning på %{instance}
  aliases:
    add_new: Skapa alias
    created_msg: Ett nytt alias skapades. Du kan nu initiera flytten från det gamla kontot.
    deleted_msg: Aliaset togs bort. Att flytta från det kontot till detta kommer inte längre vara möjligt.
    empty: Du har inga alias.
    hint_html: Om du vill flytta från ett annat konto till detta kan du skapa ett alias här, detta krävs innan du kan fortsätta med att flytta följare från det gamla kontot till detta. Denna åtgärd är <strong>ofarlig och kan ångras</strong>. <strong>Kontomigreringen initieras från det gamla kontot.</strong>.
    remove: Avlänka alias
  appearance:
    advanced_web_interface: Avancerat webbgränssnitt
    advanced_web_interface_hint: 'Om du vill utnyttja hela skärmens bredd så kan du i det avancerade webbgränssnittet ställa in många olika kolumner för att se så mycket information samtidigt som du vill: Hem, notiser, federerad tidslinje, valfritt antal listor och hashtaggar.'
    animations_and_accessibility: Animationer och tillgänglighet
    confirmation_dialogs: Bekräftelsedialoger
    discovery: Upptäck
    localization:
      body: Mastodon översätts av volontärer.
      guide_link: https://crowdin.com/project/mastodon
      guide_link_text: Alla kan bidra.
    sensitive_content: Känsligt innehåll
  application_mailer:
    notification_preferences: Ändra e-postpreferenser
    salutation: "%{name},"
    settings: 'Ändra e-postinställningar: %{link}'
    unsubscribe: Avprenumerera
    view: 'Granska:'
    view_profile: Visa profil
    view_status: Visa inlägg
  applications:
    created: Ansökan är framgångsrikt skapad
    destroyed: Ansökan är framgångsrikt borttagen
    logout: Logga ut
    regenerate_token: Regenerera access token
    token_regenerated: Access token lyckades regenereras
    warning: Var mycket försiktig med denna data. Dela aldrig den med någon!
    your_token: Din access token
  auth:
    apply_for_account: Ansök om konto
    captcha_confirmation:
      help_html: Om du har problem med att lösa CAPTCHA ska du kontakta oss via %{email} och vi kan hjälpa dig.
      hint_html: En sista sak till! Vi måste bekräfta att du är en människa (för att hålla borta skräpinlägg!). Lös CAPTCHA nedan och klicka på "Fortsätt".
      title: Säkerhetskontroll
    confirmations:
      awaiting_review: Din e-postadress är bekräftad! %{domain} personalen granskar nu din registrering. Du kommer att få ett e-postmeddelande om de godkänner ditt konto!
      awaiting_review_title: Din registrering är under granskning
      clicking_this_link: klicka på denna länk
      login_link: logga in
      proceed_to_login_html: Du kan nu fortsätta med att %{login_link}.
      redirect_to_app_html: Du borde ha omdirigerats till appen <strong>%{app_name}</strong>. Om det inte hände, försök att %{clicking_this_link} eller återgå manuellt till appen.
      registration_complete: Din registrering på %{domain} är nu slutförd!
      welcome_title: Välkommen %{name}!
      wrong_email_hint: Om e-postadressen inte är rätt, kan du ändra den i kontoinställningarna.
    delete_account: Radera konto
    delete_account_html: Om du vill radera ditt konto kan du <a href="%{path}">fortsätta här</a>. Du kommer att bli ombedd att bekräfta.
    description:
      prefix_invited_by_user: "@%{name} bjuder in dig att gå med i en Mastodon-server!"
      prefix_sign_up: Registrera dig på Mastodon idag!
      suffix: Med ett konto kommer du att kunna följa personer, göra inlägg och utbyta meddelanden med användare från andra Mastodon-servrar, och ännu mer!
    didnt_get_confirmation: Fick du ingen bekräftelselänk?
    dont_have_your_security_key: Har du inte din säkerhetsnyckel?
    forgot_password: Glömt ditt lösenord?
    invalid_reset_password_token: Lösenordsåterställningstoken är ogiltig eller utgått. Vänligen be om en ny.
    link_to_otp: Ange en tvåfaktor-kod från din telefon eller en återställningskod
    link_to_webauth: Använd din säkerhetsnyckel
    log_in_with: Logga in med
    login: Logga in
    logout: Logga ut
    migrate_account: Flytta till ett annat konto
    migrate_account_html: Om du vill omdirigera detta konto till ett annat, kan du <a href="%{path}">konfigurera det här</a>.
    or_log_in_with: Eller logga in med
    progress:
      confirm: Bekräfta e-postadress
      details: Dina uppgifter
      review: Vår recension
      rules: Acceptera regler
    providers:
      cas: CAS
      saml: SAML
    register: Registrera
    registration_closed: "%{instance} accepterar inte nya medlemmar"
    resend_confirmation: Skicka bekräftelselänken igen
    reset_password: Återställ lösenord
    rules:
      accept: Godkänn
      back: Tillbaka
      invited_by: 'Du kan gå med i %{domain} tack vare den inbjudan du har fått från:'
      preamble: Dessa bestäms och upprätthålls av moderatorerna för %{domain}.
      preamble_invited: Innan du fortsätter bör du överväga grundreglerna som fastställts av moderatorerna för %{domain}.
      title: Några grundregler.
      title_invited: Du har blivit inbjuden.
    security: Säkerhet
    set_new_password: Skriv in nytt lösenord
    setup:
      email_below_hint_html: Kolla din skräppost-mapp eller begär en ny. Du kan korrigera din e-postadress om den är fel.
<<<<<<< HEAD
      email_settings_hint_html: Klicka på länken som vi har skickat till dig för att bekräfta %{email}. Vi väntar här.
=======
      email_settings_hint_html: Klicka på länken vi skickade till %{email} för att börja använda Mastodon. Vi väntar här.
>>>>>>> 609a4018
      link_not_received: Fick du ingen länk?
      new_confirmation_instructions_sent: Du kommer att få ett nytt e-postmeddelande med bekräftelselänken om några minuter!
      title: Kolla din inkorg
    sign_in:
      preamble_html: Logga in med dina användaruppgifter på <strong>%{domain}</strong>. Om ditt konto finns på en annan server kommer du inte att kunna logga in här.
      title: Logga in på %{domain}
    sign_up:
      manual_review: Registreringar på %{domain} går igenom manuell granskning av våra moderatorer. För att hjälpa oss att hantera din registrering, skriv lite om dig själv och varför du vill ha ett konto på %{domain}.
      preamble: Med ett konto på denna Mastodon-server kan du följa alla andra personer i fediversum, oavsett vilken server deras konto tillhör.
      title: Låt oss få igång dig på %{domain}.
    status:
      account_status: Kontostatus
      confirming: Väntar på att e-postbekräftelsen ska slutföras.
      functional: Ditt konto fungerar som det ska.
      pending: Din ansökan inväntar granskning. Detta kan ta tid. Du kommer att få ett e-postmeddelande om din ansökan har godkänts.
      redirecting_to: Ditt konto är inaktivt eftersom det för närvarande dirigeras om till %{acct}.
      self_destruct: Eftersom %{domain} håller på att stängas ned, kommer du endast att ha begränsad tillgång till ditt konto.
      view_strikes: Visa tidigare prickar på ditt konto
    too_fast: Formuläret har skickats för snabbt, försök igen.
    use_security_key: Använd säkerhetsnyckel
    user_agreement_html: Jag har läst och godkänner <a href="%{terms_of_service_path}" target="_blank">användarvillkoren</a> och <a href="%{privacy_policy_path}" target="_blank">integritetspolicy</a>
    user_privacy_agreement_html: Jag har läst och godkänner <a href="%{privacy_policy_path}" target="_blank">integritetspolicyn</a>
  author_attribution:
    example_title: Exempeltext
    hint_html: Skriver du nyheter eller bloggartiklar utanför Mastodon? Kontrollera hur du får krediteras när de delas på Mastodon.
    instructions: 'Se till att den här koden finns i din artikels HTML:'
    more_from_html: Mer från %{name}
    s_blog: "%{name}s blogg"
    then_instructions: Lägg sedan till domännamnet för publikationen i fältet nedan.
    title: Författarattribution
  challenge:
    confirm: Fortsätt
    hint_html: "<strong>Tips:</strong> Vi frågar dig inte efter ditt lösenord igen under nästkommande timme."
    invalid_password: Ogiltigt lösenord
    prompt: Bekräfta lösenord för att fortsätta
  crypto:
    errors:
      invalid_key: är inte en giltig Ed25519 eller Curve25519 nyckel
  date:
    formats:
      default: "%b %d, %Y"
      with_month_name: "%B %d, %Y"
  datetime:
    distance_in_words:
      about_x_hours: "%{count}tim"
      about_x_months: "%{count}mån"
      about_x_years: "%{count}år"
      almost_x_years: "%{count}år"
      half_a_minute: Just nu
      less_than_x_minutes: "%{count}min"
      less_than_x_seconds: Just nu
      over_x_years: "%{count}år"
      x_days: "%{count}d"
      x_minutes: "%{count}min"
      x_months: "%{count}mån"
      x_seconds: "%{count}sek"
  deletes:
    challenge_not_passed: Informationen som du angav var inte korrekt
    confirm_password: Ange ditt lösenord för att verifiera din identitet
    confirm_username: Fyll i ditt användarnamn för att bekräfta proceduren
    proceed: Radera konto
    success_msg: Ditt konto har raderats
    warning:
      before: 'Läs dessa noteringar noga innan du fortsätter:'
      caches: Innehåll som har cachats av andra servrar kan bibehållas
      data_removal: Dina inlägg och annan data kommer permanent raderas
      email_change_html: Du kan <a href="%{path}">ändra din e-postadress</a> utan att radera ditt konto
      email_contact_html: Om det inte kommer kan du mejla <a href="mailto:%{email}">%{email}</a> för att få hjälp
      email_reconfirmation_html: Om du inte får bekräftelsemeddelandet kan du <a href="%{path}">begära ett på nytt</a>
      irreversible: Du kan inte återställa eller återaktivera ditt konto
      more_details_html: För mer information, se <a href="%{terms_path}">integritetspolicyn</a>.
      username_available: Ditt användarnamn kommer att bli tillgängligt igen
      username_unavailable: Ditt användarnamn kommer att fortsätta vara otillgängligt
  disputes:
    strikes:
      action_taken: Vidtagen åtgärd
      appeal: Överklaga
      appeal_approved: Pricken är inte längre giltig då överklagan godkändes
      appeal_rejected: Överklagan har avvisats
      appeal_submitted_at: Överklagan inskickad
      appealed_msg: Din överklagan har skickats in. Du blir notifierad om den godkänns.
      appeals:
        submit: Skicka överklagan
      approve_appeal: Godkänn förfrågan
      associated_report: Associerad rapport
      created_at: Daterad
      description_html: Dessa är åtgärder som vidtas mot ditt konto och varningar som har skickats till dig av administratörerna för %{instance}.
      recipient: Adressat
      reject_appeal: Avvisa förfrågan
      status: 'Inlägg #%{id}'
      status_removed: Inlägget har redan raderats från systemet
      title: "%{action} den %{date}"
      title_actions:
        delete_statuses: Borttagning av inlägg
        disable: Kontofrysning
        mark_statuses_as_sensitive: Markering av inlägg som känsliga
        none: Varning
        sensitive: Märkning av konto som känslig
        silence: Begränsning av konto
        suspend: Avstängning av konto
      your_appeal_approved: Din överklagan har godkänts
      your_appeal_pending: Du har lämnat in en överklagan
      your_appeal_rejected: Din överklagan har avvisats
  edit_profile:
    basic_information: Allmän information
    hint_html: "<strong>Anpassa vad folk ser på din offentliga profil och bredvid dina inlägg.</strong> Andra personer är mer benägna att följa dig och interagera med dig när du har en ifylld profil och en profilbild."
    other: Övrigt
  errors:
    '400': Förfrågningen som du skickade in var ogiltig eller felaktigt utformad.
    '403': Du har inte behörighet att visa den här sidan.
    '404': Sidan du letade efter existerar inte.
    '406': Den här sidan är inte tillgänglig i det förfrågade formatet.
    '410': Sidan du letade efter existerar inte längre.
    '422':
      content: Säkerhetsverifiering misslyckades Blockerar du cookies?
      title: Säkerhetsverifiering misslyckades
    '429': Strypt
    '500':
      content: Vi är ledsna, men något gick fel från vårat håll.
      title: Den här sidan är inte korrekt
    '503': Sidan kunde inte visas på grund av ett tillfälligt serverfel.
    noscript_html: För att använda Mastodon webbapplikationen, vänligen aktivera JavaScript. Alternativt kan du prova en av <a href="%{apps_path}">inhemska appar</a> för Mastodon för din plattform.
  existing_username_validator:
    not_found: kunde inte hitta en lokal användare med det användarnamnet
    not_found_multiple: kunde inte hitta %{usernames}
  exports:
    archive_takeout:
      date: Datum
      download: Ladda ner ditt arkiv
      hint_html: Du kan begära ett arkiv av dina <strong>inlägg och uppladdad media</strong>. Den exporterade datan kommer att vara i ActivityPub-format och läsbar av kompatibel programvara. Du kan begära ett arkiv var sjunde dag.
      in_progress: Kompilerar ditt arkiv...
      request: Efterfråga ditt arkiv
      size: Storlek
    blocks: Du blockerar
    bookmarks: Bokmärken
    csv: CSV
    domain_blocks: Domän-blockeringar
    lists: Listor
    mutes: Du tystar
    storage: Medialagring
  featured_tags:
    add_new: Lägg till ny
    errors:
      limit: Du har redan fäst det maximala antalet hashtags
    hint_html: "<strong>Vad är utvalda hashtaggar?</strong> De visas tydligt på din offentliga profil och låter andra bläddra bland dina offentliga inlägg specifikt under dessa hashtaggar. De är ett bra verktyg för att hålla reda på kreativa arbeten eller långsiktiga projekt."
  filters:
    contexts:
      account: Profiler
      home: Hem och listor
      notifications: Aviseringar
      public: Publika tidslinjer
      thread: Konversationer
    edit:
      add_keyword: Lägg till nyckelord
      keywords: Nyckelord
      statuses: Individuella inlägg
      statuses_hint_html: Detta filter gäller för att välja enskilda inlägg oavsett om de matchar sökorden nedan. <a href="%{path}">Granska eller ta bort inlägg från filtret</a>.
      title: Redigera filter
    errors:
      deprecated_api_multiple_keywords: Dessa parametrar kan inte ändras från denna applikation eftersom de gäller mer än ett filtersökord. Använd en nyare applikation eller webbgränssnittet.
      invalid_context: Ingen eller ogiltig kontext angiven
    index:
      contexts: Filter i %{contexts}
      delete: Radera
      empty: Du har inga filter.
      expires_in: Förfaller om %{distance}
      expires_on: Förfaller på %{date}
      keywords:
        one: "%{count} nyckelord"
        other: "%{count} nyckelord"
      statuses:
        one: "%{count} inlägg"
        other: "%{count} inlägg"
      statuses_long:
        one: "%{count} enskilt inlägg dolt"
        other: "%{count} enskilda inlägg dolda"
      title: Filter
    new:
      save: Spara nytt filter
      title: Lägg till nytt filter
    statuses:
      back_to_filter: Tillbaka till filter
      batch:
        remove: Ta bort från filter
      index:
        hint: Detta filter gäller för att välja enskilda inlägg oavsett andra kriterier. Du kan lägga till fler inlägg till detta filter från webbgränssnittet.
        title: Filtrerade inlägg
  generic:
    all: Alla
    all_items_on_page_selected_html:
      one: "<strong>%{count}</strong> objekt på denna sida valt."
      other: "<strong>%{count}</strong> objekt på denna sida valda."
    all_matching_items_selected_html:
      one: "<strong>%{count}</strong> objekt som matchar din sökning är valt."
      other: "<strong>%{count}</strong> objekt som matchar din sökning är valda."
    cancel: Avbryt
    changes_saved_msg: Ändringar sparade!
    confirm: Bekräfta
    copy: Kopiera
    delete: Radera
    deselect: Avmarkera alla
    none: Ingen
    order_by: Sortera efter
    save_changes: Spara ändringar
    select_all_matching_items:
      one: Välj %{count} objekt som matchar din sökning.
      other: Välj alla %{count} objekt som matchar din sökning.
    today: idag
    validation_errors:
      one: Något är inte riktigt rätt ännu! Kontrollera felet nedan
      other: Något är inte riktigt rätt ännu! Kontrollera dom %{count} felen nedan
  imports:
    errors:
      empty: Tom CSV-fil
      incompatible_type: Inkompatibel med den valda importtypen
      invalid_csv_file: 'Ogiltig CSV-fil. Felmeddelande: %{error}'
      over_rows_processing_limit: innehåller fler än %{count} rader
      too_large: Filen är för stor
    failures: Misslyckanden
    imported: Importerade
    mismatched_types_warning: Det verkar som om du har valt fel typ för denna import. Var god dubbelkolla.
    modes:
      merge: Slå ihop
      merge_long: Behåll befintliga uppgifter och lägg till nya
      overwrite: Skriv över
      overwrite_long: Ersätt de nuvarande uppgifterna med de nya
    overwrite_preambles:
      blocking_html:
        one: Du är på väg att <strong>ersätta din blockeringslista</strong> med upp till <strong>%{count} konto</strong> från <strong>%{filename}</strong>.
        other: Du är på väg att <strong>ersätta din blockeringslista</strong> med upp till <strong>%{count} konton</strong> från <strong>%{filename}</strong>.
      bookmarks_html:
        one: Du är på väg att <strong>ersätta din blockeringslista</strong> med upp till <strong>%{count} inlägg</strong> från <strong>%{filename}</strong>.
        other: Du är på väg att <strong>ersätta din blockeringslista</strong> med upp till <strong>%{count} inlägg</strong> från <strong>%{filename}</strong>.
      domain_blocking_html:
        one: Du är på väg att <strong>ersätta din blockeringslista</strong> med upp till <strong>%{count} domän</strong> från <strong>%{filename}</strong>.
        other: Du är på väg att <strong>ersätta din blockeringslista</strong> med upp till <strong>%{count} domäner</strong> från <strong>%{filename}</strong>.
      following_html:
        one: Du är på väg till <strong>följ</strong> upp till <strong>%{count} konto</strong> från <strong>%{filename}</strong> och <strong>sluta följa någon annan</strong>.
        other: Du är på väg till <strong>följ</strong> upp till <strong>%{count} konton</strong> från <strong>%{filename}</strong> och <strong>sluta följa någon annan</strong>.
      lists_html:
        one: Du är på väg att <strong>ersätta dina listor</strong> med innehållet i <strong>%{filename}</strong>. Upp till <strong>%{count} konto</strong> kommer att läggas till i nya listor.
        other: Du är på väg att <strong>ersätta dina listor</strong> med innehållet i <strong>%{filename}</strong>. Upp till <strong>%{count} konton</strong> kommer att läggas till i nya listor.
      muting_html:
        one: Du är på väg att <strong>ersätta din lista med tystade konton</strong> med upp till <strong>%{count} konto</strong> från <strong>%{filename}</strong>.
        other: Du är på väg att <strong>ersätta din lista med tystade konton</strong> med upp till <strong>%{count} konton</strong> från <strong>%{filename}</strong>.
    preambles:
      blocking_html:
        one: Du är på väg att <strong>blockera</strong> med upp till <strong>%{count} konto</strong> från <strong>%{filename}</strong>.
        other: Du är på väg att <strong>blockera</strong> med upp till <strong>%{count} konton</strong> från <strong>%{filename}</strong>.
      bookmarks_html:
        one: Du håller på att lägga upp till <strong>%{count} inlägg</strong> från <strong>%{filename}</strong> till dina <strong>bokmärken</strong>.
        other: Du håller på att lägga upp till <strong>%{count} inlägg</strong> från <strong>%{filename}</strong> till dina <strong>bokmärken</strong>.
      domain_blocking_html:
        one: Du är på väg att <strong>blockera</strong> upp till <strong>%{count} domän</strong> från <strong>%{filename}</strong>.
        other: Du är på väg att <strong>blockera</strong> upp till <strong>%{count} domäner</strong> från <strong>%{filename}</strong>.
      following_html:
        one: Du är på väg att <strong>följa</strong> upp till <strong>%{count} konto</strong> från <strong>%{filename}</strong>.
        other: Du är på väg att <strong>följa</strong> upp till <strong>%{count} konton</strong> från <strong>%{filename}</strong>.
      lists_html:
        one: Du håller på att lägga upp till <strong>%{count} konto</strong> från <strong>%{filename}</strong> till dina <strong>listor</strong>. Nya listor kommer att skapas om det inte finns någon lista att lägga till.
        other: Du håller på att lägga upp till <strong>%{count} konton</strong> från <strong>%{filename}</strong> till dina <strong>listor</strong>. Nya listor kommer att skapas om det inte finns någon lista att lägga till.
      muting_html:
        one: Du är på väg att <strong>tysta</strong> upp till <strong>%{count} konto</strong> från <strong>%{filename}</strong>.
        other: Du är på väg att <strong>tysta</strong> upp till <strong>%{count} konton</strong> från <strong>%{filename}</strong>.
    preface: Du kan importera data som du exporterat från en annan instans, till exempel en lista över personer du följer eller blockerar.
    recent_imports: Nyligen importerade
    states:
      finished: Klar
      in_progress: Pågår
      scheduled: Planerad
      unconfirmed: Obekräftade
    status: Status
    success: Dina uppgifter har laddats upp och kommer att behandlas snarast
    time_started: Började vid
    titles:
      blocking: Importerar blockerade konton
      bookmarks: Importerar bokmärken
      domain_blocking: Importerar blockerade domäner
      following: Importerar följda konton
      lists: Importerar listor
      muting: Importerar tystade konton
    type: Typ av import
    type_groups:
      constructive: Följer & bokmärken
      destructive: Blockeringar & tystade
    types:
      blocking: Lista av blockerade
      bookmarks: Bokmärken
      domain_blocking: Domänblockeringslista
      following: Lista av följare
      lists: Listor
      muting: Lista av nertystade
    upload: Ladda upp
  invites:
    delete: Avaktivera
    expired: Utgånget
    expires_in:
      '1800': 30 minuter
      '21600': 6 timmar
      '3600': 1 timma
      '43200': 12 timmar
      '604800': 1 vecka
      '86400': 1 dag
    expires_in_prompt: Aldrig
    generate: Skapa
    invalid: Ogiltig inbjudan
    invited_by: 'Du blev inbjuden av:'
    max_uses:
      one: 1 användning
      other: "%{count} användningar"
    max_uses_prompt: Ingen gräns
    prompt: Skapa och dela länkar med andra för att ge tillgång till denna instans
    table:
      expires_at: Utgår
      uses: Användningar
    title: Bjud in andra
  lists:
    errors:
      limit: Du har nått det maximala antalet listor
  login_activities:
    authentication_methods:
      otp: tvåfaktorsautentiseringsapp
      password: lösenord
      sign_in_token: e-postsäkerhetskod
      webauthn: säkerhetsnycklar
    description_html: Om du ser aktivitet som du inte känner igen, överväg att byta ditt lösenord och aktivera tvåfaktor-autentisering.
    empty: Ingen autentiseringshistorik tillgänglig
    failed_sign_in_html: Misslyckat inloggningsförsök med %{method} från %{ip} (%{browser})
    successful_sign_in_html: Lyckad inloggning med %{method} från %{ip} (%{browser})
    title: Autentiseringshistorik
  mail_subscriptions:
    unsubscribe:
      action: Ja, avsluta prenumerationen
      complete: Prenumeration avslutad
      confirmation_html: Är du säker på att du vill avregistrera dig från att ta emot %{type} för Mastodon på %{domain} med din e-post på %{email}? Du kan alltid återprenumerera bland dina <a href="%{settings_path}">e-postmeddelandeinställningar</a>.
      emails:
        notification_emails:
          favourite: aviseringsmejl för favoriserade inlägg
          follow: aviseringsmejl för följda inlägg
          follow_request: aviseringsmejl för följdförfrågningar
          mention: aviseringsmejl för inlägg där du nämns
          reblog: aviseringsmejl för förhöjda inlägg
      resubscribe_html: Om du slutat prenumerera av misstag kan du återprenumerera i dina <a href="%{settings_path}">e-postaviseringsinställningar</a>.
      success_html: Du får inte längre %{type} för Mastodon på %{domain} till din e-post på %{email}.
      title: Avsluta prenumeration
  media_attachments:
    validations:
      images_and_video: Det går inte att bifoga en video till ett inlägg som redan innehåller bilder
      not_found: Media %{ids} hittades inte eller är redan anslutet till ett annat inlägg
      not_ready: Kan inte bifoga filer som inte har behandlats färdigt. Försök igen om ett ögonblick!
      too_many: Det går inte att bifoga mer än 4 filer
  migrations:
    acct: Flyttad till
    cancel: Avbryt omdirigering
    cancel_explanation: Avstängning av omdirigeringen kommer att återaktivera ditt nuvarande konto, men kommer inte att återskapa följare som har flyttats till det kontot.
    cancelled_msg: Avbröt omdirigeringen.
    errors:
      already_moved: är samma konto som du redan har flyttat till
      missing_also_known_as: är inte ett alias för det här kontot
      move_to_self: kan inte vara nuvarande konto
      not_found: kunde inte hittas
      on_cooldown: Du är på nerkylning
    followers_count: Följare vid tidpunkten för flytten
    incoming_migrations: Flyttar från ett annat konto
    incoming_migrations_html: För att flytta från ett annat konto till det här så behöver du först <a href="%{path}">skapa ett konto-alias</a>.
    moved_msg: Ditt konto omdirigerar nu till %{acct} och dina följare flyttas över.
    not_redirecting: Ditt konto omdirigerar inte till något annat konto för tillfället.
    on_cooldown: Du har nyss migrerat ditt konto. Den här funktionen kommer att vara tillgänglig igen om %{count} dagar.
    past_migrations: Föregående migreringar
    proceed_with_move: Flytta följare
    redirected_msg: Ditt konto dirigeras om till %{acct}.
    redirecting_to: Ditt konto omdirigerar till %{acct}.
    set_redirect: Konfigurera omdirigering
    warning:
      backreference_required: Det nya kontot måste först vara konfigurerat till att bakåt-referera till det här
      before: 'Vänligen läs dessa anteckningar noggrant innan du fortsätter:'
      cooldown: Efter flytten följer en vänteperiod under vilken du inte kan flytta igen
      disabled_account: Ditt nuvarande konto kommer inte att kunna användas fullt ut efteråt. Du kommer dock att ha tillgång till dataexport samt återaktivering.
      followers: Den här åtgärden kommer att flytta alla följare från det nuvarande kontot till det nya kontot
      only_redirect_html: Alternativt kan du <a href="%{path}">bara sätta upp en omdirigering på din profil</a>.
      other_data: Ingen annan data kommer att flyttas automatiskt
      redirect: Ditt nuvarande kontos profil kommer att uppdateras med ett meddelande om omdirigering och uteslutas från sökningar
  moderation:
    title: Moderera
  move_handler:
    carry_blocks_over_text: Den här användaren flyttades från %{acct} som du hade blockerat.
    carry_mutes_over_text: Den här användaren flyttade från %{acct} som du hade tystat.
    copy_account_note_text: 'Den här användaren flyttade från %{acct}, här var dina föregående anteckningar om dem:'
  navigation:
    toggle_menu: Växla meny
  notification_mailer:
    admin:
      report:
        subject: "%{name} skickade in en rapport"
      sign_up:
        subject: "%{name} registrerade sig"
    favourite:
      body: 'Din status favoritmarkerades av %{name}:'
      subject: "%{name} favoritmarkerade din status"
      title: Ny favorit
    follow:
      body: "%{name} följer nu dig!"
      subject: "%{name} följer nu dig"
      title: Ny följare
    follow_request:
      action: Hantera följefterfrågningar
      body: "%{name} har begärt att följa dig"
      subject: 'Väntande följare: %{name}'
      title: Ny följefterfrågning
    mention:
      action: Svar
      body: 'Du nämndes av %{name} i:'
      subject: Du nämndes av %{name}
      title: Ny omnämning
    poll:
      subject: En undersökning av %{name} har avslutats
    reblog:
      body: 'Ditt inlägg boostades av %{name}:'
      subject: "%{name} boostade ditt inlägg"
      title: Ny boost
    status:
      subject: "%{name} publicerade just ett inlägg"
    update:
      subject: "%{name} redigerade ett inlägg"
  notifications:
    administration_emails: E-postaviseringar från administratör
    email_events: Händelser vid e-postnotiser
    email_events_hint: 'Välj händelser som du vill ta emot aviseringar för:'
  number:
    human:
      decimal_units:
        format: "%n%u"
        units:
          billion: B
          million: M
          quadrillion: Q
          thousand: K
          trillion: T
  otp_authentication:
    code_hint: Ange koden som genererats av din autentiseringsapp för att bekräfta
    description_html: Om du aktiverar <strong>tvåfaktorsautentisering</strong> med en autentiseringsapp kommer du behöva din mobiltelefon för att logga in, som kommer generera koder för dig att ange.
    enable: Aktivera
    instructions_html: "<strong>Skanna den här QR-koden i Google Authenticator eller en liknande TOTP-app i din telefon</strong>. Från och med nu så kommer den appen att generera symboler som du måste skriva in när du ska logga in."
    manual_instructions: 'Om du inte kan skanna QR-koden och istället behöver skriva in nyckeln i oformatterad text, finns den här:'
    setup: Konfigurera
    wrong_code: Den ifyllda koden är ogiltig! Är server-tiden och enhetens tid korrekt?
  pagination:
    newer: Nyare
    next: Nästa
    older: Äldre
    prev: Tidigare
    truncate: "&hellip;"
  polls:
    errors:
      already_voted: Du har redan röstat på den här undersökningen
      duplicate_options: innehåller dublett-objekt
      duration_too_long: är för långt in i framtiden
      duration_too_short: är för tidigt
      expired: Undersökningen har redan avslutats
      invalid_choice: Det valda röstalternativet finns inte
      over_character_limit: kan inte vara längre än %{max} tecken var
      self_vote: Du kan inte rösta i dina egna omröstningar
      too_few_options: måste ha mer än ett objekt
      too_many_options: kan inte innehålla mer än %{max} objekt
  preferences:
    other: Annat
    posting_defaults: Standardinställningar för inlägg
    public_timelines: Publika tidslinjer
  privacy:
    hint_html: "<strong>Anpassa hur du vill att din profil och dina inlägg ska hittas.</strong> En mängd funktioner i Mastodon kan hjälpa dig att nå en bredare publik när den är aktiverad. Ta en stund att granska dessa inställningar för att se att de passar ditt användningsfall."
    privacy: Integritet
    privacy_hint_html: Kontrollera hur mycket du vill avslöja till förmån för andra. Andra upptäcker intressanta profiler och coola appar genom att bläddra bland vad andra följer och se vilka appar de lägger upp från, men du kanske föredrar att hålla det dolt.
    reach: Räckvidd
    reach_hint_html: Kontrollera om du vill bli upptäckt och följd av nya människor. Vill du att dina inlägg ska visas på Utforska-skärmen? Vill du att andra människor ska se dig i sina rekommendationer av andra att följa? Vill du acceptera alla nya följare automatiskt, eller ha detaljerad kontroll över varenda en?
    search: Sök
    search_hint_html: Styr hur du vill bli funnen. Vill du att folk ska hitta dig efter vad du publicerat om? Vill du att personer utanför Mastodon ska hitta din profil när du söker på webben? Observera att total uteslutning från alla sökmotorer inte kan garanteras för offentlig information.
    title: Integritet och räckvidd
  privacy_policy:
    title: Integritetspolicy
  reactions:
    errors:
      limit_reached: Gränsen för unika reaktioner uppnådd
      unrecognized_emoji: är inte en igenkänd emoji
  redirects:
    prompt: Om du litar på denna länk, klicka på den för att fortsätta.
    title: Du lämnar %{instance}.
  relationships:
    activity: Kontoaktivitet
    confirm_follow_selected_followers: Är du säker på att du vill följa valda följare?
    confirm_remove_selected_followers: Är du säker på att du vill ta bort valda följare?
    confirm_remove_selected_follows: Är du säker på att du vill ta bort valda följare?
    dormant: Vilande
    follow_failure: Kan inte följa några av de valda kontona.
    follow_selected_followers: Följ valda personer
    followers: Följare
    following: Följer
    invited: Inbjuden
    last_active: Senast aktiv
    most_recent: Senaste
    moved: Flyttad
    mutual: Ömsesidig
    primary: Primära
    relationship: Samband
    remove_selected_domains: Ta bort alla följare från de valda domänerna
    remove_selected_followers: Ta bort valda följare
    remove_selected_follows: Sluta följ valda användare
    status: Kontostatus
  remote_follow:
    missing_resource: Det gick inte att hitta den begärda omdirigeringsadressen för ditt konto
  reports:
    errors:
      invalid_rules: refererar inte till giltiga regler
  rss:
    content_warning: 'Innehållsvarning:'
    descriptions:
      account: Offentliga inlägg från @%{acct}
      tag: 'Offentliga inlägg taggade med #%{hashtag}'
  scheduled_statuses:
    over_daily_limit: Du har överskridit dygnsgränsen på %{limit} schemalagda inlägg
    over_total_limit: Du har överskridit gränsen på %{limit} schemalagda inlägg
    too_soon: datumet måste vara i framtiden
  self_destruct:
    lead_html: Tyvärr stänger <strong>%{domain}</strong> för gott. Om du hade ett konto där kommer du inte längre kunna använda det, men du kan fortfarande begära en säkerhetskopia av din data.
    title: Denna server stänger ned
  sessions:
    activity: Senaste aktivitet
    browser: Webbläsare
    browsers:
      alipay: Alipay
      blackberry: BlackBerry
      chrome: Chrome
      edge: Microsoft Edge
      electron: Electron
      firefox: Firefox
      generic: Okänd browser
      huawei_browser: Huawei Browser
      ie: Internet Explorer
      micro_messenger: MicroMessenger
      nokia: Nokia S40 Ovi Browser
      opera: Opera
      otter: Otter
      phantom_js: PhantomJS
      qq: QQ browser
      safari: Safari
      uc_browser: UC Browser
      unknown_browser: Okänd browser
      weibo: Weibo
    current_session: Nuvarande session
    date: Datum
    description: "%{browser} på %{platform}"
    explanation: Detta är inloggade webbläsare på Mastodon just nu.
    ip: IP
    platforms:
      adobe_air: Adobe Air
      android: Android
      blackberry: BlackBerry
      chrome_os: ChromeOS
      firefox_os: Firefox OS
      ios: iOS
      kai_os: KaiOS
      linux: Linux
      mac: macOS
      unknown_platform: Okänd plattform
      windows: Windows
      windows_mobile: Windows Mobile
      windows_phone: Windows Phone
    revoke: Återkalla
    revoke_success: Sessionen återkallas framgångsrikt
    title: Sessioner
    view_authentication_history: Visa autentiseringshistoriken för ditt konto
  settings:
    account: Konto
    account_settings: Kontoinställningar
    aliases: Kontoalias
    appearance: Utseende
    authorized_apps: Godkända appar
    back: Tillbaka till Mastodon
    delete: Konto radering
    development: Utveckling
    edit_profile: Redigera profil
    export: Export
    featured_tags: Utvalda hashtaggar
    import: Importera
    import_and_export: Import och export
    migrate: Kontoflytt
    notifications: E-postaviseringar
    preferences: Inställningar
    profile: Profil
    relationships: Följer och följare
    severed_relationships: Avbrutna relationer
    statuses_cleanup: Automatisk radering av inlägg
    strikes: Modereringsprickar
    two_factor_authentication: Tvåfaktorsautentisering
    webauthn_authentication: Säkerhetsnycklar
  severed_relationships:
    download: Hämta (%{count})
    event_type:
      account_suspension: Kontoavstängning (%{target_name})
      domain_block: Serveravstängning (%{target_name})
      user_domain_block: Du blockerade %{target_name}
    lost_followers: Förlorade följare
    lost_follows: Förlorade följare
    preamble: Du kan förlora följer och följare när du blockerar en domän eller när din moderator väljer att stänga av en fjärrserver. När det händer kommer du kunna hämta listor över avbrutna relationer som kan inspekteras och eventuellt importeras på en annan server.
    purged: Information om denna server har rensats av din servers administratörer.
    type: Händelse
  statuses:
    attached:
      audio:
        one: "%{count} ljud"
        other: "%{count} ljud"
      description: 'Bifogad: %{attached}'
      image:
        one: "%{count} bild"
        other: "%{count} bilder"
      video:
        one: "%{count} video"
        other: "%{count} videor"
    boosted_from_html: Boostad från %{acct_link}
    content_warning: 'Innehållsvarning: %{warning}'
    default_language: Samma som användargränssnittet
    disallowed_hashtags:
      one: 'innehöll en otillåten hashtag: %{tags}'
      other: 'innehöll de otillåtna hashtagarna: %{tags}'
    edited_at_html: 'Ändrad: %{date}'
    errors:
      in_reply_not_found: Inlägget du försöker svara på verkar inte existera.
    over_character_limit: teckengräns på %{max} har överskridits
    pin_errors:
      direct: Inlägg som endast är synliga för nämnda användare kan inte fästas
      limit: Du har redan fäst det maximala antalet inlägg
      ownership: Någon annans inlägg kan inte fästas
      reblog: En boost kan inte fästas
    quote_policies:
      followers: Följare och omnämnda användare
      nobody: Endast nämnda användare
      public: Alla
    title: '%{name}: "%{quote}"'
    visibilities:
      direct: Direkt
      private: Endast följare
      private_long: Visa endast till följare
      public: Offentlig
      public_long: Alla kan se
      unlisted: Olistade
      unlisted_long: Alla kan se, men listas inte på offentliga tidslinjer
  statuses_cleanup:
    enabled: Ta automatiskt bort gamla inlägg
    enabled_hint: Raderar dina inlägg automatiskt när de når en specifik ålder, såvida de inte matchar något av undantagen nedan
    exceptions: Undantag
    explanation: Eftersom inläggsradering är resursintensivt görs detta stegvis när servern inte är högbelastad. Därför kan det dröja innan dina inlägg raderas efter att de uppnått ålderströskeln.
    ignore_favs: Bortse från favoriter
    ignore_reblogs: Ignorera boostar
    interaction_exceptions: Undantag baserat på interaktioner
    interaction_exceptions_explanation: Observera att det inte finns någon garanti att inlägg blir raderade om de går under favorit- eller boost-tröskeln efter att en gång ha gått över dem.
    keep_direct: Behåll direktmeddelanden
    keep_direct_hint: Tar inte bort någon av dina direktmeddelanden
    keep_media: Behåll inlägg med mediebilagor
    keep_media_hint: Tar inte bort någon av dina inlägg som har mediebilagor
    keep_pinned: Behåll fästa inlägg
    keep_pinned_hint: Raderar inte något av dina fästa inlägg
    keep_polls: Behåll undersökningar
    keep_polls_hint: Tar inte bort någon av dina undersökningar
    keep_self_bookmark: Behåll inlägg du har bokmärkt
    keep_self_bookmark_hint: Tar inte bort dina egna inlägg om du har bokmärkt dem
    keep_self_fav: Behåll inlägg du favoritmarkerat
    keep_self_fav_hint: Tar inte bort dina egna inlägg om du har favoritmarkerat dem
    min_age:
      '1209600': 2 veckor
      '15778476': 6 månader
      '2629746': 1 månad
      '31556952': 1 år
      '5259492': 2 månader
      '604800': 1 vecka
      '63113904': 2 år
      '7889238': 3 månader
    min_age_label: Åldersgräns
    min_favs: Behåll favoritmarkerade inlägg i minst
    min_favs_hint: Raderar inte några av dina inlägg som har fått minst detta antalet av favoritmarkeringar. Lämna tomt för att ta bort inlägg oavsett hur många favoritmarkeringar de har fått
    min_reblogs: Behåll boostade inlägg i minst
    min_reblogs_hint: Raderar inte något av dina inlägg som har blivit boostat minst detta antal gånger. Lämna tomt för att radera inlägg oavsett antal boostar
  stream_entries:
    sensitive_content: Känsligt innehåll
  strikes:
    errors:
      too_late: Det är för sent att överklaga denna strejk
  tags:
    does_not_match_previous_name: matchar inte det föregående namnet
  terms_of_service:
    title: Användarvillkor
  terms_of_service_interstitial:
    future_preamble_html: Vi gör några ändringar i våra användarvillkor som kommer att vara gäller från och med <strong>%{date}</strong>. Vi uppmanar dig att granska de uppdaterade villkoren.
    past_preamble_html: Vi har ändrat våra användarvillkor sedan ditt senaste besök. Vi uppmanar dig att granska de uppdaterade villkoren.
    review_link: Granska villkoren för tjänsten
    title: Villkoren för tjänsten i %{domain} ändras
  themes:
    contrast: Mastodon (Hög kontrast)
    default: Mastodon (Mörk)
    mastodon-light: Mastodon (ljust)
    system: Automatisk (använd systemtema)
  time:
    formats:
      default: "%d %b %Y, %H:%M"
      month: "%b %Y"
      time: "%H:%M"
      with_time_zone: "%d %b %Y, %H:%M %Z"
  translation:
    errors:
      quota_exceeded: Den server-omfattande användningskvoten för översättningstjänsten har överskridits.
      too_many_requests: Det har nyligen kommit för många förfrågningar till översättningstjänsten.
  two_factor_authentication:
    add: Lägg till
    disable: Inaktivera
    disabled_success: Tvåfaktorsautentisering inaktiverat
    edit: Redigera
    enabled: Tvåfaktorsautentisering är aktiverad
    enabled_success: Tvåfaktorsautentisering aktiverad
    generate_recovery_codes: Generera återställningskoder
    lost_recovery_codes: Återställningskoder tillåter dig att få tillgång till ditt konto om du förlorar din telefon. Om du har förlorat dina återställningskoder kan du regenerera dem här. Dina gamla återställningskoder kommer att ogiltigförklaras.
    methods: Två-faktormetoder
    otp: Autentiseringsapp
    recovery_codes: Backup återställningskod
    recovery_codes_regenerated: Återställningskoder genererades på nytt
    recovery_instructions_html: Om du någonsin tappar åtkomst till din telefon kan du använda någon av återställningskoderna nedan för att återställa åtkomst till ditt konto. <strong> Håll återställningskoderna säkra </strong>. Du kan till exempel skriva ut dem och lagra dem med andra viktiga dokument.
    webauthn: Säkerhetsnycklar
  user_mailer:
    announcement_published:
      description: 'Administratörerna på %{domain} gör ett tillkännagivande:'
      subject: Tjänstkungörelse
      title: Kungörelser från %{domain}
    appeal_approved:
      action: Kontoinställningar
      explanation: Överklagandet du skickade in den %{appeal_date} för pricken på ditt konto den %{strike_date} har godkänts. Ditt konto har återigen bra anseende.
      subject: Din överklagan den %{date} har godkänts
      subtitle: Ditt konto är återigen i gott skick.
      title: Överklagan godkänd
    appeal_rejected:
      explanation: Överklagandet du skickade in den %{appeal_date} för pricken på ditt konto den %{strike_date} har avslagits.
      subject: Din överklagan den %{date} har avslagits
      subtitle: Din överklagan har avvisats.
      title: Överklagan avslagen
    backup_ready:
      explanation: Du begärde en fullständig säkerhetskopia av ditt Mastodon-konto.
      extra: Nu redo för nedladdning!
      subject: Ditt arkiv är klart för nedladdning
      title: Arkivuttagning
    failed_2fa:
      details: 'Här är detaljerna för inloggningsförsöket:'
      explanation: Någon har försökt att logga in på ditt konto men tillhandahållit en ogiltig andra autentiseringsfaktor.
      further_actions_html: Om detta inte var du, rekommenderar vi att du %{action} omedelbart eftersom ditt konto kan ha äventyrats.
      subject: Andra faktorns autentiseringsfel
      title: Misslyckad tvåfaktorsautentisering
    suspicious_sign_in:
      change_password: ändra ditt lösenord
      details: 'Här är inloggningsdetaljerna:'
      explanation: Vi har upptäckt en inloggning till ditt konto från en ny IP-adress.
      further_actions_html: Om detta inte var du, rekommenderar vi att du snarast %{action} och aktiverar tvåfaktorsautentisering för att hålla ditt konto säkert.
      subject: Ditt konto har nåtts från en ny IP-adress
      title: En ny inloggning
    terms_of_service_changed:
      agreement: Genom att fortsätta använda %{domain} godkänner du dessa villkor. Om du inte håller med om de uppdaterade villkoren kan du när som helst säga upp ditt avtal med %{domain} genom att radera ditt konto.
      changelog: 'I korthet, här är vad denna uppdatering innebär för dig:'
      description: 'Du får det här e-postmeddelandet eftersom att vi gör vissa ändringar i våra användarvillkor för %{domain}. De här uppdateringarna kommer att börja gälla %{date}. Vi uppmuntrar dig att granska de uppdaterade villkoren här i sin helhet:'
      description_html: Du får det här e-postmeddelandet eftersom att vi gör några ändringar till våra användningsvillkor för %{domain}. De här uppdateringarna kommer att börja gälla från <strong>%{date}</strong>. Vi uppmuntrar dig att granska de uppdaterade villkoren i sin helhet <a href="%{path}" target="_blank">här</a>.
      sign_off: "%{domain} teamet"
      subject: Uppdateringar till våra användarvillkor
      subtitle: Villkoren för tjänsten på %{domain} ändras
      title: Viktig uppdatering
    warning:
      appeal: Skicka överklagan
      appeal_description: Om du anser detta felaktigt kan du skicka överklagan till administratörerna av %{instance}.
      categories:
        spam: Skräppost
        violation: Innehållet bryter mot följande gemenskapsprinciper
      explanation:
        delete_statuses: Några av dina inlägg har ansetts bryta mot en eller flera gemenskapsprinciper, de har därför raderats av moderatorerna för %{instance}.
        disable: Du kan inte längre använda ditt konto, men din profil och övrig data bibehålls intakt. Du kan begära en kopia av dina data, ändra kontoinställningar eller radera ditt konto.
        mark_statuses_as_sensitive: Några av dina inlägg har markerats som känsliga av moderatorerna för %{instance}. Detta betyder att folk behöver trycka på medier i inläggen innan de kan se en förhandsvisning. Du kan själv markera medier som känsliga när du gör inlägg i framtiden.
        sensitive: Från och med nu markeras alla dina uppladdade mediefiler som känsliga och göms bakom en innehållsvarning som först måste tryckas bort.
        silence: Du kan fortfarande använda ditt konto, men endast personer som redan följer dig kommer att se dina inlägg på denna server. Du kan även exkluderas från olika upptäcktsfunktioner, men andra kan fortfarande manuellt följa dig.
        suspend: Du kan inte längre använda ditt konto, din profil och annan data är heller inte längre tillgängliga. Du kan fortfarande logga in och begära en kopia av dina data tills dess att de fullkomligt raderas om cirka 30 dagar, vi kommer dock bibehålla viss metadata för att förhindra försök att kringgå avstängingen.
      reason: 'Anledning:'
      statuses: 'Inlägg citerades:'
      subject:
        delete_statuses: Dina inlägg under %{acct} har raderats
        disable: Ditt konto %{acct} har blivit fruset
        mark_statuses_as_sensitive: Dina inlägg under %{acct} har markerats som känsliga
        none: Varning för %{acct}
        sensitive: Från och med nu kommer dina inlägg under %{acct} markeras som känsliga
        silence: Ditt konto %{acct} har blivit begränsat
        suspend: Ditt konto %{acct} har stängts av
      title:
        delete_statuses: Inlägg borttagna
        disable: Kontot fruset
        mark_statuses_as_sensitive: Inlägg markerade som känsliga
        none: Varning
        sensitive: Konto markerat som känsligt
        silence: Kontot begränsat
        suspend: Konto avstängt
    welcome:
      apps_android_action: Ladda ned på Google Play
      apps_ios_action: Ladda ner på App Store
      apps_step: Ladda ner våra officiella appar.
      apps_title: Mastodon-appar
      checklist_subtitle: 'Låt oss komma igång med denna nya sociala upplevelse:'
      checklist_title: Välkomstchecklista
      edit_profile_action: Gör mer personlig
      edit_profile_step: Öka din interaktion genom att ha en omfattande profil.
      edit_profile_title: Anpassa din profil
      explanation: Här är några tips för att komma igång
      feature_action: Lär dig mer
      feature_audience: Mastodon ger dig en unik möjlighet att hantera din publik utan mellanhänder. Mastodon distribueras på din egen infrastruktur gör att du kan följa och följas från någon annan Mastodon-server online och är under ingen kontroll men din.
      feature_audience_title: Skapa förtroende hos din publik
      feature_control: Du vet bäst vad du vill se i ditt hemflöde. Inga algoritmer eller annonser som slösar din tid. Följ vem som helst på vilken Mastodon-server som helst från ett enda konto, få deras inlägg i kronologisk ordning och gör ditt hörn av internet lite mer du.
      feature_control_title: Håll kontroll över din egen tidslinje
      feature_creativity: Mastodon stöder ljud-, video- och bildinlägg, tillgänglighetsbeskrivningar, omröstningar, innehållsvarningar, animerade avatarer, anpassade emojis, miniatyrbildskontroll och mer, för att hjälpa dig att uttrycka dig själv online. Oavsett om du publicerar din konst, din musik eller din podcast finns Mastodon där för dig.
      feature_creativity_title: Oöverträffad kreativitet
      feature_moderation: Mastodon lägger tillbaka beslutsfattandet i dina händer. Varje server skapar sina egna regler och förordningar som tillämpas lokalt istället för toppstyrt som i företagens sociala medier vilket gör det maximalt flexibelt i att tillgodose behoven hos olika grupper av människor. Gå med i en server med de regler du samtycker till eller var värd för din egen.
      feature_moderation_title: Moderering som det borde vara
      follow_action: Följ
      follow_step: Att följa intressanta människor är vad Mastodon handlar om.
      follow_title: Anpassa ditt hemflöde
      follows_subtitle: Följ välkända konton
      follows_title: Rekommenderade profiler
      follows_view_more: Visa fler personer att följa
      hashtags_recent_count:
        one: "%{people} personer de senaste 2 dagarna"
        other: "%{people} personer under de senaste 2 dagarna"
      hashtags_subtitle: Utforska vad som har trendat de senaste 2 dagarna
      hashtags_title: Trendande hashtaggar
      hashtags_view_more: Visa fler trendande hashtaggar
      post_action: Skriv
      post_step: Säg hej till världen med text, foton, videor eller omröstningar.
      post_title: Skapa ditt första inlägg
      share_step: Låt dina vänner veta hur de hittar dig på Mastodon.
      share_title: Dela din Mastodon-profil
      sign_in_action: Logga in
      subject: Välkommen till Mastodon
      title: Välkommen ombord, %{name}!
  users:
    follow_limit_reached: Du kan inte följa fler än %{limit} personer
    go_to_sso_account_settings: Gå till din identitetsleverantörs kontoinställningar
    invalid_otp_token: Ogiltig tvåfaktorskod
    otp_lost_help_html: Om du förlorat åtkomst till båda kan du komma i kontakt med %{email}
    rate_limited: För många autentiseringsförsök, försök igen senare.
    seamless_external_login: Du är inloggad via en extern tjänst. Därför finns inställningar för lösenord och e-post inte tillgängliga.
    signed_in_as: 'Inloggad som:'
  verification:
    extra_instructions_html: <strong>Tips:</strong> Länken på din webbplats kan vara osynlig. Den viktiga delen är <code>rel="me"</code> som förhindrar personifiering på webbplatser med användargenererat innehåll. Du kan även använda en <code>länk</code> tagg i huvudet på sidan istället för <code>en</code>, men HTML:en måste vara tillgänglig utan att exekvera JavaScript.
    here_is_how: Så här gör du
    hint_html: "<strong>Verifiera din identitet på Mastodon är för alla.</strong> Baserat på öppna webbstandarder, nu och för evigt fria. Allt du behöver är en personlig webbplats som folk känner igen dig med. När du länkar till denna webbplats från din profil kommer vi att kontrollera att webbplatsen länkar tillbaka till din profil och visa en visuell indikator på den."
    instructions_html: Kopiera och klistra in koden nedan in i HTML-koden på din webbplats. Lägg sedan till adressen till din webbplats i ett av de extra fälten på din profil från fliken "Redigera profil" och spara ändringar.
    verification: Bekräftelse
    verified_links: Dina verifierade länkar
    website_verification: Webbplats verifiering
  webauthn_credentials:
    add: Lägg till ny säkerhetsnyckel
    create:
      error: Det gick inte att lägga till din säkerhetsnyckel. Försök igen.
      success: Din säkerhetsnyckel har lagts till.
    delete: Radera
    delete_confirmation: Är du säker på att du vill ta bort denna säkerhetsnyckel?
    description_html: Om du aktiverar <strong>autentisering med säkerhetsnyckel</strong>, kommer inloggning kräva att du använder en av dina säkerhetsnycklar.
    destroy:
      error: Det gick inte att ta bort din säkerhetsnyckel. Försök igen.
      success: Din säkerhetsnyckel har raderats.
    invalid_credential: Ogiltig säkerhetsnyckel
    nickname_hint: Ange smeknamnet på din nya säkerhetsnyckel
    not_enabled: Du har inte aktiverat WebAuthn än
    not_supported: Denna webbläsare stöder inte säkerhetsnycklar
    otp_required: För att använda säkerhetsnycklar måste du först aktivera tvåfaktorsautentisering.
    registered_on: Registrerad den %{date}<|MERGE_RESOLUTION|>--- conflicted
+++ resolved
@@ -270,17 +270,11 @@
         destroy_user_role_html: "%{name} raderade rollen %{target}"
         disable_2fa_user_html: "%{name} inaktiverade tvåfaktorsautentiseringskrav för användaren %{target}"
         disable_custom_emoji_html: "%{name} inaktiverade emoji %{target}"
-<<<<<<< HEAD
-        disable_sign_in_token_auth_user_html: "%{name} inaktiverade e-posttokenautentisering för %{target}"
-        disable_user_html: "%{name} stängde av inloggning för användaren %{target}"
-        enable_custom_emoji_html: "%{name} aktiverade emoji %{target}"
-=======
         disable_relay_html: "%{name} inaktiverade ombudet %{target}"
         disable_sign_in_token_auth_user_html: "%{name} inaktiverade e-posttokenautentisering för %{target}"
         disable_user_html: "%{name} stängde av inloggning för användaren %{target}"
         enable_custom_emoji_html: "%{name} aktiverade emoji %{target}"
         enable_relay_html: "%{name} aktiverat ombudet %{target}"
->>>>>>> 609a4018
         enable_sign_in_token_auth_user_html: "%{name} aktiverade e-posttokenautentisering för %{target}"
         enable_user_html: "%{name} aktiverade inloggning för användaren %{target}"
         memorialize_account_html: "%{name} gjorde %{target}s konto till en minnessida"
@@ -1247,11 +1241,7 @@
     set_new_password: Skriv in nytt lösenord
     setup:
       email_below_hint_html: Kolla din skräppost-mapp eller begär en ny. Du kan korrigera din e-postadress om den är fel.
-<<<<<<< HEAD
-      email_settings_hint_html: Klicka på länken som vi har skickat till dig för att bekräfta %{email}. Vi väntar här.
-=======
       email_settings_hint_html: Klicka på länken vi skickade till %{email} för att börja använda Mastodon. Vi väntar här.
->>>>>>> 609a4018
       link_not_received: Fick du ingen länk?
       new_confirmation_instructions_sent: Du kommer att få ett nytt e-postmeddelande med bekräftelselänken om några minuter!
       title: Kolla din inkorg
