---
hu:
  about:
    about_mastodon_html: 'A jövő közösségi hálózata: Hirdetések és céges megfigyelés nélkül, etikus dizájnnal és decentralizációval! Legyél a saját adataid ura a Mastodonnal!'
    contact_missing: Nincs megadva
    contact_unavailable: N/A
    hosted_on: "%{domain} Mastodon-kiszolgáló"
    title: Névjegy
  accounts:
    followers:
      one: Követő
      other: Követő
    following: Követett
    instance_actor_flash: Ez a fiók virtuális, magát a kiszolgálót reprezentálja, nem pedig konkrét felhasználót. Föderációs célokra szolgál, nem szabad tehát felfüggeszteni.
    last_active: utoljára aktív
    link_verified_on: 'A hivatkozás tulajdonosa ekkor volt ellenőrizve: %{date}'
    nothing_here: Nincs itt semmi!
    pin_errors:
      following: Ehhez szükséges, hogy kövesd már a felhasználót
    posts:
      one: Bejegyzés
      other: Bejegyzés
    posts_tab_heading: Bejegyzés
    self_follow_error: A saját fiók nem követhető
  admin:
    account_actions:
      action: Művelet végrehajtása
      already_silenced: Ezt a fiókot már korlátozták.
      already_suspended: Ezt a fiókot már felfüggesztették.
      title: 'Moderálási művelet végrehajtása ezen: %{acct}'
    account_moderation_notes:
      create: Megjegyzés hagyása
      created_msg: A moderációs megjegyzés sikeresen létrehozva!
      destroyed_msg: A moderációs megjegyzés sikeresen törölve!
    accounts:
      add_email_domain_block: E-mail-domain tiltólistára vétele
      approve: Jóváhagyás
      approved_msg: "%{username} regisztrációja sikeresen elfogadva"
      are_you_sure: Biztos vagy benne?
      avatar: Profilkép
      by_domain: Domain
      change_email:
        changed_msg: Az e-mail-cím sikeresen megváltozott!
        current_email: Jelenlegi e-mail-cím
        label: E-mail-cím megváltoztatása
        new_email: Új e-mail-cím
        submit: E-mail-cím megváltoztatása
        title: "%{username} e-mail-címének megváltoztatása"
      change_role:
        changed_msg: A szerep sikeresen megváltoztatva!
        edit_roles: Felhasználói szerepkörök kezelése
        label: Szerep megváltoztatása
        no_role: Nincs szerep
        title: "%{username} szerepének megváltoztatása"
      confirm: Megerősítés
      confirmed: Megerősítve
      confirming: Megerősítés alatt
      custom: Egyéni
      delete: Adatok törlése
      deleted: Törölve
      demote: Lefokozás
      destroyed_msg: A %{username} fiók adatai bekerültek a végleges törlése váró sorba
      disable: Befagyasztás
      disable_sign_in_token_auth: Tokenes e-mail-hitelesítés letiltása
      disable_two_factor_authentication: Kétlépcsős hitelesítés kikapcsolása
      disabled: Befagyasztva
      display_name: Megjelenítendő név
      domain: Domain
      edit: Szerkesztés
      email: E-mail-cím
      email_status: E-mail állapot
      enable: Kiolvasztás
      enable_sign_in_token_auth: Tokenes e-mail-hitelesítés engedélyezése
      enabled: Bekapcsolva
      enabled_msg: "%{username} fiókja befagyasztása sikeresen visszavonva"
      followers: Követő
      follows: Követett
      header: Fejléc
      inbox_url: Beérkezett üzenetek webcíme
      invite_request_text: Csatlakozás oka
      invited_by: Meghívta
      ip: IP-cím
      joined: Csatlakozva
      location:
        all: Összes
        local: Helyi
        remote: Távoli
        title: Hely
      login_status: Bejelentkezési állapot
      media_attachments: Médiamellékletek
      memorialize: Emlékállítás
      memorialized: Emlékezetünkben
      memorialized_msg: A %{username} fiókot sikeresen emlékké nyilvánítottuk
      moderation:
        active: Aktív
        all: Összes
        disabled: Letiltva
        pending: Függőben
        silenced: Korlátozott
        suspended: Felfüggesztve
        title: Moderáció
      moderation_notes: Moderációs bejegyzés
      most_recent_activity: Legutóbbi tevékenységek
      most_recent_ip: Legutóbbi IP-cím
      no_account_selected: Nem változott meg egy fiók sem, mert semmi sem volt kiválasztva
      no_limits_imposed: Nincs korlátozás
      no_role_assigned: Nincs szerep hozzárendelve
      not_subscribed: Nincs feliratkozás
      pending: Engedélyezés alatt
      perform_full_suspension: Felfüggesztés
      previous_strikes: Korábbi felrótt vétségek
      previous_strikes_description_html:
        one: Ehhez a fiókhoz <strong>egyszer</strong> róttak fel vétséget.
        other: Ehhez a fiókhoz <strong>%{count}</strong> esetben róttak fel vétséget.
      promote: Előléptetés
      protocol: Protokoll
      public: Nyilvános
      push_subscription_expires: A PuSH feliratkozás elévül
      redownload: Profilkép frissítése
      redownloaded_msg: "%{username} profilját sikeresen frissítettük az eredetiből"
      reject: Elutasítás
      rejected_msg: A %{username} fiók regisztrációs kérelmét sikeresen elutasítottuk
      remote_suspension_irreversible: A fiók adatait véglegesen törölték.
      remote_suspension_reversible_hint_html: 'A fiókot felfüggesztették a kiszolgálóján, az adatai ekkor lesznek teljesen eltávolítva: %{date}. Eddig az időpontig a távoli kiszolgáló probléma nélkül helyre tudja állítani a fiókot. Ha azonnal törölni szeretnéd a fiók adatait, alább megteheted.'
      remove_avatar: Profilkép eltávolítása
      remove_header: Fejléc törlése
      removed_avatar_msg: A %{username} fiók avatárját sikeresen töröltük
      removed_header_msg: A %{username} fiók fejlécét sikeresen töröltük
      resend_confirmation:
        already_confirmed: Ezt a felhasználót már megerősítették
        send: Megerősítő hivatkozás újraküldése
        success: A megerősítő hivatkozás sikeresen elküldésre került!
      reset: Visszaállítás
      reset_password: Jelszó visszaállítása
      resubscribe: Feliratkozás ismét
      role: Szerep
      search: Keresés
      search_same_email_domain: Felhasználók ugyanezzel az e-mail-domainnel
      search_same_ip: Más felhasználók ugyanezzel az IP-vel
      security: Biztonság
      security_measures:
        only_password: Csak jelszó
        password_and_2fa: Jelszó és kétlépcsős hitelesítés
      sensitive: Kényes
      sensitized: Kényesnek jelölve
      shared_inbox_url: Megosztott bejövő üzenetek URL
      show:
        created_reports: Létrehozott jelentések
        targeted_reports: Jelentések ezzel kapcsolatban
      silence: Némítás
      silenced: Némított
      statuses: Bejegyzés
      strikes: Korábbi szankciók
      subscribe: Feliratkozás
      suspend: Felfüggesztés
      suspended: Felfüggesztett
      suspension_irreversible: Ennek a fióknak az adatait visszaállíthatatlanul törölték. Visszavonhatod a fiók felfüggesztését, hogy újra használható legyen, de a régi adatok ettől még nem fognak visszatérni.
      suspension_reversible_hint_html: 'A fiókot felfüggesztettük, az adatai ekkor lesznek teljesen eltávolítva: %{date}. Eddig az időpontig a fiók probléma nélkül visszaállítható. Ha mégis azonnal törölni szeretnéd a fiókot, alább megteheted.'
      title: Fiókok
      unblock_email: E-mail-cím tiltásának feloldása
      unblocked_email_msg: A(z) %{username} e-mail-cím tiltása sikeresen feloldva
      unconfirmed_email: Nem megerősített e-mail
      undo_sensitized: Kényesnek jelölés visszavonása
      undo_silenced: Némítás visszavonása
      undo_suspension: Felfüggesztés visszavonása
      unsilenced_msg: A %{username} fiók korlátozásait sikeresen levettük
      unsubscribe: Leiratkozás
      unsuspended_msg: A %{username} fiók felfüggesztését sikeresen visszavontuk
      username: Felhasználónév
      view_domain: Domain összefoglalójának megtekintése
      warn: Figyelmeztetés
      web: Web
      whitelisted: Engedélyező-listán
    action_logs:
      action_types:
        approve_appeal: Fellebbezés jóváhagyása
        approve_user: Felhasználó Jóváhagyása
        assigned_to_self_report: Jelentés hozzárendelése
        change_email_user: Felhasználó e-mail-címének módosítása
        change_role_user: Felhasználó szerepkörének módosítása
        confirm_user: Felhasználó megerősítése
        create_account_warning: Figyelmeztetés létrehozása
        create_announcement: Közlemény létrehozása
        create_canonical_email_block: E-mail tiltás létrehozása
        create_custom_emoji: Egyéni emodzsi létrehozása
        create_domain_allow: Domain engedélyezés létrehozása
        create_domain_block: Domain tiltás létrehozása
        create_email_domain_block: E-mail-domain-tiltás létrehozása
        create_ip_block: IP szabály létrehozása
        create_relay: Továbbító létrehozása
        create_unavailable_domain: Elérhetetlen domain létrehozása
        create_user_role: Szerepkör létrehozása
        create_username_block: Felhasználónév-szabály létrehozása
        demote_user: Felhasználó lefokozása
        destroy_announcement: Közlemény törlése
        destroy_canonical_email_block: E-mail-tiltás törlése
        destroy_custom_emoji: Egyéni emodzsi törlése
        destroy_domain_allow: Domain engedélyezés törlése
        destroy_domain_block: Domain tiltás törlése
        destroy_email_domain_block: E-mail-domain-tiltás törlése
        destroy_instance: Domain végleges törlése
        destroy_ip_block: IP szabály törlése
        destroy_relay: Továbbító törlése
        destroy_status: Bejegyzés törlése
        destroy_unavailable_domain: Elérhetetlen domain törlése
        destroy_user_role: Szerepkör eltávolítása
        destroy_username_block: Felhasználónév-szabály törlése
        disable_2fa_user: Kétlépcsős hitelesítés letiltása
        disable_custom_emoji: Egyéni emodzsi letiltása
        disable_relay: Továbbító letiltása
        disable_sign_in_token_auth_user: A felhasználó tokenes e-mail-hitelesítésének letiltása
        disable_user: Felhasználói letiltása
        enable_custom_emoji: Egyéni emodzsi engedélyezése
        enable_relay: Továbbító engedélyezése
        enable_sign_in_token_auth_user: A felhasználó tokenes e-mail-hitelesítésének engedélyezése
        enable_user: Felhasználó engedélyezése
        memorialize_account: Fiók emlékké nyilvánítása
        promote_user: Felhasználó előléptetése
        publish_terms_of_service: Felhasználási feltételek közzététele
        reject_appeal: Fellebbezés elutasítása
        reject_user: Felhasználó Elutasítása
        remove_avatar_user: Profilkép eltávolítása
        reopen_report: Jelentés újranyitása
        resend_user: Megerősítő e-mail újraküldése
        reset_password_user: Jelszó visszaállítása
        resolve_report: Jelentés megoldása
        sensitive_account: A fiókodban minden média kényesnek jelölése
        silence_account: Fiók némítása
        suspend_account: Fiók felfüggesztése
        unassigned_report: Jelentés hozzárendelésének megszüntetése
        unblock_email_account: E-mail-cím tiltásának feloldása
        unsensitive_account: A fiókodban minden média kényesként jelölésének törlése
        unsilence_account: Fiók némításának feloldása
        unsuspend_account: Fiók felfüggesztésének feloldása
        update_announcement: Közlemény frissítése
        update_custom_emoji: Egyéni emodzsi frissítése
        update_domain_block: Domain tiltás frissítése
        update_ip_block: IP-szabály frissítése
        update_report: Bejelentés frissítése
        update_status: Bejegyzés frissítése
        update_user_role: Szerepkör frissítése
        update_username_block: Felhasználónév-szabály frissítése
      actions:
        approve_appeal_html: "%{name} jóváhagyott egy fellebbezést %{target} moderátori döntéséről"
        approve_user_html: "%{name} jóváhagyta %{target} regisztrációját"
        assigned_to_self_report_html: "%{name} a %{target} bejelentést magához rendelte"
        change_email_user_html: "%{name} megváltoztatta %{target} felhasználó e-mail-címét"
        change_role_user_html: "%{name} módosította %{target} szerepkörét"
        confirm_user_html: "%{name} megerősítette %{target} e-mail-címét"
        create_account_warning_html: "%{name} figyelmeztetést küldött %{target} számára"
        create_announcement_html: "%{name} új közleményt hozott létre: %{target}"
        create_canonical_email_block_html: "%{name} letiltotta a(z) %{target} hashű e-mailt"
        create_custom_emoji_html: "%{name} új emodzsit töltött fel: %{target}"
        create_domain_allow_html: "%{name} engedélyezte a föderációt %{target} domainnel"
        create_domain_block_html: "%{name} letiltotta a %{target} domaint"
        create_email_domain_block_html: "%{name} letiltotta a(z) %{target} e-mail-domaint"
        create_ip_block_html: "%{name} létrehozta a(z) %{target} IP-címre vonatkozó szabályt"
        create_relay_html: "%{name} létrehozta az átirányítót: %{target}"
        create_unavailable_domain_html: "%{name} leállította a kézbesítést a %{target} domainbe"
        create_user_role_html: "%{name} létrehozta a(z) %{target} szerepkört"
        create_username_block_html: "%{name} az ezt tartalmazó felhasználónevekre vonatkozó szabályt hozott létre: %{target}"
        demote_user_html: "%{name} lefokozta %{target} felhasználót"
        destroy_announcement_html: "%{name} törölte a %{target} közleményt"
        destroy_canonical_email_block_html: "%{name} engedélyezte a(z) %{target} hashű e-mailt"
        destroy_custom_emoji_html: "%{name} törölte a(z) %{target} emodzsit"
        destroy_domain_allow_html: "%{name} letiltotta a föderációt a %{target} domainnel"
        destroy_domain_block_html: "%{name} engedélyezte a %{target} domaint"
        destroy_email_domain_block_html: "%{name} engedélyezte a(z) %{target} e-mail-domaint"
        destroy_instance_html: "%{name} véglegesen törölte a(z) %{target} domaint"
        destroy_ip_block_html: "%{name} törölte a(z) %{target} IP-címre vonatkozó szabályt"
        destroy_relay_html: "%{name} törölte az átirányítót: %{target}"
        destroy_status_html: "%{name} eltávolította %{target} felhasználó bejegyzését"
        destroy_unavailable_domain_html: "%{name} újraindította a kézbesítést a %{target} domainbe"
        destroy_user_role_html: "%{name} törölte a(z) %{target} szerepkört"
        destroy_username_block_html: "%{name} az ezt tartalmazó felhasználónevekre vonatkozó szabályt törölt: %{target}"
        disable_2fa_user_html: "%{name} kikapcsolta a kétlépcsős hitelesítést %{target} felhasználó fiókján"
        disable_custom_emoji_html: "%{name} letiltotta az emodzsit: %{target}"
        disable_relay_html: "%{name} letiltotta az átirányítót: %{target}"
        disable_sign_in_token_auth_user_html: "%{name} letiltotta a tokenes e-mail-hitelesítést %{target} felhasználóra"
        disable_user_html: "%{name} letiltotta %{target} felhasználó bejelentkezését"
        enable_custom_emoji_html: "%{name} engedélyezte az emodzsit: %{target}"
        enable_relay_html: "%{name} engedélyezte az átirányítót: %{target}"
        enable_sign_in_token_auth_user_html: "%{name} engedélyezte a tokenes e-mail-hitelesítést %{target} felhasználóra"
        enable_user_html: "%{name} engedélyezte %{target} felhasználó bejelentkezését"
        memorialize_account_html: "%{name} emléket állított %{target} felhasználónak"
        promote_user_html: "%{name} előléptette %{target} felhasználót"
        publish_terms_of_service_html: "%{name} frissítette a felhasználási feltételeket"
        reject_appeal_html: "%{name} visszautasított egy fellebbezést %{target} moderátori döntéséről"
        reject_user_html: "%{name} elutasította %{target} regisztrációját"
        remove_avatar_user_html: "%{name} törölte %{target} profilképét"
        reopen_report_html: "%{name} újranyitotta a %{target} bejelentést"
        resend_user_html: "%{name} újraküldte %{target} megerősítő e-mailjét"
        reset_password_user_html: "%{name} visszaállította %{target} felhasználó jelszavát"
        resolve_report_html: "%{name} megoldotta a %{target} bejelentést"
        sensitive_account_html: "%{name} kényesnek jelölte %{target} médiatartalmát"
        silence_account_html: "%{name} lenémította %{target} felhasználói fiókját"
        suspend_account_html: "%{name} felfüggesztette %{target} felhasználói fiókját"
        unassigned_report_html: "%{name} törölte a %{target} bejelentés hozzárendelését"
        unblock_email_account_html: "%{name} feloldotta a(z) %{target} e-mail-cím tiltását"
        unsensitive_account_html: "%{name} levette a kényesnek jelölést %{target} médiatartalmáról"
        unsilence_account_html: "%{name} feloldotta a némítást %{target} felhasználói fiókján"
        unsuspend_account_html: "%{name} feloldotta %{target} felhasználói fiókjának felfüggesztését"
        update_announcement_html: "%{name} frissítette a %{target} közleményt"
        update_custom_emoji_html: "%{name} frissítette az emodzsit: %{target}"
        update_domain_block_html: "%{name} frissítette a %{target} domain tiltását"
        update_ip_block_html: "%{name} módosította a(z) %{target} IP-címre vonatkozó szabályt"
        update_report_html: "%{name} frissítette a %{target} bejelentést"
        update_status_html: "%{name} frissítette %{target} felhasználó bejegyzését"
        update_user_role_html: "%{name} módosította a(z) %{target} szerepkört"
        update_username_block_html: "%{name} az ezt tartalmazó felhasználónevekre vonatkozó szabályt frissített: %{target}"
      deleted_account: törölt fiók
      empty: Nem található napló.
      filter_by_action: Szűrés művelet alapján
      filter_by_user: Szűrés felhasználó alapján
      title: Audit napló
      unavailable_instance: "(domain név nem elérhető)"
    announcements:
      back: Vissza a bejelentésekhez
      destroyed_msg: A közlemény sikeresen törölve!
      edit:
        title: Közlemény szerkesztése
      empty: Nincs közlemény.
      live: Élő
      new:
        create: Közlemény létrehozása
        title: Új közlemény
      preview:
        disclaimer: Mivel a felhasználók nem iratkozhatnak le róluk, az e-mailes értesítéseket érdemes a fontos bejelentésekre korlátozni, mint a személyes adatokat érintő adatvédelmi incidensek vagy a kiszolgáló bezárására vonatkozó értesítések.
        explanation_html: 'Az e-mail <strong>%{display_count} felhasználónak</strong> lesz elküldve. A következő szöveg fog szerepelni a levélben:'
        title: Közleményértesítés előnézete
      publish: Közzététel
      published_msg: A közlemény sikeresen publikálva!
      scheduled_for: Ekkorra ütemezve %{time}
      scheduled_msg: A közlemény közzétételre beütemezve!
      title: Közlemények
      unpublish: Közzététel visszavonása
      unpublished_msg: A közlemény közzététele sikeresen visszavonva!
      updated_msg: A közlemény sikeresen frissítve!
    critical_update_pending: Függőben levő kritikus frissítés
    custom_emojis:
      assign_category: Kategória hozzárendelése
      by_domain: Domain
      copied_msg: Sikeresen létrejött az emodzsi helyi másolata
      copy: Másolás
      copy_failed_msg: Az emodzsi helyi másolatának létrehozása sikertelen
      create_new_category: Új kategória létrehozása
      created_msg: Emodzsi sikeresen létrehozva!
      delete: Törlés
      destroyed_msg: Az emodzsi törlése sikeres!
      disable: Letiltás
      disabled: Letiltva
      disabled_msg: Emodzsi sikeresen letiltva
      emoji: Emodzsi
      enable: Engedélyezés
      enabled: Engedélyezve
      enabled_msg: Emodzsi sikeresen engedélyezve
      image_hint: PNG vagy GIF, legfeljebb %{size}-os
      list: Felsorolás
      listed: Felsorolva
      new:
        title: Új egyéni emodzsi hozzáadása
      no_emoji_selected: Nem változott meg egy emodzsi sem, mert semmi sem volt kiválasztva
      not_permitted: Nem vagy jogosult a művelet végrehajtására
      overwrite: Felülírás
      shortcode: Rövidítés
      shortcode_hint: Legalább két karakter, csak betűk, számok és alsóvonás
      title: Egyéni emodzsik
      uncategorized: Nem kategorizált
      unlist: Elrejtés a listáról
      unlisted: Nem listázott
      update_failed_msg: Nem sikerült frissíteni az emodzsit
      updated_msg: Emodzsi sikeresen frissítve!
      upload: Feltöltés
    dashboard:
      active_users: aktív felhasználó
      interactions: interakció
      media_storage: Médiatároló
      new_users: új felhasználó
      opened_reports: megnyitott bejelentés
      pending_appeals_html:
        one: "<strong>%{count}</strong> fellebbezés folyamatban"
        other: "<strong>%{count}</strong> fellebbezés folyamatban"
      pending_reports_html:
        one: "<strong>%{count}</strong> bejelentés folyamatban"
        other: "<strong>%{count}</strong> bejelentés folyamatban"
      pending_tags_html:
        one: "<strong>%{count}</strong> hashtag jóváhagyásra vár"
        other: "<strong>%{count}</strong> hashtag jóváhagyásra vár"
      pending_users_html:
        one: "<strong>%{count}</strong> függő fiók"
        other: "<strong>%{count}</strong> függő fiók"
      resolved_reports: megoldott bejelentés
      software: Szoftver
      sources: Regisztrációs források
      space: Tárhely használat
      title: Műszerfal
      top_languages: Legaktívabb nyelvek
      top_servers: Legaktívabb kiszolgálók
      website: Weboldal
    disputes:
      appeals:
        empty: Nem található fellebbezés.
        title: Fellebbezések
    domain_allows:
      add_new: Domain engedélyezése
      created_msg: A domain rákerült az engedélyező-listára
      destroyed_msg: A domain lekerült az engedélyező-listáról
      export: Exportálás
      import: Importálás
      undo: Eltávolítás az engedélyező-listáról
    domain_blocks:
      add_new: Új tiltott domain hozzáadása
      confirm_suspension:
        cancel: Mégsem
        confirm: Felfüggesztés
        permanent_action: A felfüggesztés visszavonása nem fogja az adatokat vagy kapcsolatokat visszaállítani.
        preamble_html: A <strong>%{domain}</strong> domain és aldomainjeinek felfüggesztésére készülsz.
        remove_all_data: A kiszolgálódról a domainhez tartozó fiókok minden tartalmát, médiáját, profiladatát el fogja távolítani.
        stop_communication: A kiszolgálód nem fog kommunikálni ezekkel a kiszolgálókkal.
        title: "%{domain} domain letiltásának megerősítése"
        undo_relationships: Minden kapcsolatot megszüntet az ezen kiszolgálókon lévő fiókok és a te kiszolgálód fiókjai között.
      created_msg: A domain-tiltás feldolgozása folyamatban
      destroyed_msg: A domain tiltása feloldva
      domain: Domain
      edit: Domain tiltás szerkesztése
      existing_domain_block: 'Már szigorúbb korlátozások vonatkoznak a következőre: %{name}.'
      existing_domain_block_html: A %{name} domainen már szorosabb korlátokat állítottál be, először <a href="%{unblock_url}">oldd fel a tiltást</a>.
      export: Exportálás
      import: Importálás
      new:
        create: Tiltás létrehozása
        hint: A domain tiltása nem gátolja meg az új fiókok hozzáadását az abatbázishoz, de visszamenőlegesen és automatikusan aktivál bizonyos moderációs szabályokat ezen fiókok esetében.
        severity:
          desc_html: A <strong>Korlátozás</strong> elrejti a domain fiókjaitól származó bejegyzéseket azok elől, akik nem követik őket. A <strong>Felfüggesztés</strong> eltávolítja a domain fiókjaitól származó összes tartalmat, médiafájlt és profiladatot. Használd a <strong>Nincs </strong> lehetőséget, ha csak a médiafájlokat akarod elutasítani.
          noop: Egyik sem
          silence: Korlátozás
          suspend: Felfüggesztés
        title: Új domain tiltása
      no_domain_block_selected: Nem változott meg egy domain tiltás sem, mert semmi sem volt kiválasztva
      not_permitted: Nem vagy jogosult a művelet végrehajtására
      obfuscate: Domain név álcázása
      obfuscate_hint: Részlegesen álcázza a domain nevet a listában, ha a domain korlátozások listájának közzététele engedélyezett
      private_comment: Privát megjegyzés
      private_comment_hint: Megjegyzés domain tiltásával kapcsolatban belső használatra, a többi moderátor részére.
      public_comment: Nyilvános megjegyzés
      public_comment_hint: Megjegyzés domain tiltásával kapcsolatban a nyilvánosság számára, ha a domainek tiltólistája egyébként látható.
      reject_media: Médiafájlok elutasítása
      reject_media_hint: Eltávolítja a helyben tárolt médiafájlokat és a továbbiakban letiltja az új médiafájlok letöltését. Felfüggesztett fiókok esetében irreleváns opció
      reject_reports: Bejelentések elutasítása
      reject_reports_hint: Erről a domainről származó minden bejelentés elutasítása. Felfüggesztett fiókok esetén irreleváns opció
      undo: Domain tiltásának visszavonása
      view: Domain tiltásának megtekintése
    email_domain_blocks:
      add_new: Új hozzáadása
      allow_registrations_with_approval: Regisztráció engedélyezése jóváhagyással
      attempts_over_week:
        one: "%{count} próbálkozás a múlt héten"
        other: "%{count} próbálkozás feliratkozásra a múlt héten"
      created_msg: E-mail-domain sikeresen letiltva
      delete: Törlés
      dns:
        types:
          mx: MX rekord
      domain: Domain
      new:
        create: Domain hozzáadása
        resolve: Domain feloldása
        title: Új e-mail-domain tiltása
      no_email_domain_block_selected: Nem változott meg egy domaintiltás sem, mert semmi sem volt kiválasztva
      not_permitted: Nem engedélyezett
      resolved_dns_records_hint_html: A domain név a következő MX domain-ekre oldódik fel, melyek valójában fogadják az e-mailt. Az MX domain letiltása minden olyan feliratkozást tiltani fog, melyben az e-mailcím ugyanazt az MX domaint használja, még akkor is, ha a látható domain név más. <strong>Légy óvatos, hogy ne tilts le nagy e-mail szolgáltatókat.</strong>
      resolved_through_html: Feloldva %{domain}-n keresztül
      title: Tiltott e-mail-domainek
    export_domain_allows:
      new:
        title: Domain engedélyezések importálása
      no_file: Nincs fájl kiválasztva
    export_domain_blocks:
      import:
        description_html: Domain tiltások listájának importálására készülsz. Nézd át alaposan, különösen ha nem te állítottad össze ezt a listát.
        existing_relationships_warning: Létező követési kapcsolatok
        private_comment_description_html: 'Az importált tiltások forrásának könnyebb követése érdekében, az importált tiltások a következő privát megjegyzéssel lesznek létrehozva: <q>%{comment}</q>'
        private_comment_template: 'Innen importálva: %{source}, ekkor: %{date}'
        title: Domain tiltások importálása
      invalid_domain_block: 'Egy vagy több domain letiltást kihagytunk a következő hiba(ák) miatt: %{error}'
      new:
        title: Domain tiltások importálása
      no_file: Nincs fájl kiválasztva
    fasp:
      debug:
        callbacks:
          created_at: Létrehozva
          delete: Törlés
          ip: IP-cím
          request_body: Kérés törzse
          title: Hibakeresési visszahívások
      providers:
        active: Aktív
        base_url: Alapwebcím
        callback: Visszahívás
        delete: Törlés
        edit: Szolgáltató szerkesztése
        finish_registration: Regisztráció befejezése
        name: Név
        providers: Szolgáltatók
        public_key_fingerprint: Nyilvános kulcs ujjlenyomata
        registration_requested: Regisztráció kérve
        registrations:
          confirm: Megerősítés
          description: Regisztrációt kaptál egy FASP-től. Ha nem te kérted, utasítsd el. Ha te kérted, akkor a regisztráció megerősítése előtt figyelmesen hasonlítsd össze a nevét és a kulcsának ujjlenyomatát.
          reject: Elutasítás
          title: FASP regisztráció megerősítése
        save: Mentés
        select_capabilities: Képességek kiválasztása
        sign_in: Bejelentkezés
        status: Állapot
        title: A Födiverzum segédszolgáltatói
      title: FASP
    follow_recommendations:
      description_html: "<strong>A követési ajánlatok segítik az új felhasználókat az érdekes tartalmak gyors megtalálásában</strong>. Ha egy felhasználó még nem érintkezett eleget másokkal ahhoz, hogy személyre szabott ajánlatokat kapjon, ezeket a fiókokat ajánljuk helyette. Ezeket naponta újraszámítjuk a nemrég legtöbb embert foglalkoztató, illetve legtöbb helyi követővel rendelkező fiókok alapján."
      language: Ezen a nyelven
      status: Állapot
      suppress: Követési ajánlatok elnémítása
      suppressed: Elnémítva
      title: Követési ajánlatok
      unsuppress: Követési ajánlatok visszaállítása
    instances:
      audit_log:
        title: Legutóbbi auditnapló
        view_all: Teljes auditnapló megtekintése
      availability:
        description_html:
          one: Ha a domainre történő kézbesítés <strong>%{count} teljes nap</strong> sikertelen, további kézbesítéseket már nem kísérlünk meg, hacsak mi nem kapunk kézbesítést a <em>domaintől</em>.
          other: Ha a domainre történő kézbesítés <strong>%{count} különböző nap</strong> sikertelen, további kézbesítéseket már nem kísérlünk meg, hacsak mi nem kapunk kézbesítést a <em>domaintől</em>.
        failure_threshold_reached: 'Hibaküszöb elérve ekkor: %{date}.'
        failures_recorded:
          one: Sikertelen próbálkozás %{count} napon.
          other: Sikertelen próbálkozás %{count} különböző napon.
        no_failures_recorded: Nem rögzítettünk hibát.
        title: Elérhetőség
        warning: Az utolsó csatlakozási próbálkozás ehhez a kiszolgálóhoz sikertelen volt
      back_to_all: Mind
      back_to_limited: Korlátozott
      back_to_warning: Figyelmeztetés
      by_domain: Domain
      confirm_purge: Biztos, hogy véglegesen törölni akarod az adatokat ebből a domainből?
      content_policies:
        comment: Belső megjegyzés
        description_html: Definiálhatsz tartalmi szabályokat, melyek ezen domain és minden aldomain fiókjára vonatkozni fognak.
        limited_federation_mode_description_html: Eldöntheted, hogy engeded-e a föderációt ezzel a domainnel.
        policies:
          reject_media: Média elutasítása
          reject_reports: Bejelentések elutasítása
          silence: Korlátozás
          suspend: Felfüggesztés
        policy: Házirend
        reason: Nyilvános indok
        title: Tartalmi szabályok
      dashboard:
        instance_accounts_dimension: Legtöbbet követett fiókok
        instance_accounts_measure: tárolt fiók
        instance_followers_measure: követőnk náluk
        instance_follows_measure: követőik nálunk
        instance_languages_dimension: Legnépszerűbb nyelvek
        instance_media_attachments_measure: tárolt médiatartalom
        instance_reports_measure: bejelentés róluk
        instance_statuses_measure: tárolt bejegyzés
      delivery:
        all: Mind
        clear: Kézbesítési hibák törlése
        failing: Sikertelen
        restart: Kézbesítés újraindítása
        stop: Kézbesítés leállítása
        unavailable: Nem elérhető
      delivery_available: Kézbesítés elérhető
      delivery_error_days: Kézbesítési hiba időtartama
      delivery_error_hint: Ha a kézbesítés lehetetlen %{count} napig, automatikusan kézbesíthetetlennek lesz megjelölve.
      destroyed_msg: A(z) %{domain} adatai sorba lettek állítva végleges törléshez.
      empty: Nem található domain.
      known_accounts:
        one: "%{count} ismert fiók"
        other: "%{count} ismert fiók"
      moderation:
        all: Mind
        limited: Korlátozott
        title: Moderáció
      moderation_notes:
        create: Moderátori megjegyzés hozzáadása
        created_msg: A példány moderátori megjegyzése sikeresen létrehozva!
        description_html: Megtekintés, és megjegyzések hagyása más moderátoroknak és saját magának
        destroyed_msg: A példány moderátori megjegyzése sikeresen törölve!
        placeholder: Információk erről a példányról, a végzett műveletekről vagy bármi másról, amely segít a példány jövőbeli moderációjában.
        title: Moderátori megjegyzések
      private_comment: Privát megjegyzés
      public_comment: Nyilvános megjegyzés
      purge: Végleges törlés
      purge_description_html: Ha úgy véled, hogy ez a domain végleg offline marad, a tárhelyedről letörölhetsz minden fiókot és hozzá tartozó adatot. Ez eltarthat egy darabig.
      title: Föderáció
      total_blocked_by_us: Általunk letiltott
      total_followed_by_them: Általuk követett
      total_followed_by_us: Általunk követett
      total_reported: Bejelentés róluk
      total_storage: Média csatolmány
      totals_time_period_hint_html: Az alább mutatott összesítések minden eddigi adatot tartalmaznak.
      unknown_instance: Jelenleg nincs rekord erről a domainről ezen a kiszolgálón.
    invites:
      deactivate_all: Összes deaktiválása
      filter:
        all: Összes
        available: Elérhető
        expired: Elévült
        title: Szűrő
      title: Meghívások
    ip_blocks:
      add_new: Szabály létrehozása
      created_msg: Az új IP szabályt sikeresen felvettük
      delete: Törlés
      expires_in:
        '1209600': 2 hét
        '15778476': 6 hónap
        '2629746': 1 hónap
        '31556952': 1 év
        '86400': 1 nap
        '94670856': 3 év
      new:
        title: Új IP szabály létrehozása
      no_ip_block_selected: Nem változott meg egy IP-szabály sem, mert semmi sem volt kiválasztva
      title: IP szabály
    relationships:
      title: "%{acct} kapcsolatai"
    relays:
      add_new: Új továbbító hozzáadása
      delete: Törlés
      description_html: A <strong>föderációs továbbító</strong> egy olyan köztes kiszolgáló, mely nagy mennyiségű nyilvános bejegyzést cserél az erre feliratkozó vagy erre publikáló kiszolgálók között. <strong>Ezzel segíthetsz kis és közepes kiszolgálóknak megtalálni a tartalmakat a föderációban</strong>, melyek egyébként csak akkor válnának lehetővé, ha a saját felhasználóik más kiszolgálókon lévő fiókokat követnének.
      disable: Kikapcsolás
      disabled: Kikapcsolva
      enable: Bekapcsolás
      enable_hint: Ha bekapcsolod, a kiszolgáló minden nyilvános bejegyzésre feliratkozik ezen a továbbítón, valamint az összes nyilvános bejegyzést elküldi ennek.
      enabled: Bekapcsolva
      inbox_url: Továbbító URL
      pending: Várakozás a továbbító jóváhagyására
      save_and_enable: Mentés és engedélyezés
      setup: Továbbító kapcsolat felállítása
      signatures_not_enabled: A továbbítók nem fognak megfelelően működni, amíg a biztonságos mód vagy a korlátozott föderációs mód engedélyezett
      status: Állapot
      title: Továbbítók
    report_notes:
      created_msg: Bejelentési feljegyzés létrehozva!
      destroyed_msg: Bejelentési feljegyzés törölve!
    reports:
      account:
        notes:
          one: "%{count} feljegyzés"
          other: "%{count} feljegyzés"
      action_log: Audit napló
      action_taken_by: 'Kezelte:'
      actions:
        delete_description_html: A bejelentett bejegyzéseket törölni fogjuk és feljegyzünk egy vétséget, hogy segítsük az eszkalációt a fiók későbbi kihágásai esetén.
        mark_as_sensitive_description_html: A bejelentett bejegyzések médaitartalmait érzékenynek jelöljük, és rögzítünk egy vétséget, hogy segítsük az eszkalációt a fiók későbbi kihágásai esetén.
        other_description_html: További lehetőségek megjelenítése a fiók viselkedésének szabályozásához, és a jelentett fiók kommunikációjának testreszabásához.
        resolve_description_html: Nem csinálunk semmit a bejelentett fiókkal, nem jegyzünk fel vétséget, és bezárjuk a bejelentést.
        silence_description_html: A profil csak azok számára lesz látható, akik már követik, vagy kézzel rákeresnek, jelentősen korlátozva annak elérését. Ez a művelet bármikor visszafordítható. A fiókkal szemben indított minden bejelentést lezárunk.
        suspend_description_html: A fiók és minden tartalma elérhetetlenné válik és végül törlésre kerül. A fiókkal kapcsolatbalépni lehetetlen lesz. Ez a művelet 30 napig visszafordítható. A fiók ellen indított minden bejelentést lezárunk.
      actions_description_html: Döntsd el, mit csináljunk, hogy megoldjuk ezt a bejelentést. Ha valamilyen büntető intézkedést hozol a bejelentett fiók ellen, küldünk neki egy figyelmeztetést e-mailben, kivéve ha a <strong>Spam</strong> kategóriát választod.
      actions_description_remote_html: Döntsd el, mit tegyünk a bejelentés lezárásának érdekében. Ez csak azt befolyásolja, hogy a <strong>saját</strong> kiszolgálód hogyan kommunikál ezzel a távoli fiókkal és hogyan kezeli annak tartalmait.
      actions_no_posts: Ennek a bejelentésnek nincs egyetlen törölhető, társított bejegyzése sem
      add_to_report: Továbbiak hozzáadása a bejelentéshez
      already_suspended_badges:
        local: Már felfüggesztették ezen a szerveren
        remote: Már felfüggesztették a kiszolgálóján
      are_you_sure: Biztos vagy benne?
      assign_to_self: Magamhoz rendelés
      assigned: Hozzárendelt moderátor
      by_target_domain: A bejelentett fiók domainje
      cancel: Mégse
      category: Kategória
      category_description_html: A fiók vagy tartalom bejelentésének oka a jelentett fiókkal kapcsolatos kommunikációban idézve lesz
      comment:
        none: Egyik sem
      comment_description_html: 'Hogy további információkat adjon, %{name} ezt írta:'
      confirm: Megerősítés
      confirm_action: Moderációs művelet jóváhagyása @%{acct} fiókon
      created_at: Jelentve
      delete_and_resolve: Bejegyzések törlése
      forwarded: Továbbítva
      forwarded_replies_explanation: Ez a jelentés egy távoli flehasználótól származik, és távoli tartalomról szól. Azért lett neked továbbítva, mert a jelentett tartalom az egyik felhasználódnak küldött válasz.
      forwarded_to: 'Továbbítva ide: %{domain}'
      mark_as_resolved: Megjelölés megoldottként
      mark_as_sensitive: Érzékenynek jelölés
      mark_as_unresolved: Megjelölés megoldatlanként
      no_one_assigned: Senki
      notes:
        create: Feljegyzés hozzáadása
        create_and_resolve: Megoldás feljegyzéssel
        create_and_unresolve: Újranyitás feljegyzéssel
        delete: Törlés
        placeholder: Jegyezd le, mi tettünk az ügy érdekében, vagy bármilyen változást...
        title: Megjegyzések
      notes_description_html: Megtekintés, és megjegyzések hagyása más moderátoroknak
      processed_msg: 'Bejelentés #%{id} sikeresen feldolgozva'
      quick_actions_description_html: 'Hozz egy gyors intézkedést, vagy görgess le a bejelentett tartalomhoz:'
      remote_user_placeholder: 'a távoli felhasználó innen: %{instance}'
      reopen: Bejelentés újranyitása
      report: "#%{id} számú jelentés"
      reported_account: Bejelentett fiók
      reported_by: 'Jelentette:'
      reported_with_application: Alkalmazással bejelentve
      resolved: Megoldott
      resolved_msg: A bejelentést sikeresen megoldottuk!
      skip_to_actions: Tovább az intézkedésekhez
      status: Állapot
      statuses: Jelentett tartalom
      statuses_description_html: A sértő tartalmat idézni fogjuk a bejelentett fiókkal való kommunikáció során
      summary:
        action_preambles:
          delete_html: 'Arra készülsz, hogy <strong>eltávolítsd</strong> <strong>@%{acct}</strong> néhány bejegyzését. Ez a következőket okozza:'
          mark_as_sensitive_html: 'Arra készülsz, hogy <strong>érzékenynek jelöld</strong> <strong>@%{acct}</strong> néhány tartalmát. Ez a következőket okozza:'
          silence_html: 'Arra készülsz, hogy <strong>korlátozd</strong> <strong>@%{acct}</strong> fiókját. Ez a következőket okozza:'
          suspend_html: 'Arra készülsz, hogy <strong>felfüggeszd</strong> <strong>@%{acct}</strong> fiókját. Ez a következőket okozza:'
        actions:
          delete_html: Sértő bejegyzések eltávolítása
          mark_as_sensitive_html: Sértő bejegyzések médiatartalmainak érzékenyként történő megjelölése
          silence_html: "<strong>@%{acct}</strong> fiók elérésének jelentős korlátozása azzal, hogy ennek profilja és tartalmai csak olyanoknak legyen látható, akik követik vagy manuálisan rákeresnek"
          suspend_html: "<strong>@%{acct}</strong> felfüggesztése a profil és tartalmainak elérhetetlenné tételével, a fiókkal való interakció ellehetetlenítésével"
        close_report: 'Bejelentés #%{id} megjelölése megoldottként'
        close_reports_html: "<strong>Minden</strong> <strong>@%{acct}</strong> ellen tett bejelentés megjelölése megoldottként"
        delete_data_html: "<strong>@%{acct}</strong> profiljának és tartalmainak törlése 30 nap múlva, hacsak addig nem oldják fel a felfüggesztést"
        preview_preamble_html: "<strong>@%{acct}</strong> a következő tartalommal fog figyelmeztetést kapni:"
        record_strike_html: Vétség felrovása a <strong>@%{acct}</strong> fiók ellen, hogy segítsük az eszkalációt a fiók jövőbeni kihágásai esetén
        send_email_html: Figyelmeztető e-mail küldése <strong>@%{acct}</strong> részére
        warning_placeholder: Opcionális kiegészítő indoklás a moderációs művelethez.
      target_origin: A jelentett fiók eredete
      title: Bejelentések
      unassign: Hozzárendelés törlése
      unknown_action_msg: 'Ismeretlen művelet: %{action}'
      unresolved: Megoldatlan
      updated_at: Frissítve
      view_profile: Profil megtekintése
    roles:
      add_new: Szerep hozzáadása
      assigned_users:
        one: "%{count} felhasználó"
        other: "%{count} felhasználó"
      categories:
        administration: Adminisztráció
        devops: DevOps
        invites: Meghívások
        moderation: Moderáció
        special: Speciális
      delete: Törlés
      description_html: A <strong>felhasználói szerepekkel</strong> testreszabhatod, hogy a felhasználóid milyen Mastodon funkciókat és területeket érjenek el.
      edit: "'%{name}' szerep szerkesztése"
      everyone: Alapértelmezett engedélyek
      everyone_full_description_html: Ez az <strong>alap szerep</strong>, mely <strong>minden felhasználóra</strong> kihat, azokra is, akiknek nincs hozzárendelt szerepük. Minden más szerep ebből örökli az engedélyeit.
      permissions_count:
        one: "%{count} engedély"
        other: "%{count} engedély"
      privileges:
        administrator: Adminisztrátor
        administrator_description: A felhasználók ezzel a szereppel minden jogosultsággal rendelkeznek
        delete_user_data: Felhasználói adatok törlése
        delete_user_data_description: Lehetővé teszi a felhasználónak, hogy azonnal törölhesse más felhasználó adatait
        invite_users: Felhasználók meghívása
        invite_users_description: Lehetővé teszi a felhasználónak, hogy új embereket hívjon meg a kiszolgálóra
        manage_announcements: Hirdetmények kezelése
        manage_announcements_description: Lehetővé teszi a felhasználónak, hogy a kiszolgáló hirdetményeit kezelje
        manage_appeals: Fellebbezések kezelése
        manage_appeals_description: Lehetővé teszi, hogy a felhasználó átnézze a moderációval kapcsolatos fellebbezéseket
        manage_blocks: Letiltások kezelése
        manage_blocks_description: Lehetővé teszi, hogy a felhasználók e-mail-szolgáltatókat és IP-címeket tiltsanak le
        manage_custom_emojis: Egyedi emodzsik kezelése
        manage_custom_emojis_description: Lehetővé teszi a felhasználó számára, hogy a kiszolgáló egyéni emodzsiait kezelje
        manage_federation: Föderáció kezelése
        manage_federation_description: Lehetővé teszi a felhasználó számára, hogy más domainnekkel való föderációt engedélyezzen vagy letiltson, illetve szabályozza a kézbesítést
        manage_invites: Meghívások kezelése
        manage_invites_description: Lehetővé teszi a felhasználó számára, hogy böngéssze és deaktiválja a meghívási hivatkozásokat
        manage_reports: Bejelentések kezelése
        manage_reports_description: Lehetővé teszi a felhasználó számára, hogy átnézze a bejelentéseket és moderáljon ezek alapján
        manage_roles: Szerepek kezelése
        manage_roles_description: Lehetővé teszi a felhasználó számára, hogy a sajátjánál alacsonyabb rangú szerepeket kezeljen és hozzárendeljen másokhoz
        manage_rules: Szabályok kezelése
        manage_rules_description: Lehetővé teszi a felhasználó számára, hogy megváltoztassa a kiszolgáló szabályait
        manage_settings: Beállítások kezelése
        manage_settings_description: Lehetővé teszi, hogy a felhasználó megváltoztassa az oldal beállításait
        manage_taxonomies: Taxonómiák kezelése
        manage_taxonomies_description: Lehetővé teszi, hogy a felhasználó átnézze a felkapott tartalmakat és frissítse a hashtagek beállításait
        manage_user_access: Felhasználói hozzáférések kezelése
        manage_user_access_description: Lehetővé teszi, hogy a felhasználók letiltsák mások kétlépcsős hitelesítését, megváltoztassák az e-mail-címüket, és alaphelyzetbe állítsák a jelszavukat
        manage_users: Felhasználók kezelése
        manage_users_description: Lehetővé teszi, hogy a felhasználó megtekintse mások részletes adatait és moderálja őket
        manage_webhooks: Webhookok kezelése
        manage_webhooks_description: Lehetővé teszi, hogy a felhasználó webhookokat állítson be adminisztratív eseményekhez
        view_audit_log: Audit napló megtekintése
        view_audit_log_description: Lehetővé teszi, hogy a felhasználó megtekintse a kiszolgáló adminisztratív eseményeinek történetét
        view_dashboard: Irányítópult megtekintése
        view_dashboard_description: Lehetővé teszi, hogy a felhasználó elérje az irányítópultot és vele számos metrikát
        view_devops: DevOps
        view_devops_description: Lehetővé teszi, hogy a felhasználó elérje a Sidekiq és pgHero irányítópultjait
        view_feeds: Élő és témahírfolyamok megtekintése
        view_feeds_description: A kiszolgálóbeállításoktól függetlenül engedélyezi az élő és témahírfolyamok elérését
      title: Szerepek
    rules:
      add_new: Szabály hozzáadása
      add_translation: Fordítás hozzáadása
      delete: Törlés
      description_html: Bár a többség azt állítja, hogy elolvasták és egyetértenek a felhasználói feltételekkel, általában ez nem teljesül, amíg egy probléma elő nem jön. <strong>Tedd könnyebbé a kiszolgálód szabályainak áttekintését azzal, hogy pontokba foglalod azt egy listában.</strong> Az egyes szabályok legyenek rövidek és egyszerűek. Próbáld meg nem túl sok önálló pontra darabolni őket.
      edit: Szabály szerkesztése
      empty: Még nincsenek meghatározva a kiszolgáló szabályai.
      move_down: Mozgás lefelé
      move_up: Mozgatás felfelé
      title: Kiszolgáló szabályai
      translation: Fordítás
      translations: Fordítások
      translations_explanation: Fordításokat is hozzáadhatóak a szabályokhoz. Az alapértelmezett érték lesz megjelenítve, ha nem érhető el lefordított változat. Győződj meg arról, hogy a megadott fordítás szinkronban van az alapértelmezett értékkel.
    settings:
      about:
        manage_rules: Kiszolgáló szabályainak kezelése
        preamble: Adj meg részletes információkat arról, hogy a kiszolgáló hogyan működik, miként moderálják és finanszírozzák.
        rules_hint: Van egy helyünk a szabályoknak, melyeket a felhasználóidnak be kellene tartani.
        title: Névjegy
      allow_referrer_origin:
        desc: Amikor a felhasználók külső webhelyekre mutató hivatkozásokra kattintanak, a böngészőjük elküldheti a Mastodon kiszolgálócímét hivatkozóként (Referer fejléc). Kapcsold ki a funkciót, ha ez egyértelműen azonosítaná a felhasználókat, például ha ez egy személyes Mastodon-kiszolgáló.
        title: Engedélyezés, hogy külső oldalak a Mastodon-kiszolgálódat lássák a forgalom forrásaként
      appearance:
        preamble: A Mastodon webes felületének testreszabása.
        title: Megjelenés
      branding:
        preamble: A kiszolgáló márkajelzése különbözteti meg a hálózat többi kiszolgálójától. Ez az információ számos környezetben megjelenhet, például a Mastodon webes felületén, natív alkalmazásokban, más weboldalakon és üzenetküldő alkalmazásokban megjelenő hivatkozások előnézetben stb. Ezért a legjobb, ha ez az információ világos, rövid és tömör.
        title: Branding
      captcha_enabled:
        desc_html: Ez hCaptcha-ból származó külső scripteket használ, mely biztonsági vagy adatvédelmi résnek bizonyulhat. Ezen kívül ez <strong>a regisztrációs folyamatot jelentősen megnehezítheti bizonyos (kifejezetten különleges szükségletű) emberek számára</strong>. Emiatt fontold meg más módszerek, mint pl. jóváhagyás-alapú vagy meghívásalapú regisztráció használatát.
        title: Az új felhasználóknak egy CAPTCHA-t kell megoldaniuk, hogy megerősítsék a fiókjuk regisztrációját
      content_retention:
        danger_zone: Veszélyzóna
        preamble: A felhasználók által előállított tartalom Mastodonon való tárolásának szabályozása.
        title: Tartalom megtartása
      default_noindex:
        desc_html: Azokat a felhasználókat érinti, akik nem módosították ezt a beállítást
        title: Alapértelmezetten ne indexeljék a keresők a felhasználókat
      discovery:
        follow_recommendations: Ajánlottak követése
        preamble: Az érdekes tartalmak felszínre hozása fontos szerepet játszik az új felhasználók bevonásában, akik esetleg nem ismerik a Mastodont. Szabályozd, hogy a különböző felfedezési funkciók hogyan működjenek a kiszolgálón.
        privacy: Adatvédelem
        profile_directory: Profiladatbázis
        public_timelines: Nyilvános idővonalak
        publish_statistics: Statisztikák közzététele
        title: Felfedezés
        trends: Trendek
      domain_blocks:
        all: Mindenkinek
        disabled: Senkinek
        users: Bejelentkezett helyi felhasználóknak
      feed_access:
        modes:
          authenticated: Csak hitelesített felhasználók
          disabled: Konkrét felhasználói szerepkör megkövetelése
          public: Mindenki
      landing_page:
        values:
          about: Névjegy
          local_feed: Helyi idővonal
          trends: Trendek
      registrations:
        moderation_recommandation: Győződj meg arról, hogy megfelelő és gyors reagálású moderátor csapatod van, mielőtt mindenki számára megnyitod a regisztrációt!
        preamble: Szabályozd, hogy ki hozhat létre fiókot a kiszolgálón.
        title: Regisztrációk
      registrations_mode:
        modes:
          approved: A regisztráció engedélyhez kötött
          none: Senki sem regisztrálhat
          open: Bárki regisztrálhat
        warning_hint: Javasoljuk a "Jóváhagyás szükséges a regisztrációhoz” lehetőség használatát, hacsak nem vagy biztos abban, hogy a moderátor csapatod időben tudja kezelni a szemetet és a rosszindulatú regisztrációkat.
      security:
        authorized_fetch: Hitelesítés szükséges a föderációs kiszolgálóktól
        authorized_fetch_hint: A hitelesítés megkövetelése föderált kiszolgálók felé lehetővé teszi a felhasználó- és kiszolgáló szintű letiltások szigorúbb kikényszerítését. Azonban ennek az ára teljesítménycsökkenés, a válaszaid elérésének csökkenése, és vezethet kombatibilitási problémákhoz is bizonyos föderációs szolgáltatásokkal. Ráadásul ez nem akadályozza meg, hogy eltökélt aktorok letöltsék a nyilvános bejegyzéseidet és fiókjaidat.
        authorized_fetch_overridden_hint: Jelenleg nem lehet ezt a beállítást megváltoztatni, mert azt egy környezeti változó felülbírálja.
        federation_authentication: Föderációs hitelesítés kikényszerítése
      title: Kiszolgáló-beállítások
    site_uploads:
      delete: Feltöltött fájl törlése
      destroyed_msg: Sikeresen töröltük a site feltöltését!
    software_updates:
      critical_update: Kritikus - frissíts gyorsan
      description: Javasolt, hogy a Mastodon telepítésed naprakész legyen, hogy kihasználhasd a legújabb javításokat és funkciókat. Ezenkívül néha különösen fontos a Mastodon időben történő frissítése a biztonsági problémák elkerülése érdekében. Ezen okok miatt a Mastodon 30 percenként ellenőrzi a frissítéseket és az e-mail-értesítési beállításoknak megfelelően értesítést küld.
      documentation_link: További információ
      release_notes: Kiadási megjegyzések
      title: Elérhető frissítések
      type: Típus
      types:
        major: Fő kiadás
        minor: Kisebb kiadás
        patch: Javító kiadás - hibajavítások és könnyen alkalmazható változtatások
      version: Verzió
    statuses:
      account: Szerző
      application: Alkalmazás
      back_to_account: Vissza a fiók oldalára
      back_to_report: Vissza a bejelentés oldalra
      batch:
        add_to_report: 'Hozzáadás ehhez a jelentéshez: #%{id}'
        remove_from_report: Eltávolítás a bejelentésből
        report: Bejelentés
      contents: Tartalom
      deleted: Törölve
      favourites: Kedvencek
      history: Verziótörténet
      in_reply_to: 'Válasz címzettje:'
      language: Nyelv
      media:
        title: Média
      metadata: Metaadatok
      no_history: Ez a bejegyzés szerkesztve lett
      no_status_selected: Nem változtattunk meg egy bejegyzést sem, mert semmi sem volt kiválasztva
      open: Bejegyzés megnyitása
      original_status: Eredeti bejegyzés
      quotes: Idézetek
      reblogs: Megosztások
      replied_to_html: 'Válasz neki: %{acct_link}'
      status_changed: A bejegyzés megváltozott
      status_title: 'Szerző: @%{name}'
      title: Fiók bejegyzései – @%{name}
      trending: Felkapott
      view_publicly: Megtekintés nyilvánosan
      view_quoted_post: Idézett bejegyzés megtekintése
      visibility: Láthatóság
      with_media: Médiával
    strikes:
      actions:
        delete_statuses: "%{name} törölte %{target} bejegyzését"
        disable: "%{name} befagyasztotta %{target} fiókját"
        mark_statuses_as_sensitive: "%{name} %{target} bejegyzését érzékenynek jelölte"
        none: "%{name} figyelmeztetést küldött %{target} számára"
        sensitive: "%{name} érzékenynek jelölte %{target} fiókját"
        silence: "%{name} korlátozta %{target} fiókját"
        suspend: "%{name} felfüggesztette %{target} fiókját"
      appeal_approved: Megfellebbezve
      appeal_pending: Fellebbezés folyamatban
      appeal_rejected: Fellebbezés visszautasítva
    system_checks:
      database_schema_check:
        message_html: Vannak esedékes adatbázis migrációink. Kérlek, futtasd őket, hogy biztosítsd, hogy az alkalmazás megfelelően működjön
      elasticsearch_analysis_index_mismatch:
        message_html: Az Elasticsearch indexelemző beállításai elavultak. Futtasd a <code>tootctl search deploy --only-mapping --only=%{value}</code> parancsot.
      elasticsearch_health_red:
        message_html: Az Elasticsearch klaszter egészségtelen (piros állapotú), a keresési funkciók nem érhetők el
      elasticsearch_health_yellow:
        message_html: Az Elasticsearch klaszter egészségtelen (sárga állapotú), érdemes megvizsgálni az okát
      elasticsearch_index_mismatch:
        message_html: Az Elasticsearch index leképezések elavultak. Futtasd le a <code>tootctl search deploy --only=%{value}</code> parancsot
      elasticsearch_preset:
        action: Dokumentáció megtekintése
        message_html: Az Elasticsearch klaszter egynél több csomóponttal rendelkezik, de a Mastodon nincs beállítva ezek használatára.
      elasticsearch_preset_single_node:
        action: Dokumentácó megtekintése
        message_html: Az Elasticsearch klaszterednek csak egy csomópontja van, az <code>ES_PRESET</code> értéket <code>single_node_cluster</code> értékre kell állítani.
      elasticsearch_reset_chewy:
        message_html: Az Elasticsearch rendszerindexed egy beállításmódosítás miatt elavult. A frissítéshez futtasd a <code>tootctl search deploy --reset-chewy</code> parancsot.
      elasticsearch_running_check:
        message_html: Nem sikerült az Elasticsearchhöz kapcsolódni. Ellenőrizze, hogy fut-e, vagy kapcsolja ki a teljes szöveges keresést.
      elasticsearch_version_check:
        message_html: 'Nem kompatibilis Elasticsearch verzió: %{value}'
        version_comparison: Az Elasticsearch %{running_version} fut, de %{required_version} szükséges
      rules_check:
        action: Kiszolgáló szabályainak kezelése
        message_html: Még nem definiáltál egy szerver szabályt sem.
      sidekiq_process_check:
        message_html: Nincs Sidekiq folyamat, mely a %{value} sorhoz van rendelve. Kérlek, nézd át a Sidekiq beállításait
      software_version_check:
        action: Elérhető frissítések megtekintése
        message_html: Egy Mastodon-frissítés elérhető.
      software_version_critical_check:
        action: Elérhető frissítések megtekintése
        message_html: Kritikus Mastodon frissítés érhető el, frissíts a lehető leggyorsabban.
      software_version_patch_check:
        action: Elérhető frissítések megtekintése
        message_html: Egy hibajavító Mastodon-frissítés elérhető.
      upload_check_privacy_error:
        action: Itt találsz több információt
        message_html: "<strong>A webkiszolgálód félre van konfigurálva. Kockázat merül fel a felhasználóid adatainak biztonságával kapcsolatban.</strong>"
      upload_check_privacy_error_object_storage:
        action: Itt találsz több információt
        message_html: "<strong>Az objektumtárolód félre van konfigurálva. Kockázat merül fel a felhasználóid adatainak biztonságával kapcsolatban.</strong>"
    tags:
      moderation:
        not_trendable: Nem lehet felkapott
        not_usable: Nem használható
        pending_review: Ellenőrzésre vár
        review_requested: Ellenőrzés kérve
        reviewed: Ellenőrizve
        title: Állapot
        trendable: Lehet felkapott
        unreviewed: Nem ellenőrzött
        usable: Használható
      name: Név
      newest: Legújabb
      oldest: Legrégebbi
      open: Megtekintés nyilvánosan
      reset: Visszaállítás
      review: Engedélyezés állapota
      search: Keresés
      title: Hashtagek
      updated_msg: A hashtag beállításokat sikeresen frissítettük
    terms_of_service:
      back: Vissza a felhasználási feltételekhez
      changelog: Mi változott
      create: Saját használata
      current: Jelenlegi
      draft: Piszkozat
      generate: Sablon használata
      generates:
        action: Előállítás
        chance_to_review_html: "<strong>Az előállított felhasználási feltételek nem lesznek automatikusan közzétéve.</strong> Előtte áttekintheted az eredményt. A folytatáshoz töltsd ki a szükséges részleteket."
        explanation_html: A felhasználási feltételek sablonja csak információs célokat szolgál, és semmilyen témában nem tekinthető jogi tanácsadásnak. Konzultálj a saját jogi tanácsadóddal a helyzetedről és a felmerülő konkrét jogi kérdésekről.
        title: Felhasználási feltételek beállítása
      going_live_on_html: 'Éles, hatálybalépés dátuma: %{date}'
      history: Előzmények
      live: Élő
      no_history: Még nincsenek változtatások a szolgáltatási feltételekben.
      no_terms_of_service_html: Még nincsenek felhasználási feltételek beállítva. A felhasználási feltételek célja, hogy egyértelműsítsen, és megvédjen a felelősségvállalásoktól a felhasználókkal szembeni lehetséges viták során.
      notified_on_html: 'Felhasználók értesítve: %{date}'
      notify_users: Felhasználók értesítése
      preview:
        explanation_html: 'Az e-mail <strong>%{display_count} felhasználónak</strong> lesz elküldve (akik %{date} előtt regisztráltak). A következő szöveg fog szerepelni a levélben:'
        send_preview: 'Előnézet elküldése ide: %{email}'
        send_to_all:
          one: "%{display_count} e-mail elküldése"
          other: "%{display_count} e-mail elküldése"
        title: Felhasználási feltételek értesítésének előnézete
      publish: Közzététel
      published_on_html: 'Közzétéve: %{date}'
      save_draft: Piszkozat mentése
      title: Felhasználási feltételek
    title: Karbantartás
    trends:
      allow: Engedélyezés
      approved: Jóváhagyott
      confirm_allow: Biztos, hogy engedélyezni szeretnéd a kiválasztott címkéket?
      confirm_disallow: Biztos, hogy tiltani szeretnéd a kiválasztott címkéket?
      disallow: Letiltás
      links:
        allow: Hivatkozás engedélyezése
        allow_provider: Közzétevő engedélyezése
        confirm_allow: Biztos, hogy engedélyezni szeretnéd a kiválasztott hivatkozásokat?
        confirm_allow_provider: Biztos, hogy engedélyezni szeretnéd a kiválasztott szolgáltatókat?
        confirm_disallow: Biztos, hogy tiltani szeretnéd a kiválasztott hivatkozásokat?
        confirm_disallow_provider: Biztos, hogy tiltani szeretnéd a kiválasztott szolgáltatókat?
        description_html: Ezek olyan hivatkozások, melyeket a kiszolgálód által látott fiókok mostanában sokat osztanak meg. Ez segíthet a felhasználóidnak rátalálni arra, hogy mi történik a világban. Egy hivatkozást sem jelenik meg nyilvánosan, amíg a közzétevőt jóvá nem hagytad. A hivatkozásokat külön is engedélyezheted vagy elutasíthatod.
        disallow: Hivatkozás letiltása
        disallow_provider: Közzétevő letiltása
        no_link_selected: Nem változott meg egy hivatkozás sem, mert semmi sem volt kiválasztva
        publishers:
          no_publisher_selected: Nem változott meg egy közzétevő sem, mert semmi sem volt kiválasztva
        shared_by_over_week:
          one: Egy ember osztotta meg a múlt héten
          other: "%{count} ember osztotta meg a múlt héten"
        title: Felkapott hivatkozások
        usage_comparison: "%{today} alkalommal lett ma megosztva, a tegnapi %{yesterday} alkalomhoz képest"
      not_allowed_to_trend: Nem engedélyezett a trendekben
      only_allowed: Csak engedélyezett
      pending_review: Áttekintésre vár
      preview_card_providers:
        allowed: A közzétevő hivatkozásai felkapottak lehetnek
        description_html: Ezek olyan domainek, melyekre vonatkozó hivatkozásokat gyakran osztanak meg a kiszolgálódon. A hivatkozások nem lesznek nyilvánosan felkapottak, amíg a hivatkozás domainjét jóvá nem hagytad. A jóváhagyásod (vagy elutasításod) az aldomainekre is vonatkozik.
        rejected: A közzétevő hivatkozásai nem lesznek felkapottak
        title: Közzétévők
      rejected: Elutasított
      statuses:
        allow: Bejegyzés engedélyezése
        allow_account: Szerző engedélyezése
        confirm_allow: Biztos, hogy engedélyezni szeretnéd a kiválasztott állapotokat?
        confirm_allow_account: Biztos, hogy engedélyezni szeretnéd a kiválasztott fiókokat?
        confirm_disallow: Biztos, hogy engedélyezni szeretnéd a kiválasztott állapotokat?
        confirm_disallow_account: Biztos, hogy tiltani szeretnéd a kiválasztott fiókokat?
        description_html: Ezek olyan, a szervered által ismert bejegyzések, melyeket mostanság gyakran osztanak meg vagy jelölnek kedvencnek. Ez segíthet az új vagy visszatérő felhasználóidnak, hogy több követhető személyt találjanak. Egyetlen bejegyzés sem jelenik meg nyilvánosan, amíg ennek szerzőjét nem hagytad jóvá és ő nem járult hozzá, hogy őt másoknak ajánlják. Bejegyzéseket egyenként is engedélyezhetsz vagy visszautasíthatsz.
        disallow: Bejegyzés tiltása
        disallow_account: Szerző tiltása
        no_status_selected: Nem változott meg egy felkapott bejegyzés sem, mert semmi sem volt kiválasztva
        not_discoverable: A szerző nem járult hozzá, hogy mások rátalálhassanak
        shared_by:
          one: Egy alkalommal megosztva és kedvencek közé helyezve
          other: "%{friendly_count} alkalommal megosztva és kedvencek közé helyezve"
        title: Felkapott bejegyzések
      tags:
        current_score: 'Jelenlegi pontszám: %{score}'
        dashboard:
          tag_accounts_measure: egyedi használat
          tag_languages_dimension: Legnépszerűbb nyelvek
          tag_servers_dimension: Legnépszerűbb kiszolgálók
          tag_servers_measure: különböző kiszolgáló
          tag_uses_measure: összes használat
        description_html: Ezek olyan hashtagek, melyek mostanság nagyon sok bejegyzésben jelennek meg, melyet a szervered lát. Ez segíthet a felhasználóidnak abban, hogy megtudják, miről beszélnek legtöbbet az emberek az adott pillanatban. Egyetlen hashtaget sem jelenik meg nyilvánosan, amíg azt nem hagytad jóvá.
        listable: Javasolható
        no_tag_selected: Nem változott meg egy címke sem, mert semmi sem volt kiválasztva
        not_listable: Nem lesz javasolva
        not_trendable: Nem fog megjelenni a trendek alatt
        not_usable: Nem használható
        peaked_on_and_decaying: 'Ekkor volt a csúcson: %{date}, most hanyatlik'
        title: Felkapott hashtagek
        trendable: Megjelenhet a trendek alatt
        trending_rank: "%{rank}. felkapott"
        usable: Használható
        usage_comparison: "%{today} alkalommal lett ma használva, a tegnapi %{yesterday} alkalomhoz képest"
        used_by_over_week:
          one: Egy ember használta a múlt héten
          other: "%{count} ember használta a múlt héten"
      title: Ajánlások és trendek
      trending: Felkapott
    username_blocks:
      add_new: Új hozzáadása
      block_registrations: Regisztrációk blokkolása
      comparison:
        contains: Tartalmazza
        equals: Megegyezik vele
      contains_html: 'Tartalmazza ezt: %{string}'
      created_msg: Felhasználónév-szabály sikeresen létrehozva
      delete: Törlés
      edit:
        title: Felhasználónév-szabály szerkesztése
      matches_exactly_html: 'Megegyezik ezzel: %{string}'
      new:
        create: Szabály létrehozása
        title: Új felhasználónév-szabály létrehozása
      no_username_block_selected: Nem változott meg egy felhasználónév-szabály sem, mert semmi sem volt kiválasztva
      not_permitted: Nem engedélyezett
      title: Felhasználónév-szabályok
      updated_msg: Felhasználónév-szabály sikeresen frissítve
    warning_presets:
      add_new: Új hozzáadása
      delete: Törlés
      edit_preset: Figyelmeztetés szerkesztése
      empty: Nem definiáltál még egyetlen figyelmeztetést sem.
      title: Figyelmeztető szövegek
    webhooks:
      add_new: Végpont hozzáadása
      delete: Törlés
      description_html: Egy <strong>webhook</strong> lehetővé teszi a Mastodon számára, hogy <strong>valósidejű értesítéseket</strong> küldjön le a kiválasztott eseményekről a te alkalmazásodnak, így az alkalmazásod <strong>automatikusan reagálhat</strong> ezekre.
      disable: Letiltás
      disabled: Letiltva
      edit: Végpont szerkesztése
      empty: Még nincs beállított webhook végpontod.
      enable: Engedélyezés
      enabled: Aktív
      enabled_events:
        one: 1 engedélyezett esemény
        other: "%{count} engedélyezett esemény"
      events: Események
      new: Új webhook
      rotate_secret: Titok forgatása
      secret: Titok aláírása
      status: Állapot
      title: Webhookok
      webhook: Webhook
  admin_mailer:
    auto_close_registrations:
      body: A közelmúlt moderátori tevékenységének hiánya miatt a %{instance} regisztrációja automatikusan kézi ellenőrzést igénylőre váltott azért, hogy megakadályozzuk, hogy a %{instance} potenciálisan rossz szándékú szereplők számára szolgálhasson platformként. A nyílt regisztrációt bármikor visszakapcsolhatod.
      subject: "%{instance} regisztrációja automatikusan átállt jóváhagyást igénylőre"
    new_appeal:
      actions:
        delete_statuses: bejegyzések törléséről
        disable: fiók befagyasztásáról
        mark_statuses_as_sensitive: bejegyzések érzékenynek jelöléséről
        none: figyelmeztetésről
        sensitive: fiók érzékenynek jelöléséről
        silence: fiók korlátozásáról
        suspend: fiók felfüggesztéséről
      body: "%{target} fellebbezi %{action_taken_by} moderátor %{date}-i, %{type} szóló döntését. Ezt írták:"
      next_steps: Jóváhagyhatod a fellebbezést, hogy semmissé tedd a moderátori döntést, vagy figyelmen kívül hagyhatod.
      subject: "%{username} fellebbez egy moderátori döntést a %{instance} szerveren"
    new_critical_software_updates:
      body: Megjelent a Mastodon új kritikus verziója, érdemes lehet a lehető leghamarabb frissíteni!
      subject: A %{instance} kiszolgálóhoz kritikus Mastodon frissítések érhetőek el!
    new_pending_account:
      body: Az új fiók részletesen alább látható. Ezt a jelentkezést engedélyezheted vagy elutasíthatod.
      subject: Új fiók (%{username}) engedélyezésre vár a %{instance} szerveren
    new_report:
      body: "%{reporter} jelentette: %{target}"
      body_remote: Valaki a %{domain} domainről jelentette %{target}
      subject: 'Új jelentés az alábbi szerveren: %{instance} (#%{id})'
    new_software_updates:
      body: Új Mastodon verziók jelentek meg, amelyeket érdemes frissíteni!
      subject: Új Mastodon verziók érhetőek el a %{instance} kiszolgálóhoz!
    new_trends:
      body: 'A következő elemeket ellenőrizni kell, mielőtt nyilvánosan megjelennének:'
      new_trending_links:
        title: Felkapott hivatkozások
      new_trending_statuses:
        title: Felkapott bejegyzések
      new_trending_tags:
        title: Felkapott hashtagek
      subject: 'Új jóváhagyandó trendek ezen: %{instance}'
  aliases:
    add_new: Alias készítése
    created_msg: Elkészült az új aliasod. Most már elkezdheted a költöztetést a régi fiókból.
    deleted_msg: Sikeresen eltávolítottad az aliast. A fiókról erre a fiókra való áttérés már nem lehetséges.
    empty: Nincsenek aliasaid.
    hint_html: Ha másik fiókról kívánsz átlépni erre a fiókra, itt létrehozhatsz egy aliast, amelyre szükség van, mielőtt folytathatod a követők áthelyezését a régi fiókból erre. Ez az áthelyezés önmagában <strong>ártalmatlan és visszafordítható</strong> folyamat. <strong>A fiók áttelepítése a régi fiókból indul el. </strong>
    remove: Alias szétkapcsolása
  appearance:
    advanced_settings: Speciális beállítások
    animations_and_accessibility: Animáció és akadálymentesítés
    boosting_preferences: Megtolási beállítások
    boosting_preferences_info_html: "<strong>Tipp:</strong> A beállításoktól függetlenül, ha <kbd>Shift</kbd> + <kbd>katinttást</kbd> használsz a %{icon} Megtolás ikonon, akkor azonnal megteszi."
    discovery: Felfedezés
    localization:
      body: A Mastodont önkéntesek fordítják.
      guide_link: https://crowdin.com/project/mastodon
      guide_link_text: Bárki közreműködhet.
    sensitive_content: Kényes tartalom
  application_mailer:
    notification_preferences: E-mail-beállítások módosítása
    salutation: "%{name}!"
    settings: 'E-mail-beállítások módosítása: %{link}'
    unsubscribe: Leiratkozás
    view: 'Megtekintés:'
    view_profile: Profil megtekintése
    view_status: Bejegyzés megtekintése
  applications:
    created: Alkalmazás sikeresen létrehozva
    destroyed: Alkalmazás sikeresen eltávolítva
    logout: Kijelentkezés
    regenerate_token: Hozzáférési kulcs újragenerálása
    token_regenerated: Hozzáférési kulcs sikeresen újragenerálva
    warning: Ez érzékeny adat. Soha ne oszd meg másokkal!
    your_token: Hozzáférési kulcsod
  auth:
    apply_for_account: Fiók kérése
    captcha_confirmation:
      help_html: Ha problémáid vannak a CAPTCHA-val, kapcsolatba léphetsz velünk a %{email} címen és segítünk.
      hint_html: Még egy dolog! Meg kell győződnünk róla, hogy tényleg valós személy vagy (így távol tarthatjuk a spam-et). Oldd meg az alábbi CAPTCHA-t és kattints a "Folytatás"-ra.
      title: Biztonsági ellenőrzés
    confirmations:
      awaiting_review: Az e-mail-címed megerősítésre került. A(z) %{domain} stábja jelenleg áttekinti a regisztrációdat. Ha jóváhagyásra került a fiókod, egy e-mailt küldenek majd!
      awaiting_review_title: A regisztrációd áttekintés alatt áll
      clicking_this_link: kattintás erre a hivatkozásra
      login_link: bejelentkezés
      proceed_to_login_html: 'Most továbbléphetsz: %{login_link}.'
      redirect_to_app_html: Át kellett volna irányítsunk a <strong>%{app_name}</strong> alkalmazáshoz. Ha ez nem történt meg, próbálkozz a %{clicking_this_link} lehetőséggel vagy térj vissza manuálisan az alkalmazáshoz.
      registration_complete: A regisztrációd %{domain} domainen befejeződött!
      welcome_title: Üdvözlet, %{name}!
      wrong_email_hint: Ha az e-mail-cím nem helyes, a fiókbeállításokban megváltoztathatod.
    delete_account: Felhasználói fiók törlése
    delete_account_html: Felhasználói fiókod törléséhez <a href="%{path}">kattints ide</a>. A rendszer újbóli megerősítést fog kérni.
    description:
      prefix_invited_by_user: "@%{name} meghív téged, hogy csatlakozz ehhez a Mastodon-kiszolgálóhoz."
      prefix_sign_up: Regisztrláj még ma a Mastodonra!
      suffix: Egy fiókkal követhetsz másokat, bejegyzéseket tehetsz közzé, eszmét cserélhetsz más Mastodon szerverek felhasználóival!
    didnt_get_confirmation: Nem kaptál visszaigazoló hivatkozást?
    dont_have_your_security_key: Nincs biztonsági kulcsod?
    forgot_password: Elfelejtetted a jelszavad?
    invalid_reset_password_token: A jelszó-visszaállítási kulcs nem megfelelő vagy lejárt. Kérlek generálj egy újat.
    link_to_otp: Írj be egy kétlépcsős azonosító kódot a telefonodról vagy egy visszaállító kódot
    link_to_webauth: Használd a biztonsági kulcs eszközödet
    log_in_with: Bejelentkezés, mint
    login: Bejelentkezés
    logout: Kijelentkezés
    migrate_account: Felhasználói fiók költöztetése
    migrate_account_html: Ha át szeretnéd irányítani ezt a fiókodat egy másikra, akkor <a href="%{path}">itt állíthatod be</a>.
    or_log_in_with: Vagy jelentkezz be ezzel
    progress:
      confirm: E-mail megerősítése
      details: Saját adatok
      review: A felülvizsgálatunk
      rules: Szabályok elfogadása
    providers:
      cas: CAS
      saml: SAML
    register: Regisztráció
    registration_closed: "%{instance} nem fogad új tagokat"
    resend_confirmation: Megerősítő hivatkozás újraküldése
    reset_password: Jelszó visszaállítása
    rules:
      accept: Elfogadás
      back: Vissza
      invited_by: 'Csatlakozhatsz a %{domain} kiszolgálóhoz, köszönhetően a meghívónak, melyet tőle kaptál:'
      preamble: Ezeket a(z) %{domain} moderátorai adjak meg és tartatják be.
      preamble_invited: Mielőtt csatlakozol, kérlek vedd fontolóra a %{domain} moderátorai által állított szabályokat.
      title: Néhány alapszabály.
      title_invited: Meghívtak.
    security: Biztonság
    set_new_password: Új jelszó beállítása
    setup:
      email_below_hint_html: Nézd meg a levélszemét mappát, vagy kérj egy újat. Módosíthatod az e-mail-címet, ha az hibás.
      email_settings_hint_html: A Mastodon használatának megkezdéséhez kattints a(z) %{email} címre küldött hivatkozásra. Itt fogunk várni.
      link_not_received: Nem kaptad meg a hivatkozást?
      new_confirmation_instructions_sent: Néhány perc múlva új e-mailt fogsz kapni a megerősítési hivatkozással.
      title: Bejövő postaláda ellenőrzése
    sign_in:
      preamble_html: Jelentkezz be a <strong>%{domain}</strong> hitelesítéső adataiddal. Ha másik kiszolgálón található a fiókod, akkor itt nem fogsz tudni belépni.
      title: 'Bejelentkezés ide: %{domain}'
    sign_up:
      manual_review: A(z) %{domain} regisztrációi a moderátorok kézi felülvizsgálatán mennek át. Hogy segítsd a regisztráció feldolgozását, írj röviden magadról, és hogy miért szeretnél fiókot a(z) %{domain} oldalon.
      preamble: Egy fiókkal ezen a Mastodon kiszolgálón követhetsz bárkit a födiverzumban, függetlenül attól, hogy az illető fiókja melyik kiszolgálón található.
      title: Állítsuk be a fiókod a %{domain} kiszolgálón.
    status:
      account_status: Fiók állapota
      confirming: Várakozás az e-mailes visszaigazolásra.
      functional: A fiókod teljesen működőképes.
      pending: A jelentkezésed engedélyezésre vár. Ez eltarthat egy ideig. Kapsz egy e-mailt, ha a kérelmedet jóváhagyták.
      redirecting_to: A fiókod inaktív, mert jelenleg ide %{acct} van átirányítva.
      self_destruct: Mivel a %{domain} bezár, csak korlátozott elérésed lesz a fiókodhoz.
      view_strikes: Fiókod ellen felrótt korábbi vétségek megtekintése
    too_fast: Túl gyorsan küldted el az űrlapot, próbáld később.
    use_security_key: Biztonsági kulcs használata
    user_agreement_html: Elolvastam és egyetértek a <a href="%{terms_of_service_path}" target="_blank">felhasználási feltételekkel</a> és az <a href="%{privacy_policy_path}" target="_blank">adatvédelmi nyilatkozattal</a>
    user_privacy_agreement_html: Elolvastam és egyetértek az <a href="%{privacy_policy_path}" target="_blank">adatvédemi nyilatkozattal</a>
  author_attribution:
    example_title: Mintaszöveg
    hint_html: Mastodonon kívül írsz híreket vagy blogbejegyzéseket? Szabályozd, hogyan tüntethetnek fel szerzőként, amikor Mastodonon osztják meg őket.
    instructions: 'Győződj meg róla, hogy ez a kód a cikked HTML-jében van:'
    more_from_html: 'Több tőle: %{name}'
    s_blog: "%{name} blogja"
    then_instructions: Aztán add meg a publikáció domain-nevét az alábbi mezőben.
    title: Szerző forrásmegjelölése
  challenge:
    confirm: Folytatás
    hint_html: "<strong>Hasznos:</strong> Nem fogjuk megint a jelszavadat kérdezni a következő órában."
    invalid_password: Érvénytelen jelszó
    prompt: Add meg a jelszót a folytatáshoz
  crypto:
    errors:
      invalid_key: érvénytelen Ed25519 vagy Curve25519 kulcs
  date:
    formats:
      default: "%Y. %b %d."
      with_month_name: "%Y. %B %d"
  datetime:
    distance_in_words:
      about_x_hours: "%{count}ó"
      about_x_months: "%{count}h"
      about_x_years: "%{count}é"
      almost_x_years: "%{count}é"
      half_a_minute: Épp most
      less_than_x_minutes: "%{count}p"
      less_than_x_seconds: Épp most
      over_x_years: "%{count}é"
      x_days: "%{count}n"
      x_minutes: "%{count}p"
      x_months: "%{count}h"
      x_seconds: "%{count}mp"
  deletes:
    challenge_not_passed: A beírt információ helytelen
    confirm_password: Személyazonosságod megerősítéséhez írd be a jelenlegi jelszavad
    confirm_username: Add meg a felhasználói nevedet a jóváhagyáshoz
    proceed: Felhasználói fiók törlése
    success_msg: Felhasználói fiókod sikeresen töröltük
    warning:
      before: 'Mielőtt továbbmész, kérlek olvasd el ezt alaposan:'
      caches: Más szerverek által cache-elt tartalmak még megmaradhatnak
      data_removal: Bejegyzéseid és minden más adatod véglegesen törlődni fog
      email_change_html: <a href="%{path}">Megváltoztathatod az e-mail-címed</a> a fiókod törlése nélkül
      email_contact_html: Ha még mindig nem érkezik meg, akkor segítségért írj a(z) <a href="mailto:%{email}">%{email}</a> e-mail-címre
      email_reconfirmation_html: Ha nem kaptad meg a megerősítő e-mailt, <a href="%{path}">itt újrakérheted</a>
      irreversible: Nem fogod tudni visszaállítani vagy újraaktiválni a fiókodat
      more_details_html: A részletekért nézd meg az <a href="%{terms_path}">adatvédelmi szabályzatot</a>.
      username_available: A fiókod ismét elérhetővé válik
      username_unavailable: A fiókod elérhetetlen marad
  disputes:
    strikes:
      action_taken: Intézkedés
      appeal: Fellebbezés
      appeal_approved: Ezt a felrótt vétséget eredményesen fellebbezték, így már nem érvényes
      appeal_rejected: A fellebbezést visszautasították
      appeal_submitted_at: Fellebbezés beküldve
      appealed_msg: A fellebbezésedet beküldtük. Ha jóváhagyták, értesítünk.
      appeals:
        submit: Fellebbezés beküldése
      approve_appeal: Fellebbezés jóváhagyása
      associated_report: Társított bejelentés
      created_at: Dátum
      description_html: Ezek a fiókoddal szemben elvégzett műveletek és figyelmeztetések, melyeket a %{instance} szerver csapata küldött.
      recipient: Címzett
      reject_appeal: Fellebbezés elutasítása
      status: 'Bejegyzés #%{id}'
      status_removed: A bejegyzést már eltávolítottuk a rendszerből
      title: "%{action} ekkor: %{date}"
      title_actions:
        delete_statuses: Bejegyzés eltávolítása
        disable: Fiók befagyasztása
        mark_statuses_as_sensitive: Bejegyzések érzékenynek jelölése
        none: Figyelmeztetés
        sensitive: Fiók érzékenynek jelölése
        silence: Fiók korlátozása
        suspend: Fiók felfüggesztése
      your_appeal_approved: A fellebbezésedet jóváhagyták
      your_appeal_pending: Beküldtél egy fellebbezést
      your_appeal_rejected: A fellebbezésedet visszautasították
  edit_profile:
    basic_information: Általános információk
    hint_html: "<strong>Tedd egyedivé, mi látnak mások a profilodon és a bejegyzéseid mellett.</strong> Mások nagyobb eséllyel követnek vissza és lépnek veled kapcsolatba, ha van kitöltött profilod és profilképed."
    other: Egyéb
  emoji_styles:
    auto: Automatikus
    native: Natív
    twemoji: Twemoji
  errors:
    '400': A küldött kérés érvénytelen vagy hibás volt.
    '403': Nincs jogosultságod az oldal megtekintéséhez.
    '404': Az általad keresett oldal nem található.
    '406': Ez az oldal a kért formátumban nem áll rendelkezésre.
    '410': Az általad keresett oldal már nem létezik.
    '422':
      content: Megerősítés sikertelen. Nem tiltottad le esetleg a sütiket?
      title: Megerősítés sikertelen
    '429': Korlátozva
    '500':
      content: Sajnáljuk, valami hiba történt a mi oldalunkon.
      title: Az oldal nem megfelelő
    '503': Az oldalt átmeneti kiszolgálóprobléma miatt nem lehet kiszolgálni.
    noscript_html: A Mastodon webalkalmazás használatához engedélyezned kell a JavaScriptet. A másik megoldás, hogy kipróbálsz egy platformodnak megfelelő <a href="%{apps_path}">alkalmazást</a>.
  existing_username_validator:
    not_found: ezzel a névvel nem találtunk helyi felhasználót
    not_found_multiple: nem találtuk %{usernames} felhasználó(ka)t
  exports:
    archive_takeout:
      date: Dátum
      download: Archívum letöltése
      hint_html: Itt kérhetsz egy archívumot az összes <strong>bejegyzésedről és médiáfájlodról</strong>. Az exportált adatok ActivityPub formátumban lesznek, mely bármilyen szabványos programmal olvasható. 7 naponta kérhetsz ilyen archívumot.
      in_progress: Archívum összeállítása…
      request: Archívum kérése
      size: Méret
    blocks: Tiltás
    bookmarks: Könyvjelző
    csv: CSV
    domain_blocks: Tiltott domain
    lists: Lista
    mutes: Némítás
    storage: Médiatároló
  featured_tags:
    add_new: Új hozzáadása
    errors:
      limit: Elérted a maximálisan kitűzhető hashtagek számát
    hint_html: "<strong>Mik a kiemelt hashtagek?</strong> Ezek állandóan megjelennek a nyilvános profilodon és lehetővé teszik, hogy mások kifejezetten az ezekhez tartozó bejegyzéseidet böngésszék. Jó eszköz ez kreatív munkák vagy hosszútávú projektek nyomonkövetésére."
  filters:
    contexts:
      account: Profil
      home: Kezdőlap és listák
      notifications: Értesítések
      public: Nyilvános idővonalak
      thread: Beszélgetések
    edit:
      add_keyword: Kulcsszó hozzáadása
      keywords: Kulcsszavak
      statuses: Egyedi bejegyzések
      statuses_hint_html: Ez a szűrő egyedi bejegyzések kiválasztására vonatkozik, függetlenül attól, hogy megfelelnek-e a lenti kulcsszavaknak. <a href="%{path}">Engedélyezze vagy távolítsa el a bejegyzéseket a szűrőből</a>.
      title: Szűrő szerkesztése
    errors:
      deprecated_api_multiple_keywords: Ezek a paraméterek nem módosíthatók az alkalmazásból, mert egynél több szűrőkulcsszóra is hatással vannak. Használd az alkalmazás vagy a webes felület újabb verzióját.
      invalid_context: A megadott kontextus hamis vagy hiányzik
    index:
      contexts: 'Szűrés helye: %{contexts}'
      delete: Törlés
      empty: Nincs szűrés.
      expires_in: 'Ennyi idő múlva jár le: %{distance}'
      expires_on: 'Lejárat ideje: %{date}'
      keywords:
        one: "%{count} kulcsszó"
        other: "%{count} kulcsszó"
      statuses:
        one: "%{count} bejegyzés"
        other: "%{count} bejegyzés"
      statuses_long:
        one: "%{count} egyedi bejegyzés elrejtve"
        other: "%{count} egyedi bejegyzés elrejtve"
      title: Szűrők
    new:
      save: Új szűrő mentése
      title: Új szűrő hozzáadása
    statuses:
      back_to_filter: Vissza a szűrőhöz
      batch:
        remove: Eltávolítás a szűrőből
      index:
        hint: Ez a szűrő egyedi bejegyzések kiválasztására vonatkozik a megadott kritériumoktól függetlenül. Újabb bejegyzéseket adhatsz hozzá ehhez a szűrőhöz a webes felületen keresztül.
        title: Megszűrt bejegyzések
  generic:
    all: Mind
    all_items_on_page_selected_html:
      one: "<strong>%{count}</strong> elem kiválasztva ezen az oldalon."
      other: Mind a(z) <strong>%{count}</strong> elem kiválasztva ezen az oldalon.
    all_matching_items_selected_html:
      one: "<strong>%{count}</strong>, a keresésnek megfelelő elem kiválasztva."
      other: Mind a(z) <strong>%{count}</strong>, a keresésnek megfelelő elem kiválasztva.
    cancel: Mégse
    changes_saved_msg: A változásokat elmentettük!
    confirm: Megerősítés
    copy: Másolás
    delete: Törlés
    deselect: Összes kiválasztás megszüntetése
    none: Nincs
    order_by: Rendezés
    save_changes: Változások mentése
    select_all_matching_items:
      one: "%{count}, a keresésnek megfelelő elem kiválasztása."
      other: Mind a(z) %{count}, a keresésnek megfelelő elem kiválasztása.
    today: ma
    validation_errors:
      one: Valami nincs rendjén! Tekintsd meg a hibát lent
      other: Valami nincs rendjén! Tekintsd meg a(z) %{count} hibát lent
  imports:
    errors:
      empty: Üres CSV-fájl
      incompatible_type: Nem kompatibilis a kiválasztott importálási típussal
      invalid_csv_file: 'Érvénytelen CSV-fájl. Hiba: %{error}'
      over_rows_processing_limit: több mint %{count} sort tartalmaz
      too_large: A fájl túl nagy
    failures: Hibák
    imported: Importálva
    mismatched_types_warning: Úgy tűnik, hogy rossz típust választottál az importáláshoz. Ellenőrizd még egyszer.
    modes:
      merge: Összefésülés
      merge_long: Megtartjuk a meglévő bejegyzéseket és hozzávesszük az újakat
      overwrite: Felülírás
      overwrite_long: Lecseréljük újakkal a jelenlegi bejegyzéseket
    overwrite_preambles:
      blocking_html:
        one: 'Arra készülsz, hogy <strong>lecseréld a letiltási listát</strong> legfeljebb <strong>%{count} fiókra</strong> a következőből: <strong>%{filename}</strong>.'
        other: 'Arra készülsz, hogy <strong>lecseréld a letiltási listát</strong> legfeljebb <strong>%{count} fiókra</strong> a következőből: <strong>%{filename}</strong>.'
      bookmarks_html:
        one: 'Arra készülsz, hogy <strong>lecseréld a könyvjelzőket</strong> legfeljebb <strong>%{count} bejegyzésre</strong> a következőből: <strong>%{filename}</strong>.'
        other: 'Arra készülsz, hogy <strong>lecseréld a könyvjelzőket</strong> legfeljebb <strong>%{count} bejegyzésre</strong> a következőből: <strong>%{filename}</strong>.'
      domain_blocking_html:
        one: 'Arra készülsz, hogy <strong>lecseréld a domain letiltási listát</strong> legfeljebb <strong>%{count} domainre</strong> a következőből: <strong>%{filename}</strong>.'
        other: 'Arra készülsz, hogy <strong>lecseréld a domain letiltási listát</strong> legfeljebb <strong>%{count} domainre</strong> a következőből: <strong>%{filename}</strong>.'
      following_html:
        one: 'Arra készülsz, hogy legfeljebb <strong>%{count} fiókot</strong> <strong>kövess</strong> a következőből: <strong>%{filename}</strong>, és <strong>abbahagyd mindenki más követését</strong>.'
        other: 'Arra készülsz, hogy legfeljebb <strong>%{count} fiókot</strong> <strong>kövess</strong> a következőből: <strong>%{filename}</strong>, és <strong>abbahagyd mindenki más követését</strong>.'
      lists_html:
        one: Arra készülsz, hogy <strong>a listákat lecseréld</strong> a <strong>%{filename}</strong> tartalmával. Legfeljebb <strong>%{count} fiók</strong> kerül fel az új listákra.
        other: Arra készülsz, hogy <strong>a listákat lecseréld</strong> a <strong>%{filename}</strong> tartalmával. Legfeljebb <strong>%{count} fiók</strong> kerül fel az új listákra.
      muting_html:
        one: 'Arra készülsz, hogy <strong>lecseréld a némított fiókok listáját</strong> legfeljebb <strong>%{count} fiókra</strong> a következőből: <strong>%{filename}</strong>.'
        other: 'Arra készülsz, hogy <strong>lecseréld a némított fiókok listáját</strong> legfeljebb <strong>%{count} fiókra</strong> a következőből: <strong>%{filename}</strong>.'
    preambles:
      blocking_html:
        one: 'Arra készülsz, hogy legfeljebb <strong>%{count} fiókot</strong> <strong>letilts</strong> a következőből: <strong>%{filename}</strong>.'
        other: 'Arra készülsz, hogy legfeljebb <strong>%{count} fiókot</strong> <strong>letilts</strong> a következőből: <strong>%{filename}</strong>.'
      bookmarks_html:
        one: 'Arra készülsz, hogy legfeljebb <strong>%{count} bejegyzést</strong> adj hozzá a <strong>könyvjelzőkhöz</strong> a következőből: <strong>%{filename}</strong>.'
        other: 'Arra készülsz, hogy legfeljebb <strong>%{count} bejegyzést</strong> adj hozzá a <strong>könyvjelzőkhöz</strong> a következőből: <strong>%{filename}</strong>.'
      domain_blocking_html:
        one: 'Arra készülsz, hogy legfeljebb <strong>%{count} domaint</strong> <strong>letilts</strong> a következőből: <strong>%{filename}</strong>.'
        other: 'Arra készülsz, hogy legfeljebb <strong>%{count} domaint</strong> <strong>letilts</strong> a következőből: <strong>%{filename}</strong>.'
      following_html:
        one: 'Arra készülsz, hogy legfeljebb <strong>%{count} fiókot</strong> <strong>kövess</strong> a következőből: <strong>%{filename}</strong>.'
        other: 'Arra készülsz, hogy legfeljebb <strong>%{count} fiókot</strong> <strong>kövess</strong> a következőből: <strong>%{filename}</strong>.'
      lists_html:
        one: Arra készülsz, hogy legfeljebb <strong>%{count} fiókot</strong> hozzáadj a <strong>%{filename}</strong> fájlból a <strong>listákhoz</strong>. Új listák jönnek létre, ha nincs hozzáadható lista.
        other: Arra készülsz, hogy legfeljebb <strong>%{count} fiókot</strong> hozzáadj a <strong>%{filename}</strong> fájlból a <strong>listákhoz</strong>. Új listák jönnek létre, ha nincs hozzáadható lista.
      muting_html:
        one: 'Arra készülsz, hogy legfeljebb <strong>%{count} fiókot</strong> <strong>némíts</strong> a következőből: <strong>%{filename}</strong>.'
        other: 'Arra készülsz, hogy legfeljebb <strong>%{count} fiókot</strong> <strong>némíts</strong> a következőből: <strong>%{filename}</strong>.'
    preface: Itt importálhatod egy másik kiszolgálóról lementett adataidat, például követettjeid és letiltott felhasználóid listáját.
    recent_imports: Legutóbbi importálások
    states:
      finished: Befejezve
      in_progress: Folyamatban
      scheduled: Időzítve
      unconfirmed: Nem megerősítve
    status: Állapot
    success: Adataidat sikeresen feltöltöttük és feldolgozásukat megkezdtük
    time_started: 'Kezdés ideje:'
    titles:
      blocking: Letiltott fiókok importálása
      bookmarks: Könyvjelzők importálása
      domain_blocking: Letiltott domainek importálása
      following: Követett fiókok importálása
      lists: Listák importálása
      muting: Némított fiókok importálása
    type: Importálás típusa
    type_groups:
      constructive: Követések és könyvjelzők
      destructive: Letiltások és némítások
    types:
      blocking: Letiltottak listája
      bookmarks: Könyvjelzők
      domain_blocking: Letiltott domainek listája
      following: Követettjeid listája
      lists: Listák
      muting: Némított felhasználók listája
    upload: Feltöltés
  invites:
    delete: Visszavonás
    expired: Lejárt
    expires_in:
      '1800': 30 perc
      '21600': 6 óra
      '3600': 1 óra
      '43200': 12 óra
      '604800': 1 hét
      '86400': 1 nap
    expires_in_prompt: Soha
    generate: Generálás
    invalid: Ez a meghívó nem érvényes
    invited_by: 'Téged meghívott:'
    max_uses:
      one: 1 használat
      other: "%{count} használat"
    max_uses_prompt: Nincs korlát
    prompt: Az itt előállított hivatkozások megosztásával hívhatod meg ismerőseidet erre a kiszolgálóra
    table:
      expires_at: Lejárat
      uses: Használat
    title: Meghívások
  link_preview:
    author_html: 'Szerző: %{name}'
    potentially_sensitive_content:
      action: Kattints a megjelenítéshez
      confirm_visit: Biztos, hogy megnyitod ezt a hivatkozást?
      hide_button: Elrejtés
      label: Lehet, hogy kényes tartalom
  lists:
    errors:
      limit: Elérted a listák maximális számát
  login_activities:
    authentication_methods:
      otp: kétlépcsős azonosító alkalmazás
      password: jelszó
      sign_in_token: e-mailben küldött biztonsági kód
      webauthn: biztonsági kulcsok
    description_html: Ha olyan aktivitást látsz, melyet nem ismersz fel, fontold meg, hogy megváltoztatod a jelszavad és engedélyezed a kétlépcsős hitelesítést.
    empty: Nem érhető el hitelesítési történet
    failed_sign_in_html: Bejelentkezés meghiúsult ezzel %{method} innen %{ip} (%{browser})
    successful_sign_in_html: Sikeres bejelentkezés ezzel %{method} innen %{ip} (%{browser})
    title: Hitelesítési történet
  mail_subscriptions:
    unsubscribe:
      action: Igen, leiratkozás
      complete: Leiratkozva
      confirmation_html: 'Biztos, hogy leiratkozol arról, hogy %{type} típusú üzeneteket kapj a(z) %{domain} Mastodon-kiszolgálótól erre a címedre: %{email}? Bármikor újra feliratkozhatsz az <a href="%{settings_path}">e-mail-értesítési beállításokban</a>.'
      emails:
        notification_emails:
          favourite: kedvencnek jelölés értesítő e-mailjei
          follow: követés értesítő e-mailjei
          follow_request: követési kérések e-mailjei
          mention: megemlítés értesítő e-mailjei
          reblog: megtolás értesítő e-mailjei
      resubscribe_html: Ha tévedésből iratkoztál le, újra feliratkozhatsz az <a href="%{settings_path}">e-mail-értesítési beállításoknál</a>.
      success_html: 'Mostantól nem kapsz %{type} típusú üzeneket a(z) %{domain} Mastodon-kiszolgálón erre a címedre: %{email}.'
      title: Leiratkozás
  media_attachments:
    validations:
      images_and_video: Nem csatolhatsz videót olyan bejegyzéshez, amelyhez már csatoltál képet
      not_found: A(z) %{ids} média nem található, vagy már egy másik bejegyzéshez lett csatolva
      not_ready: Nem lehet olyan fájlt csatolni, melynek még nem fejeződött be a feldolgozása. Próbáld kicsit később!
      too_many: Maximum négy fájlt csatolhatsz
  migrations:
    acct: Az új fiók felhasznalonev@domain formátumban
    cancel: Átirányítás törlése
    cancel_explanation: Az átirányítás törlése reaktiválja a fiókodat, de nem fogja visszahozni azokat a követőidet, akik közben a másik fiókhoz kerültek át.
    cancelled_msg: Az átirányítást sikeresen töröltük.
    errors:
      already_moved: ugyanaz a fiók, ahová már elköltöztél
      missing_also_known_as: nem hivatkozza vissza ezt a fiókot
      move_to_self: nem lehet az aktuális fiók
      not_found: nem található
      on_cooldown: Még tart a türelmi idő
    followers_count: Követők a költözéskor
    incoming_migrations: Átköltözés egy másik fiókból
    incoming_migrations_html: Ahhoz, hogy egy másik fiókból ebbe költözz, először <a href="%{path}">hozz létre egy fiókálnevet</a>.
    moved_msg: A fiókod mostantól ide %{acct} irányít át, a követőidet átköltöztetjük.
    not_redirecting: A fiókod nincs átirányítva jelenleg sehová sem.
    on_cooldown: Nemrég költöztetted a fiókod. Ez a funkció %{count} nap múlva lesz megint elérhető.
    past_migrations: Eddigi költözések
    proceed_with_move: Követők átköltöztetése
    redirected_msg: A fiókodat ide irányítjuk át %{acct}.
    redirecting_to: A fiókod át van irányítva ide %{acct}.
    set_redirect: Átirányítás beállítása
    warning:
      backreference_required: Az új fiókot először be kell úgy állítani, hogy ezt visszahivatkozza
      before: 'Mielőtt továbbmész, olvasd el ezeket kérlek figyelmesen:'
      cooldown: A költözés után van egy türelmi idő, mely alatt nem tudsz majd újra költözni
      disabled_account: A jelenlegi fiókod nem lesz teljesen használható ezután. Viszont elérhető lesz majd az adatexport funkció, valamint a reaktiválás is.
      followers: Ez a művelet az összes követődet a jelenlegi fiókról az újra fogja költöztetni
      only_redirect_html: Az is lehetséges, hogy <a href="%{path}">csak átirányítást raksz a profilodra</a>.
      other_data: Más adatot nem fogunk automatikusan mozgatni
      redirect: A jelenlegi fiókod profiljára átirányításról szóló figyelmeztetést rakunk, valamint már nem fogjuk mutatni a keresésekben
  moderation:
    title: Moderáció
  move_handler:
    carry_blocks_over_text: 'Ez a felhasználó elköltözött innen: %{acct}, korábban letiltottad.'
    carry_mutes_over_text: 'Ez a felhasználó elköltözött innen: %{acct}, korábban lenémítottad.'
    copy_account_note_text: 'Ez a fiók elköltözött innen: %{acct}, itt vannak a bejegyzéseid róla:'
  navigation:
    toggle_menu: Menü be/ki
  notification_mailer:
    admin:
      report:
        subject: "%{name} bejelentést küldött"
      sign_up:
        subject: "%{name} feliratkozott"
    favourite:
      body: 'A bejegyzésedet %{name} kedvencnek jelölte:'
      subject: "%{name} kedvencnek jelölte a bejegyzésedet"
      title: Új kedvenc
    follow:
      body: "%{name} mostantól követ téged!"
      subject: "%{name} mostantól követ téged"
      title: Új követő
    follow_request:
      action: Követési kérelmek kezelése
      body: "%{name} követni szeretne téged"
      subject: 'Jóváhagyásra vár: %{name}'
      title: Új követési kérelem
    mention:
      action: Válasz
      body: "%{name} megemlített téged:"
      subject: "%{name} megemlített téged"
      title: Új említés
    poll:
      subject: "%{name} szavazása véget ért"
    quote:
      body: 'A bejegyzésedet %{name} idézte:'
      subject: "%{name} idézte a bejegyzésedet"
      title: Új idézet
    reblog:
      body: 'A bejegyzésedet %{name} megtolta:'
      subject: "%{name} megtolta a bejegyzésedet"
      title: Új megtolás
    status:
      subject: "%{name} bejegyzést írt"
    update:
      subject: "%{name} szerkesztett egy bejegyzést"
  notifications:
    administration_emails: Adminisztrátori e-mail-értesítések
    email_events: Az e-mail-értesítések eseményei
    email_events_hint: 'Válaszd ki azokat az eseményeket, melyekről értesítést szeretnél:'
  number:
    human:
      decimal_units:
        format: "%n%u"
        units:
          billion: Mrd
          million: M
          quadrillion: Q
          thousand: K
          trillion: T
  otp_authentication:
    code_hint: Jóváhagyáshoz írd be a hitelesítő alkalmazás által generált kódot
    description_html: Ha engedélyezed a <strong>kétlépcsős hitelesítést</strong>, akkor a bejelentkezéshez szükséged lesz a telefonodra és egy alkalmazásra, amely hozzáférési kódokat állít elő a belépéshez.
    enable: Engedélyezés
    instructions_html: "<strong>Olvasd be ezt a QR-kódot a telefonodon futó Google Authenticator vagy egyéb TOTP alkalmazással</strong>. A jövőben ez az alkalmazás fog számodra hozzáférési kódot generálni a belépéshez."
    manual_instructions: 'Ha nem sikerült a QR-kód beolvasása, itt a szöveges kulcs, amelyet manuálisan kell begépelned:'
    setup: Beállítás
    wrong_code: A beírt kód nem érvényes. A kiszolgáló órája és az eszközöd órája szinkronban jár?
  pagination:
    newer: Újabb
    next: Következő
    older: Régebbi
    prev: Előző
    truncate: "&hellip;"
  polls:
    errors:
      already_voted: Ezen a szavazáson már voksoltál
      duplicate_options: duplázott elemeket tartalmaz
      duration_too_long: túl távoli időpont
      duration_too_short: túl közeli időpont
      expired: A szavazásnak már vége
      invalid_choice: A kiválasztott szavazási lehetőség nem létezik
      over_character_limit: egyik sem lehet %{max} karakternél hosszabb
      self_vote: Nem szavazhatsz a saját szavazásodon
      too_few_options: több, mint egy opciónak kell lennie
      too_many_options: nem lehet több, mint %{max} opció
    vote: Szavazás
<<<<<<< HEAD
=======
  posting_defaults:
    explanation: Ezek a beállítások lesznek alapértelmezésként használva, amikor új bejegyzéseket hoz létre, de a szerkesztő segítségével bejegyzésenként szerkeszthetők.
>>>>>>> 26c78392
  preferences:
    other: Egyéb
    posting_defaults: Bejegyzések alapértelmezései
    public_timelines: Nyilvános idővonalak
  privacy:
    hint_html: "<strong>Testreszabható a profil és a bejegyzések megjelenése.</strong> A Mastodon számos funkciója segíthet szélesebb közönség elérésében, ha engedélyezve van. Szánj egy percet a beállítások áttekintésére, hogy megbizonyosodj arról, hogy ezek megfelelnek a te felhasználási esetednek."
    privacy: Adatvédelem
    privacy_hint_html: Szabályozd, hogy mások számára miket szeretnél nyilvánosságra hozni. Az emberek érdekes profilokat és nagyszerű alkalmazásokat fedezhetnek fel, amikor böngésznek mások követései között és látják, hogy mely alkalmazásokból tesznek közzé bejegyzéseket, de az is lehet, hogy inkább elrejtenéd ezeket az infókat.
    reach: Elérés
    reach_hint_html: Szabályozd, hogy szeretnéd-e, hogy új emberek felfedezzenek és kövessenek. Szeretnéd, hogy a bejegyzéseid megjelenjenek a Felfedezés képernyőn? Szeretnéd, hogy mások is lássanak téged a követési ajánlataikban? Szeretnéd automatikusan elfogadni az összes új követőt vagy egyesével szabályozni mindegyiket?
    search: Keresés
    search_hint_html: Irányítsd, hogyan találjanak meg. Szeretnéd, hogy az emberek megtaláljanak az alapján, amiről nyilvános bejegyzést írtál? Szeretnéd, hogy a Mastodonon kívüli emberek megtalálják a profilodat, amikor az interneten keresnek? Ne feledd, hogy a nyilvános információk esetében nem garantálható az összes keresőmotorból való teljes kizárás.
    title: Adatvédelem és elérés
  privacy_policy:
    title: Adatvédelmi irányelvek
  reactions:
    errors:
      limit_reached: A különböző reakciók száma elérte a határértéket
      unrecognized_emoji: nem ismert emodzsi
  redirects:
    prompt: Ha megbízol ebben a hivatkozásban, kattints rá a folytatáshoz.
    title: Elhagyod a(z) %{instance} kiszolgálót.
  relationships:
    activity: Fiók aktivitás
    confirm_follow_selected_followers: Biztos, hogy követni akarod a kiválasztott követőket?
    confirm_remove_selected_followers: Biztos, hogy el szeretnéd távolítani a kiválasztott követőket?
    confirm_remove_selected_follows: Biztos, hogy el szeretnéd távolítani a kiválasztott követéseket?
    dormant: Elhagyott
    follow_failure: Nem sikerült bekövetni néhányat a kiválasztott fiókok közül.
    follow_selected_followers: Kiválasztott követők bekövetése
    followers: Követők
    following: Követve
    invited: Meghívva
    last_active: Utoljára aktív
    most_recent: Legutóbbi
    moved: Átköltöztetve
    mutual: Kölcsönös
    primary: Elsődleges
    relationship: Kapcsolat
    remove_selected_domains: A választott domainekről minden követő eltávolítása
    remove_selected_followers: Kiválasztott követők eltávolítása
    remove_selected_follows: Kiválasztottak követésének abbahagyása
    status: Fiók állapota
  remote_follow:
    missing_resource: A fiókodnál nem található a szükséges átirányítási URL
  reports:
    errors:
      invalid_rules: nem hivatkozik érvényes szabályra
  rss:
    content_warning: 'Tartalmi figyelmeztetés:'
    descriptions:
      account: Nyilvános bejegyzések a(z) @%{acct} fióktól
      tag: 'Ezzel jelölt nyilvános bejegyzések: #%{hashtag}'
  scheduled_statuses:
    over_daily_limit: Túllépted az időzített bejegyzésekre vonatkozó %{limit} db-os napi limitet
    over_total_limit: Túllépted az időzített bejegyzésekre vonatkozó %{limit} db-os limitet
    too_soon: a dátumnak a jövőben kell lennie
  self_destruct:
    lead_html: Sajnos a <strong>%{domain}</strong> végleg bezár. Ha volt itt fiókod, nem fogod tudni tovább használni, de kérheted majd az adataid biztonsági mentését.
    title: A kiszolgáló bezár
  sessions:
    activity: Legutóbbi tevékenység
    browser: Böngésző
    browsers:
      alipay: Alipay
      blackberry: BlackBerry
      chrome: Chrome
      edge: Microsoft Edge
      electron: Electron
      firefox: Firefox
      generic: Ismeretlen böngésző
      huawei_browser: Huawei Böngésző
      ie: Internet Explorer
      micro_messenger: MicroMessenger
      nokia: Nokia S40 Ovi Böngésző
      opera: Opera
      otter: Otter
      phantom_js: PhantomJS
      qq: QQ Browser
      safari: Safari
      uc_browser: UC Browser
      unknown_browser: Ismeretlen böngésző
      weibo: Weibo
    current_session: Jelenlegi munkamenet
    date: Dátum
    description: "%{browser} az alábbi platformon: %{platform}"
    explanation: Jelenleg az alábbi böngészőkkel vagy bejelentkezve a fiókodba.
    ip: IP
    platforms:
      adobe_air: Adobe Air
      android: Android
      blackberry: BlackBerry
      chrome_os: ChromeOS
      firefox_os: Firefox OS
      ios: iOS
      kai_os: KaiOS
      linux: Linux
      mac: Mac
      unknown_platform: Ismeretlen platform
      windows: Windows
      windows_mobile: Windows Mobile
      windows_phone: Windows Phone
    revoke: Visszavonás
    revoke_success: Munkamenet sikeresen visszavonva
    title: Munkamenetek
    view_authentication_history: Fiók hitelesítési előzményeinek megtekintése
  settings:
    account: Fiók
    account_settings: Fiókbeállítások
    aliases: Fiók aliasok
    appearance: Megjelenés
    authorized_apps: Jóváhagyott alkalmazások
    back: Vissza a Mastodonhoz
    delete: Fiók törlése
    development: Fejlesztőknek
    edit_profile: Profil szerkesztése
    export: Exportálás
    featured_tags: Kiemelt hashtagek
    import: Importálás
    import_and_export: Import és export
    migrate: Fiók átirányítása
    notifications: E-mail-értesítések
    preferences: Beállítások
    profile: Profil
    relationships: Követések és követők
    severed_relationships: Megszakított kapcsolatok
    statuses_cleanup: Bejegyzések automatikus törlése
    strikes: Moderációs felrótt vétségek
    two_factor_authentication: Kétlépcsős hitelesítés
    webauthn_authentication: Biztonsági kulcsok
  severed_relationships:
    download: Letöltés (%{count})
    event_type:
      account_suspension: Fiók felfüggesztése (%{target_name})
      domain_block: Kiszolgáló felfüggesztése (%{target_name})
      user_domain_block: 'Blokkoltad ezt: %{target_name}'
    lost_followers: Elvesztett követők
    lost_follows: Elvesztett követések
    preamble: Ha blokkolsz egy domaint, vagy ha a moderátorok úgy döntenek, hogy blokkolnak egy távoli kiszolgálót, akkor követőket és követéseket veszíthetsz. Amikor ez megtörténik, akkor letöltheted a megszakadt kapcsolatokat, hogy átvizsgáld őket, és esetleg egy másik kiszolgálón importáld őket.
    purged: A kiszolgáló információit a kiszolgálód rendszergazdái véglegesen eltávolították.
    type: Esemény
  statuses:
    attached:
      audio:
        one: "%{count} hang"
        other: "%{count} hang"
      description: 'Csatolva: %{attached}'
      image:
        one: "%{count} kép"
        other: "%{count} kép"
      video:
        one: "%{count} videó"
        other: "%{count} videó"
    boosted_from_html: Megtolva innen %{acct_link}
    content_warning: 'Tartalmi figyelmeztetés: %{warning}'
    content_warnings:
      hide: Bejegyzés elrejtése
      show: Több megjelenítése
    default_language: Felhasználói felület nyelvével azonos
    disallowed_hashtags:
      one: 'tiltott hashtaget tartalmaz: %{tags}'
      other: 'tiltott hashtageket tartalmaz: %{tags}'
    edited_at_html: 'Szerkesztve: %{date}'
    errors:
      in_reply_not_found: Már nem létezik az a bejegyzés, melyre válaszolni szeretnél.
      quoted_status_not_found: Már nem létezik az a bejegyzés, amelyből idézni szeretnél.
    over_character_limit: túllépted a maximális %{max} karakteres keretet
    pin_errors:
      direct: A csak a megemlített felhasználók számára látható bejegyzések nem tűzhetők ki
      limit: Elérted a kitűzhető bejegyzések maximális számát
      ownership: Nem tűzheted ki valaki más bejegyzését
      reblog: Megtolt bejegyzést nem tudsz kitűzni
    quote_error:
      not_available: A bejegyzés nem érhető el
      pending_approval: A bejegyzés függőben van
      revoked: A szerző eltávolította a bejegyzést
    quote_policies:
      followers: Csak követőknek
      nobody: Csak én
      public: Bárki
<<<<<<< HEAD
=======
    quote_post_author: Idézte %{acct} bejegyzését
>>>>>>> 26c78392
    title: "%{name}: „%{quote}”"
    visibilities:
      direct: Privát említés
      private: Csak követőknek
      public: Nyilvános
      public_long: Bárki a Mastodonon és azon kívül
      unlisted: Csendes nyilvános
      unlisted_long: Elrejtve a Mastodon keresési találataiban, a felkapottak között és a nyilvános idővonalakon
  statuses_cleanup:
    enabled: Régi bejegyzések automatikus törlése
    enabled_hint: Automatikusan törli a bejegyzéseidet, ahogy azok elérik a megadott korhatárt, kivéve azokat, melyek illeszkednek valamely alábbi kivételre
    exceptions: Kivételek
    explanation: Mivel a bejegyzések törlése drága művelet, ezért ez időben elnyújtva történik, amikor a kiszolgáló épp nem elfoglalt. Ezért lehetséges, hogy a bejegyzéseid valamivel később lesznek törölve, mint ahogy azok elérik a korhatárukat.
    ignore_favs: Kedvencek kihagyása
    ignore_reblogs: Megtolások kihagyása
    interaction_exceptions: Interakció alapú kivételek
    interaction_exceptions_explanation: Nincs arra garancia, hogy olyan bejegyzések törlésre kerüljenek, melyek épp a megadott kedvencnek jelölési vagy megtolási határ alatt vannak, de régebben e fölött is jártak már.
    keep_direct: Közvetlen üzenetek megtartása
    keep_direct_hint: Nem törli egyetlen közvetlen üzenetedet sem
    keep_media: Médiacsatolmánnyal ellátott bejegyzések megtartása
    keep_media_hint: Egyetlen bejegyzésedet sem törli, melyeknek van médiacsatolmánya
    keep_pinned: Kitűzött bejegyzések megtartása
    keep_pinned_hint: Egyetlen kitűzött bejegyzésedet sem törli
    keep_polls: Szavazások megtartása
    keep_polls_hint: Egyetlen szavazásodat sem törli
    keep_self_bookmark: Általad könyvjelzőzött bejegyzések megtartása
    keep_self_bookmark_hint: Egyetlen olyan bejegyzésedet sem törli, melyet könyvjelzőztél
    keep_self_fav: Kedvenc bejegyzések megtartása
    keep_self_fav_hint: Nem törli azon bejegyzéseidet, melyeket kedvencnek jelöltél
    min_age:
      '1209600': 2 hét
      '15778476': 6 hónap
      '2629746': 1 hónap
      '31556952': 1 év
      '5259492': 2 hónap
      '604800': 1 hét
      '63113904': 2 év
      '7889238': 3 hónap
    min_age_label: Korhatár
    min_favs: Bejegyzések megtartása, melyeket többször jelöltek kedvencnek, mint
    min_favs_hint: Nem törli egyetlen olyan bejegyzésedet sem, melyeket legalább ennyiszer jelöltek kedvencnek. Hagyd üresen, hogy a kedvencnek jelölések számától függetlenül törölve legyenek.
    min_reblogs: Bejegyzések megtartása, melyeket többször toltak meg, mint
    min_reblogs_hint: Egyetlen olyan bejegyzésedet sem törli, melyet ennél többször toltak meg. Hagyd üresen, hogy a megtolások számától függetlenül töröljük a bejegyzéseket
  stream_entries:
    sensitive_content: Kényes tartalom
  strikes:
    errors:
      too_late: Túl késő, hogy fellebbezd ezt a felrótt vétséget
  tags:
    does_not_match_previous_name: nem illeszkedik az előző névvel
  terms_of_service:
    title: Felhasználási feltételek
  terms_of_service_interstitial:
    future_preamble_html: A használati feltételekben módosításokat végzünk, amely <strong>%{date}</strong> dátummal lép életbe. Ajánljuk a frissített feltételek elolvasását.
    past_preamble_html: A legutóbbi látogatásod óta módosítottunk a felhasználási feltétleinken. Azt javasoljuk, hogy tekintsd át a frissített feltételeket.
    review_link: Felhasználási feltételek áttekintése
    title: A(z) %{domain} felhasználási feltételei megváltoznak
  themes:
    contrast: Mastodon (nagy kontrasztú)
    default: Mastodon (sötét)
    mastodon-light: Mastodon (világos)
    system: Automatikus (rendszertéma használata)
  time:
    formats:
      default: "%Y. %b %d., %H:%M"
      month: "%Y %b"
      time: "%H:%M"
      with_time_zone: "%Y. %b %d., %H:%M"
  translation:
    errors:
      quota_exceeded: A fordítási szolgáltatás szerver szintű felhasználási korlátját túlléptük.
      too_many_requests: Az előzőekben túl sok kérés érkezett a fordítási szolgáltatáshoz.
  two_factor_authentication:
    add: Hozzáadás
    disable: Kikapcsolás
    disabled_success: A kétlépcsős hitelesítés sikeresen letiltva
    edit: Szerkesztés
    enabled: Kétlépcsős hitelesítés engedélyezve
    enabled_success: A kétlépcsős hitelesítés sikeresen engedélyezve
    generate_recovery_codes: Visszaállítási kódok generálása
    lost_recovery_codes: A visszaállítási kódok segítségével tudsz belépni, ha elveszítenéd a telefonod. Ha a visszaállítási kódjaidat hagytad el, itt generálhatsz újakat. A régi kódokat ebben az esetben érvénytelenítjük.
    methods: Kétlépcsős eljárások
    otp: Hitelesítő alkalmazás
    recovery_codes: Visszaállítási kódok biztonsági mentése
    recovery_codes_regenerated: A visszaállítási kódokat sikeresen újrageneráltuk
    recovery_instructions_html: A visszaállítási kódok egyikének segítségével tudsz majd belépni, ha elveszítenéd a telefonod. <strong>Tartsd biztos helyen a visszaállítási kódjaid</strong>! Például nyomtasd ki őket és tárold a többi fontos iratoddal együtt.
    webauthn: Biztonsági kulcsok
  user_mailer:
    announcement_published:
      description: 'A(z) %{domain} adminisztrátorai a következő bejelentést teszik:'
      subject: Szolgáltatási közlemény
      title: A(z) %{domain} szolgáltatási közleménye
    appeal_approved:
      action: Fiók Beállításai
      explanation: A fiókod %{appeal_date}-i fellebbezése, mely a %{strike_date}-i vétségeddel kapcsolatos, jóváhagyásra került. A fiókod megint makulátlan.
      subject: A %{date}-i fellebbezésedet jóváhagyták
      subtitle: A fiókod ismét használható állapotban van.
      title: Fellebbezés jóváhagyva
    appeal_rejected:
      explanation: A %{appeal_date}-i fellebbezésed, amely a fiókod %{strike_date}-i vétségével kapcsolatos, elutasításra került.
      subject: A %{date}-i fellebbezésedet visszautasították
      subtitle: A fellebbezésedet visszautasították.
      title: Fellebbezés visszautasítva
    backup_ready:
      explanation: A Mastodon fiókod teljes biztonsági mentését kérted.
      extra: Már letöltésre kész!
      subject: Az adataidról készült archív letöltésre kész
      title: Archiválás
    failed_2fa:
      details: 'Itt vannak a bejelentkezési kísérlet részletei:'
      explanation: Valaki megpróbált bejelentkezni a fiókodba, de a második hitelesítési lépése érvénytelen volt.
      further_actions_html: Ha ez nem te voltál, azt javasoljuk, hogy azonnal %{action}, mivel lehetséges, hogy az rossz kezekbe került.
      subject: Második körös hitelesítés sikertelen
      title: Sikertelen a második körös hitelesítés
    suspicious_sign_in:
      change_password: módosítsd a jelszavad
      details: 'Itt vannak a bejelentkezés részletei:'
      explanation: Egy új IP-címről történő bejelentkezést észleltünk.
      further_actions_html: Ha nem te voltál, akkor azt javasoljuk, hogy azonnal %{action} és engedélyezd a kétlépcsős hitelesítést, hogy biztonságban tudd a fiókodat.
      subject: A fiókodat egy új IP-címről érték el
      title: Új bejelentkezés
    terms_of_service_changed:
      agreement: A(z) %{domain} használatának folytatásával beleegyezel ezekbe a feltételekbe. Ha nem értesz egyet a frissített feltételekkel, akkor a fiókod törlésével megszakíthatod a(z) %{domain} weboldallal való megállapodásodat.
      changelog: 'Dióhéjban ez a frissítés ezt jelenti számodra:'
      description: 'Azért kapod ezt az e-mailt, mert változtatunk a(z) %{domain} felhasználási feltételein. A változások ekkor lépnek életbe: %{date}. Javasoljuk, hogy tekintsd át a frissített feltételeket teljes egészében itt:'
      description_html: 'Azért kapod ezt az e-mailt, mert változtatunk a(z) %{domain} felhasználási feltételein. A változások ekkor lépnek életbe: <strong>%{date}</strong>. Javasoljuk, hogy tekintsd át a <a href="%{path}" target="_blank">frissített feltételeket teljes egészében itt</a>.'
      sign_off: A(z) %{domain} csapata
      subject: A felhasználási feltételei frissítései
      subtitle: A(z) %{domain} felhasználási feltételei megváltoznak
      title: Fontos frissítés
    warning:
      appeal: Fellebbezés beküldése
      appeal_description: Ha azt gondolod, hogy ez hibás, beküldhetsz egy fellebbezést a(z) %{instance} szerver csapatának.
      categories:
        spam: Kéretlen üzenet
        violation: A tartalom megsérti a következő közösségi irányelveket
      explanation:
        delete_statuses: Néhány bejegyzésedről úgy találták, hogy megsértenek egy vagy több közösségi irányelvet, így ezeket a %{instance} moderátorai eltávolították.
        disable: Nem használhatod tovább a fiókodat, bár a profil- és egyéb adataid érintetlenül maradnak. Kérhetsz mentést az adataidról, megváltoztathatod a beállításaidat vagy törölheted a fiókodat.
        mark_statuses_as_sensitive: Néhány bejegyzésedet a %{instance} moderátorai érzékenynek jelölték. Ez azt jelenti, hogy az embereknek először rá kell nyomni a bejegyzés médiatartalmára, mielőtt egy előnézet megjelenne. A jövőben te is megjelölheted bejegyzés írása közben a médiatartalmat érzékenyként.
        sensitive: Mostantól minden feltöltött médiaállományodat érzékeny tartalomként jelölünk meg és kattintásos figyelmeztetés mögé rejtjük.
        silence: A fiókodat most is használhatod, de ezen a kiszolgálón csak olyanok láthatják a bejegyzéseidet, akik már eddig is a követőid voltak, valamint kimaradhatsz a különböző felfedezési funkciókból. Viszont mások kézileg továbbra is be tudnak követni.
        suspend: Többé nem használhatod a fiókodat, a profilod és más adataid többé nem elérhetőek. Még be tudsz jelentkezni, hogy mentést kérj az adataidról addig, amíg kb. 30 nap múlva teljesen le nem töröljük őket. Néhány alapadatot megtartunk, hogy el tudjuk kerülni, hogy megkerüld a felfüggesztést.
      reason: 'Indok:'
      statuses: 'Bejegyzések idézve:'
      subject:
        delete_statuses: A(z) %{acct} fiók bejegyzései eltávolításra kerültek
        disable: A fiókodat %{acct} befagyasztották
        mark_statuses_as_sensitive: Bejegyzéseidet a %{acct} szerveren érzékenyek jelölték
        none: Figyelmeztetés a %{acct} fióknak
        sensitive: Bejegyzéseidet a %{acct} szerveren mostantól érzékenynek jelöljük
        silence: A fiókodat %{acct} korlátozták
        suspend: A fiókodat %{acct} felfüggesztették
      title:
        delete_statuses: Bejegyzések törölve
        disable: Befagyasztott fiók
        mark_statuses_as_sensitive: Bejegyzések érzékenynek jelölve
        none: Figyelem
        sensitive: Fiók érzékenynek jelölve
        silence: Lekorlátozott fiók
        suspend: Felfüggesztett fiók
    welcome:
      apps_android_action: Beszerzés a Google Play-en
      apps_ios_action: Letöltés az App Store-ból
      apps_step: Hivatalos alkalmazásaink letöltése.
      apps_title: Mastodon alkalmazások
      checklist_subtitle: 'Indulás a közösségi érintkezés új élvonalába:'
      checklist_title: Üdvözlő ellenőrzőlista
      edit_profile_action: Személyre szabás
      edit_profile_step: Növeld az interakciószámot egy átfogó profillal.
      edit_profile_title: Profil testreszabása
      explanation: Néhány tipp a kezdeti lépésekhez
      feature_action: További információk
      feature_audience: A Mastodon egyedülálló lehetőséget biztosít arra, hogy közvetítők nélkül kezeld a közönségedet. A saját infrastruktúrádra telepített Mastodon lehetővé teszi, hogy kövess másokat, és ők is tudjanak követni bármely más online Mastodon-kiszolgálóról, és ez ne legyen saját magadon kívül senki más irányítása alatt.
      feature_audience_title: Építsd magabiztosan a közönségedet
      feature_control: Te tudod legjobban, hogy mit szeretnél látni a kezdőlapodon. Nincsenek algoritmusok vagy reklámok, melyek pazarolnák az idődet. Kövess bárkit, bármelyik Mastodon-kiszolgálón, egyetlen fiókkal, és fogadd a bejegyzéseiket időrendi sorrendben, így a saját ízlésednek tetszővé teheted az internet egy kis szegletét.
      feature_control_title: Vedd kézbe az idővonalad feletti irányítást
      feature_creativity: A Mastodon támogatja a hangot, a videót és a képeket tartalmazó bejegyzéseket, az akadálymentesítési leírásokat, a szavazásokat, a tartalmi figyelmeztetéseket, az animált profilképeket, az egyéni emodzsikat, a bélyegképek körbevágását és még több mindent, hogy segítsen az online önkifejezésben. Tegyél közzé műalkotásokat, zenét vagy podcastet, a Mastodonra számíthatsz.
      feature_creativity_title: Páratlan kreativitás
      feature_moderation: A Mastodon visszaadja a döntést a te kezedbe. Minden kiszolgáló saját szabályokkal rendelkezik, melyeket helyben tartatnak be, és nem központilag, mint a céges közösségi médiánál, így a lehető legrugalmasabban lehet válaszolni emberek különböző csoportjainak igényeire. Csatlakozz egy kiszolgálóhoz, melynek egyetértesz a szabályaival, vagy készíts egy sajátot.
      feature_moderation_title: Moderálás, ahogy annak lennie kell
      follow_action: Követés
      follow_step: A Mastodon az érdekes emberek követéséről szól.
      follow_title: Kezdőlapi hírfolyam testreszabása
      follows_subtitle: Jól ismert fiókok követése
      follows_title: Kit érdemes követni
      follows_view_more: További követendő személyek megtekintése
      hashtags_recent_count:
        one: "%{people} személy az elmúlt 2 napban"
        other: "%{people} személy az elmúlt 2 napban"
      hashtags_subtitle: Fedezd fel, mi felkapott az elmúlt 2 napban
      hashtags_title: Felkapott hashtagek
      hashtags_view_more: További felkapott hashtagek megtekintése
      post_action: Bejegyzés írása
      post_step: Köszöntsd a világot szöveggel, fotókkal, videókkal vagy szavazásokkal.
      post_title: Az első bejegyzés létrehozása
      share_step: Tudasd az ismerőseiddel, hogyan találhatnak meg a Mastodonon.
      share_title: Oszd meg a Mastodon profilodat
      sign_in_action: Bejelentkezés
      subject: Üdvözöl a Mastodon
      title: Üdv a fedélzeten, %{name}!
  users:
    follow_limit_reached: Nem követhetsz több, mint %{limit} embert
    go_to_sso_account_settings: Ugrás az azonosítási szolgáltatód fiókbeállításaihoz
    invalid_otp_token: Érvénytelen ellenőrző kód
    otp_lost_help_html: Ha mindkettőt elvesztetted, kérhetsz segítséget itt %{email}
    rate_limited: Túl sok hiteleítési kísérlet történt. Próbáld újra később.
    seamless_external_login: Külső szolgáltatáson keresztül jelentkeztél be, így a jelszó és e-mail-beállítások nem érhetők el.
    signed_in_as: Bejelentkezve mint
  verification:
    extra_instructions_html: <strong>Tipp:</strong> A hivatkozás a weboldaladon lehet láthatatlan. A fontos rész a <code>rel="me"</code>, mely megakadályozza, hogy mások a nevedben lépjenek fel olyan oldalakon, ahol van felhasználók által előállított tartalom. A <code>link</code> tag-et az oldal fejlécében is használhatod az <code>a</code> tag helyett, de a HTML-nek elérhetőnek kell lennie JavaScript futtatása nélkül is.
    here_is_how: Itt van, hogyan kell
    hint_html: "<strong>A személyazonosságod ellenőrizhetősége a Mastodonon mindenki számára elérhető.</strong> Ez nyílt webes szabványok alapján, most és mindörökké szabadon és ingyenesen történik. Ehhez csak egy saját weboldalra van szükséged, mely alapján mások felismernek téged. Ha a profilodról erre a weboldalra hivatkozol, mi ellenőrizzük, hogy erről az oldalról visszahivatkozol-e a profilodra, és siker esetén erről vizuális jelzést is adunk a profilodon."
    instructions_html: Az alábbi kódot másold be a weboldalad HTML kódjába. Ezután add hozzá a weboldalad címét a profilod egyik extra mezőjéhez a "Profil szerkesztése" fülön és mentsd a változásokat.
    verification: Ellenőrzés
    verified_links: Ellenőrzött hivatkozásaid
    website_verification: Weboldal ellenőrzése
  webauthn_credentials:
    add: Biztonsági kulcs hozzáadása
    create:
      error: A biztonsági kulcs hozzáadása közben hiba történt. Kérlek, próbáld újra.
      success: A biztonsági kulcsodat sikeresen felvettük.
    delete: Törlés
    delete_confirmation: Biztos, hogy le akarod törölni ezt a biztonsági kulcsot?
    description_html: Ha engedélyezed a <strong>biztonsági kulcsos hitelesítést</strong>, a bejelentkezéshez szükséged lesz az egyik kulcsodra.
    destroy:
      error: A biztonsági kulcs törlése közben hiba történt. Kérlek, próbáld újra.
      success: A biztonsági kulcsodat sikeresen töröltük.
    invalid_credential: Érvénytelen biztonsági kulcs
    nickname_hint: Írd be az új biztonsági kulcsod becenevét
    not_enabled: Még nem engedélyezted a WebAuthn-t
    not_supported: Ez a böngésző nem támogatja a biztonsági kulcsokat
    otp_required: A biztonsági kulcsok használatához először engedélyezd a kétlépcsős hitelesítést.
    registered_on: 'Regisztráció ekkor: %{date}'<|MERGE_RESOLUTION|>--- conflicted
+++ resolved
@@ -1761,11 +1761,8 @@
       too_few_options: több, mint egy opciónak kell lennie
       too_many_options: nem lehet több, mint %{max} opció
     vote: Szavazás
-<<<<<<< HEAD
-=======
   posting_defaults:
     explanation: Ezek a beállítások lesznek alapértelmezésként használva, amikor új bejegyzéseket hoz létre, de a szerkesztő segítségével bejegyzésenként szerkeszthetők.
->>>>>>> 26c78392
   preferences:
     other: Egyéb
     posting_defaults: Bejegyzések alapértelmezései
@@ -1946,10 +1943,7 @@
       followers: Csak követőknek
       nobody: Csak én
       public: Bárki
-<<<<<<< HEAD
-=======
     quote_post_author: Idézte %{acct} bejegyzését
->>>>>>> 26c78392
     title: "%{name}: „%{quote}”"
     visibilities:
       direct: Privát említés
