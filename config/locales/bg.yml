--- conflicted
+++ resolved
@@ -1223,11 +1223,7 @@
     set_new_password: Задаване на нова парола
     setup:
       email_below_hint_html: Проверете папката си за спам или поискайте друго е-писмо. Може да поправите адреса на имейла си, ако е грешен.
-<<<<<<< HEAD
-      email_settings_hint_html: Щракнете на връзката за потвърждаване, която ви изпратихме до %{email}. Ще ви почакаме тук.
-=======
       email_settings_hint_html: Щракнете на връзката, която изпратихме до %{email}, за да започнете да употребявате Mastodon. Ще изчакаме точно тук.
->>>>>>> 609a4018
       link_not_received: Не получихте ли връзка?
       new_confirmation_instructions_sent: До няколко минути ще получите друго е-писмо с връзка за потвърждаване!
       title: Проверете входящата си поща
@@ -1248,11 +1244,8 @@
       view_strikes: Преглед на предишните предупреждения против акаунта ви
     too_fast: Образецът подаден пребързо, опитайте пак.
     use_security_key: Употреба на ключ за сигурност
-<<<<<<< HEAD
-=======
     user_agreement_html: Прочетох и се съгласявам с <a href="%{terms_of_service_path}" target="_blank">условията на услугата</a> и <a href="%{privacy_policy_path}" target="_blank">политиката за поверителност</a>
     user_privacy_agreement_html: Прочетох и има съгласието ми за <a href="%{privacy_policy_path}" target="_blank">политиката за поверителност</a>
->>>>>>> 609a4018
   author_attribution:
     example_title: Примерен текст
     hint_html: Пишете ли новинарски статии или блогове извън Mastodon? Управлявайте как ви приписват авторството, когато са споделени в Mastodon.
