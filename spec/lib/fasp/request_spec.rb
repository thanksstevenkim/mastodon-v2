# frozen_string_literal: true

require 'rails_helper'
require 'securerandom'

RSpec.describe Fasp::Request do
  include ProviderRequestHelper

  subject { described_class.new(provider) }

  let(:provider) do
    Fabricate(:fasp_provider, base_url: 'https://reqprov.example.com/fasp')
  end

  shared_examples 'a provider request' do |method|
    context 'when the response is signed by the provider' do
      before do
        stub_provider_request(provider, method:, path: '/test_path')
      end

      it "performs a signed #{method.to_s.upcase} request relative to the base_path of the fasp" do
        subject.send(method, '/test_path')

        expect(WebMock).to have_requested(method, 'https://reqprov.example.com/fasp/test_path')
          .with(headers: {
            'Signature' => /.+/,
            'Signature-Input' => /.+/,
          })
      end

      it 'tracks that a successful connection was made' do
        provider.delivery_failure_tracker.track_failure!

        expect do
          subject.send(method, '/test_path')
        end.to change(provider.delivery_failure_tracker, :failures).from(1).to(0)
      end
    end

    context 'when the response is not signed' do
      before do
        stub_request(method, 'https://reqprov.example.com/fasp/test_path')
          .to_return(status:)
      end

      context 'when the request was successful' do
        let(:status) { 200 }

        it 'raises a signature verification error' do
          expect do
            subject.send(method, '/test_path')
          end.to raise_error(Mastodon::SignatureVerificationError)
        end
      end

      context 'when an error response is received' do
        let(:status) { 401 }

        it 'raises an unexpected response error' do
          expect do
            subject.send(method, '/test_path')
          end.to raise_error(Mastodon::UnexpectedResponseError)
        end
<<<<<<< HEAD
=======
      end
    end

    context 'when the request raises an error' do
      before do
        stub_request(method, 'https://reqprov.example.com/fasp/test_path')
          .to_raise(HTTP::ConnectionError)
      end

      it "records the failure using the provider's delivery failure tracker" do
        expect do
          subject.send(method, '/test_path')
        end.to raise_error(HTTP::ConnectionError)

        expect(provider.delivery_failure_tracker.failures).to eq 1
>>>>>>> 26c78392
      end
    end
  end

  describe '#get' do
    it_behaves_like 'a provider request', :get
  end

  describe '#post' do
    it_behaves_like 'a provider request', :post
  end

  describe '#delete' do
    it_behaves_like 'a provider request', :delete
  end
end<|MERGE_RESOLUTION|>--- conflicted
+++ resolved
@@ -61,8 +61,6 @@
             subject.send(method, '/test_path')
           end.to raise_error(Mastodon::UnexpectedResponseError)
         end
-<<<<<<< HEAD
-=======
       end
     end
 
@@ -78,7 +76,6 @@
         end.to raise_error(HTTP::ConnectionError)
 
         expect(provider.delivery_failure_tracker.failures).to eq 1
->>>>>>> 26c78392
       end
     end
   end
