--- conflicted
+++ resolved
@@ -19,17 +19,10 @@
     pin_errors:
       following: Tev ir jāseko cilvēkam, kuru vēlies atbalstīt
     posts:
-<<<<<<< HEAD
-      one: Ziņa
-      other: Ziņas
-      zero: Ziņu
-    posts_tab_heading: Ziņas
-=======
       one: Ieraksts
       other: Ieraksti
       zero: Ierakstu
     posts_tab_heading: Ieraksti
->>>>>>> 609a4018
     self_follow_error: Nav ļauts sekot savam kontam
   admin:
     account_actions:
@@ -127,11 +120,7 @@
       public: Publisks
       push_subscription_expires: PuSH abonements beidzas
       redownload: Atsvaidzināt profilu
-<<<<<<< HEAD
-      redownloaded_msg: "%{username} profils sekmīgi atsvaidzināts no izcelsmes"
-=======
       redownloaded_msg: "%{username} profils sekmīgi atsvaidzināts no pirmavota"
->>>>>>> 609a4018
       reject: Noraidīt
       rejected_msg: "%{username} reģistrēšanās pieteikums sekmīgi noraidīts"
       remote_suspension_irreversible: Šī konta dati ir neatgriezeniski dzēsti.
@@ -219,17 +208,11 @@
         destroy_user_role: Iznīcināt lomu
         disable_2fa_user: Atspējot 2FA
         disable_custom_emoji: Atspējot pielāgotu emocijzīmi
-<<<<<<< HEAD
-        disable_sign_in_token_auth_user: Atspējot autentificēšanos ar e-pasta pilnvaru lietotājam
-        disable_user: Atspējot Lietotāju
-        enable_custom_emoji: Iespējot pielāgotu emocijzīmi
-=======
         disable_relay: Atspējot retranslāciju
         disable_sign_in_token_auth_user: Atspējot autentificēšanos ar e-pasta pilnvaru lietotājam
         disable_user: Atspējot Lietotāju
         enable_custom_emoji: Iespējot pielāgotu emocijzīmi
         enable_relay: Iespējot retranslāciju
->>>>>>> 609a4018
         enable_sign_in_token_auth_user: Iespējot autentificēšanos ar e-pasta pilnvaru lietotājam
         enable_user: Ieslēgt Lietotāju
         memorialize_account: Saglabāt Kontu Piemiņai
@@ -258,11 +241,7 @@
         update_status: Atjaunināt ziņu
         update_user_role: Atjaunināt lomu
       actions:
-<<<<<<< HEAD
-        approve_appeal_html: "%{name} apstiprināja satura pārraudzības lēmuma iebildumu no %{target}"
-=======
         approve_appeal_html: "%{name} apstiprināja satura pārraudzības lēmuma pārsūdzību no %{target}"
->>>>>>> 609a4018
         approve_user_html: "%{name} apstiprināja reģistrēšanos no %{target}"
         assigned_to_self_report_html: "%{name} piešķīra pārskatu %{target} sev"
         change_email_user_html: "%{name} nomainīja lietotāja %{target} e-pasta adresi"
@@ -297,12 +276,8 @@
         enable_user_html: "%{name} iespējoja pieteikšanos lietotājam %{target}"
         memorialize_account_html: "%{name} pārvērta %{target} kontu par atmiņas lapu"
         promote_user_html: "%{name} paaugstināja lietotāju %{target}"
-<<<<<<< HEAD
-        reject_appeal_html: "%{name} noraidīja satura pārraudzības lēmuma iebildumu no %{target}"
-=======
         publish_terms_of_service_html: "%{name} padarīja pieejamus pakalpojuma izmantošanas noteikumu atjauninājumus"
         reject_appeal_html: "%{name} noraidīja satura pārraudzības lēmuma pārsūdzību no %{target}"
->>>>>>> 609a4018
         reject_user_html: "%{name} noraidīja reģistrēšanos no %{target}"
         remove_avatar_user_html: "%{name} noņēma %{target} profila attēlu"
         reopen_report_html: "%{name} atkārtoti atvēra ziņojumu %{target}"
@@ -331,10 +306,7 @@
       title: Audita žurnāls
       unavailable_instance: "(domēna vārds nav pieejams)"
     announcements:
-<<<<<<< HEAD
-=======
       back: Atgriezties pie paziņojumiem
->>>>>>> 609a4018
       destroyed_msg: Paziņojums sekmīgi izdzēsts.
       edit:
         title: Labot paziņojumu
@@ -360,11 +332,7 @@
       assign_category: Piešķirt kategoriju
       by_domain: Domēns
       copied_msg: Emocijzīmes vietējā kopija ir sekmīgi izveidota
-<<<<<<< HEAD
-      copy: Kopēt
-=======
       copy: Ievietot starpliktuvē
->>>>>>> 609a4018
       copy_failed_msg: Nevarēja izveidot šīs emocijzīmes vietējo kopiju
       create_new_category: Izveidot jaunu kategoriju
       created_msg: Emocijzīme sekmīgi izveidota.
@@ -494,10 +462,7 @@
         create: Pievienot domēnu
         resolve: Atrisināt domēnu
         title: Liegt jaunu e-pasta domēnu
-<<<<<<< HEAD
-=======
       no_email_domain_block_selected: Neviens e-pasta domēna bloks netika mainīts, jo neviens netika atlasīts
->>>>>>> 609a4018
       not_permitted: Nav atļauta
       resolved_dns_records_hint_html: Domēna vārds saistās ar zemāk norādītajiem MX domēniem, kuri beigās ir atbildīgi par e-pasta pieņemšana. MX domēna liegšana liegs reģistrēšanos no jebkuras e-pasta adreses, kas izmanto to pašu MX domēnu, pat ja redzamais domēna vārds ir atšķirīgs. <strong>Jāuzmanās, lai neliegtu galvenos e-pasta pakalpojuma sniedzējus.</strong>
       resolved_through_html: Atrisināts, izmantojot %{domain}
@@ -746,11 +711,7 @@
           silence_html: 'Jūs gatavojaties <strong>ierobežot</strong> <strong>@%{acct}</strong> kontu. Tas:'
           suspend_html: 'Jūs gatavojaties <strong>apturēt</strong> <strong>@%{acct}</strong> kontu. Tas:'
         actions:
-<<<<<<< HEAD
-          delete_html: Noņemt aizskarošās ziņas
-=======
           delete_html: Noņemt aizskarošos ierakstus
->>>>>>> 609a4018
           mark_as_sensitive_html: Atzīmēt aizskarošo ierakstu informācijas nesējus kā jūtīgus
           silence_html: Ievērojami ierobežo <strong>@%{acct}</strong> sasniedzamību, padarot viņa profilu un saturu redzamu tikai cilvēkiem, kas jau seko tam vai pašrocīgi uzmeklē profilu
           suspend_html: Apturēt <strong>@%{acct}</strong>, padarot viņu profilu un saturu nepieejamu un neiespējamu mijiedarbību ar
@@ -759,14 +720,9 @@
         delete_data_html: Dzēsiet lietotāja <strong>@%{acct}</strong> profilu un saturu pēc 30 dienām, ja vien to darbība pa šo laiku netiks atcelta
         preview_preamble_html: "<strong>@%{acct}</strong> saņems brīdinājumu ar šādu saturu:"
         record_strike_html: Ierakstiet brīdinājumu pret <strong>@%{acct}</strong>, lai palīdzētu jums izvērst turpmākus pārkāpumus no šī konta
-<<<<<<< HEAD
-        warning_placeholder: Izvēles papildu pamatojums satura pārraudzības darbībai.
-      target_origin: Ziņotā konta izcelsme
-=======
         send_email_html: Nosūtīt <strong>@%{acct}</strong> brīdinājuma e-pasta ziņojumu
         warning_placeholder: Izvēles papildu pamatojums satura pārraudzības darbībai.
       target_origin: Konta, par kuru ziņots, izcelsme
->>>>>>> 609a4018
       title: Ziņojumi
       unassign: Atsaukt
       unknown_action_msg: 'Nezināms konts: %{action}'
@@ -803,13 +759,8 @@
         invite_users_description: Ļauj lietotājiem uzaicināt jaunus cilvēkus uz šo serveri
         manage_announcements: Pārvaldīt Paziņojumus
         manage_announcements_description: Ļauj lietotājiem pārvaldīt paziņojumus serverī
-<<<<<<< HEAD
-        manage_appeals: Pārvaldīt Pārsūdzības
-        manage_appeals_description: Ļauj lietotājiem pārskatīt iebildumus pret satura pārraudzības darbībām
-=======
         manage_appeals: Pārvaldīt pārsūdzības
         manage_appeals_description: Ļauj lietotājiem pārskatīt pārsūdzības pret satura pārraudzības darbībām
->>>>>>> 609a4018
         manage_blocks: Pārvaldīt Bloķus
         manage_blocks_description: Ļauj lietotājiem liegt e-pasta pakalpojumu sniedzējus un IP adreses
         manage_custom_emojis: Pārvaldīt Pielāgotās Emocijzīmes
@@ -848,11 +799,8 @@
       description_html: Kaut arī lielākā daļa apgalvo, ka ir lasījuši un piekrīt pakalpojuma izmantošanas noteikumiem, parasti cilvēki tos neizlasa, līdz rodas sarežģījumi. <strong>Padari vienkāršāku sava servera noteikumu pārskatīšanu, sniedzot tos vienkāršā uzsvēruma punktu sarakstā!</strong> Jāmēģina atsevišķus noteikumus veidot īsus un vienkāršus, bet jāmēģina arī tos nesadalīt daudzos atsevišķos vienumos.
       edit: Labot nosacījumu
       empty: Vēl nav pievienots neviens servera noteikums.
-<<<<<<< HEAD
-=======
       move_down: Pārvietot lejup
       move_up: Pārvietot augšup
->>>>>>> 609a4018
       title: Servera noteikumi
       translation: Tulkojums
       translations: Tulkojumi
@@ -949,15 +897,10 @@
       open: Atvērt ziņu
       original_status: Sākotnējais ieraksts
       reblogs: Reblogi
-<<<<<<< HEAD
-      status_changed: Ziņa mainīta
-      title: Konta ieraksti
-=======
       replied_to_html: Atbildēja %{acct_link}
       status_changed: Ieraksts izmainīts
       status_title: Publicēja @%{name}
       title: Konta ieraksti - @%{name}
->>>>>>> 609a4018
       trending: Aktuāli
       view_publicly: Skatīt publiski
       visibility: Redzamība
@@ -977,11 +920,8 @@
     system_checks:
       database_schema_check:
         message_html: Ir nepabeigtas datubāzes migrācijas. Lūgums palaist tās, lai nodrošinātu, ka lietotne darbojas, kā paredzēts
-<<<<<<< HEAD
-=======
       elasticsearch_analysis_index_mismatch:
         message_html: 'Elasticsearch indeksa analizatora iestatījumi ir novecojuši. Lūdzu, izpildiet šo komandu: <code>tootctl search deploy --only-mapping --only=%{value}</code>'
->>>>>>> 609a4018
       elasticsearch_health_red:
         message_html: Elasticsearch klasteris ir neveselīgs (sarkans statuss), meklēšanas līdzekļi nav pieejami
       elasticsearch_health_yellow:
@@ -1029,10 +969,7 @@
         review_requested: Pieprasīta pārskatīšana
         reviewed: Pārskatīts
         title: Stāvoklis
-<<<<<<< HEAD
-=======
         trendable: Izplatīts
->>>>>>> 609a4018
         unreviewed: Nepārskatīts
         usable: Izmantojams
       name: Nosaukums
@@ -1044,8 +981,6 @@
       search: Meklēt
       title: Tēmturi
       updated_msg: Tēmtura iestatījumi ir veiksmīgi atjaunināti
-<<<<<<< HEAD
-=======
     terms_of_service:
       back: Atpakaļ uz pakalpojuma izmantošanas noteikumiem
       changelog: Kas ir mainījies
@@ -1077,7 +1012,6 @@
       published_on_html: Publicēti %{date}
       save_draft: Saglabāt melnrakstu
       title: Pakalpojuma izmantošanas noteikumi
->>>>>>> 609a4018
     title: Pārvaldība
     trends:
       allow: Atļaut
@@ -1087,11 +1021,7 @@
       disallow: Neatļaut
       links:
         allow: Atļaut saiti
-<<<<<<< HEAD
-        allow_provider: Atļaut publicētāju
-=======
         allow_provider: Atļaut ievietotāju
->>>>>>> 609a4018
         confirm_allow: Vai tiešām atļaut atlasītās saites?
         confirm_allow_provider: Vai tiešām atļaut atlasītos nodrošinātājus?
         confirm_disallow: Vai tiešām neatļaut atlasītās saites?
@@ -1190,10 +1120,7 @@
   admin_mailer:
     auto_close_registrations:
       body: Nesenu satura pārraudzības darbību trūkuma dēļ reģistrācija %{instance} ir automātiski pārslēgta nepieciešamība pēc pašrocīgas izskatīšanas, lai novērstu %{instance} izmantošana kā platformu iespējami sliktiem dalībniekiem. Jebkurā brīdī var ieslēgt atpakaļ atvērtu reģistrēšanos.
-<<<<<<< HEAD
-=======
       subject: Reģistrēšanās %{instance} tika automātiski pārslēgta, lai pieprasītu apstiprināšanu
->>>>>>> 609a4018
     new_appeal:
       actions:
         delete_statuses: lai izdzēstu viņu ierakstus
@@ -1203,15 +1130,9 @@
         sensitive: lai atzīmētu viņu kontu kā jūtīgu
         silence: lai ierobežotu viņu kontu
         suspend: lai apturētu viņu kontu
-<<<<<<< HEAD
-      body: "%{target} iebilst %{action_taken_by} satura pārraudzības lēmumam no %{date}, kas bija %{type}. Viņi rakstīja:"
-      next_steps: Vari apstiprināt iebildumu, lai atsauktu satura pārraudzības lēmumu, vai neņemt to vērā.
-      subject: "%{username} iebilst satura pārraudzības lēmumam par %{instance}"
-=======
       body: "%{target} iebilst %{action_taken_by} satura pārraudzības lēmumam no %{date}, kas bija, %{type}. Viņi rakstīja:"
       next_steps: Vari apstiprināt pārsūdzību, lai atsauktu satura pārraudzības lēmumu, vai neņemt to vērā.
       subject: "%{username} pārsūdz satura pārraudzības lēmumam par %{instance}"
->>>>>>> 609a4018
     new_critical_software_updates:
       body: Ir izlaistas jaunas Mastodon svarīgās versijas, iespējams, vēlēsies to atjaunināt pēc iespējas ātrāk!
       subject: "%{instance} ir pieejami svarīgi Mastodon atjauninājumi!"
@@ -1326,11 +1247,7 @@
     set_new_password: Iestatīt jaunu paroli
     setup:
       email_below_hint_html: Jāpārbauda sava surogātpasta mape vai jāpieprasa vēl vienu! Savu e-pasta adresi var labot, ja tā ir nepareiza.
-<<<<<<< HEAD
-      email_settings_hint_html: Jāatver saite, kuru mēs nosūtījām, lai apliecinātu %{email}. Mēs pagaidīsim tepat.
-=======
       email_settings_hint_html: Jāatver saite, kuru mēs nosūtījām uz %{email}, lai sāktu izmantot Mastodon. Mēs gaidīsim šeit pat.
->>>>>>> 609a4018
       link_not_received: Vai nesaņēmi sati?
       new_confirmation_instructions_sent: Pēc dažām minūtēm saņemsi jaunu e-pasta ziņojumu ar apstiprinājuma saiti.
       title: Pārbaudi savu iesūtni
@@ -1339,11 +1256,7 @@
       title: Pieteikties %{domain}
     sign_up:
       manual_review: Reģistrāciju %{domain} pašrocīgi izskata mūsu satura pārraudzītāji. Lai palīdzētu mums apstrādāt Tavu reģistrāciju, uzraksti mazliet par sevi un to, kāpēc vēlies kontu %{domain}!
-<<<<<<< HEAD
-      preamble: Ar kontu šajā Mastodon serverī varēsi sekot jebkuram citam tīklā esošam cilvēkam neatkarīgi no tā, kur tiek mitināts tā konts.
-=======
       preamble: Ar kontu šajā Mastodon serverī varēsi sekot jebkuram citam cilvēkam fediversā, neatkarīgi no tā, kur tiek mitināts viņu konts.
->>>>>>> 609a4018
       title: Atļauj tevi iestatīt %{domain}.
     status:
       account_status: Konta statuss
@@ -1411,19 +1324,11 @@
   disputes:
     strikes:
       action_taken: Veiktā darbība
-<<<<<<< HEAD
-      appeal: Apelācija
-      appeal_approved: Šis brīdinājums tika sekmīgi pārsūdzēts un vairs nav spēkā
-      appeal_rejected: Apelācija ir noraidīta
-      appeal_submitted_at: Apelācija iesniegta
-      appealed_msg: Jūsu apelācija ir iesniegta. Ja tā tiks apstiprināta, jums tiks paziņots.
-=======
       appeal: Pārsūdzēt
       appeal_approved: Šis brīdinājums tika sekmīgi pārsūdzēts un vairs nav spēkā
       appeal_rejected: Pārsūdzība ir noraidīta
       appeal_submitted_at: Pārsūdzība iesniegta
       appealed_msg: Tava pārsūdzība ir iesniegta. Ja tā tiks apstiprināta, Tev tiks paziņots.
->>>>>>> 609a4018
       appeals:
         submit: Iesniegt pārsūdzību
       approve_appeal: Apstiprināt pārsūdzību
@@ -1577,21 +1482,6 @@
       overwrite: Pārrakstīt
       overwrite_long: Nomainīt pašreizējos ierakstus ar jauniem
     overwrite_preambles:
-<<<<<<< HEAD
-      blocking_html: Tu gatavojies <strong>aizstāt savu lieguma sarakstu</strong> ar līdz pat <strong>%{total_items} kontiem</strong> no <strong>%{filename}</strong>.
-      bookmarks_html: Tu gatavojies <strong>aizstāt savas grāmatzīmes</strong> ar līdz pat <strong>%{total_items} ierakstiem</strong> no <strong>%{filename}</strong>.
-      domain_blocking_html: Tu gatavojies <strong>aizstāt savu liegto domēnu sarakstu</strong> ar līdz pat <strong>%{total_items} domēniem</strong> no <strong>%{filename}</strong>.
-      following_html: Tu gatavojies <strong>sekot</strong> līdz pat <strong>%{total_items} kontiem</strong> no <strong>%{filename}</strong> un <strong>pārtrauksi sekot citiem</strong>.
-      lists_html: Tu gatavojies <strong>aizstāt savus sarakstus</strong> ar <strong>%{filename}</strong> saturu. Līdz <strong>%{total_items} konti</strong> tiks pievienoti jaunajos sarakstos.
-      muting_html: Tu gatavojies <strong>aizstāt savu apklusināto kontu sarakstu</strong> ar līdz pat <strong>%{total_items} kontiem</strong> no <strong>%{filename}</strong>.
-    preambles:
-      blocking_html: Tu gatavojies <strong>liegt</strong> līdz pat <strong>%{total_items} kontus</strong> no <strong>%{filename}</strong>.
-      bookmarks_html: Tu gatavojies pievienot līdz pat <strong>%{total_items} ierakstus</strong> no <strong>%{filename}</strong> savām <strong>grāmatzīmēm</strong>.
-      domain_blocking_html: Tu gatavojies <strong>liegt</strong> līdz pat <strong>%{total_items} domēnus</strong> no <strong>%{filename}</strong>.
-      following_html: Tu gatavojies <strong>sekot</strong> līdz pat <strong>%{total_items} kontiem</strong> no <strong>%{filename}</strong>.
-      lists_html: Tu gatavojies pievienot līdz pat <strong>%{total_items} kontus</strong> no <strong>%{filename}</strong> saviem <strong>sarakstiem</strong>. Jauni saraksti tiks izveidoti, ja nav saraksta, kurā pievienot.
-      muting_html: Tu gatavojies <strong>apklusināt</strong> līdz pat <strong>%{total_items} kontus</strong> no <strong>%{filename}</strong>.
-=======
       blocking_html:
         one: Tu gatavojies <strong>aizstāt savu lieguma sarakstu</strong> ar līdz <strong>%{count} kontam</strong> no <strong>%{filename}</strong>.
         other: Tu gatavojies <strong>aizstāt savu lieguma sarakstu</strong> ar līdz <strong>%{count} kontiem</strong> no <strong>%{filename}</strong>.
@@ -1641,7 +1531,6 @@
         one: Tu gatavojies <strong>apklusināt</strong> līdz pat <strong>%{count} kontam</strong> no <strong>%{filename}</strong>.
         other: Tu gatavojies <strong>apklusināt</strong> līdz pat <strong>%{count} kontiem</strong> no <strong>%{filename}</strong>.
         zero: Tu gatavojies <strong>apklusināt</strong> līdz pat <strong>%{count} kontiem</strong> no <strong>%{filename}</strong>.
->>>>>>> 609a4018
     preface: Tu vari ievietot datus, kurus esi izguvis no cita servera, kā, piemēram, cilvēku sarakstu, kuriem Tu seko vai kurus bloķē.
     recent_imports: Nesen importēts
     states:
@@ -1713,10 +1602,7 @@
     unsubscribe:
       action: Jā, atcelt abonēšanu
       complete: Anulēts
-<<<<<<< HEAD
-=======
       confirmation_html: Vai tiešām atteikties no %{type} saņemšanas savā e-pasta adresē %{email} par %{domain} esošo Mastodon? Vienmēr var abonēt no jauna savos <a href="%{settings_path}">e-pasta paziņojumu iestatījumos</a>.
->>>>>>> 609a4018
       emails:
         notification_emails:
           favourite: izlases paziņojumu e-pasta ziņojumi
@@ -1724,11 +1610,8 @@
           follow_request: sekošanas pieprasījumu e-pasta ziņojumi
           mention: pieminēšanas paziņojumu e-pasta ziņojumi
           reblog: pastiprinājumu paziņojumu e-pasta ziņojumi
-<<<<<<< HEAD
-=======
       resubscribe_html: Ja abonements tika atcelts kļūdas dēļ, abonēt no jauna var savos <a href="%{settings_path}">e-pasta paziņojumu iestatījumos</a>.
       success_html: Tu vairs savā e-pasta adresē %{email} nesaņemsi %{type} par %{domain} esošo Mastodon.
->>>>>>> 609a4018
       title: Atcelt abonēšanu
   media_attachments:
     validations:
@@ -1811,10 +1694,7 @@
       subject: "%{name} laboja ierakstu"
   notifications:
     administration_emails: Pārvaldītāju e-pasta paziņojumi
-<<<<<<< HEAD
-=======
     email_events: E-pasta paziņojumu notikumi
->>>>>>> 609a4018
     email_events_hint: 'Atlasi notikumus, par kuriem vēlies saņemt paziņojumus:'
   number:
     human:
@@ -1985,19 +1865,13 @@
   severed_relationships:
     download: Lejupielādēt (%{count})
     event_type:
-<<<<<<< HEAD
-=======
       account_suspension: Konta apturēšana (%{target_name})
       domain_block: Servera apturēšana (%{target_name})
->>>>>>> 609a4018
       user_domain_block: Jūs bloķējāt %{target_name}
     lost_followers: Zaudētie sekotāji
     lost_follows: Zaudētie sekojumi
     preamble: Tu vari zaudēt sekojamos un sekotājus, kad liedz domēnu vai kad satura pārraudzītāji izlemj apturēt attālu serveri. Kad t as notiek, būs iespējams lejupielādēt sarakstus ar pārtrauktajām saiknēm, kurus tad var izpētīt un, iespējams, ievietot citā serverī.
-<<<<<<< HEAD
-=======
     purged: Informāciju par šo serveri notīrīja Tava servera pārvaldītāji.
->>>>>>> 609a4018
     type: Notikums
   statuses:
     attached:
@@ -2030,13 +1904,10 @@
       limit: Jau ir piesprausts lielākais iespējamais ierakstu skaits
       ownership: Kāda cita ierakstu nevar piespraust
       reblog: Pastiprinātu ierakstu nevar piespraust
-<<<<<<< HEAD
-=======
     quote_policies:
       followers: Sekotāji un pieminētie lietotāji
       nobody: Tikai pieminētie lietotāji
       public: Visi
->>>>>>> 609a4018
     title: "%{name}: “%{quote}”"
     visibilities:
       direct: Tiešs
@@ -2154,17 +2025,11 @@
       title: Neizdevās otrās pakāpes autentificēšanās
     suspicious_sign_in:
       change_password: mainīt paroli
-<<<<<<< HEAD
-      details: 'Šeit ir pieteikšanās izvērsums:'
-=======
       details: 'Šeit ir informācija par pieteikšanos:'
->>>>>>> 609a4018
       explanation: Esam noteikuši pieteikšanos Tavā kontā no jaunas IP adreses.
       further_actions_html: Ja tas nebiji tu, iesakām nekavējoties %{action} un iespējot divu faktoru autentifikāciju, lai tavs konts būtu drošībā.
       subject: Tavam kontam ir piekļūts no jaunas IP adreses
       title: Jauna pieteikšanās
-<<<<<<< HEAD
-=======
     terms_of_service_changed:
       agreement: Ar %{domain} izmantošanas tuprināšanu tiek piekrists šiem noteikumiem. Ja ir iebildumi pret atjauninātajiem noteikumiem, savu piekrišanu var atcelt jebkurā laikā ar sava konta izdzēšanu.
       changelog: 'Šeit īsumā ir aprakstīts, ko šis atjauninājums nozīmē:'
@@ -2173,7 +2038,6 @@
       subject: Mūsu pakalpojuma izmantošanas noteikumu atjauninājumi
       subtitle: Mainās %{domain} pakalpojuma izmantošanas noteikumi
       title: Svarīgs atjauninājums
->>>>>>> 609a4018
     warning:
       appeal: Iesniegt pārsūdzību
       appeal_description: Ja uzskati, ka tā ir kļūda, vari iesniegt pārsūdzību %{instance} personālam.
@@ -2185,11 +2049,7 @@
         disable: Tu vairs nevari izmantot savu kontu, taču tavs profils un citi dati paliek neskarti. Tu vari pieprasīt savu datu dublējumu, mainīt konta iestatījumus vai dzēst kontu.
         mark_statuses_as_sensitive: "%{instance} satura pārraudzītāji dažus no Taviem ierakstiem ir atzīmējuši kā jūtīgus. Tas nozīmē, ka cilvēkiem būs jāpiesit ierakstos esošajiem informāijas nesējiem, pirms tiek attēlots to priekšskatījums. Tu pats vari atzīmēt informācijas nesēju kā jūtīgu, kad nākotnē tādu ievietosi."
         sensitive: Turpmāk visi augšupielādētās informācijas nesēju datnes tiks atzīmētas kā jūtīgas un paslēptas aiz klikšķināma brīdinājuma.
-<<<<<<< HEAD
-        silence: Tu joprojām vari izmantot savu kontu, taču tikai tie cilvēki, kuri jau tev seko, redzēs tavas ziņas šajā serverī, un tev var tikt liegtas dažādas atklāšanas funkcijas. Tomēr citi joprojām var tev manuāli sekot.
-=======
         silence: Tu joprojām vari izmantot savu kontu, taču tikai tie cilvēki, kuri jau seko Tev, redzēs Tavas ziņas šajā serverī, un Tevi var neiekļaut dažādās atklāšanas iespējās. Tomēr citi joprojām var pašrocīgi sekot Tev.
->>>>>>> 609a4018
         suspend: Tu vairs nevari izmantot savu kontu, un tavs profils un citi dati vairs nav pieejami. Tu joprojām vari pieteikties, lai pieprasītu savu datu dublēšanu, līdz dati tiks pilnībā noņemti aptuveni 30 dienu laikā, taču mēs saglabāsim dažus pamata datus, lai neļautu tev izvairīties no apturēšanas.
       reason: 'Iemesls:'
       statuses: 'Citētās ziņas:'
@@ -2221,10 +2081,7 @@
       feature_audience_title: Veido savu sekotāju pulku ar pārliecību
       feature_control_title: Turi savu laika joslu savā pārvaldībā
       feature_creativity: Mastodon nodrošina skaņas, video un attēlu ierakstus, pieejamības aprakstus, aptaujas, satura brīdinājumus, animētus profila attēlus, pielāgotas emocijzīmes, sīktēlu apgriešanas vadīklas un vēl, lai palīdzētu Tev sevi izpaust tiešsaistē. Vai Tu izplati savu mākslu, mūziku vai aplādes, Mastodon ir šeit ar Tevi.
-<<<<<<< HEAD
-=======
       feature_creativity_title: Nepārspējams radošums
->>>>>>> 609a4018
       feature_moderation: Mastodon nodod lēmumu pieņemšanu atpakaļ Tavās rokās. Katrs serveris izveido savus noteikumus un nosacījumus, kas tiek nodrošināti vietēji, ne kā lieliem uzņēmumiem piederošos sabiedriskajos medijiem, padarot katru serveri par vispielāgojamāko un visatsaucīgāko dažādu cilvēku kopu vajadzībām. Pievienojies serverim, kura noteikumiem Tu piekrīti, vai izvieto savu!
       feature_moderation_title: Satura pārraudzība, kādai tai būtu jābūt
       follow_action: Sekot
