---
id:
  about:
    about_mastodon_html: 'Jaringan sosial masa depan: Tanpa iklan, tanpa pemantauan perusahaan, desain etis, dan terdesentralisasi! Miliki data Anda dengan Mastodon!'
    contact_missing: Belum ditetapkan
    contact_unavailable: Tidak Tersedia
    hosted_on: Mastodon dihosting di %{domain}
    title: Tentang
  accounts:
    followers:
      other: Pengikut
    following: Mengikuti
    instance_actor_flash: Akun ini adalah aktor virtual yang merepresentasikan server itu sendiri dan bukan pengguna individu. Ini dipakai untuk tujuan gabungan dan seharusnya tidak ditangguhkan.
    last_active: terakhir aktif
    link_verified_on: Kepemilikan tautan ini telah dicek pada %{date}
    nothing_here: Tidak ada apapun disini!
    pin_errors:
      following: Anda harus mengikuti orang yang ingin anda endorse
    posts:
      other: Kiriman
    posts_tab_heading: Kiriman
  admin:
    account_actions:
      action: Lakukan aksi
      title: Lakukan moderasi pada %{acct}
    account_moderation_notes:
      create: Beri catatan
      created_msg: Catatan moderasi berhasil dibuat!
      destroyed_msg: Catatan moderasi berhasil dihapus!
    accounts:
      approve: Terima
      approved_msg: Berhasil menerima pendaftaran %{username}
      are_you_sure: Anda yakin?
      avatar: Avatar
      by_domain: Domian
      change_email:
        changed_msg: Email berhasil diubah!
        current_email: Email saat ini
        label: Ganti email
        new_email: Email baru
        submit: Ganti email
        title: Ganti email untuk %{username}
      change_role:
        changed_msg: Peran berhasil diubah!
        label: Ubah peran
        no_role: Tidak ada peran
        title: Ganti peran untuk %{username}
      confirm: Konfirmasi
      confirmed: Dikonfirmasi
      confirming: Mengkonfirmasi
      custom: Kustom
      delete: Hapus data
      deleted: Terhapus
      demote: Turunkan
      destroyed_msg: Data %{username} masuk antrean untuk dihapus segera
      disable: Nonaktifkan
      disable_two_factor_authentication: Nonaktifkan 2FA
      disabled: Dinonaktifkan
      display_name: Nama
      domain: Domain
      edit: Ubah
      email: Email
      email_status: Status Email
      enable: Aktifkan
      enabled: Diaktifkan
      enabled_msg: Berhasil mencairkan akun %{username}
      followers: Pengikut
      follows: Mengikut
      header: Tajuk
      inbox_url: URL Kotak masuk
      invite_request_text: Alasan bergabung
      invited_by: Diundang oleh
      ip: IP
      joined: Bergabung
      location:
        all: Semua
        local: Lokal
        remote: Remot
        title: Lokasi
      login_status: Status login
      media_attachments: Lampiran media
      memorialize: Ubah menjadi memoriam
      memorialized: Dikenang
      memorialized_msg: Berhasil mengubah akun %{username} menjadi akun memorial
      moderation:
        active: Aktif
        all: Semua
        disabled: Nonaktif
        pending: Tertunda
        silenced: Terbatas
        suspended: Disuspen
        title: Moderasi
      moderation_notes: Catatan moderasi
      most_recent_activity: Aktivitas terbaru
      most_recent_ip: IP terbaru
      no_account_selected: Tak ada akun yang diubah sebab tak ada yang dipilih
      no_limits_imposed: Tidak ada batasan
      no_role_assigned: Tidak ada peran yang diberikan
      not_subscribed: Tidak berlangganan
      pending: Tinjauan tertunda
      perform_full_suspension: Lakukan suspen penuh
      previous_strikes: Peringatan sebelumnya
      previous_strikes_description_html:
        other: Akun ini mendapatkan <strong>%{count}</strong> hukuman.
      promote: Promosikan
      protocol: Protokol
      public: Publik
      push_subscription_expires: Langganan PuSH telah kadaluarsa
      redownload: Muat ulang profil
      redownloaded_msg: Berhasil menyegarkan profil %{username} dari asal
      reject: Tolak
      rejected_msg: Berhasil menolak permintaan pendaftaran %{username}
      remote_suspension_irreversible: Data akun ini telah dihapus permanen.
      remote_suspension_reversible_hint_html: Akun ini telah ditangguhkan di server mereka, dan data akan dihapus total pada %{date}. Sebelum itu, server jarak jauh dapat memulihkan akun ini tanpa efek samping. Jika Anda ingin menghapus semua data akun langsung, Anda dapat mengikuti bawah ini.
      remove_avatar: Hapus avatar
      remove_header: Hapus header
      removed_avatar_msg: Berhasil menghapus gambar avatar %{username}
      removed_header_msg: Berhasil menghapus gambar header %{username}
      resend_confirmation:
        already_confirmed: Pengguna ini sudah dikonfirmasi
        send: Kirim ulang email konfirmasi
        success: Email konfirmasi berhasil dikirim!
      reset: Atur ulang
      reset_password: Reset kata sandi
      resubscribe: Langganan ulang
      role: Peran
      search: Cari
      search_same_ip: Pengguna lain dengan IP yang sama
      security: Keamanan
      security_measures:
        only_password: Hanya kata sandi
        password_and_2fa: Kata sandi dan 2FA
      sensitive: Sensitif
      sensitized: ditandai sebagai sensitif
      shared_inbox_url: URL kotak masuk bersama
      show:
        created_reports: Laporan yang dibuat oleh akun ini
        targeted_reports: Laporan yang dibuat tentang akun ini
      silence: Diam
      silenced: Didiamkan
      statuses: Status
      strikes: Peringatan sebelumnya
      subscribe: Langganan
      suspend: Tangguhkan
      suspended: Disuspen
      suspension_irreversible: Data akun ini telah dihapus secara permanen. Anda dapat mengaktifkan akun agar tetap bisa dipakai lagi tapi data sebelumnya tidak dapat dikembalikan.
      suspension_reversible_hint_html: Akun telah ditangguhkan, dan data akan dihapus total pada %{date}. Sebelum tanggal tersebut, akun dapat dikembalikan tanpa efek apapun. Jika Anda ingin menghapus segera semua data, Anda dapat melakukan sesuai keterangan di bawah.
      title: Akun
      unblock_email: Buka blokir alamat email
      unblocked_email_msg: Berhasil membuka blokir alamat email %{username}
      unconfirmed_email: Email belum dikonfirmasi
      undo_sensitized: Batalkan sensitif
      undo_silenced: Undo mendiamkan
      undo_suspension: Undo suspen
      unsilenced_msg: Berhasil membuka batasan akun %{username}
      unsubscribe: Berhenti langganan
      unsuspended_msg: Berhasil membuka penangguhan akun %{username}
      username: Nama pengguna
      view_domain: Tampilkan ringkasan domain
      warn: Beri Peringatan
      web: Web
      whitelisted: Masuk daftar putih
    action_logs:
      action_types:
        approve_appeal: Setujui Banding
        approve_user: Setujui Pengguna
        assigned_to_self_report: Berikan laporan
        change_role_user: Ubah Peran Pengguna
        confirm_user: Konfirmasi Pengguna
        create_account_warning: Buat Peringatan
        create_announcement: Buat Pengumuman
        create_custom_emoji: Buat Emoji Khusus
        create_domain_allow: Buat Izin Domain
        create_domain_block: Buat Blokir Domain
        create_ip_block: Buat aturan IP
        create_unavailable_domain: Buat Domain yang Tidak Tersedia
        create_user_role: Buah Peran
        demote_user: Turunkan Pengguna
        destroy_announcement: Hapus Pengumuman
        destroy_custom_emoji: Hapus Emoji Khusus
        destroy_domain_allow: Hapus Izin Domain
        destroy_domain_block: Hapus Blokir Domain
        destroy_instance: Hapus Domain
        destroy_ip_block: Hapus aturan IP
        destroy_status: Hapus Status
        destroy_unavailable_domain: Hapus Domain yang Tidak Tersedia
        destroy_user_role: Hapus Peran
        disable_2fa_user: Nonaktifkan 2FA
        disable_custom_emoji: Nonaktifkan Emoji Khusus
        disable_user: Nonaktifkan Pengguna
        enable_custom_emoji: Aktifkan Emoji Khusus
        enable_user: Aktifkan Pengguna
        memorialize_account: Kenang Akun
        promote_user: Promosikan Pengguna
        reject_appeal: Tolak Banding
        reject_user: Tolak Pengguna
        remove_avatar_user: Hapus Avatar
        reopen_report: Buka Lagi Laporan
        resend_user: Kirim Ulang Email Konfirmasi
        reset_password_user: Atur Ulang Kata sandi
        resolve_report: Selesaikan Laporan
        sensitive_account: Tandai media di akun Anda sebagai sensitif
        silence_account: Bisukan Akun
        suspend_account: Tangguhkan Akun
        unassigned_report: Batalkan Pemberian Laporan
        unblock_email_account: Buka blokir alamat email
        unsensitive_account: Batalkan tanda media di akun Anda dari sensitif
        unsilence_account: Lepas Status Bisu Akun
        unsuspend_account: Lepas Status Tangguh Akun
        update_announcement: Perbarui Pengumuman
        update_custom_emoji: Perbarui Emoji Khusus
        update_domain_block: Perbarui Blokir Domain
        update_ip_block: Perbarui peraturan IP
        update_status: Perbarui Status
        update_user_role: Perbarui Peran
      actions:
        approve_appeal_html: "%{name} menyetujui moderasi keputusan banding dari %{target}"
        approve_user_html: "%{name} menyetujui pendaftaran dari %{target}"
        assigned_to_self_report_html: "%{name} menugaskan laporan %{target} ke dirinya sendiri"
        change_role_user_html: "%{name} mengubah peran %{target}"
        create_account_warning_html: "%{name} mengirim peringatan untuk %{target}"
        create_announcement_html: "%{name} membuat pengumuman baru %{target}"
        create_custom_emoji_html: "%{name} mengunggah emoji baru %{target}"
        create_domain_allow_html: "%{name} mengizinkan penggabungan dengan domain %{target}"
        create_domain_block_html: "%{name} memblokir domain %{target}"
        create_ip_block_html: "%{name} membuat aturan untuk IP %{target}"
        create_unavailable_domain_html: "%{name} menghentikan pengiriman ke domain %{target}"
        create_user_role_html: "%{name} membuat peran %{target}"
        demote_user_html: "%{name} menurunkan pengguna %{target}"
        destroy_announcement_html: "%{name} menghapus pengumuman %{target}"
        destroy_custom_emoji_html: "%{name} menghapus emoji %{target}"
        destroy_domain_allow_html: "%{name} membatalkan izin penggabungan dengan domain %{target}"
        destroy_domain_block_html: "%{name} membuka blokir domain %{target}"
        destroy_instance_html: "%{name} menghapus domain %{target}"
        destroy_ip_block_html: "%{name} menghapus aturan untuk IP %{target}"
        destroy_status_html: "%{name} menghapus status %{target}"
        destroy_unavailable_domain_html: "%{name} melanjutkan pengiriman ke domain %{target}"
        destroy_user_role_html: "%{name} menghapus peran %{target}"
        disable_2fa_user_html: "%{name} mematikan syarat dua faktor untuk pengguna %{target}"
        disable_custom_emoji_html: "%{name} mematikan emoji %{target}"
        disable_user_html: "%{name} mematikan login untuk pengguna %{target}"
        enable_custom_emoji_html: "%{name} mengaktifkan emoji %{target}"
        enable_user_html: "%{name} mengaktifkan login untuk pengguna %{target}"
        memorialize_account_html: "%{name} mengubah akun %{target} jadi halaman memorial"
        promote_user_html: "%{name} mempromosikan pengguna %{target}"
        reject_appeal_html: "%{name} menolak moderasi keputusan banding dari %{target}"
        reject_user_html: "%{name} menolak pendaftaran dari %{target}"
        remove_avatar_user_html: "%{name} menghapus avatar %{target}"
        reopen_report_html: "%{name} membuka ulang laporan %{target}"
        reset_password_user_html: "%{name} mereset kata sandi pengguna %{target}"
        resolve_report_html: "%{name} menyelesaikan laporan %{target}"
        sensitive_account_html: "%{name} menandai media %{target} sebagai sensitif"
        silence_account_html: "%{name} membisukan akun %{target}"
        suspend_account_html: "%{name} menangguhkan akun %{target}"
        unassigned_report_html: "%{name} membatalkan penugasan laporan %{target}"
        unblock_email_account_html: "%{name} membuka blokir alamat email %{target}"
        unsensitive_account_html: "%{name} membatalkan tanda media %{target} sebagai sensitif"
        unsilence_account_html: "%{name} membunyikan akun %{target}"
        unsuspend_account_html: "%{name} membatalkan penangguhan akun %{target}"
        update_announcement_html: "%{name} memperbarui pengumuman %{target}"
        update_custom_emoji_html: "%{name} memperbarui emoji %{target}"
        update_domain_block_html: "%{name} memperbarui blokir domain untuk %{target}"
        update_ip_block_html: "%{name} mengubah peraturan untuk IP %{target}"
        update_report_html: "%{name} memperbarui laporan %{target}"
        update_status_html: "%{name} memperbarui status %{target}"
        update_user_role_html: "%{name} mengubah peran %{target}"
      deleted_account: akun yang dihapus
      empty: Log tidak ditemukan.
      filter_by_action: Filter berdasarkan tindakan
      filter_by_user: Filter berdasarkan pengguna
      title: Log audit
    announcements:
      destroyed_msg: Pengumuman berhasil dihapus!
      edit:
        title: Edit pengumuman
      empty: Pengumuman tidak ditemukan.
      live: Siaran langsung
      new:
        create: Buat pengumuman
        title: Pengumuman baru
      publish: Terbitkan
      published_msg: Pengumuman berhasil diterbitkan!
      scheduled_for: Dijadwalkan untuk %{time}
      scheduled_msg: Pengumuman dijadwalkan untuk publikasi!
      title: Pengumuman
      unpublish: Batal terbitkan
      unpublished_msg: Pengumuman berhasil ditarik!
      updated_msg: Pengumuman berhasil diperbarui!
    critical_update_pending: Pembaruan penting tertunda
    custom_emojis:
      assign_category: Beri kategori
      by_domain: Domain
      copied_msg: Pembuatan salinan lokal emoji berhasil
      copy: Salin
      copy_failed_msg: Tidak dapat membuat salinan lokal emoji
      create_new_category: Buat kategori baru
      created_msg: Emoji berhasil dibuat!
      delete: Hapus
      destroyed_msg: Emoji berhasil dihapus!
      disable: Matikan
      disabled: Dinonaktifkan
      disabled_msg: Emoji berhasil dinonaktifkan
      emoji: Emoji
      enable: Aktifkan
      enabled: Diaktifkan
      enabled_msg: Emoji berhasil diaktifkan
      image_hint: PNG atau GIF hingga %{size}
      list: Daftar
      listed: Terdaftar
      new:
        title: Tambah emoji kustom baru
      no_emoji_selected: Tidak ada emoji yang diubah karena tidak ada yang dipilih
      not_permitted: Anda tidak diizinkan untuk melakukan tindakan ini
      overwrite: Timpa
      shortcode: Kode pendek
      shortcode_hint: Sedikitnya 2 karakter, hanya karakter alfanumerik dan garis bawah
      title: Emoji kustom
      uncategorized: Tak terkategorikan
      unlist: Tak terdaftar
      unlisted: Tak terdaftar
      update_failed_msg: Tak dapat memperbarui emoji
      updated_msg: Emoji berhasil diperbarui!
      upload: Unggah
    dashboard:
      active_users: pengguna aktif
      interactions: interaksi
      media_storage: Penyimpanan media
      new_users: pengguna baru
      opened_reports: laporan dibuka
      pending_appeals_html:
        other: "<strong>%{count}</strong> banding ditunda"
      pending_reports_html:
        other: "<strong>%{count}</strong> laporan banding"
      pending_tags_html:
        other: "<strong>%{count}</strong> tagar ditunda"
      pending_users_html:
        other: "<strong>%{count}</strong> pengguna ditunda"
      resolved_reports: laporan sudah diselesaikan
      software: Perangkat lunak
      sources: Sumber pendaftaran
      space: Penggunaan ruang
      title: Dasbor
      top_languages: Bahasa aktif teratas
      top_servers: Server aktif teratas
      website: Situs web
    disputes:
      appeals:
        empty: Tidak ada banding yang ditemukan.
        title: Banding
    domain_allows:
      add_new: Daftar putihkan domain
      created_msg: Domain berhasil masuk daftar putih
      destroyed_msg: Domain dihapus dari daftar putih
      export: Ekspor
      import: Impor
      undo: Hapus dari daftar putih
    domain_blocks:
      add_new: Tambah
      created_msg: Pemblokiran domain sedang diproses
      destroyed_msg: Pemblokiran domain telah dibatalkan
      domain: Domain
      edit: Edit blok domain
      existing_domain_block: Anda sudah menerapkan batasan ketat terhadap %{name}.
      existing_domain_block_html: Anda telah menerapkan batasan yang lebih ketat pada %{name}, Anda harus <a href="%{unblock_url}">membuka blokirnya</a> lebih dulu.
      export: Ekspor
      import: Impor
      new:
        create: Buat pemblokiran
        hint: Pemblokiran domain tidak akan menghentikan pembuatan akun dalam database, tapi kami akan memberikan moderasi otomatis pada akun-akun tersebut.
        severity:
          desc_html: "<strong>Batas</strong> akan membuat postingan dari akun yang ada di domain ini terlihat oleh siapa saja yang tidak mengikuti mereka. <strong>Tangguhkan</strong> akan menghapus semua konten, media, dan data profil dari akun domain server Anda. Gunakan <strong>Catatan</strong> jika Anda ingin menolak berkas media."
          noop: Tidak ada
          silence: Batas
          suspend: Suspen
        title: Pemblokiran domain baru
      no_domain_block_selected: Tidak ada blok domain yang diubah karena tidak ada yang dipilih
      not_permitted: Anda tidak diperbolehkan untuk melakukan aksi ini
      obfuscate: Nama domain kabur
      obfuscate_hint: Mengaburkan nama domain sebagian di daftar jika pengiklanan batasan daftar domain diaktifkan
      private_comment: Komentar pribadi
      private_comment_hint: Komentar tentang pembatasan domain ini untuk penggunaan internal oleh moderator.
      public_comment: Komentar publik
      public_comment_hint: Komentar tentang pembatasan domain ini untuk publik umum, jika mengiklankan daftar pembatasan domain diaktifkan.
      reject_media: Tolak berkas media
      reject_media_hint: Hapus file media yang tersimpan dan menolak semua unduhan nantinya. Tidak terpengaruh dengan suspen
      reject_reports: Tolak laporan
      reject_reports_hint: Abaikan semua laporan dari domain ini. Tidak relevan untuk penangguhan
      undo: Urungkan blokir domain
      view: Lihat blokir domain
    email_domain_blocks:
      add_new: Tambah baru
      attempts_over_week:
        other: "%{count} upaya mendaftar selama seminggu terakhir"
      delete: Hapus
      dns:
        types:
          mx: Data MX
      domain: Domain
      new:
        create: Tambah domain
        resolve: Pembaruan domain
      resolved_through_html: Diperbarui melalui %{domain}
    export_domain_allows:
      new:
        title: Impor izin domain
      no_file: Tidak ada file dipilih
    export_domain_blocks:
      import:
        description_html: Anda akan mengimpor daftar blok domain. Harap tinjau daftar ini dengan sangat hati-hati, terutama jika Anda sendiri tidak menulis daftar ini.
        existing_relationships_warning: Hubungan tindak lanjut yang ada
        private_comment_description_html: 'Untuk membantu Anda melacak asal blok yang diimpor, blok yang diimpor akan dibuat dengan komentar pribadi berikut: <q>%{comment}</q>'
        private_comment_template: Diimpor dari %{source} pada %{date}
        title: Impor blok domain
      invalid_domain_block: 'Satu atau lebih blokir domain dilewati karena kesalahan berikut: %{error}'
      new:
        title: Impor blok domain
      no_file: Tidak ada file dipilih
    follow_recommendations:
      description_html: <strong>"Rekomendasi untuk diikuti" membantu pengguna baru untuk secara cepat menemukan konten yang menarik</strong>. Ketika pengguna belum cukup berinteraksi dengan lainnya sehingga belum memunculkan rekomendasi, akun-akun ini akan direkomendasikan. Mereka dihitung ulang secara harian dari campuran akun-akun dengan keterlibatan tertinggi baru-baru ini dan jumlah pengikut lokal tertinggi untuk bahasa tertentu.
      language: Untuk bahasa
      status: Status
      suppress: Hapus akun yang direkomendasikan untuk diikuti
      suppressed: Dihapus
      title: Rekomendasi untuk diikuti
      unsuppress: Kembalikan rekomendasi untuk diikuti
    instances:
      availability:
        description_html:
          other: Jika pengiriman ke domain selama <strong>%{count} hari</strong> tidak berhasil, tidak akan ada upaya pengiriman kecuali bila kiriman <em>dari</em> domain tersebut berhasil diterima.
        failure_threshold_reached: Batas kegagalan tercapai pada %{date}.
        failures_recorded:
          other: Upaya gagal dalam %{count} hari berbeda.
        no_failures_recorded: Tidak ada kegagalan tercatat.
        title: Ketersediaan
        warning: Upaya terakhir untuk menyambung ke server ini tidak berhasil
      back_to_all: Semua
      back_to_limited: Terbatas
      back_to_warning: Peringatan
      by_domain: Domain
      confirm_purge: Yakin ingin menghapus permanen data dari domain ini?
      content_policies:
        comment: Catatan internal
        description_html: Anda dapat menentukan kebijakan konten yang akan diterapkan ke semua akun dari domain ini dan dari subdomainnya.
        policies:
          reject_media: Tolak media
          reject_reports: Tolak laporan
          silence: Batas
          suspend: Tangguhkan
        policy: Kebijakan
        reason: Alasan publik
        title: Kebijakan konten
      dashboard:
        instance_accounts_dimension: Akun yang paling banyak diikuti
        instance_accounts_measure: akun tersimpan
        instance_followers_measure: pengikut kami di sana
        instance_follows_measure: pengikut mereka di sini
        instance_languages_dimension: Bahasa terpopuler
        instance_media_attachments_measure: lampiran media tersimpan
        instance_reports_measure: laporan tentang mereka
        instance_statuses_measure: kiriman tersimpan
      delivery:
        all: Semua
        clear: Hapus galat pengiriman
        failing: Gagal
        restart: Mulai ulang pengiriman
        stop: Setop pengiriman
        unavailable: Tidak tersedia
      delivery_available: Pengiriman tersedia
      delivery_error_days: Lama hari pengiriman galat
      delivery_error_hint: Jika pengiriman tidak terjadi selama %{count} hari, ia akan ditandai secara otomatis sebagai tidak terkirim.
      destroyed_msg: Data dari %{domain} masuk antrean dihapus dalam waktu dekat.
      empty: Domain tidak ditemukan.
      known_accounts:
        other: "%{count} akun yang dikenal"
      moderation:
        all: Semua
        limited: Terbatas
        title: Moderasi
      private_comment: Komentar pribadi
      public_comment: Komentar publik
      purge: Hapus
      purge_description_html: Jika Anda meyakini bahwa domain ini lebih baik offline, Anda dapat menghapus semua rekaman akun dan data terkait dari domain ini dari ruang penyimpanan Anda. Ini perlu beberapa waktu.
      title: Server yang diketahui
      total_blocked_by_us: Yang kita blokir
      total_followed_by_them: Diikuti mereka
      total_followed_by_us: Diikuti kita
      total_reported: Laporan tentang mereka
      total_storage: Lampiran media
      totals_time_period_hint_html: Total tampilan di bawah termasuk data seluruh waktu.
    invites:
      deactivate_all: Nonaktifkan semua
      filter:
        all: Semua
        available: Tersedia
        expired: Kedaluwarsa
        title: Saring
      title: Undang
    ip_blocks:
      add_new: Buat aturan
      created_msg: Berhasil menambah aturan IP baru
      delete: Hapus
      expires_in:
        '1209600': 2 minggu
        '15778476': 6 bulan
        '2629746': 1 bulan
        '31556952': 1 tahun
        '86400': 1 hari
        '94670856': 3 tahun
      new:
        title: Buat aturan IP baru
      no_ip_block_selected: Tak ada aturan IP yang berubah karena tak ada yang dipilih
      title: Aturan IP
    relationships:
      title: Hubungan %{acct}
    relays:
      add_new: Tambah relai baru
      delete: Hapus
      description_html: "<strong>Relai gabungan</strong> adalah server perantara yang menukarkan kiriman publik dalam jumlah besar antara server yang berlangganan dengan yang menerbitkannya. <strong>Ini akan membantu server kecil hingga medium menemukan konten dari fediverse</strong>, yang tentu saja mengharuskan pengguna lokal untuk mengikuti orang lain dari server jarak jauh."
      disable: Matikan
      disabled: Dimatikan
      enable: Aktifkan
      enable_hint: Saat diaktifkan, server Anda akan melanggan semua kiriman publik dari relai ini, dan akan mengirim toot publik server ini ke sana.
      enabled: Diaktifkan
      inbox_url: URL Relai
      pending: Menunggu persetujuan relai
      save_and_enable: Simpan dan aktifkan
      setup: Atur koneksi relai
      signatures_not_enabled: Relai tak akan bekerja dengan benar saat mode aman atau mode daftar putih diaktifkan
      status: Status
      title: Relai
    report_notes:
      created_msg: Catatan laporan berhasil dibuat!
      destroyed_msg: Catatan laporan berhasil dihapus!
    reports:
      account:
        notes:
          other: "%{count} catatan"
      action_log: Log audit
      action_taken_by: Aksi dilakukan oleh
      actions:
        delete_description_html: Kiriman yang dilaporkan akan dihapus dan peringatan akan direkam untuk membantu Anda mengurus masalah oleh akun yang sama di masa mendatang.
        mark_as_sensitive_description_html: Media di dalam kiriman terlapor akan ditandai sebagai sensitif dan hukuman akan direkam untuk membantu menangani pelanggaran dari akun yang sama di masa mendatang.
        other_description_html: Lihat opsi lain untuk mengendalikan perilaku akun dan menyesuaikan komunikasi ke akun yang dilaporkan.
        resolve_description_html: Tidak ada tindakan untuk akun yang dilaporkan, tidak ada peringatan yang direkam, dan laporan akan ditutup.
      add_to_report: Tambahkan lebih banyak untuk lapor
      are_you_sure: Apakah Anda yakin?
      assign_to_self: Tugaskan kpd saya
      assigned: Moderator tertugas
      by_target_domain: Domain akun yang dilaporkan
      category: Kategori
      category_description_html: Alasan akun dan/atau konten ini dilaporkan akan disampaikan saat berkomunikasi dengan akun yang dilaporkan
      comment:
        none: Tidak ada
      comment_description_html: 'Untuk menyediakan lebih banyak informasi, %{name} menulis:'
      created_at: Dilaporkan
      delete_and_resolve: Hapus kiriman
      forwarded: Diteruskan
      forwarded_to: Diteruskan ke %{domain}
      mark_as_resolved: Tandai telah diseleseikan
      mark_as_sensitive: Tandai sebagai sensitif
      mark_as_unresolved: Tandai belum terselesaikan
      no_one_assigned: Tidak ada
      notes:
        create: Tambah catatan
        create_and_resolve: Diselesaikan dengan catatan
        create_and_unresolve: Dibuka kembali dengan catatan
        delete: Hapus
        placeholder: Jelaskan aksi yang telah dilakukan, atau pembaruan lain yang berhubungan...
        title: Catatan
      notes_description_html: Lihat dan tinggalkan catatan kepada moderator lain dan Anda di masa depan
      quick_actions_description_html: 'Lakukan tindakan cepat atau gulir ke bawah untuk melihat konten yang dilaporkan:'
      remote_user_placeholder: pengguna jarak jauh dari %{instance}
      reopen: Buka lagi laporan
      report: 'Laporkan #%{id}'
      reported_account: Akun yang dilaporkan
      reported_by: Dilaporkan oleh
      resolved: Terseleseikan
      resolved_msg: Laporan berhasil diselesaikan!
      skip_to_actions: Langsung ke tindakan
      status: Status
      statuses: Konten yang dilaporkan
      statuses_description_html: Konten menyinggung akan disampaikan saat komunikasi dengan akun yang dilaporkan
      target_origin: Akun asal yang dilaporkan
      title: Laporan
      unassign: Bebas Tugas
      unresolved: Belum Terseleseikan
      updated_at: Diperbarui
      view_profile: Lihat profil
    roles:
      add_new: Tambahkan peran
      assigned_users:
        other: "%{count} pengguna"
      categories:
        administration: Administrasi
        devops: DevOps
        invites: Undangan
        moderation: Moderasi
        special: Khusus
      delete: Hapus
      description_html: Dengan <strong>peran pengguna</strong>, Anda dapat mengubah fungsi dan area Mastodon apa pengguna Anda dapat mengakses.
      edit: ערכי את התפקיד של '%{name}'
      everyone: Izin bawaan
      everyone_full_description_html: Ini adalah <strong>peran dasaran</strong> yang memengaruhi <strong>semua pengguna</strong>, bahkan tanpa yang memiliki sebuah peran yang diberikan. Semua peran lainnya mendapatkan izin dari ini.
      permissions_count:
        other: "%{count} izin"
      privileges:
        administrator: Administrator
        administrator_description: Pengguna dengan izin ini akan melewati setiap izin
        delete_user_data: Hapus Data Pengguna
        delete_user_data_description: Memungkinkan pengguna untuk menghapus data pengguna lain tanpa jeda
        invite_users: Undang Pengguna
        invite_users_description: Memungkinkan pengguna untuk mengundang orang baru ke server
        manage_announcements: Kelola Pengumuman
        manage_announcements_description: Memungkinkan pengguna untuk mengelola pengumuman di server
        manage_appeals: Kelola Permintaan
        manage_appeals_description: Memungkinkan pengguna untuk meninjau permintaan terhadap tindakan moderasi
        manage_blocks: Kelola Pemblokiran
        manage_custom_emojis: Kelola Emoji Kustom
        manage_custom_emojis_description: Memungkinkan pengguna untuk mengelola emoji kustom di server
        manage_federation: Kelola Federasi
        manage_federation_description: Memungkinkan pengguna untuk memblokir atau memperbolehkan federasi dengan domain lain, dan mengatur pengiriman
        manage_invites: Kelola Undangan
        manage_invites_description: Memungkinkan pengguna untuk menjelajah dan menonaktifkan tautan undangan
        manage_reports: Kelola Laporan
        manage_reports_description: Memungkinkan pengguna untuk meninjau laporan dan melakukan tindakan moderasi terhadap mereka
        manage_roles: Kelola Peran
        manage_roles_description: Memungkinkan pengguna untuk mengelola dan memberikan peran di bawah mereka
        manage_rules: Kelola Aturan
        manage_rules_description: Memungkinkan pengguna untuk mengubah aturan server
        manage_settings: Kelola Pengaturan
        manage_settings_description: Memungkinkan pengguna untuk mengubah pengaturan situs
        manage_taxonomies: Kelola Taksonomi
        manage_taxonomies_description: Memungkinkan pengguna untuk meninjau konten tren dan memperbarui pengaturan tagar
        manage_user_access: Kelola Akses Pengguna
        manage_users: Kelola Pengguna
        manage_users_description: Memungkinkan pengguna untuk melihat detail pengguna lain dan melakukan tindakan moderasi terhadap mereka
        manage_webhooks: Kelola Webhook
        manage_webhooks_description: Memungkinkan pengguna untuk menyiapkan webhook untuk peristiwa administratif
        view_audit_log: Lihat Catatan Audit
        view_audit_log_description: Memungkinkan pengguna untuk melihat riwayat tindakan administratif di server
        view_dashboard: Lihat Dasbor
        view_dashboard_description: Memungkinkan pengguna untuk mengakses dasbor dan berbagai metrik
        view_devops: DevOps
        view_devops_description: Memungkinkan pengguna untuk mengakses dasbor Sidekiq dan pgHero
      title: Peran
    rules:
      add_new: Tambah aturan
      delete: Hapus
      description_html: Saat kebanyakan mengklaim sudah membaca dan menyetujui ketentuan layanan, biasanya orang-orang tidak membacanya sampai masalah muncul. <strong>Lebih mudah melihat sepintas aturan server Anda dengan menampilkannya dalam daftar bulatan</strong>. Coba buat aturan individu sependek dan sesederhana mungkin, tapi coba jangan memisahkannya ke dalam item terpisah yang sangat banyak.
      edit: Edit aturan
      empty: Belum ada aturan server yang didefinisikan.
      title: Aturan server
    settings:
      about:
        manage_rules: Kelola aturan server
        preamble: Menyediakan informasi lanjut tentang bagaimana server ini beroperasi, dimoderasi, dan didana.
        rules_hint: Ada area yang khusus untuk peraturan yang pengguna Anda seharusnya tahu.
        title: Tentang
      appearance:
        preamble: Ubah antarmuka web Mastodon.
        title: Tampilan
      branding:
        preamble: Merek server Anda membedakannya dari server lain dalam jaringan. Informasi ini dapat ditampilkan dalam berbagai lingkungan, seperti antarmuka web Mastodon, aplikasi asli, dalam tampilan tautan di situs web lain dan dalam aplikasi perpesanan, dan lain-lain. Untuk alasan ini, buat informasi ini jelas, pendek, dan tidak bertele-tele.
        title: Merek
      content_retention:
        preamble: Atur bagaimana konten yang dibuat oleh pengguna disimpan di Mastodon.
        title: Retensi konten
      default_noindex:
        desc_html: Memengaruhi semua pengguna yang belum mengubah pengaturan ini sendiri
        title: Keluarkan pengguna dari pengindeksan mesin telusur secara bawaan
      discovery:
        follow_recommendations: Ikuti rekomendasi
        profile_directory: Direktori profil
        public_timelines: Linimasa publik
        title: Penemuan
        trends: Tren
      domain_blocks:
        all: Kepada semua orang
        disabled: Tidak kepada siapa pun
        users: Ke pengguna lokal yang sudah login
      registrations:
        preamble: Atur siapa yang dapat membuat akun di server Anda.
        title: Pendaftaran
      registrations_mode:
        modes:
          approved: Persetujuan diperlukan untuk mendaftar
          none: Tidak ada yang dapat mendaftar
          open: Siapa pun dapat mendaftar
    site_uploads:
      delete: Hapus berkas yang diunggah
      destroyed_msg: Situs yang diunggah berhasil dihapus!
    statuses:
      account: Penulis
      application: Aplikasi
      back_to_account: Kembali ke halaman akun
      back_to_report: Kembali ke halaman laporan
      batch:
        remove_from_report: Hapus dari laporan
        report: Laporan
      deleted: Dihapus
      favourites: Favorit
      history: Riwayat versi
      in_reply_to: Membalas ke
      language: Bahasa
      media:
        title: Media
      metadata: Metadata
      no_status_selected: Tak ada status yang berubah karena tak ada yang dipilih
      open: Buka kiriman
      original_status: Kiriman asli
      reblogs: Reblog
      status_changed: Kiriman diubah
      trending: Sedang tren
      visibility: Visibilitas
      with_media: Dengan media
    strikes:
      actions:
        delete_statuses: "%{name} menghapus kiriman %{target}"
        disable: "%{name} membekukan akun %{target}"
        mark_statuses_as_sensitive: "%{name} menandai kiriman %{target} sebagai sensitif"
        none: "%{name} mengirim peringatan ke %{target}"
        sensitive: "%{name} menandai akun %{target} sebagai sensitif"
        silence: "%{name} membatasi akun %{target}"
        suspend: "%{name} menangguhkan akun %{target}"
      appeal_approved: Banding disetujui
      appeal_pending: Banding ditunda
    system_checks:
      database_schema_check:
        message_html: Ada proses migrasi basis data tertunda. Silakan jalankan untuk memastikan aplikasi bekerja seperti yang diharapkan
      elasticsearch_running_check:
        message_html: Tidak dapat tersambung ke Elasticsearch. Pastikan itu berjalan, atau nonaktifkan pencarian teks penuh
      elasticsearch_version_check:
        message_html: 'Versi Elasticsearch tidak kompatibel: %{value}'
        version_comparison: Elasticsearch %{running_version} sedang berjalan, sementara yang diwajibkan adalah %{required_version}
      rules_check:
        action: Kelola aturan server
        message_html: Anda belum menentukan aturan server apapun.
      sidekiq_process_check:
        message_html: Tidak ada proses Sidekiq yang berjalan untuk %{value} antrian. Silakan tinjau konfigurasi Sidekiq Anda
    tags:
      review: Tinjau status
      updated_msg: Pembaruan pengaturan tagar berhasil
    title: Administrasi
    trends:
      allow: Izinkan
      approved: Disetujui
      disallow: Batalkan izin
      links:
        allow: Izinkan tautan
        allow_provider: Izinkan penerbit
        description_html: Ini adalah tautan yang saat ini dibagikan oleh banyak akun yang dapat dilihat dari server Anda. Ini dapat membantu pengguna Anda menemukan apa yang sedang terjadi di dunia. Tidak ada tautan yang ditampilkan secara publik kecuali Anda sudah menyetujui pengirimnya. Anda juga dapat mengizinkan atau menolak tautan individu.
        disallow: Batalkan izin tautan
        disallow_provider: Batalkan izin penerbit
        no_link_selected: Tidak ada tautan yang diubah karena tidak ada yang dipilih
        publishers:
          no_publisher_selected: Tidak ada penerbit yang diubah karena tidak ada yang dipilih
        shared_by_over_week:
          other: Dibagikan oleh %{count} orang selama seminggu terakhir
        title: Tautan sedang tren
        usage_comparison: Dibagikan %{today} kali hari ini, dibandingkan %{yesterday} kemarin
      only_allowed: Yang diizinkan saja
      pending_review: Tinjauan tertunda
      preview_card_providers:
        allowed: Tautan dari penerbit ini dapat menjadi tren
        description_html: Ini adalah domain yang tautannya sering dibagikan di server Anda. Tautan tidak akan menjadi tren secara publik kecuali domain dari tautan tersebut disetujui. Persetujuan (atau penolakan) Anda mempengaruhi subdomain.
        rejected: Tautan dari penerbit ini tidak dapat menjadi tren
        title: Penerbit
      rejected: Ditolak
      statuses:
        allow: Izinkan kiriman
        allow_account: Izinkan penulis
        description_html: Ini adalah kiriman yang diketahui server Anda yang kini sedang dibagikan dan difavoritkan banyak akun. Ini akan membantu pengguna baru dan lama Anda menemukan lebih banyak orang untuk diikuti. Tidak ada kiriman yang ditampilkan secara publik kecuali jika sudah disetujui pemilik akun, dan pemilik akun mengizinkan akun mereka disarankan untuk orang lain. Anda juga dapat mengizinkan atau menolak kiriman individu.
        disallow: Jangan beri izin kiriman
        disallow_account: Jangan beri izin penulis
        no_status_selected: Tidak ada kiriman yang sedang tren karena tidak ada yang dipilih
        not_discoverable: Pemilik akun memilih untuk tidak dapat ditemukan
        shared_by:
          other: Dibagikan dan difavoritkan %{friendly_count} kali
        title: Kiriman yang sedang tren
      tags:
        current_score: Skor saat ini %{score}
        dashboard:
          tag_accounts_measure: kegunaan unik
          tag_languages_dimension: Bahasa terpopuler
          tag_servers_dimension: Server terpopuler
          tag_servers_measure: server berbeda
          tag_uses_measure: kegunaan total
        description_html: Ini adalah tagar yang kini sedang muncul di banyak kiriman yang dapat dilihat server Anda. Ini dapat membantu pengguna Anda menemukan apa yang sedang dibicarakan banyak orang. Tagar tidak akan ditampilkan secara publik kecuali jika Anda mengizinkannya.
        listable: Dapat disarankan
        no_tag_selected: Tidak ada tag yang diubah karena tidak ada yang dipilih
        not_listable: Tidak akan disarankan
        not_trendable: Tidak akan muncul di bawah tren
        not_usable: Tidak dapat digunakan
        peaked_on_and_decaying: Populer pada %{date}, kini mulai turun
        title: Tagar sedang tren
        trendable: Dapat muncul di bawah tren
        trending_rank: 'Sedang tren #%{rank}'
        usable: Dapat digunakan
        usage_comparison: Digunakan %{today} kali hari ini, dibandingkan %{yesterday} kemarin
        used_by_over_week:
          other: Digunakan oleh %{count} orang selama seminggu terakhir
      trending: Sedang tren
    warning_presets:
      add_new: Tambah baru
      delete: Hapus
      edit_preset: Sunting preset peringatan
      empty: Anda belum mendefinisikan peringatan apapun.
    webhooks:
      add_new: Tambah titik akhir
      delete: Hapus
      description_html: Sebuah <strong>webhook</strong> memungkinkan Mastodon untuk mengirim <strong>notifikasi dalam waktu nyata</strong> tentang peristiwa yang dipilih ke aplikasi Anda sendiri, sehingga aplikasi Anda dapat <strong>memicu reaksi secara otomatis</strong>.
      disable: Matikan
      disabled: Nonaktif
      edit: Edit titik akhir
      empty: Anda belum memiliki titik akhir webhook yang diatur.
      enable: Aktifkan
      enabled: Aktif
      enabled_events:
        other: "%{count} acara aktif"
      events: Acara
      new: Webhook baru
      rotate_secret: Buat ulang rahasia
      secret: Rahasia penandatanganan
      status: Status
      title: Webhook
      webhook: Webhook
  admin_mailer:
    new_appeal:
      actions:
        delete_statuses: untuk menghapus kiriman mereka
        disable: untuk membekukan akun mereka
        mark_statuses_as_sensitive: untuk menandai kiriman sebagai sensitif
        none: peringatan
        sensitive: untuk menandai akun mereka sebagai sensitif
        silence: untuk membatasi akun mereka
        suspend: untuk menangguhkan akun mereka
      body: "%{target} melakukan banding keputusan moderasi oleh %{action_taken_by} dari %{date}, yang %{type}. Mereka menulis:"
      next_steps: Anda dapat menyetujui banding untuk mengurungkan keputusan moderasi atau mengabaikannya.
      subject: "%{username} melakukan banding keputusan moderasi di %{instance}"
    new_pending_account:
      body: Detail akun baru di bawah. Anda dapat menyetujui atau menolak lamaran ini.
      subject: Akun baru muncul untuk ditinjau di %{instance} (%{username})
    new_report:
      body: "%{reporter} telah melaporkan %{target}"
      body_remote: Seseorang dari %{domain} telah melaporkan %{target}
      subject: Laporan baru untuk %{instance} (#%{id})
    new_trends:
      body: 'Item berikut harus ditinjau sebelum ditampilkan secara publik:'
      new_trending_links:
        title: Tautan sedang tren
      new_trending_statuses:
        title: Kiriman yang sedang tren
      new_trending_tags:
        title: Tagar sedang tren
      subject: Tren baru yang perlu ditinjau di %{instance}
  aliases:
    add_new: Buat alias
    created_msg: Berhasil membuat alias baru. Sekarang Anda dapat memulai pindah dari akun lama.
    deleted_msg: Berhasil menghapus alias. Pindah dari akun tersebut ke sini tidak akan lagi bisa dilakukan.
    empty: Anda tidak memiliki alias.
    hint_html: Jika Anda ingin pindah dari akun lain ke sini, Anda dapat membuat alias, yang dilakukan sebelum Anda setuju dengan memindah pengikut dari akun lama ke akun sini. Aksi ini <strong>tidak berbahaya dan tidak bisa dikembalikan</strong>. <strong>Pemindahan akun dimulai dari akun lama</strong>.
    remove: Hapus tautan alias
  appearance:
    animations_and_accessibility: Animasi dan aksesibilitas
    discovery: Jelajah
    localization:
      body: Mastodon diterjemahkan oleh sukarelawan.
      guide_link: https://crowdin.com/project/mastodon
      guide_link_text: Siapa saja bisa berkontribusi.
    sensitive_content: Konten sensitif
  application_mailer:
    salutation: "%{name},"
    view: 'Tampilan:'
    view_profile: Lihat profil
    view_status: Lihat status
  applications:
    created: Aplikasi berhasil dibuat
    destroyed: Aplikasi berhasil dihapus
    regenerate_token: Buat ulang token akses
    token_regenerated: Token akses berhasil dibuat ulang
    warning: Hati-hati dengan data ini. Jangan bagikan kepada siapapun!
    your_token: Token akses Anda
  auth:
    apply_for_account: Permintaan akun
    delete_account: Hapus akun
    delete_account_html: Jika Anda ingin menghapus akun Anda, Anda dapat <a href="%{path}">memproses ini</a>. Anda akan dikonfirmasi.
    description:
      prefix_invited_by_user: "@%{name} mengundang Anda untuk bergabung di server Mastodon ini!"
      prefix_sign_up: Daftar ke Mastodon hari ini!
      suffix: Dengan sebuah akun, Anda dapat mengikuti orang, mengirim pembaruan, dan bertukar pesan dengan pengguna dari server Mastodon mana pun dan lainnya!
    dont_have_your_security_key: Tidak memiliki kunci keamanan?
    forgot_password: Lupa kata sandi?
    invalid_reset_password_token: Token reset kata sandi tidak valid atau kedaluwarsa. Silakan minta yang baru.
    link_to_otp: Masukkan kode dua-faktor dari ponsel Anda atau dari kode pemulihan
    link_to_webauth: Gunakan perangkat kunci keamanan Anda
    log_in_with: Masuk dengan
    login: Masuk
    logout: Keluar
    migrate_account: Pindah ke akun berbeda
    migrate_account_html: Jika Anda ingin mengalihkan akun ini ke akun lain, Anda dapat <a href="%{path}">mengaturnya di sini</a>.
    or_log_in_with: Atau masuk dengan
    providers:
      cas: CAS
      saml: SAML
    register: Daftar
    registration_closed: "%{instance} tidak menerima anggota baru"
    reset_password: Reset kata sandi
    rules:
      preamble: Ini diatur dan ditetapkan oleh moderator %{domain}.
      title: Beberapa aturan dasar.
    security: Identitas
    set_new_password: Tentukan kata sandi baru
    sign_in:
      title: Masuk ke %{domain}
    sign_up:
      title: Mari kita siapkan Anda di %{domain}.
    status:
      account_status: Status akun
      functional: Akun Anda kini beroperasi penuh.
      redirecting_to: Akun Anda tidak aktif karena sekarang dialihkan ke %{acct}.
      view_strikes: Lihat hukuman lalu yang pernah terjadi kepada akun Anda
    too_fast: Formulir dikirim terlalu cepat, coba lagi.
    use_security_key: Gunakan kunci keamanan
  challenge:
    confirm: Lanjut
    hint_html: "<strong>Tip:</strong> Kami tidak akan meminta kata sandi Anda lagi untuk beberapa jam ke depan."
    invalid_password: Kata sandi tidak valid
    prompt: Konfirmasi kata sandi untuk melanjutkan
  crypto:
    errors:
      invalid_key: bukan kunci Ed25519 atau Curve25519 yang valid
  date:
    formats:
      default: "%d %b %Y"
      with_month_name: "%d %B %Y"
  datetime:
    distance_in_words:
      about_x_hours: "%{count}j"
      about_x_months: "%{count}bln"
      about_x_years: "%{count}thn"
      almost_x_years: "%{count}thn"
      half_a_minute: Baru saja
      less_than_x_minutes: "%{count}mnt"
      less_than_x_seconds: Baru saja
      over_x_years: "%{count}thn"
      x_days: "%{count}hari"
      x_minutes: "%{count}mnt"
      x_months: "%{count}bln"
      x_seconds: "%{count}dtk"
  deletes:
    challenge_not_passed: Informasi yang Anda masukkan salah
    confirm_password: Masukkan kata sandi sekarang untuk memverifikasi identitas Anda
    confirm_username: Masukkan nama pengguna untuk mengonfirmasi prosedur
    proceed: Hapus akun
    success_msg: Akun Anda berhasil dihapus
    warning:
      before: 'Sebelum melanjutkan, silakan baca catatan ini dengan hati-hati:'
      caches: Konten yang telah tersimpan di server lain mungkin akan tetap di sana
      data_removal: Kiriman Anda dan data lainnya akan dihapus secara permanen
      irreversible: Anda tidak akan bisa lagi mengembalikan atau mengaktifkan kembali akun Anda
      more_details_html: Lebih detailnya, lihat <a href="%{terms_path}">kebijakan privasi</a>.
      username_available: Nama pengguna Anda akan tersedia lagi
      username_unavailable: Nama pengguna Anda tetap tidak akan tersedia
  disputes:
    strikes:
      action_taken: Tindakan dilaksanakan
      appeal: Banding
      appeal_approved: Peringatan ini digagalkan dalam banding dan tidak lagi valid
      appeal_rejected: Banding telah ditolak
      appeal_submitted_at: Banding dikirimkan
      appealed_msg: Banding Anda sudah dikirim. Jika disetujui, Anda akan diberi tahu.
      appeals:
        submit: Ajukan banding
      approve_appeal: Setujui banding
      associated_report: Laporan yang berkaitan
      created_at: Tanggal
      description_html: Ini adalah tindakan yang dilakukan terhadap akun Anda dan peringatan telah dikirim oleh staf %{instance}.
      recipient: Dialamatkan untuk
      reject_appeal: Tolak banding
      status: 'Kiriman #%{id}'
      status_removed: Kirim sudah dihapus dari sistem
      title: "%{action} dari %{date}"
      title_actions:
        delete_statuses: Penghapusan kiriman
        disable: Pembekuan akun
        mark_statuses_as_sensitive: Tandai kiriman sebagai sensitif
        none: Peringatan
        sensitive: Tandai akun sebagai sensitif
        silence: Pembatasan akun
        suspend: Penangguhan akun
      your_appeal_approved: Banding Anda disetujui
      your_appeal_pending: Anda telah mengirim banding
      your_appeal_rejected: Banding Anda ditolak
  errors:
    '400': Permintaan yang dikirim tidak valid atau cacat.
    '403': Anda tidak mempunyai izin untuk melihat halaman ini.
    '404': Halaman yang anda cari tidak ditemukan
    '406': Halaman ini tidak tersedia dalam format yang diminta.
    '410': Halaman yang anda cari sudah tidak dapat ditemukan lagi.
    '422':
      content: Verifikasi keamanan gagal. Apa anda memblokir cookie?
      title: Verifikasi keamanan gagal
    '429': Lambat
    '500':
      content: Maaf, ada sesuatu yang salah pada sistem kami.
      title: Halaman ini tidak benar
    '503': Halaman ini tidak dapat ditampilkan karena kegagalan server sementara.
    noscript_html: Untuk menggunakan aplikasi web Mastodon, tolong aktifkan JavaScript. Sebagai alternatif, cobalah <a href="%{apps_path}">aplikasi murni</a> Mastodon untuk platform Anda.
  existing_username_validator:
    not_found: tidak dapat menemukan pengguna lokal dengan nama pengguna tersebut
    not_found_multiple: tidak dapat menemukan %{usernames}
  exports:
    archive_takeout:
      date: Tanggal
      download: Unduh arsip Anda
      hint_html: Anda dapat meminta arsip <strong>kiriman dan media yang Anda unggah</strong>. Data yang terekspor akan berformat ActivityPub, yang dapat dibaca dengan perangkat lunak yang mendukungnya. Anda dapat meminta arsip akun setiap 7 hari.
      in_progress: Mengompilasi arsip Anda...
      request: Meminta arsip Anda
      size: Ukuran
    blocks: Anda blokir
    bookmarks: Markah
    csv: CSV
    domain_blocks: Blokir domain
    lists: Daftar
    mutes: Anda bisukan
    storage: Penyimpanan media
  featured_tags:
    add_new: Tambah baru
    hint_html: "<strong>Apa itu tagar yang diunggulkan?</strong> Mereka ditampilkan secara mencolok di profil publik Anda dan mengizinkan orang-orang untuk menjelajahi kiriman publik khususnya yang ada di bawah tagar tersebut. Mereka adalah alat yang bagus untuk melacak pekerjaan kreatif atau proyek jangka panjang."
  filters:
    contexts:
      account: Profil
      home: Beranda
      notifications: Notifikasi
      public: Linimasa publik
      thread: Percakapan
    edit:
      add_keyword: Tambahkan kata kunci
      keywords: Kata kunci
      statuses: Kiriman individu
      statuses_hint_html: Saringan ini diterapkan beberapa kiriman individu jika mereka cocok atau tidak dengan kata kunci di bawah. <a href="%{path}">Tinjau atau hapus kiriman dari saringan</a>.
      title: Ubah saringan
    errors:
      deprecated_api_multiple_keywords: Parameter ini tidak dapat diubah dari aplikasi ini karena mereka diterapkan ke lebih dari satu kata kunci saringan. Gunakan aplikasi yang lebih baru atau antarmuka web.
      invalid_context: Konteks tidak ada atau invalid
    index:
      contexts: Saringan dalam %{contexts}
      delete: Hapus
      empty: Anda tidak memiliki filter.
      expires_in: Kedaluwarsa dalam %{distance}
      expires_on: Kedaluwarsa pada %{date}
      keywords:
        other: "%{count} kata kunci"
      statuses:
        other: "%{count} kiriman"
      statuses_long:
        other: "%{count} kiriman individu disembunyikan"
      title: Saringan
    new:
      save: Simpan saringan baru
      title: Tambah saringan baru
    statuses:
      back_to_filter: Kembali ke saringan
      batch:
        remove: Hapus dari saringan
      index:
        hint: Saringan ini diterapkan ke beberapa kiriman individu tanpa memengaruhi oleh kriteria lain. Anda dapat menambahkan lebih banyak kiriman ke saringan ini dari antarmuka web.
        title: Kiriman yang disaring
  generic:
    all: Semua
    all_items_on_page_selected_html:
      other: "<strong>%{count}</strong> item di laman ini dipilih."
    all_matching_items_selected_html:
      other: "<strong>%{count}</strong> item yang cocok dengan pencarian Anda dipilih."
    changes_saved_msg: Perubahan berhasil disimpan!
    copy: Salin
    delete: Hapus
    deselect: Batalkan semua pilihan
    none: Tidak ada
    order_by: Urut berdasarkan
    save_changes: Simpan perubahan
    select_all_matching_items:
      other: Pilih %{count} item yang cocok dengan pencarian Anda.
    today: hari ini
    validation_errors:
      other: Ada yang belum benar! Silakan tinjau %{count} kesalahan di bawah ini
  imports:
    errors:
      invalid_csv_file: 'Berkas CVS tidak sah. Kesalahan: %{error}'
      over_rows_processing_limit: berisi lebih dari %{count} baris
    modes:
      merge: Gabung
      merge_long: Pertahankan rekaman yang sudah ada dan buat baru
      overwrite: Timpa
      overwrite_long: Ganti rekaman sekarang dengan yang baru
    preface: Anda bisa mengimpor data tertentu seperti orang-orang yang anda ikuti atau anda blokir di server ini, dari file yang dibuat oleh fitur expor di server lain.
    success: Data anda berhasil diupload dan akan diproses sesegera mungkin
    types:
      blocking: Daftar diblokir
      bookmarks: Markah
      domain_blocking: Daftar blokir domain
      following: Daftar diikuti
      muting: Daftar didiamkan
    upload: Unggah
  invites:
    delete: Nonaktifkan
    expired: Kedaluwarsa
    expires_in:
      '1800': 30 menit
      '21600': 6 jam
      '3600': 1 jam
      '43200': 12 jam
      '604800': 1 minggu
      '86400': 1 hari
    expires_in_prompt: Tak pernah
    generate: Buat tautan undangan
    invited_by: 'Anda diundang oleh:'
    max_uses:
      other: "%{count} penggunaan"
    max_uses_prompt: Tanpa batas
    prompt: Buat dan bagikan tautan dengan yang lain untuk mendapatkan akses ke server ini
    table:
      expires_at: Kedaluwarsa
      uses: Penggunaan
    title: Undang orang
  login_activities:
    authentication_methods:
      otp: aplikasi otentikasi dua-faktor
      password: kata sandi
      webauthn: kunci keamanan
    description_html: Jika Anda melihat aktivitas tidak dikenal, pertimbangkan untuk mengubah kata sandi dan mengaktifkan otentikasi dua-faktor.
    empty: Riwayat otentikasi tidak tersedia
    failed_sign_in_html: Upaya gagal masuk dengan %{method} dari %{ip} (%{browser})
    successful_sign_in_html: Berhasil masuk dengan %{method} dari %{ip} (%{browser})
    title: Riwayat otentikasi
  media_attachments:
    validations:
      images_and_video: Tidak bisa melampirkan video pada status yang telah memiliki gambar
      not_ready: Tidak dapat melampirkan berkas yang belum selesai diproses. Coba lagi nanti!
      too_many: Tidak dapat melampirkan lebih dari 4 file
  migrations:
    acct: Pindah ke
    cancel: Batalkan peralihan
    cancel_explanation: Membatalkan peralihan akan mengaktivasi ulang akun sekarang, tetapi tidak akan mengembalikan pengikut yang telah pindah ke akun baru.
    cancelled_msg: Pembatalan peralihan berhasil.
    errors:
      already_moved: adalah akun yang sama yang sudah Anda pindahkan ke
      missing_also_known_as: ini bukan back-reference akun ini
      move_to_self: tidak boleh akun sekarang
      not_found: tidak dapat ditemukan
      on_cooldown: Anda berada di masa tenang
    followers_count: Jumlah pengikut saat migrasi
    incoming_migrations: Pindah dari akun berbeda
    incoming_migrations_html: Untuk pindah dari akun lain ke sini, Anda harus <a href="%{path}">membuat alias akun</a> terlebih dahulu.
    moved_msg: Akun Anda dialihkan ke %{acct} dan pengikut Anda akan ikut dipindahkan.
    not_redirecting: Saat ini akun Anda tidak dialihkan ke akun lain.
    on_cooldown: Anda baru saja memindahkan akun Anda. Fungsi ini akan tersedia kembali %{count} hari lagi.
    past_migrations: Migrasi lampau
    proceed_with_move: Pindahkan pengikut
    redirected_msg: Akun Anda sedang dialihkan ke %{acct}.
    redirecting_to: Akun Anda dialihkan ke %{acct}.
    set_redirect: Atur peralihan
    warning:
      backreference_required: Akun baru harus dikonfigurasi terlebih dahulu agar merujuk ke akun ini
      before: 'Sebelum lanjut, mohon perhatikan catatan ini:'
      cooldown: Setelah pindah akun adalah masa tenang, masa Anda tidak dapat pindah akun lagi
      disabled_account: Akun Anda tidak akan dapat dipakai secara penuh. Namun, Anda tetap akan memiliki akses ke ekspor data dan aktivasi ulang.
      followers: Tindakan ini akan memindah semua pengikut Anda dari akun sekarang ke akun baru
      only_redirect_html: Secara alternatif, Anda <a href="%{path}">hanya dapat menaruh tulisan mengarahkan ke profil Anda</a>.
      other_data: Tidak akan ada data lagi yang dipindahkan secara otomatis
      redirect: Pemberitahuan peralihan akan dimunculkan pada akun profil Anda dan akun akan dikecualikan dari pencarian
  moderation:
    title: Moderasi
  move_handler:
    carry_blocks_over_text: Pengguna ini pindah dari %{acct}, yang telah Anda blokir sebelumnya.
    carry_mutes_over_text: Pengguna ini pindah dari %{acct}, yang telah Anda bisukan sebelumnya.
    copy_account_note_text: 'Pengguna ini pindah dari %{acct}, ini dia pesan Anda sebelumnya tentang mereka:'
  navigation:
    toggle_menu: Saklar menu
  notification_mailer:
    admin:
      report:
        subject: "%{name} mengirim sebuah laporan"
      sign_up:
        subject: "%{name} mendaftar"
    favourite:
      body: 'Status anda disukai oleh %{name}:'
      subject: "%{name} menyukai status anda"
      title: Favorit baru
    follow:
      body: "%{name} mengikuti anda!"
      subject: "%{name} menjadi pengikut anda"
      title: Pengikut baru
    follow_request:
      action: Kelola permintaan mengikuti
      body: "%{name} meminta untuk mengikuti anda"
      subject: 'Pengikut menunggu: %{name}'
      title: Permintaan mengikuti baru
    mention:
      action: Balas
      body: 'Anda disebut oleh %{name} pada:'
      subject: Anda disebut oleh %{name}
      title: Sebutan baru
    poll:
      subject: Japat oleh %{name} telah berakhir
    reblog:
      body: 'Status anda di-boost oleh %{name}:'
      subject: "%{name} mem-boost status anda"
      title: Boost baru
    status:
      subject: "%{name} baru saja memposting"
    update:
      subject: "%{name} mengedit kiriman"
  notifications:
    email_events_hint: 'Pilih event yang ingin Anda terima notifikasinya:'
  number:
    human:
      decimal_units:
        format: "%n%u"
        units:
          billion: M
          million: Jt
          quadrillion: Kdt
          thousand: Rb
          trillion: T
  otp_authentication:
    code_hint: Masukkan kode yang dibuat oleh aplikasi autentikator sebagai konfirmasi
    description_html: Jika Anda mengaktifkan <strong>autentikasi dua-faktor</strong> menggunakan aplikasi autentikator, Anda membutuhkan ponsel untuk masuk akun, yang akan membuat token untuk dimasukkan.
    enable: Aktifkan
    instructions_html: "<strong>Pindai kode QR ini dengan Google Authenticator anda atau aplikasi TOTP lainnya di ponsel anda</strong>. Mulai sekarang, aplikasi tersebut akan membuat token yang bisa anda gunakan untuk masuk akun."
    manual_instructions: 'Jika anda tidak bisa memindai kode QR dan harus memasukkannya secara manual, ini dia kode rahasia yang harus dimasukkan:'
    setup: Persiapan
    wrong_code: Kode yang dimasukkan tidak cocok! Apakah waktu server dan waktu di ponsel sudah benar?
  pagination:
    newer: Lebih baru
    next: Selanjutnya
    older: Lebih lama
    prev: Sebelumnya
    truncate: "&hellip;"
  polls:
    errors:
      already_voted: Anda sudah mengikuti japat ini
      duplicate_options: berisi item ganda
      duration_too_long: terlalu jauh ke masa depan
      duration_too_short: terlalu cepat
      expired: Japat telah berakhir
      invalid_choice: Opsi pilihan yang dipilih tidak ada
      over_character_limit: tidak boleh lebih dari %{max} karakter
      too_few_options: harus punya lebih dari satu item
      too_many_options: tidak boleh berisi lebih dari %{max} item
  preferences:
    other: Lainnya
    posting_defaults: Kiriman bawaan
    public_timelines: Linimasa publik
  privacy_policy:
    title: Kebijakan Privasi
  reactions:
    errors:
      limit_reached: Batas reaksi yang berbeda terpenuhi
      unrecognized_emoji: bukan emoji yang dikenal
  relationships:
    activity: Aktivitas akun
    dormant: Terbengkalai
    follow_selected_followers: Ikuti pengikut yang dipilih
    followers: Pengikut
    following: Mengikuti
    invited: Diundang
    last_active: Terakhir aktif
    most_recent: Terkini
    moved: Dipindah
    mutual: Mutual
    primary: Utama
    relationship: Hubungan
    remove_selected_domains: Hapus semua pengikut dari domain yang dipilih
    remove_selected_followers: Hampus pengikut yang dipilih
    remove_selected_follows: Batal ikuti pengguna terpilih
    status: Status akun
  remote_follow:
    missing_resource: Tidak dapat menemukan URL redirect dari akun anda
  reports:
    errors:
      invalid_rules: tidak mereferensikan aturan yang valid
  rss:
    content_warning: 'Peringatan konten:'
    descriptions:
      account: Kiriman publik dari @%{acct}
      tag: 'Kiriman publik ditagari #%{hashtag}'
  scheduled_statuses:
    over_daily_limit: Anda telah melampaui batas %{limit} kiriman terjadwal untuk sehari
    over_total_limit: Anda telah melampaui batas %{limit} kiriman terjadwal
  sessions:
    activity: Aktivitas terakhir
    browser: Peramban
    browsers:
      alipay: Alipay
      blackberry: BlackBerry
      chrome: Chrome
      edge: Microsoft Edge
      electron: Electron
      firefox: Firefox
      generic: Peramban tidak dikenal
      ie: Internet Explorer
      micro_messenger: MicroMessenger
      nokia: Peramban Nokia S40 Ovi
      opera: Opera
      otter: Otter
      phantom_js: PhantomJS
      qq: QQ Browser
      safari: Safari
      uc_browser: UC Browser
      weibo: Weibo
    current_session: Sesi sekarang
    description: "%{browser} di %{platform}"
    explanation: Ini peramban yang sedang dalam posisi masuk akun Mastodon Anda.
    ip: IP
    platforms:
      adobe_air: Adobe Air
      android: Android
      blackberry: BlackBerry
      chrome_os: ChromeOS
      firefox_os: Firefox OS
      ios: iOS
      linux: Linux
      mac: Mac
      windows: Windows
      windows_mobile: Windows Mobile
      windows_phone: Windows Phone
    revoke: Cabut izin
    revoke_success: Sesi berhasil dicabut
    title: Sesi
    view_authentication_history: Lihat riwayat otentikasi akun Anda
  settings:
    account: Akun
    account_settings: Pengaturan akun
    aliases: Alias akun
    appearance: Tampilan
    authorized_apps: Apl yang diizinkan
    back: Kembali ke Mastodon
    delete: Penghapusan akun
    development: Pengembangan
    edit_profile: Ubah profil
    featured_tags: Tagar unggulan
    import: Impor
    import_and_export: Impor dan ekspor
    migrate: Pemindahan akun
    preferences: Pilihan
    profile: Profil
    relationships: Ikuti dan pengikut
    statuses_cleanup: Hapus kiriman otomatis
    strikes: Moderasi hukuman
    two_factor_authentication: Autentikasi Two-factor
    webauthn_authentication: Kunci keamanan
  statuses:
    attached:
      audio:
        other: "%{count} audio"
      description: 'Terlampir: %{attached}'
      image:
        other: "%{count} gambar"
      video:
        other: "%{count} video"
    boosted_from_html: Boost dari %{acct_link}
    content_warning: 'Peringatan konten: %{warning}'
    default_language: Sama seperti bahasa antarmuka
    disallowed_hashtags:
      other: 'berisi tagar yang tidak diizinkan: %{tags}'
    edited_at_html: Diedit %{date}
    errors:
      in_reply_not_found: Status yang ingin Anda balas sudah tidak ada.
    over_character_limit: melebihi %{max} karakter
    pin_errors:
      direct: Kiriman yang hanya terlihat oleh pengguna yang disebutkan tidak dapat disematkan
      limit: Anda sudah mencapai jumlah maksimum kiriman yang dapat disematkan
      ownership: Kiriman orang lain tidak bisa disematkan
      reblog: Boost tidak bisa disematkan
    title: '%{name}: "%{quote}"'
    visibilities:
<<<<<<< HEAD
      private: Khusus pengikut
      private_long: Hanya tampilkan ke pengikut
=======
>>>>>>> 26c78392
      public: Publik
  statuses_cleanup:
    enabled: Otomatis hapus kiriman lama
    enabled_hint: "Otomatis menghapus kiriman Anda saat sudah mencapai batasan usia, kecuali yang cocok \nsesuai di bawah ini"
    exceptions: Pengecualian
    explanation: Karena menghapus kiriman adalah operasi dengan sumber daya besar, ini akan dilakukan perlahan ketika server tidak sedang sibuk. Karena alasan ini, kiriman akan dihapus setelah mencapai batas waktu.
    ignore_favs: Abaikan favorit
    ignore_reblogs: Abaikan boost
    interaction_exceptions: Pengecualian berdasar interaksi
    interaction_exceptions_explanation: Perlu diingat tidak ada jaminan kiriman akan dihapus jika ia di bawah batas favorit atau boost setelah sebelumnya berhasil melewatinya.
    keep_direct: Simpan pesan langsung
    keep_direct_hint: Tidak mengapus pesan langsung Anda
    keep_media: Simpan kiriman dengan lampiran media
    keep_media_hint: Tidak menghapus kiriman Anda dengan lampiran media
    keep_pinned: Simpan kiriman tersemat
    keep_pinned_hint: Tidak menghapus kiriman tersemat Anda
    keep_polls: Simpan japat
    keep_polls_hint: Tidak menghapus japat Anda
    keep_self_bookmark: Simpan kiriman yang Anda markahi
    keep_self_bookmark_hint: Tidak menghapus kiriman Anda sendiri jika Anda telah memasukkannya ke markah
    keep_self_fav: Simpan kiriman favorit Anda
    keep_self_fav_hint: Tidak menghapus kiriman Anda yang Anda favoritkan
    min_age:
      '1209600': 2 minggu
      '15778476': 6 bulan
      '2629746': 1 bulan
      '31556952': 1 tahun
      '5259492': 2 bulan
      '604800': 1 minggu
      '63113904': 2 tahun
      '7889238': 3 bulan
    min_age_label: Batas usia
    min_favs: Simpan kiriman favorit lebih dari
    min_reblogs: Simpan kiriman yang di-boost lebih dari
    min_reblogs_hint: Tidak menghapus kiriman Anda yang di-boost lebih dari sekian kali. Kosongkan bila ingin menghapus kiriman tanpa peduli jumlah boost-nya
  stream_entries:
    sensitive_content: Konten sensitif
  strikes:
    errors:
      too_late: Terlambat untuk mengajukan banding hukuman ini
  tags:
    does_not_match_previous_name: tidak cocok dengan nama sebelumnya
  themes:
    contrast: Mastodon (Kontras tinggi)
    default: Mastodon (Gelap)
    mastodon-light: Mastodon (Terang)
  time:
    formats:
      default: "%d %b %Y, %H:%M"
      month: "%b %Y"
      time: "%H:%M"
  two_factor_authentication:
    add: Tambah
    disable: Matikan
    disabled_success: Autentikasi dua-faktor berhasil dinonaktifkan
    edit: Edit
    enabled: Otentifikasi dua faktor aktif
    enabled_success: Ototentikasi dua faktor telah diaktifkan
    generate_recovery_codes: Buat Kode Pemulihan
    lost_recovery_codes: Kode pemulihan bisa anda gunakan untuk mendapatkan kembali akses pada akun anda jika anda kehilangan handphone anda. Jika anda kehilangan kode pemulihan, anda bisa membuatnya ulang disini. Kode pemulihan anda yang lama tidak akan bisa digunakan lagi.
    methods: Metode dua-faktor
    otp: Aplikasi autentikator
    recovery_codes: Kode pemulihan cadangan
    recovery_codes_regenerated: Kode Pemulihan berhasil dibuat ulang
    recovery_instructions_html: Jika anda kehilangan akses pada handphone anda, anda bisa menggunakan kode pemulihan dibawah ini untuk mendapatkan kembali akses pada akun anda. Simpan kode pemulihan anda baik-baik, misalnya dengan mencetaknya atau menyimpannya bersama dokumen penting lainnya.
    webauthn: Kunci keamanan
  user_mailer:
    appeal_approved:
      explanation: Banding peringatan terhadap akun Anda pada %{strike_date} yang Anda kirim pada %{appeal_date} telah disetujui. Akun Anda akan kembali ditandai sebagai akun bagus.
      subject: Banding Anda dari %{date} telah disetujui
      title: Banding disetujui
    appeal_rejected:
      explanation: Banding terhadap akun Anda pada %{strike_date} yang Anda ajukan %{appeal_date} telah ditolak.
      subject: Banding Anda dari %{date} telah ditolak
      title: Banding ditolak
    backup_ready:
      subject: Arsip Anda sudah siap diunduh
      title: Ambil arsip
    suspicious_sign_in:
      change_password: mengubah kata sandi Anda
      details: 'Ini rincian masuk akun Anda:'
      explanation: Kami mendeteksi masuk akun Anda dari alamat IP baru.
      further_actions_html: Jika ini bukan Anda, kami menyarankan Anda untuk melakukan %{action} langsung dan mengaktifkan otentikasi dua-faktor untuk mengamankan akun Anda.
      subject: Akun Anda telah diakses dari alamat IP baru
      title: Masuk akun baru
    warning:
      appeal: Ajukan banding
      appeal_description: Jika Anda yakin ini galat, Anda dapat mengajukan banding ke staf %{instance}.
      categories:
        spam: Spam
        violation: Konten melanggar panduan komunitas berikut
      explanation:
        delete_statuses: Beberapa kiriman Anda terdeteksi melanggar satu atau lebih panduan komunitas dan satu per satu telah dihapus moderator %{instance}.
        disable: Anda tidak lagi dapat menggunakan akun, tapi profil dan data Anda lainnya masih tersimpan. Anda dapat minta cadangan data Anda, mengubah pengaturan akun, atau menghapus akun.
        mark_statuses_as_sensitive: Beberapa kiriman Anda telah ditandai sebagai sensitif oleh moderator %{instance}. Artinya, orang-orang perlu mengetuk media pada kiriman sebelum pratinjau ditampilkan. Anda dapat menandai sendiri media Anda sebagai sensitif di kiriman pada masa mendatang.
        sensitive: Mulai sekarang, semua berkas media yang telah Anda unggah akan ditandai sebagai sensitif dan disembunyikan di balik peringatan yang harus diklik.
        silence: Anda masih tetap dapat menggunakan akun tetapi hanya orang yang mengikuti Anda yang dapat melihat kiriman Anda di server ini, dan Anda mungkin akan dikeluarkan dari fitur pencarian akun. Bagaimana pun, orang lain tetap dapat mengikuti Anda secara manual.
        suspend: Anda tidak dapat menggunakan akun Anda, dan profil serta data lain Anda tidak lagi dapat diakses. Anda masih tetap bisa masuk akun untuk minta cadangan data sampai data Anda akan dihapus permanen 30 hari lagi, tapi kami akan menyimpan beberapa data dasar untuk mencegah Anda menghindari penangguhan.
      reason: 'Alasan:'
      statuses: 'Kiriman mengutip:'
      subject:
        delete_statuses: Postingan anda pada %{acct} telah dihapus
        disable: Akun Anda %{acct} telah dibekukan
        mark_statuses_as_sensitive: Kiriman Anda di %{acct} telah ditandai sebagai sensitif
        none: Peringatan untuk %{acct}
        sensitive: Kiriman Anda di %{acct} akan ditandai sebagai sensitif mulai sekarang
        silence: Akun Anda %{acct} telah dibatasi
        suspend: Akun Anda %{acct} telah ditangguhkan
      title:
        delete_statuses: Postingan dihapus
        disable: Akun dibekukan
        mark_statuses_as_sensitive: Kiriman ditandai sebagai sensitif
        none: Peringatan
        sensitive: Akun ditandai sebagai sensitif
        silence: Akun dibatasi
        suspend: Akun ditangguhkan
    welcome:
      explanation: Beberapa tips sebelum Anda memulai
      subject: Selamat datang di Mastodon
      title: Selamat datang, %{name}!
  users:
    follow_limit_reached: Anda tidak dapat mengikuti lebih dari %{limit} orang
    invalid_otp_token: Kode dua faktor tidak cocok
    otp_lost_help_html: Jika Anda kehilangan akses keduanya, Anda dapat menghubungi %{email}
    signed_in_as: 'Masuk sebagai:'
  verification:
    verification: Verifikasi
  webauthn_credentials:
    add: Tambahkan kunci keamanan baru
    create:
      error: Terjadi masalah saat menambahkan kunci keamanan. Silakan coba lagi.
      success: Kunci keamanan Anda berhasil ditambahkan.
    delete: Hapus
    delete_confirmation: Yakin ingin menghapus kunci keamanan ini?
    description_html: Jika Anda mengaktifkan <strong>autentikasi kunci keamanan</strong>, proses masuk Anda akan memerlukan salah satu kunci keamanan Anda.
    destroy:
      error: Terjadi masalah saat menghapus kunci keamanan Anda. Silakan coba lagi.
      success: Kunci keamanan Anda berhasil dihapus.
    invalid_credential: Kunci keamanan tidak valid
    nickname_hint: Masukkan panggilan kunci keamanan baru Anda
    not_enabled: Anda belum mengaktifkan WebAuthn
    not_supported: Peramban ini tidak mendukung kunci keamanan
    otp_required: Untuk menggunakan kunci keamanan harap aktifkan autentikasi dua-faktor.
    registered_on: Terdaftar pada %{date}<|MERGE_RESOLUTION|>--- conflicted
+++ resolved
@@ -1375,11 +1375,6 @@
       reblog: Boost tidak bisa disematkan
     title: '%{name}: "%{quote}"'
     visibilities:
-<<<<<<< HEAD
-      private: Khusus pengikut
-      private_long: Hanya tampilkan ke pengikut
-=======
->>>>>>> 26c78392
       public: Publik
   statuses_cleanup:
     enabled: Otomatis hapus kiriman lama
