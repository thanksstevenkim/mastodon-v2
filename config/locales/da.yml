---
da:
  about:
    about_mastodon_html: 'Fremtidens sociale netværk: Ingen annoncer, ingen virksomhedsovervågning, etisk design og decentralisering! Vær ejer af egne data med Mastodon!'
    contact_missing: Ikke angivet
    contact_unavailable: Utilgængelig
    hosted_on: Mastodon hostet på %{domain}
    title: Om
  accounts:
    followers:
      one: Følger
      other: Følgere
    following: Følger
    instance_actor_flash: Denne konto er en virtuel aktør repræsenterende selve serveren og ikke en individuel bruger. Den anvendes til fællesformål og bør ikke suspenderes.
    last_active: senest aktiv
    link_verified_on: Ejerskab af dette link blev tjekket %{date}
    nothing_here: Der er intet her!
    pin_errors:
      following: Du skal allerede følge den person, du ønsker at støtte
    posts:
      one: Indlæg
      other: Indlæg
    posts_tab_heading: Indlæg
    self_follow_error: Det er ikke tilladt at følge ens egen konto
  admin:
    account_actions:
      action: Udfør handling
      already_silenced: Denne konto er allerede blevet begrænset.
      already_suspended: Denne konto er allerede suspenderet.
      title: Udfør moderatorhandling på %{acct}
    account_moderation_notes:
      create: Skriv notat
      created_msg: Moderatornotat oprettet!
      destroyed_msg: Moderatornotat destrueret!
    accounts:
      add_email_domain_block: Blokér e-maildomæne
      approve: Godkend
      approved_msg: Tilmeldingsansøgning for %{username} godkendt
      are_you_sure: Sikker?
      avatar: Profilbillede
      by_domain: Domæne
      change_email:
        changed_msg: E-mail skiftet!
        current_email: Nuværende e-mail
        label: Skift e-mail
        new_email: Ny e-mail
        submit: Skift e-mail
        title: Skift e-mail for %{username}
      change_role:
        changed_msg: Rolle ændret!
        edit_roles: Håndtér brugerroller
        label: Ændr rolle
        no_role: Ingen rolle
        title: Ændr rolle for %{username}
      confirm: Bekræft
      confirmed: Bekræftet
      confirming: Bekræfter
      custom: Tilpasset
      delete: Slet data
      deleted: Slettet
      demote: Degradér
      destroyed_msg: "%{username}s data er nu sat i kø mhp. snarlig sletning"
      disable: Frys
      disable_sign_in_token_auth: Deaktivér e-mailtoken godkendelse
      disable_two_factor_authentication: Deaktivér 2FA
      disabled: Frosset
      display_name: Visningsnavn
      domain: Domæne
      edit: Redigere
      email: E-mail
      email_status: E-mailstatus
      enable: Optø
      enable_sign_in_token_auth: Aktivér e-mailtoken godkendelse
      enabled: Aktiveret
      enabled_msg: "%{username}s konto er optøet"
      followers: Følgere
      follows: Følger
      header: Banner
      inbox_url: Indbakke-URL
      invite_request_text: Begrundelse for tilmelding
      invited_by: Inviteret af
      ip: IP
      joined: Tilmeldt
      location:
        all: Alle
        local: Lokalt
        remote: Fjernt
        title: Placering
      login_status: Indlogningsstatus
      media_attachments: Medievedhæftninger
      memorialize: Omdan til mindekonto
      memorialized: Gjort til mindekonto
      memorialized_msg: "%{username} gjort til mindekonto"
      moderation:
        active: Aktiv
        all: Alle
        disabled: Deaktiveret
        pending: Afventer
        silenced: Begrænset
        suspended: Suspenderet
        title: Moderation
      moderation_notes: Moderationsnotater
      most_recent_activity: Seneste aktivitet
      most_recent_ip: Seneste IP
      no_account_selected: Ingen kontiændringer, da ingen var valgt
      no_limits_imposed: Ingen begrænsninger pålagt
      no_role_assigned: Ingen rolle tildelt
      not_subscribed: Abonnerer ikke
      pending: Afventende vurdering
      perform_full_suspension: Suspendér
      previous_strikes: Tidligere anmeldelser
      previous_strikes_description_html:
        one: Denne konto har <strong>en</strong> anmeldelse.
        other: Denne konto har <strong>%{count}</strong> anmeldelser.
      promote: Forfrem
      protocol: Protokol
      public: Offentlig
      push_subscription_expires: PuSH-abonnement udløber
      redownload: Opfrisk profil
      redownloaded_msg: "%{username}s profil opfrisket fra oprindelsesserver"
      reject: Afvis
      rejected_msg: "%{username}s tilmeldingsansøgning afvist"
      remote_suspension_irreversible: Denne kontos data er slettet permanent.
      remote_suspension_reversible_hint_html: Kontoen er suspenderet på den pågældende server, og kontodata fjernes fuldstændig pr. %{date}. Indtil da vil fjernserveren kunne foretage en komplet reetablering af kontoen. Ønskes alle kontodata fjernet straks, kan dette gøres nedenfor.
      remove_avatar: Fjern profilbillede
      remove_header: Fjern banner
      removed_avatar_msg: "%{username}s profilbillede fjernet"
      removed_header_msg: "%{username}'s banner fjernet"
      resend_confirmation:
        already_confirmed: Denne bruger er allerede bekræftet
        send: Gensend bekræftelseslink
        success: Bekræftelseslink afsendt!
      reset: Nulstil
      reset_password: Nulstil adgangskode
      resubscribe: Genabonnér
      role: Rolle
      search: Søg
      search_same_email_domain: Øvrige brugere med samme e-maildomæne
      search_same_ip: Øvrige brugere med identisk IP
      security: Sikkerhed
      security_measures:
        only_password: Kun adgangskode
        password_and_2fa: Adgangskode og 2FA
      sensitive: Gennemtving følsom
      sensitized: Markeret som følsom
      shared_inbox_url: Delt indbakke-URL
      show:
        created_reports: Indsendte anmeldelser
        targeted_reports: Anmeldt af andre
      silence: Begræns
      silenced: Begrænset
      statuses: Indlæg
      strikes: Tidligere anmeldelser
      subscribe: Abonnér
      suspend: Suspendér
      suspended: Suspenderet
      suspension_irreversible: Denne kontos data er blevet slettet permanent. Kontoen kan genaktiveres for at gøre den brugbar, imidlertid gendanner dette ikke tidligere kontodata.
      suspension_reversible_hint_html: Kontoen er blevet suspenderet, og dens data fjernes helt d. %{date}. Indtil da kan kontoen genoprettes uden datatab mv. Ønsker alle kontodata fjernet straks, kan dette gøres nedenfor.
      title: Konti
      unblock_email: Afblokér e-mailadresse
      unblocked_email_msg: "%{username}s e-mail-adresse afblokeret"
      unconfirmed_email: Ubekræftet e-mail
      undo_sensitized: Fortryd gennemtving-følsom
      undo_silenced: Fortryd begrænsning
      undo_suspension: Fortryd suspendering
      unsilenced_msg: "%{username}s kontobegrænsning er fjernet"
      unsubscribe: Opsig abonnement
      unsuspended_msg: "%{username}s konto er afsuspenderet"
      username: Brugernavn
      view_domain: Vis domæneoversigt
      warn: Advar
      web: Net
      whitelisted: Tilladt for føderation
    action_logs:
      action_types:
        approve_appeal: Godkend appel
        approve_user: Godkend bruger
        assigned_to_self_report: Tildel rapport
        change_email_user: Skift e-mail for bruger
        change_role_user: Skift brugerrolle
        confirm_user: Bekræft bruger
        create_account_warning: Opret advarsel
        create_announcement: Opret bekendtgørelse
        create_canonical_email_block: Opret e-mailblokering
        create_custom_emoji: Opret tilpasset emoji
        create_domain_allow: Opret domænetilladelse
        create_domain_block: Opret domæneblokering
        create_email_domain_block: Opret e-maildomæneblokering
        create_ip_block: Opret IP-regel
        create_relay: Opret Videresendelse
        create_unavailable_domain: Opret Utilgængeligt Domæne
        create_user_role: Opret rolle
        create_username_block: Opret brugernavn-regel
        demote_user: Degradér bruger
        destroy_announcement: Slet bekendtgørelse
        destroy_canonical_email_block: Slet e-mailblokering
        destroy_custom_emoji: Slet tilpasset emoji
        destroy_domain_allow: Slet domænetilladelse
        destroy_domain_block: Slet domæneblokering
        destroy_email_domain_block: Slet e-maildomæneblokering
        destroy_instance: Udrens domæne
        destroy_ip_block: Slet IP-regel
        destroy_relay: Slet Videresendelse
        destroy_status: Slet indlæg
        destroy_unavailable_domain: Slet Utilgængeligt Domæne
        destroy_user_role: Ødelæg rolle
        destroy_username_block: Slet brugernavn-regel
        disable_2fa_user: Deaktivér 2FA
        disable_custom_emoji: Deaktivér tilpasset emoji
        disable_relay: Deaktivér Videresendelse
        disable_sign_in_token_auth_user: Deaktivér e-mailtoken godkendelse for bruger
        disable_user: Deaktivér bruger
        enable_custom_emoji: Aktivér tilpasset emoji
        enable_relay: Aktivér Relay
        enable_sign_in_token_auth_user: Aktivér e-mailtoken godkendelse for bruger
        enable_user: Aktivér bruger
        memorialize_account: Memoralisér konto
        promote_user: Forfrem bruger
        publish_terms_of_service: Offentliggør Tjenestevilkår
        reject_appeal: Afvis appel
        reject_user: Afvis bruger
        remove_avatar_user: Fjern profilbillede
        reopen_report: Genåbn anmeldelse
        resend_user: Gensend bekræftelses-e-mail
        reset_password_user: Nulstil adgangskode
        resolve_report: Løs anmeldelse
        sensitive_account: Gennemtving sensitiv konto
        silence_account: Begræns konto
        suspend_account: Suspendér konto
        unassigned_report: Fjern anmeldelsestildeling
        unblock_email_account: Fjern blokering af e-mailadresse
        unsensitive_account: Fjern Gennemtving sensitiv konto
        unsilence_account: Fjern kontobegrænselse
        unsuspend_account: Afsuspendér konto
        update_announcement: Opdatér bekendtgørelse
        update_custom_emoji: Opdatér tilpasset emoji
        update_domain_block: Opdatér domæneblokering
        update_ip_block: Opdatér IP-regel
        update_report: Opdatér anmeldelse
        update_status: Opdatér indlæg
        update_user_role: Opdatér rolle
        update_username_block: Opdatér brugernavn-regel
      actions:
        approve_appeal_html: "%{name} godkendte moderationsafgørelsesappellen fra %{target}"
        approve_user_html: "%{name} godkendte tilmeldingen fra %{target}"
        assigned_to_self_report_html: "%{name} tildelte sig selv anmeldelsen %{target}"
        change_email_user_html: "%{name} skiftede e-mailadressen for bruger %{target}"
        change_role_user_html: "%{name} ændrede rollen for %{target}"
        confirm_user_html: "%{name} bekræftede e-mailadressen for bruger %{target}"
        create_account_warning_html: "%{name} sendte en advarsel til %{target}"
        create_announcement_html: "%{name} oprettede den nye bekendtgørelse %{target}"
        create_canonical_email_block_html: "%{name} blokerede e-mailen med hash'et %{target}"
        create_custom_emoji_html: "%{name} uploadede den nye emoji %{target}"
        create_domain_allow_html: "%{name} tillod federering med domænet %{target}"
        create_domain_block_html: "%{name} blokerede domænet %{target}"
        create_email_domain_block_html: "%{name} blokerede e-maildomænet %{target}"
        create_ip_block_html: "%{name} oprettede en regel for IP %{target}"
        create_relay_html: "%{name} oprettede videresendelsen %{target}"
        create_unavailable_domain_html: "%{name} stoppede levering til domænet %{target}"
        create_user_role_html: "%{name} oprettede %{target}-rolle"
        create_username_block_html: "%{name} tilføjede regel for brugernavne indeholdende %{target}"
        demote_user_html: "%{name} degraderede brugeren %{target}"
        destroy_announcement_html: "%{name} slettede bekendtgørelsen %{target}"
        destroy_canonical_email_block_html: "%{name} afblokerede e-mailen med hash'et %{target}"
        destroy_custom_emoji_html: "%{name} slettede emojien %{target}"
        destroy_domain_allow_html: "%{name} fjernede federeringstilladelsen med domænet %{target}"
        destroy_domain_block_html: "%{name} afblokerede domænet %{target}"
        destroy_email_domain_block_html: "%{name} afblokerede e-maildomænet %{target}"
        destroy_instance_html: "%{name} udrensede domænet %{target}"
        destroy_ip_block_html: "%{name} slettede en regel for IP %{target}"
        destroy_relay_html: "%{name} oprettede videresendelsen %{target}"
        destroy_status_html: "%{name} fjernede indlægget fra %{target}"
        destroy_unavailable_domain_html: "%{name} genoptog levering til domænet %{target}"
        destroy_user_role_html: "%{name} slettede %{target}-rolle"
        destroy_username_block_html: "%{name} fjernede regel for brugernavne indeholdende %{target}"
        disable_2fa_user_html: "%{name} deaktiverede tofaktorkravet for brugeren %{target}"
        disable_custom_emoji_html: "%{name} deaktiverede emojien %{target}"
        disable_relay_html: "%{name} deaktiverede videresendelsen %{target}"
        disable_sign_in_token_auth_user_html: "%{name} deaktiverede e-mailtoken godkendelsen for %{target}"
        disable_user_html: "%{name} deaktiverede indlogning for brugeren %{target}"
        enable_custom_emoji_html: "%{name} aktiverede emojien %{target}"
        enable_relay_html: "%{name} aktiverede videresendelsen %{target}"
        enable_sign_in_token_auth_user_html: "%{name} aktiverede e-mailtoken godkendelse for %{target}"
        enable_user_html: "%{name} aktiverede indlogning for brugeren %{target}"
        memorialize_account_html: "%{name} gjorde %{target}s konto til en mindeside"
        promote_user_html: "%{name} forfremmede brugeren %{target}"
        publish_terms_of_service_html: "%{name} offentliggjorde opdateringer til tjenestevilkårene"
        reject_appeal_html: "%{name} afviste moderationsafgørelsesappellen fra %{target}"
        reject_user_html: "%{name} afviste tilmelding fra %{target}"
        remove_avatar_user_html: "%{name} fjernede %{target}s profilbillede"
        reopen_report_html: "%{name} genåbnede anmeldelsen %{target}"
        resend_user_html: "%{name} gensendte bekræftelses-e-mail for %{target}"
        reset_password_user_html: "%{name} nulstillede adgangskoden for brugeren %{target}"
        resolve_report_html: "%{name} løste anmeldelsen %{target}"
        sensitive_account_html: "%{name} markerede %{target}s medier som sensitive"
        silence_account_html: "%{name} begrænsede %{target}s konto"
        suspend_account_html: "%{name} suspenderede %{target}s konto"
        unassigned_report_html: "%{name} fjernede tildelingen af rapporten %{target}"
        unblock_email_account_html: "%{name} afblokerede %{target}s e-mailadresse"
        unsensitive_account_html: "%{name} fjernede sensitivmarkeringen af %{target}s medier"
        unsilence_account_html: "%{name} fjernede begrænsningen af %{target}s konto"
        unsuspend_account_html: "%{name} fjernede suspenderingen af %{target}s konto"
        update_announcement_html: "%{name} opdaterede bekendtgørelsen %{target}"
        update_custom_emoji_html: "%{name} opdaterede emoji %{target}"
        update_domain_block_html: "%{name} opdaterede domæneblokeringen for %{target}"
        update_ip_block_html: "%{name} ændrede reglen for IP'en %{target}"
        update_report_html: "%{name} opdaterede rapporten %{target}"
        update_status_html: "%{name} opdaterede indlægget fra %{target}"
        update_user_role_html: "%{name} ændrede %{target}-rolle"
        update_username_block_html: "%{name} opdaterede regel for brugernavne indeholdende %{target}"
      deleted_account: slettet konto
      empty: Ingen logger fundet.
      filter_by_action: Filtrér efter handling
      filter_by_user: Filtrér efter bruger
      title: Revisionslog
      unavailable_instance: "(domænenavn utilgængeligt)"
    announcements:
      back: Tilbage til annonceringer
      destroyed_msg: Bekendtgørelsen er slettet!
      edit:
        title: Redigér bekendtgørelse
      empty: Ingen bekendtgørelser fundet.
      live: Live
      new:
        create: Opret bekendtgørelse
        title: Ny bekendtgørelse
      preview:
        disclaimer: Da brugere ikke kan fravælge e-mailnotifikationer, bør disse begrænses til vigtige emner som f.eks. personlige databrud eller serverlukninger.
        explanation_html: 'E-mailen sendes til <strong>%{display_count} brugere</strong>. Flg. tekst medtages i e-mailen:'
        title: Forhåndsvis annonceringsnotifikation
      publish: Publicér
      published_msg: Bekendtgørelsen er publiceret!
      scheduled_for: Planlagt til %{time}
      scheduled_msg: Bekendtgørelse planlagt til udgivelse!
      title: Bekendtgørelser
      unpublish: Afpublicér
      unpublished_msg: Bekendtgørelsen er afpubliceret!
      updated_msg: Bekendtgørelsen er opdateret!
    critical_update_pending: Kritisk opdatering afventer
    custom_emojis:
      assign_category: Tildel kategori
      by_domain: Domæne
      copied_msg: Lokal kopi af emojien oprettet
      copy: Kopiér
      copy_failed_msg: Lokal kopi af denne emoji kunne ikke oprettes
      create_new_category: Opret ny kategori
      created_msg: Emoji oprettet!
      delete: Slet
      destroyed_msg: Emoji destrueret!
      disable: Deaktivér
      disabled: Deaktiveret
      disabled_msg: Denne emoji er nu deaktiveret
      emoji: Emoji
      enable: Aktivér
      enabled: Aktiveret
      enabled_msg: Denne emoji er nu aktiv
      image_hint: PNG eller GIF op til %{size}
      list: Oplist
      listed: Oplistet
      new:
        title: Tilføj ny tilpasset emoji
      no_emoji_selected: Ingen emoji ændret (da ingen var valgt)
      not_permitted: Ingen tilladelse til at udføre denne handling
      overwrite: Overskriv
      shortcode: Kortkode
      shortcode_hint: Mindst 2 tegn, kun alfanumeriske og understregstegn
      title: Tilpassede emojier
      uncategorized: Ukategoriseret
      unlist: Fjern fra liste
      unlisted: Ikke oplistet
      update_failed_msg: Kunne ikke opdatere denne emoji
      updated_msg: Emoji er opdateret!
      upload: Upload
    dashboard:
      active_users: aktive brugere
      interactions: interaktioner
      media_storage: Medielagerplads
      new_users: nye brugere
      opened_reports: indberettede anmeldelser
      pending_appeals_html:
        one: "<strong>%{count}</strong> verserende anke"
        other: "<strong>%{count}</strong> verserende anker"
      pending_reports_html:
        one: "<strong>%{count}</strong> verserende anmeldelse"
        other: "<strong>%{count}</strong> verserende anmeldelser"
      pending_tags_html:
        one: "<strong>%{count}</strong> afventende hashtag"
        other: "<strong>%{count}</strong> afventende etiketter"
      pending_users_html:
        one: "<strong>%{count}</strong> afventende bruger"
        other: "<strong>%{count}</strong> afventende brugere"
      resolved_reports: løste anmeldelser
      software: Software
      sources: Tilmeldingskilder
      space: Lagerpladsforbrug
      title: Betjeningspanel
      top_languages: Mest aktive sprog
      top_servers: Mest aktive servere
      website: Websted
    disputes:
      appeals:
        empty: Ingen anker fundet.
        title: Anker
    domain_allows:
      add_new: Tillade federering med domæne
      created_msg: Domæne er blevet tilladt for federering
      destroyed_msg: Domæne er blevet forbudt for federering
      export: Eksportér
      import: Importér
      undo: Forbyd federering med domæne
    domain_blocks:
      add_new: Tilføj ny domæneblokering
      confirm_suspension:
        cancel: Annuller
        confirm: Suspendér
        permanent_action: Fortrydelse af suspensionen vil ikke genoprette nogen data eller sammenhæng.
        preamble_html: Du er ved at suspendere <strong>%{domain}</strong> og dets underdomæner.
        remove_all_data: Dette vil fjerne alt indhold, medier og profildata for dette domænes konti fra din server.
        stop_communication: Din server vil stoppe kommunikationen med disse servere.
        title: Bekræft blokering af domænet %{domain}
        undo_relationships: Dette vil ophæve ethvert følgeforhold mellem konti på disse servere og dine.
      created_msg: Domæneblokering under behandling
      destroyed_msg: Domæneblokering er blevet fjernet
      domain: Domæne
      edit: Redigér domæneblokering
      existing_domain_block: "%{name} er allerede pålagt strengere restriktioner."
      existing_domain_block_html: Der har allerede pålagt %{name} strengere begrænsninger, så dette kræver først en <a href="%{unblock_url}">afblokering</a>.
      export: Eksportér
      import: Importér
      new:
        create: Opret blokering
        hint: Domæneblokeringen vil ikke forhindre oprettelse af kontoposter i databasen, men vil retroaktivt og automatisk føje særlige moderationsmetoder til disse konti.
        severity:
          desc_html: "<strong>Begræns</strong> gør indlæg fra konti på dette domæne usynlige for alle ikke-følger. <strong>Suspendér</strong> fjerner alt indhold, medier og profildata for dette domænes konti fra serveren. Brug <strong>Ingen</strong>, hvis man blot vil afvise mediefiler."
          noop: Ingen
          silence: Begræns
          suspend: Suspendere
        title: Ny domæneblokering
      no_domain_block_selected: Ingen domæneblokeringer ændret (ingen var valgt)
      not_permitted: Ingen tilladelse til at udføre denne handling
      obfuscate: Slør domænenavn
      obfuscate_hint: Slør delvist domænenavnet på listen, hvis annoncering af listen over domænebegrænsninger er aktiveret
      private_comment: Privat kommentar
      private_comment_hint: Kommentar om denne domænebegrænsning til intern brug for moderatorerne.
      public_comment: Offentlig kommentar
      public_comment_hint: Kommentar om denne domænebegrænsning for den brede offentlighed, hvis annoncering af listen over domænebegrænsninger er aktiveret.
      reject_media: Afvis mediefiler
      reject_media_hint: Fjerner lokalt lagrede mediefiler og afviser at download nogle fremadrettet. Irrelevant ifm. suspenderinger
      reject_reports: Afvis anmeldelser
      reject_reports_hint: Ignorér alle anmeldelser fra dette domæne. Irrelevant ifm. suspenderinger
      undo: Annullér domæneblokering
      view: Vis domæneblokering
    email_domain_blocks:
      add_new: Tilføj ny
      allow_registrations_with_approval: Tillad registreringer med godkendelse
      attempts_over_week:
        one: "%{count} tilmeldingsforsøg over den seneste uge"
        other: "%{count} tilmeldingsforsøg over den seneste uge"
      created_msg: E-maildomæne hermed blokeret
      delete: Slet
      dns:
        types:
          mx: MX-post
      domain: Domæne
      new:
        create: Tilføj domæne
        resolve: Opløs domæne
        title: Blokér nyt e-maildomæne
      no_email_domain_block_selected: Ingen e-maildomæneblokeringer ændret (ingen var valgt)
      not_permitted: Ikke tilladt
      resolved_dns_records_hint_html: Domænenavnet opløses til flg. MX-domæner, som i sidste ende er ansvarlige for e-mailmodtagelse. Blokering af et MX-domæne blokerer også tilmeldinger fra enhver e-mailadresse på det pågældende MX-domæne, selv hvis det synlige domænenavn er et andet. <strong>Pas på ikke at blokere større e-mailudbydere.</strong>
      resolved_through_html: Opløst via %{domain}
      title: Blokerede e-maildomæner
    export_domain_allows:
      new:
        title: Importeret domæne tillader
      no_file: Ingen fil valgt
    export_domain_blocks:
      import:
        description_html: En liste over domæneblokeringer er ved at blive importeret. Gennemgå listen meget nøje, især hvis man ikke selv har oprettet den.
        existing_relationships_warning: Eksisterende følge-relationer
        private_comment_description_html: 'For at man lettere kan holde styr på, hvorfra importerede blokeringer kommer, oprettes disse med flg. private kommentar: <q>%{comment}</q>'
        private_comment_template: Importeret fra %{source} d. %{date}
        title: Import af domæneblokeringer
      invalid_domain_block: 'En eller flere domæneblokke blev oversprunget grundet flg. fejl: %{error}'
      new:
        title: Import af domæneblokeringer
      no_file: Ingen fill udvalgt
    fasp:
      debug:
        callbacks:
          created_at: Oprettet d.
          delete: Slet
          ip: IP-adresse
          request_body: Anmodningsbrødtekst
          title: Fejlfindingstilbagekald
      providers:
        active: Aktiv
        base_url: Basis-URL
        callback: Tilbagekald
        delete: Slet
        edit: Redigér udbyder
        finish_registration: Færdiggør registrering
        name: Navn
        providers: Udbydere
        public_key_fingerprint: Offentlig nøgle-fingeraftryk
        registration_requested: Registrering kræves
        registrations:
          confirm: Bekræft
          description: Er en registrering er modtaget fra en FASP, så afvis den, hvis man ikke startede pocessen. Startede man processen, tjek omhyggeligt navn og nøglefingeraftryk, før registreringen bekræftes.
          reject: Afvis
          title: Bekræft FASP-registrering
        save: Gem
        select_capabilities: Vælg kapaciteter
        sign_in: Log ind
        status: Status
        title: Fediverse Auxiliary Service Providers
      title: FASP
    follow_recommendations:
      description_html: "<strong>Følg-anbefalinger hjælpe nye brugere til hurtigt at finde interessant indhold</strong>. Når en bruger ikke har interageret nok med andre til at generere personlige følg-anbefalinger, anbefales disse konti i stedet. De revurderes dagligt baseret på en blanding af konti med de flest nylige engagementer og fleste lokale følger-antal for et givet sprog."
      language: For sprog
      status: Status
      suppress: Undertryk følg-anbefaling
      suppressed: Undertrykt
      title: Følg-anbefalinger
      unsuppress: Genopret følg-anbefaling
    instances:
      audit_log:
        title: Seneste Revisionslogger
        view_all: Vis alle revisionslogger
      availability:
        description_html:
          one: Lykkes det ikke at levere til domænet i løbet af <strong>%{count} dag</strong>, foretages ingen yderligere leveringsforsøg, medmindre en levering <em>fra</em> domænet modtages.
          other: Lykkes det ikke at levere til domænet i <strong>%{count} dage</strong>, foretages ingen yderligere leveringsforsøg, medmindre en levering <em>fra</em> domænet modtages.
        failure_threshold_reached: Fejlgrænse nået pr. %{date}.
        failures_recorded:
          one: Mislykket forsøg %{count} dag.
          other: Mislykkede forsøg på %{count} forskellige dage.
        no_failures_recorded: Ingen fejl noteret.
        title: Tilgængelighed
        warning: Seneste forsøg på at oprette forbindelse til denne server mislykkedes
      back_to_all: Alle
      back_to_limited: Begrænset
      back_to_warning: Advarsel
      by_domain: Domæne
      confirm_purge: Sikker på, at data skal slettes fra dette domæne permanent?
      content_policies:
        comment: Internt notat
        description_html: Der kan defineres indholdspolitikker, som anvendes på alle konti fra dette domæne samt alle dets underdomæner.
        limited_federation_mode_description_html: Man kan vælge, om føderation med dette domæne skal tillades.
        policies:
          reject_media: Afvis medier
          reject_reports: Afvis anmeldelser
          silence: Begræns
          suspend: Suspendér
        policy: Politik
        reason: Offentlig årsag
        title: Indholdspolitikker
      dashboard:
        instance_accounts_dimension: Mest fulgte konti
        instance_accounts_measure: gemte konti
        instance_followers_measure: vores følgere dér
        instance_follows_measure: deres følgere her
        instance_languages_dimension: Topsprog
        instance_media_attachments_measure: gemte medievedhæftninger
        instance_reports_measure: anmeldelser af dem
        instance_statuses_measure: gemte indlæg
      delivery:
        all: Alle
        clear: Ryd leveringsfejl
        failing: Fejler
        restart: Genstart levering
        stop: Stop levering
        unavailable: Utilgængelig
      delivery_available: Levering er tilgængelig
      delivery_error_days: Leveringsfejldage
      delivery_error_hint: Er levering ikke mulig i %{count} dage, markeres den automatisk som ikke-leverbar.
      destroyed_msg: Data fra %{domain} er nu sat i kø mhp. snarlig sletning.
      empty: Ingen domæner fundet.
      known_accounts:
        one: "%{count} kendt konto"
        other: "%{count} kendte konti"
      moderation:
        all: Alle
        limited: Begrænset
        title: Moderation
      moderation_notes:
        create: Tilføj moderationsnotat
        created_msg: Instansmoderationsnotat oprettet!
        description_html: Se og skriv notater til andre moderatorer og dit fremtidige jeg
        destroyed_msg: Instansmoderationsnotat slettet!
        placeholder: Oplysninger om denne instans, foretaget handlinger eller andet, som kan assistere ved fremtidige instansmoderationer.
        title: Moderationsnotater
      private_comment: Privat kommentar
      public_comment: Offentlig kommentar
      purge: Udrens
      purge_description_html: Antages dette domæne at være offline permanent, kan alle kontooptegnelser og tilknyttede data herfra slettes fra ens lagerplads. Dette kan tage et stykke tid.
      title: Federering
      total_blocked_by_us: Blokeret af os
      total_followed_by_them: Følges af dem
      total_followed_by_us: Følges af os
      total_reported: Anmeldelser om dem
      total_storage: Medievedhæftninger
      totals_time_period_hint_html: Nedenfor viste totaler omfatter data for alle tidsperioder.
      unknown_instance: Der er i pt. ingen post for dette domæne på denne server.
    invites:
      deactivate_all: Deaktivér alle
      filter:
        all: Alle
        available: Tilgængelig
        expired: Udløbet
        title: Filter
      title: Invitationer
    ip_blocks:
      add_new: Opret regel
      created_msg: Ny IP-regel blev tilføjet
      delete: Slet
      expires_in:
        '1209600': 2 uger
        '15778476': 6 måneder
        '2629746': 1 måned
        '31556952': 1 år
        '86400': 1 dag
        '94670856': 3 år
      new:
        title: Opret ny IP-regel
      no_ip_block_selected: Ingen IP-regler blev ændret (ingen var valgt)
      title: IP-regler
    relationships:
      title: "%{acct}-relationer"
    relays:
      add_new: Tilføj ny videreformidler
      delete: Slet
      description_html: En <strong>federationsvidereformidler</strong> er en mellemliggende server, der udveksler store mængder offentlige indlæg mellem servere, som abonnerer på og publicerer til den. <strong>Det kan hjælpe små og mellemstore servere med at opdage indhold fra fediverset</strong>, der ellers ville kræve at lokale brugere manuelt følger andre personer på fjernservere.
      disable: Deaktivér
      disabled: Deaktiveret
      enable: Aktivér
      enable_hint: Når aktiveret, vil serveren abonnere på alle offentlige indlæg fra denne videreformidler og vil begynde at sende denne servers offentlige indlæg til den.
      enabled: Aktiveret
      inbox_url: Videreformidler-URL
      pending: Afventer videreformidlers godkendelse
      save_and_enable: Gem og aktivér
      setup: Opsæt en videreformidlerforbindelse
      signatures_not_enabled: I sikker tilstand eller begrænset federeringstilstand fungerer videreformidlere muligvis ikke korrekt
      status: Status
      title: Videreformidlere
    report_notes:
      created_msg: Anmeldelsesnotat er oprettet!
      destroyed_msg: Anmeldelsesnotat er slettet!
    reports:
      account:
        notes:
          one: "%{count} notat"
          other: "%{count} notater"
      action_log: Revisionslog
      action_taken_by: Handling foretaget af
      actions:
        delete_description_html: De anmeldte indlæg slettes, og en advarsel (strike) registreres mhp. eskalering ved evt. fremtidige overtrædelser fra samme konto.
        mark_as_sensitive_description_html: Medierne i det anmeldte indlæg markeres som sensitive, og en advarsel (strike) registreres mhp. eskalering ved evt. fremtidige overtrædelser fra samme konto.
        other_description_html: Se flere muligheder for at kontrollere kontoens adfærd og tilpasse kommunikationen til den anmeldte konto.
        resolve_description_html: Ingen foranstaltninger træffes mod den anmeldte konto, ingen advarsel (strike) registreres og anmeldelsen lukkes.
        silence_description_html: Kontoen vil kun være synlig for dem, der allerede følger den eller manuelt slår den op, hvilket alvorligt begrænser dens rækkevidde. Kan altid omgøres. Lukker alle indrapporteringer af denne konto.
        suspend_description_html: Kontoen inkl. alt indhold utilgængeliggøres og interaktion umuliggøres, og den slettes på et tidspunkt. Kan omgøres inden for 30 dage. Lukker alle indrapporteringer af kontoen.
      actions_description_html: Afgør, hvilke foranstaltning, der skal træffes for at løse denne anmeldelse. Ved en straffende foranstaltning mod den anmeldte konto, fremsendes en e-mailnotifikation, undtagen når kategorien <strong>Spam</strong> er valgt.
      actions_description_remote_html: Fastslå en nødvendig handling mhp. at løse denne anmeldelse. Dette vil kun påvirke <strong>din</strong> servers kommunikation med, og indholdshåndtering for, fjernkontoen.
      actions_no_posts: Denne anmeldelse har ingen tilknyttede indlæg at slette
      add_to_report: Føj mere til anmeldelse
      already_suspended_badges:
        local: Allerede suspenderet på denne server
        remote: Allerede suspenderet på vedkommendes server
      are_you_sure: Sikker?
      assign_to_self: Tildel til mig
      assigned: Tildelt moderator
      by_target_domain: Anmeldte kontos domæne
      cancel: Afbryd
      category: Kategori
      category_description_html: Årsagen til anmeldelsen af denne konto og/eller indhold refereres i kommunikationen med den anmeldte konto
      comment:
        none: Ingen
      comment_description_html: 'For at give mere information, skrev %{name}:'
      confirm: Bekræft
      confirm_action: Bekræft moderatorhandling for %{acct}
      created_at: Anmeldt
      delete_and_resolve: Slet indlæg
      forwarded: Videresendt
      forwarded_replies_explanation: Denne anmeldelse er fra en ekstern bruger og om eksternt indhold. Den er videresendt til dig, da det anmeldte indhold er som svar til en af dine brugere.
      forwarded_to: Videresendt til %{domain}
      mark_as_resolved: Markér som løst
      mark_as_sensitive: Markér som sensitiv
      mark_as_unresolved: Markér som uløst
      no_one_assigned: Ingen
      notes:
        create: Tilføj notat
        create_and_resolve: Løs med notat
        create_and_unresolve: Genåbn med notat
        delete: Slet
        placeholder: Beskriv udførte foranstaltninger eller andre relevante opdateringer...
        title: Notater
      notes_description_html: Se og skriv notater til andre moderatorer og dit fremtidige jeg
      processed_msg: 'Anmeldelse #%{id} er blev behandlet'
      quick_actions_description_html: 'Træf en hurtig foranstaltning eller rul ned for at se anmeldt indhold:'
      remote_user_placeholder: fjernbrugeren fra %{instance}
      reopen: Genåbn anmeldelse
      report: 'Anmeldelse #%{id}'
      reported_account: Anmeldt konto
      reported_by: Anmeldt af
      reported_with_application: Rapporteret via applikation
      resolved: Løst
      resolved_msg: Anmeldelse løst!
      skip_to_actions: Overspring til foranstaltninger
      status: Status
      statuses: Anmeld indhold
      statuses_description_html: Krænkende indhold citeres i kommunikationen med den anmeldte konto
      summary:
        action_preambles:
          delete_html: 'Du er ved at <strong>fjerne</strong> nogle indlæg fra <strong>@%{acct}</strong>. Dette vil:'
          mark_as_sensitive_html: 'Du er ved at <strong>markere</strong> nogle indlæg fra <strong>@%{acct}</strong> som <strong>sensitive</strong>. Dette vil:'
          silence_html: 'Du er ved at <strong>begrænse</strong> nogle indlæg fra kontoen <strong>@%{acct}</strong>. Dette vil:'
          suspend_html: 'Du er ved at <strong>suspendere</strong> kontoen <strong>@%{acct}</strong>. Dette vil:'
        actions:
          delete_html: Fjern de overtrædende indlæg
          mark_as_sensitive_html: Markér medier i overtrædende indlæg som sensitive
          silence_html: Begræns kraftigt rækkeviden for <strong>@%{acct}</strong> ved at gøre vedkommendes profil og indhold synligt alene for personer, som allerede er følgere eller manuelt slår profilen op
          suspend_html: Suspendér <strong>@%{acct}</strong>, hvilket gør vedkommendes profil og indhold utilgængeligt og umuligt at interagere med
        close_report: 'Markér anmeldelsen #%{id} som løst'
        close_reports_html: Markér <strong>alle</strong> anmeldelser af <strong>@%{acct}</strong> som løst
        delete_data_html: Slet profil og indhold for <strong>@%{acct}</strong> 30 dage fra nu medmindre suspenderingen af vedkommende i mellemtiden fjernes
        preview_preamble_html: "<strong>@%{acct}</strong> vil modtage en advarsel med flg. indhold:"
        record_strike_html: Registrér en advarsel for <strong>@%{acct}</strong> som hjælpe til eskalering af fremtidige overtrædelser fra samme konto
        send_email_html: Send en advarselsmail til <strong>@%{acct}</strong>
        warning_placeholder: Valgfri yderligere begrundelse for modereringshandlingen.
      target_origin: Anmeldte kontos oprindelse
      title: Anmeldelser
      unassign: Fjern tildeling
      unknown_action_msg: 'Ukendt handling: %{action}'
      unresolved: Uløst
      updated_at: Opdateret
      view_profile: Vis profil
    roles:
      add_new: Tilføj rolle
      assigned_users:
        one: "%{count} bruger"
        other: "%{count} brugere"
      categories:
        administration: Administration
        devops: DevOps
        invites: Invitationer
        moderation: Moderering
        special: Speciel
      delete: Slet
      description_html: Med <strong>brugerroller</strong> kan man tilpasse sine brugeres adgang til Mastodon-funktioner og -områder.
      edit: Redigér rolle for '%{name}
      everyone: Standardtilladelser
      everyone_full_description_html: Dette er <strong>basisrollen</strong> med indvirkning på <strong>alle brugere</strong>, selv dem uden rolletildeling. Alle øvrige rolletilladelser nedarves herfra.
      permissions_count:
        one: "%{count} tilladelse"
        other: "%{count} tilladelser"
      privileges:
        administrator: Administrator
        administrator_description: Brugere med denne rolle kan omgå alle tilladelser
        delete_user_data: Slet brugerdata
        delete_user_data_description: Tillader brugere at slette andre brugeres data straks
        invite_users: Invitér brugere
        invite_users_description: Tillader brugere at invitere nye personer til serveren
        manage_announcements: Administrer annonceringer
        manage_announcements_description: Tillader brugere at administrere annonceringer på serveren
        manage_appeals: Administrere appeller
        manage_appeals_description: Tillader brugere at vurdere appeller af modereringshandlinger
        manage_blocks: Administrere blokeringer
        manage_blocks_description: Tillader brugere at blokere e-mailudbydere og IP-adresser
        manage_custom_emojis: Administrere tilpassede emojier
        manage_custom_emojis_description: Tillader brugere at administrere tilpassede emojier på serveren
        manage_federation: Administrere federation
        manage_federation_description: Tillader brugere at blokere eller tillade federation med andre domæner og styre leverbarhed
        manage_invites: Administrere invitationer
        manage_invites_description: Tillader brugere at gennemse og deaktivere invitationslinks
        manage_reports: Administrere anmeldelser
        manage_reports_description: Tillader brugere at vurdere rapporter og, i overensstemmelse hermed, at udføre moderationshandlinger
        manage_roles: Administrere roller
        manage_roles_description: Tillader brugere at håndtere og tildele roller under deres privilegiestatus
        manage_rules: Administrere regler
        manage_rules_description: Tillad brugere at ændre serverregler
        manage_settings: Administrere indstillinger
        manage_settings_description: Tillader brugere at ændre webstedsindstillinger
        manage_taxonomies: Administrere taksonomier
        manage_taxonomies_description: Giver brugerne mulighed for at gennemgå trendende indhold og opdatere hashtag-indstillinger
        manage_user_access: Administrere brugeradgang
        manage_user_access_description: Tillader brugere at deaktivere andre brugeres tofaktorgodkendelse, skifte deres e-mailadresse og nulstille deres adgangskode
        manage_users: Administrere brugere
        manage_users_description: Tillader brugere at se andre brugeres oplysninger og underkaste dem moderationshandlinger
        manage_webhooks: Administrere Webhooks
        manage_webhooks_description: Tillader brugere at opsætte webhooks til administrative begivenheder
        view_audit_log: Vis revisionslog
        view_audit_log_description: Tillader brugere at se en historik over administrative handlinger på serveren
        view_dashboard: Vis Dashboard
        view_dashboard_description: Tillader brugere at tilgå Dashboard'et og forskellige målinger
        view_devops: DevOps
        view_devops_description: Tillader brugere at tilgå Sidekiq- og pgHero-dashboards
        view_feeds: Se live- og emne-feeds
        view_feeds_description: Giver brugerne adgang til live- og emne-feeds uanset serverindstillinger
      title: Roller
    rules:
      add_new: Tilføj regel
      add_translation: Tilføj oversættelse
      delete: Slet
      description_html: Mens de fleste hævder at have læst og accepteret tjenestevilkårene, så læser folk normalt ikke disse, før et problem er opstået. <strong>Gør det lettere med ét blik at se din servers regler ved at opliste disse på en punktliste.</strong> Forsøg at holde individuelle regler korte og enkle, men undgå også at opdele dem i mange separate underpunkter.
      edit: Redigér regel
      empty: Ingen serverregler defineret endnu.
      move_down: Flyt ned
      move_up: Flyt op
      title: Serverregler
      translation: Oversættelse
      translations: Oversættelser
      translations_explanation: Man kan valgfrit tilføje oversættelser af reglerne. Standardindholdet vil fremgå, såfremt ingen oversat version findes. Tilsikr venligst, at enhver given oversættelse er synket med standardindholdet.
    settings:
      about:
        manage_rules: Håndtér serverregler
        preamble: Giv dybdegående oplysninger om, hvordan serveren opereres, modereres, finansieres.
        rules_hint: Der er et dedikeret område for regler, som forventes overholdt af brugerne.
        title: Om
      allow_referrer_origin:
        desc: Når brugerne klikker på links til eksterne websteder, sender deres webbrowser muligvis adressen på Mastodon-serveren som referrer. Deaktivér dette, hvis det entydigt kan identificere brugerne, f.eks. hvis dette er en personlig Mastodon-server.
        title: Tillad eksterne websteder at se Mastodon-serveren som en trafikkilde
      appearance:
        preamble: Tilpas Mastodon-webgrænsefladen.
        title: Udseende
      branding:
        preamble: Serverens branding adskiller den fra andres i netværket. Oplysningerne kan vises på tværs af div. miljøer, såsom Mastodon-webgrænsefladen, dedikerede applikationer, i-link forhåndsvisninger på andre websteder og i besked-apps mv. Oplysningerne bør derfor være klare og detaljerede, men samtidig kortfattede.
        title: Branding
      captcha_enabled:
        desc_html: Dette er afhængig af eksterne scripts fra hCaptcha, som kan være en sikkerhed og privatlivets fred. Derudover kan <strong>dette gøre registreringsprocessen betydeligt mindre tilgængelig for nogle (især deaktiveret) personer</strong>. Af disse grunde bedes De overveje alternative foranstaltninger såsom godkendelsesbaseret eller inviteret til at blive registreret.
        title: Kræv nye brugere for at løse en CAPTCHA for at bekræfte deres konto
      content_retention:
        danger_zone: Farezone
        preamble: Styr, hvordan Mastodon gemmer brugergenereret indhold.
        title: Indholdsopbevaring
      default_noindex:
        desc_html: Påvirker alle brugere, som ikke selv har ændret denne indstilling
        title: Fravælg som standard søgemaskineindeksering for brugere
      discovery:
        follow_recommendations: Følg-anbefalinger
        preamble: At bringe interessant indhold frem er afgørende for at engagere nye brugere, der måske ikke kender nogen på Mastodon. Kontroller, hvordan forskellige funktioner til at finde indhold fungerer på din server.
        privacy: Fortrolighed
        profile_directory: Profiloversigt
        public_timelines: Offentlige tidslinjer
        publish_statistics: Udgiv statistik
        title: Opdagelse
        trends: Trends
      domain_blocks:
        all: Til alle
        disabled: Til ingen
        users: Til indloggede lokale brugere
      feed_access:
        modes:
          authenticated: Kun godkendte brugere
          disabled: Kræv specifik brugerrolle
          public: Alle
      landing_page:
        values:
          about: Om
          local_feed: Lokalt feed
          trends: Trends
      registrations:
        moderation_recommandation: Sørg for, at der er et tilstrækkeligt og reaktivt moderationsteam, før registrering åbnes for alle!
        preamble: Styr, hvem der kan oprette en konto på serveren.
        title: Registreringer
      registrations_mode:
        modes:
          approved: Tilmeldingsgodkendelse kræves
          none: Ingen kan tilmelde sig
          open: Alle kan tilmelde sig
        warning_hint: Brug af "Godkendelse kræves ved tilmelding" anbefales, medmindre man er sikker på, at moderationsteamet kan håndtere spam og ondsindede registreringer i tide.
      security:
        authorized_fetch: Kræver godkendelse fra fødererede servere
        authorized_fetch_hint: Krav om godkendelse fra fødererede servere muliggør strengere håndhævelse af både bruger- og serverniveaublokeringer. Omkostningen er dog en ydelsesreduktion, reduceret udstrækning af dine svar samt potentielle kompatibilitetsproblemer med visse fødererede tjenester. Derudover vil dette ikke hindre målrettede aktører i at hente dine offentlige indlæg og konti.
        authorized_fetch_overridden_hint: Da denne indstilling tilsidesættes af en miljøvariabel, kan du p.t. ikke ændre den.
        federation_authentication: Håndhævelse af føderationsgodkendelse
      title: Serverindstillinger
    site_uploads:
      delete: Slet uploadet fil
      destroyed_msg: Websteds-upload blev slettet!
    software_updates:
      critical_update: Kritisk – opdatér hurtigst muligt
      description: Det anbefales at holde Mastodon-installationen opdateret for at drage fordel af de seneste fejlrettelser og funktioner. Undertiden kan det desuden være kritisk at opdatere Mastodon rettidigt for at undgå sikkerhedsproblemer. Mastodon tjekker derfor for opdateringer hvert 30. minut og notificerer brugeren jf. dennes e-mailnotifikationsindstillinger.
      documentation_link: Læs mere
      release_notes: Udgivelsesnoter
      title: Tilgængelige opdateringer
      type: Type
      types:
        major: Større version
        minor: Mindre version
        patch: Patch-version – fejlrettelser og ukomplicerede ændringer
      version: Version
    statuses:
      account: Forfatter
      application: Applikation
      back_to_account: Tilbage til kontoside
      back_to_report: Tilbage til anmeldelsesside
      batch:
        add_to_report: 'Føj til rapporten #%{id}'
        remove_from_report: Fjern fra anmeldelse
        report: Anmeldelse
      contents: Indhold
      deleted: Slettet
      favourites: Favoritter
      history: Versionshistorik
      in_reply_to: Svarer på
      language: Sprog
      media:
        title: Medier
      metadata: Metadata
      no_history: Dette indlæg er ikke blevet redigeret
      no_status_selected: Ingen indlæg ændret (ingen valgt)
      open: Åbn indlæg
      original_status: Oprindeligt indlæg
      quotes: Citater
      reblogs: Genblogninger
      replied_to_html: Besvarede %{acct_link}
      status_changed: Indlæg ændret
      status_title: Indlæg fra @%{name}
      title: Kontoindlæg - @%{name}
      trending: Trender
      view_publicly: Vis offentligt
      view_quoted_post: Vis citeret indlæg
      visibility: Synlighed
      with_media: Med medier
    strikes:
      actions:
        delete_statuses: "%{name} slettede %{target}s indlæg"
        disable: "%{name} frøs %{target}s konto"
        mark_statuses_as_sensitive: "%{name} markerede %{target}s indlæg som sensitive"
        none: "%{name} sendte en advarsel til %{target}"
        sensitive: "%{name} markerede %{target}s konto som sensitiv"
        silence: "%{name} begrænsede %{target}s konto"
        suspend: "%{name} suspenderede %{target}s konto"
      appeal_approved: Appelleret
      appeal_pending: Appel afventer
      appeal_rejected: Appel afvist
    system_checks:
      database_schema_check:
        message_html: Der er afventende databasemigreringer. Kør dem venligst for at sikre, at applikationen opfører sig som forventet
      elasticsearch_analysis_index_mismatch:
        message_html: Elasticsearch-indeksanalyseringsindstillinger er forældede. Kør <code>tootctl search deploy --only=%{value}</code>
      elasticsearch_health_red:
        message_html: Elasticsearch-klynge er syg (rød status), søgefunktioner er utilgængelige
      elasticsearch_health_yellow:
        message_html: Elasticsearch klynge er syg (gul status), man ønsker måske at tjekke årsagen
      elasticsearch_index_mismatch:
        message_html: Elasticsearch-indekseringer er forældede. Kør <code>tootctl search deploy --only=%{value}</code>
      elasticsearch_preset:
        action: Se dokumentation
        message_html: Dit Elasticsearch-cluster har mere end én node, men Mastodon er ikke konfigureret til at bruge dem.
      elasticsearch_preset_single_node:
        action: Se dokumentation
        message_html: Dit Elasticsearch-cluster har kun én node, <code>ES_PRESET</code> skal sættes til <code>single_node_cluster</code>.
      elasticsearch_reset_chewy:
        message_html: Elasticsearch-systemindekset er forældet grundet en indstillingsændring. Kør <code>tootctl search deploy --reset-chewy</code> for at opdatere det.
      elasticsearch_running_check:
        message_html: Kunne ikke oprette forbindelse til Elasticsearch. Tjek, at den kører, eller deaktivér fuldtekstsøgning
      elasticsearch_version_check:
        message_html: 'Inkompatibel Elasticsearch-version: %{value}'
        version_comparison: Elasticsearch %{running_version} kører, men %{required_version} kræves
      rules_check:
        action: Håndtér serverregler
        message_html: Ingen serverregler defineret.
      sidekiq_process_check:
        message_html: Ingen Sidekiq-proces kører for %{value}-kø(er). Gennemgå Sidekiq-opsætningen
      software_version_check:
        action: Se tilgængelige opdateringer
        message_html: En Mastodon-opdatering er tilgængelig.
      software_version_critical_check:
        action: Se tilgængelige opdateringer
        message_html: En kritisk Mastodon-opdatering er tilgængelig. Opdatér hurtigst muligt.
      software_version_patch_check:
        action: Se tilgængelige opdateringer
        message_html: En Mastodon-fejlrettelsesopdatering er tilgængelig.
      upload_check_privacy_error:
        action: Tjek her for flere oplysninger
        message_html: "<strong>Webserveren er fejlopsat. Brugernes fortrolighed er i fare.</strong>"
      upload_check_privacy_error_object_storage:
        action: Tjek her for flere oplysninger
        message_html: "<strong>Objektlageret er fejlopsat. Brugernes fortrolighed er i fare.</strong>"
    tags:
      moderation:
        not_trendable: Ikke trendegnet
        not_usable: Ikke brugbar
        pending_review: Afventer gennemgang
        review_requested: Gennemgang ønsket
        reviewed: Revideret
        title: Status
        trendable: Trendegnet
        unreviewed: Urevideret
        usable: Brugbar
      name: Navn
      newest: Seneste
      oldest: Ældste
      open: Vis offentligt
      reset: Nulstil
      review: Gennmgangsstatus
      search: Søg
      title: Etiketter
      updated_msg: Hashtag-indstillinger opdateret
    terms_of_service:
      back: Tilbage til Tjenestevilkår
      changelog: Hvad der er ændret
      create: Brug egne
      current: Nuværende
      draft: Udkast
      generate: Brug skabelon
      generates:
        action: Generér
        chance_to_review_html: "<strong>De genererede Tjenestevilkår offentliggøres ikke automatisk.</strong> Man vil have mulighed for at gennemgå resultaterne. Udfyld venligst de nødvendige oplysninger for at fortsætte."
        explanation_html: Tjenestevilkår-skabelonen er alene til orientering og bør ikke fortolkes som juridisk rådgivning om noget emne. Kontakt en juridiske rådgiver vedr. den aktuelle situation samt specifikke juridiske spørgsmål, man måtte have.
        title: Opsætning af Tjenestevilkår
      going_live_on_html: Ikrafttræden pr. %{date}
      history: Historik
      live: Live
      no_history: Der er endnu ingen registrerede ændringer af vilkårene for tjenesten.
      no_terms_of_service_html: Der er p.t. ingen opsatte Tjenestevilkår. Tjenestevilkår er beregnet til at give klarhed, så man er beskyttet mod potentielle ansvarspådragelser i tvister med sine brugere.
      notified_on_html: Brugere underrettet pr. %{date}
      notify_users: Underrret brugere
      preview:
        explanation_html: 'E-mailen sendes til <strong>%{display_count} brugere</strong>, som har tilmeldt sig før %{date}. Følgende tekst medtages i e-mailen:'
        send_preview: Send forhåndsvisning til %{email}
        send_to_all:
          one: Send %{display_count} e-mail
          other: Send %{display_count} e-mails
        title: Forhåndsvis Tjenestevilkår-underretning
      publish: Publicér
      published_on_html: Udgivet pr. %{date}
      save_draft: Gem udkast
      title: Tjenestevilkår
    title: Administration
    trends:
      allow: Tillad
      approved: Godkendt
      confirm_allow: Sikker på, at de valgte tags skal tillades?
      confirm_disallow: Sikker på, at de valgte tags ikke skal tillades?
      disallow: Tillad ikke
      links:
        allow: Tillad link
        allow_provider: Tillad udgiver
        confirm_allow: Sikker på, at de valgte links skal tillades?
        confirm_allow_provider: Sikker på, at de valgte udbydere skal tillades?
        confirm_disallow: Sikker på, at de valgte links ikke skal tillades?
        confirm_disallow_provider: Sikker på, at de valgte udbydere ikke skal tillades?
        description_html: Disse er links, som pt. deles meget af konti, som serveren ser indlæg fra. Det kan hjælpe ens brugere med at finde ud af, hvad der sker i verden. Ingen links vises offentligt, før man godkender udgiveren. Man kan også tillade/afvise individuelle links.
        disallow: Tillad ikke link
        disallow_provider: Tillad ikke udgiver
        no_link_selected: Intet link ændret (da intet var valgt)
        publishers:
          no_publisher_selected: Ingen udgiver ændret (da ingen var valgt)
        shared_by_over_week:
          one: Delt af én person den seneste uge
          other: Delt af %{count} personer den seneste uge
        title: Links, der trender
        usage_comparison: Delt %{today} gange i dag, sammenlignet med %{yesterday} i går
      not_allowed_to_trend: Ikke tilladt at trende
      only_allowed: Kun tilladte
      pending_review: Afventer gennemgang
      preview_card_providers:
        allowed: Links fra denne udgiver kan trende
        description_html: Disse er domæner, hvorfra links ofte deles på serveren. Links vil ikke trende offentligt, medmindre man har godkendt domænet for linket. Godkendelse/afvisning indbefatter underdomæner.
        rejected: Links fra denne udgiver vil ikke trende
        title: Udgivere
      rejected: Afvist
      statuses:
        allow: Tillad indlæg
        allow_account: Tillad forfatter
        confirm_allow: Sikker på, at de valgte statusser skal tillades?
        confirm_allow_account: Sikker på, at de valgte konti skal tillades?
        confirm_disallow: Sikker på, at de valgte statusser ikke skal tillades?
        confirm_disallow_account: Sikker på, at de valgte konti ikke skal tillades?
        description_html: Disse er indlæg, serveren kender til, som pt. deles og favoritmarkeres meget. Det kan hjælpe nye og tilbagevendende brugere til at finde flere personer at følge. Ingen indlæg vises offentligt, før man godkender forfatteren, samt denne tillader sin konto at blive foreslået andre. Man kan også tillade/afvise individuelle indlæg.
        disallow: Tillad ikke indlæg
        disallow_account: Tillad ikke forfatter
        no_status_selected: Intet tendensindlæg ændret (da intet var valgt)
        not_discoverable: Forfatteren har ikke valgt at kunne findes
        shared_by:
          one: Delt eller favoritmarkeret én gang
          other: Delt eller favoritmarkeret %{friendly_count} gange
        title: Populære opslag
      tags:
        current_score: Aktuel score %{score}
        dashboard:
          tag_accounts_measure: unikke anvendelser
          tag_languages_dimension: Topsprog
          tag_servers_dimension: Topservere
          tag_servers_measure: forskellige servere
          tag_uses_measure: anvendelser i alt
        description_html: Disse er hashtags, som pt. vises i en masse indlæg, som din server ser. Det kan hjælpe dine brugere til at finde ud af, hvad folk taler mest om pt. Ingen hashtags vises offentligt, før du godkender dem.
        listable: Kan foreslås
        no_tag_selected: Intet tag ændret (da intet var valgt)
        not_listable: Foreslås ikke
        not_trendable: Vises ikke under tendenser
        not_usable: Kan ikke anvendes
        peaked_on_and_decaying: Toppede pr. %{date}, nu for nedadgående
        title: Populære etiketter
        trendable: Kan vises under tendenser
        trending_rank: 'Populær #%{rank}'
        usable: Kan anvendes
        usage_comparison: Anvendt %{today} gange i dag, sammenlignet med %{yesterday} i går
        used_by_over_week:
          one: Brugt af én person den seneste uge
          other: Brugt af %{count} personer den seneste uge
      title: Anbefalinger og trends
      trending: Trender
    username_blocks:
      add_new: Tilføj ny
      block_registrations: Blokér registreringer
      comparison:
        contains: Indeholder
        equals: Er lig
      contains_html: Indeholder %{string}
      created_msg: Brugernavn-regel er hermed oprettet
      delete: Slet
      edit:
        title: Redigér brugernavn-regel
      matches_exactly_html: Er lig med %{string}
      new:
        create: Opret regel
        title: Opret ny brugernavn-regel
      no_username_block_selected: Ingen brugernavn-regler ændret (ingen var valgt)
      not_permitted: Ikke tilladt
      title: Brugernavn-regler
      updated_msg: Brugernavn-regel opdateret
    warning_presets:
      add_new: Tilføj ny
      delete: Slet
      edit_preset: Redigér advarselsforvalg
      empty: Ingen advarselsforvalg defineret endnu.
      title: Præindstillinger for advarsel
    webhooks:
      add_new: Tilføj endepunkt
      delete: Slet
      description_html: En <strong>webhook</strong> lader Mastodon pushe <strong>notifikationer i realtid</strong> om valgte begivenheder til ens egen applikation, så denne <strong>automatisk kan udløse reaktioner</strong>.
      disable: Deaktivér
      disabled: Deaktiveret
      edit: Redigér endepunkt
      empty: Der er endnu ikke opsat nogen webhook-endepunkter.
      enable: Aktivér
      enabled: Aktiv
      enabled_events:
        one: 1 aktiv begivenhed
        other: "%{count} aktive begivenheder"
      events: Begivenheder
      new: Ny webhook
      rotate_secret: Rotér hemmelighed
      secret: Signeringshemmelighed
      status: Status
      title: Webhooks
      webhook: Webhook
  admin_mailer:
    auto_close_registrations:
      body: Grundet manglende nylig moderatoraktivitet er registreringsproceduren på %{instance} automatisk ændret til at kræve manuel gennemgang for at forhindre, at %{instance} bruges som platform for potentielle dårlige aktører. Proceduren kan til enhver tid ændre igen til åbne registreringer.
      subject: Registreringsproceduren for %{instance} er automatisk ændret til at kræve godkendelse
    new_appeal:
      actions:
        delete_statuses: for sletning af vedkommendes indlæg
        disable: for frysning af vedkommendes konto
        mark_statuses_as_sensitive: for at markere deres indlæg som følsomme
        none: en advarsel
        sensitive: for markering af vedkommendes konto som sensitiv
        silence: for begrænsning af vedkommendes konto
        suspend: for suspendering af vedkommendes konto
      body: "%{target} appellerer en moderationsbeslutning fra %{action_taken_by} pr. %{date} om at %{type}. Vedkommende skrev:"
      next_steps: Appellen kan godkendes for at fortryde moderationsbeslutningen eller den ignoreres.
      subject: "%{username} appellerer en moderationsbeslutning for %{instance}"
    new_critical_software_updates:
      body: Nye, kritiske Mastodon--versioner er udgivet. Opdatering bør ske hurtigst muligt!
      subject: Kritiske Mastodon-opdateringer er tilgængelige til %{instance}!
    new_pending_account:
      body: Detaljerne for den nye konto fremgår nedenfor. Du kan godkende eller afvise denne ansøgning.
      subject: Ny konto til gennemgang på %{instance} (%{username})
    new_report:
      body: "%{reporter} har anmeldt %{target}"
      body_remote: Nogen fra %{domain} har anmeldt %{target}
      subject: Ny anmeldelse for %{instance} (#%{id})
    new_software_updates:
      body: Nye Mastodon-versioner er udgivet. Opgradering bør overvejes!
      subject: Nye Mastodon-versioner er tilgængelige til %{instance}!
    new_trends:
      body: 'Flg. emner kræver gennemgang, inden de kan vises offentligt:'
      new_trending_links:
        title: Links, der trender
      new_trending_statuses:
        title: Indlæg, der trender
      new_trending_tags:
        title: Hashtags, der trender
      subject: Nye tendenser klar til gennemgang på %{instance}
  aliases:
    add_new: Opret alias
    created_msg: Nyt alias oprettet. Du kan nu påbegynde flytningen fra den gamle konto.
    deleted_msg: Alias fjernet. Flytning fra dén konto til denne vil ikke længere være muligt.
    empty: Du har ingen aliasser.
    hint_html: Ønsker du at flytte fra en anden konto til denne, kan du hér oprette det alias, der kræves, for at du kan fortsætte med at flytte følgere fra den gamle konto til denne. Denne handling er i sig selv <strong>harmløs og reversibel</strong>. <strong>Kontomigreringen påbegyndes fra den gamle konto</strong>.
    remove: Fjern aliaslinkning
  appearance:
<<<<<<< HEAD
    advanced_web_interface: Avanceret webgrænseflade
    advanced_web_interface_hint: 'Ønsker du udnytte hele skærmbredden, lader den avancerede netgrænseflade dig opsætte mange forskellige kolonner for at se så meget information på samme tid som ønsket: Hjem, notifikationer, fødereret tidslinje, et hvilket som helst antal lister og etiketter.'
=======
    advanced_settings: Avancerede indstillinger
>>>>>>> 26c78392
    animations_and_accessibility: Animationer og tilgængelighed
    boosting_preferences: Præferencer for fremhævelse
    boosting_preferences_info_html: "<strong>Tip:</strong> Uanset indstillinger vil <kbd>Skift</kbd> + <kbd>Klik</kbd> på %{icon} fremhæv-ikonet straks fremhæve."
    discovery: Opdagelse
    localization:
      body: Mastodon oversættes af frivillige.
      guide_link: https://da.crowdin.com/project/mastodon
      guide_link_text: Alle kan bidrage.
    sensitive_content: Sensitivt indhold
  application_mailer:
    notification_preferences: Skift e-mailpræferencer
    salutation: "%{name}"
    settings: 'Skift e-mailpræferencer: %{link}'
    unsubscribe: Afmeld notifikationer
    view: 'Vis:'
    view_profile: Vis profil
    view_status: Vis status
  applications:
    created: Applikation oprettet
    destroyed: Applikation slettet
    logout: Log af
    regenerate_token: Regenerér adgangstoken
    token_regenerated: Adgangstoken regenereret
    warning: Vær meget påpasselig med disse data. Del dem aldrig med nogen!
    your_token: Dit adgangstoken
  auth:
    apply_for_account: Anmod om en konto
    captcha_confirmation:
      help_html: Hvis du har problemer med at løse CAPTCHA'en, kan du kontakte os via %{email}, så vi kan hjælpe dig.
      hint_html: Bare en ting mere! Vi er nødt til at bekræfte, at du er et menneske (dette er for at vi kan holde spam ude!). Løs CAPTCHA'en nedenfor og klik på "Fortsæt".
      title: Sikkerhedstjek
    confirmations:
      awaiting_review: E-mailadressen er bekræftet! %{domain}-personalet gennemgår nu registreringen. En e-mail fremsendes, såfremt kontoen godkendes!
      awaiting_review_title: Registreringen er ved at blive gennemgået
      clicking_this_link: klikke på dette link
      login_link: log ind
      proceed_to_login_html: Der kan nu fortsættes til %{login_link}.
      redirect_to_app_html: En omdirigering til <strong>%{app_name}</strong>-appen burde være sket. Er det ikke tilfældet, prøv da %{clicking_this_link} eller returnér manuelt til appen.
      registration_complete: Registreringen på %{domain} er nu fuldført!
      welcome_title: Velkommen %{name}!
      wrong_email_hint: Er denne e-mailadresse ikke korrekt, kan den ændres via Kontoindstillinger.
    delete_account: Slet konto
    delete_account_html: Ønsker du at slette din konto, kan du <a href="%{path}">gøre dette hér</a>. Du vil blive bedt om bekræftelse.
    description:
      prefix_invited_by_user: "@%{name} inviterer dig ind på denne Mastodon-server!"
      prefix_sign_up: Tilmeld dig Mastodon i dag!
      suffix: Du vil med en konto kunne følge personer, indsende opdateringer og udveksle beskeder med brugere fra enhver Mastodon-server, og meget mere!
    didnt_get_confirmation: Ikke modtaget bekræftelseslink?
    dont_have_your_security_key: Har ikke din sikkerhedsnøgle?
    forgot_password: Glemt din adgangskode?
    invalid_reset_password_token: Adgangskodenulstillingstoken ugyldigt eller udløbet. Anmod om et nyt.
    link_to_otp: Angiv en tofaktorkode fra din mobil, eller en gendannelseskode
    link_to_webauth: Brug din sikkerhedsnøgleenhed
    log_in_with: Log ind med
    login: Log ind
    logout: Log ud
    migrate_account: Flyt til en anden konto
    migrate_account_html: Ønsker du at omdirigere denne konto til en anden, kan du <a href="%{path}">opsætte dette hér</a>.
    or_log_in_with: Eller log ind med
    progress:
      confirm: Bekræft e-mail
      details: Dine detaljer
      review: Vores gennemgang
      rules: Acceptér regler
    providers:
      cas: CAS
      saml: SAML
    register: Opret dig
    registration_closed: "%{instance} accepterer ikke nye medlemmer"
    resend_confirmation: Gensend bekræftelseslink
    reset_password: Nulstil adgangskode
    rules:
      accept: Acceptér
      back: Tilbage
      invited_by: 'Du kan tilmelde dig %{domain} takket være den invitation, du har modtaget fra:'
      preamble: Disse er opsat og håndhæves af %{domain}-moderatorerne.
      preamble_invited: Før du fortsætter, bedes du overveje de grundregler, der er fastsat af moderatorerne af %{domain}.
      title: Nogle grundregler.
      title_invited: Du er blevet inviteret.
    security: Sikkerhed
    set_new_password: Opsæt ny adgangskode
    setup:
      email_below_hint_html: Tjek Spam-mappen eller anmod om et nyt link. Om nødvendigt kan e-mailadressen rettes.
      email_settings_hint_html: Klik på det link, der er sendt til %{email} for at begynde at bruge Mastodon.
      link_not_received: Intet link modtaget?
      new_confirmation_instructions_sent: Du bør om få minutter modtage en ny e-mail med bekræftelseslinket!
      title: Tjek indbakken
    sign_in:
      preamble_html: Log ind med dine <strong>%{domain}</strong>-legitimationsoplysninger. Hostes kontoen på en anden server, vil der ikke kunne logges ind her.
      title: Log ind på %{domain}
    sign_up:
      manual_review: Tilmeldinger på %{domain} undergår manuel moderatorgennemgang. For at hjælpe med behandlingen af tilmeldingen, så skriv en smule om dig selv, samt hvorfor du ønsker en konto på %{domain}.
      preamble: Du vil med en konto på denne Mastodon-server kunne følge enhver anden bruger i fediverset, uanset hvor vedkommendes konto hostes.
      title: Lad os få dig sat op på %{domain}.
    status:
      account_status: Kontostatus
      confirming: Afventer færdiggørelse af e-mailbekræftelse.
      functional: Din konto er fuldt funktionel.
      pending: Ansøgningen afventer gennemgang af vores personale. Dette kan tage noget tid. Du modtager en e-mail, hvis din ansøgning bliver godkendt.
      redirecting_to: Din konto er inaktiv, da den pt. er omdirigerer til %{acct}.
      self_destruct: Da %{domain} er under nedlukning, vil kontoadgangen være begrænset.
      view_strikes: Se tidligere anmeldelser af din konto
    too_fast: Formularen indsendt for hurtigt, forsøg igen.
    use_security_key: Brug sikkerhedsnøgle
    user_agreement_html: Jeg accepterer <a href="%{terms_of_service_path}" target="_blank">Tjenestevilkår</a> og <a href="%{privacy_policy_path}" target="_blank">Fortrolighedspolitik</a>
    user_privacy_agreement_html: Jeg accepterer <a href="%{privacy_policy_path}" target="_blank">fortrolighedspolitikken</a>
  author_attribution:
    example_title: Eksempeltekst
    hint_html: Skriver du nyheder eller blogartikler uden for Mastodon? Styr, hvordan du bliver krediteret, når de bliver delt på Mastodon.
    instructions: 'Sørg for, at denne kode er i din artikels HTML:'
    more_from_html: Flere fra %{name}
    s_blog: "%{name}s blog"
    then_instructions: Tilføj dernæst publikationsdomænenavnet i feltet nedenfor.
    title: Forfattertilskrivning
  challenge:
    confirm: Fortsæt
    hint_html: "<strong>Tip:</strong> Du bliver ikke anmodet om din adgangskode igen den næste time."
    invalid_password: Ugyldig adgangskode
    prompt: Bekræft adgangskode for at fortsætte
  crypto:
    errors:
      invalid_key: er ikke en gyldig Ed25519- eller Curve25519-nøgle
  date:
    formats:
      default: "%d. %b %Y"
      with_month_name: "%d. %B %Y"
  datetime:
    distance_in_words:
      about_x_hours: "%{count}t"
      about_x_months: "%{count} md"
      about_x_years: "%{count} år"
      almost_x_years: "%{count} år"
      half_a_minute: Netop nu
      less_than_x_minutes: "%{count} m"
      less_than_x_seconds: Netop nu
      over_x_years: "%{count} år"
      x_days: "%{count} d"
      x_minutes: "%{count} m"
      x_months: "%{count} md"
      x_seconds: "%{count} s"
  deletes:
    challenge_not_passed: De angivne oplysninger er forkerte
    confirm_password: Angiv din nuværende adgangskode for at bekræfte din identitet
    confirm_username: Angiv dit brugernavn for at bekræfte proceduren
    proceed: Slet konto
    success_msg: Din konto er nu slettet
    warning:
      before: 'Inder der fortsættes, læs venligst disse notater omhyggeligt:'
      caches: Indhold, cachelagret af andre servere, kan fortsat eksistere
      data_removal: Dine indlæg og andre data fjernes permanent
      email_change_html: Man kan <a href="%{path}">skifte e-mailadresse</a> uden at slette sin konto
      email_contact_html: Hvis den stadig ikke modtages, send en e-mail til <a href="mailto:%{email}">%{email}</a> for hjælp
      email_reconfirmation_html: Modtages bekræftelsesmailen ikke, kan man <a href="%{path}">anmode om en ny</a>
      irreversible: Du vil ikke kunne gendanne/genaktivere din konto
      more_details_html: For yderligere oplysningerer, tjek <a href="%{terms_path}">privatlivspolitikken</a>.
      username_available: Dit brugernavn vil blive tilgængeligt igen
      username_unavailable: Dit brugernavn vil forblive utilgængeligt
  disputes:
    strikes:
      action_taken: Handling foretaget
      appeal: Appel
      appeal_approved: Kontoanmeldelsen er blevet appelleret og er ikke længere gyldig
      appeal_rejected: Appellen er afvist
      appeal_submitted_at: Appel indgivet
      appealed_msg: Din appel er indgivet. Godkendes den, underrettes du.
      appeals:
        submit: Indgiv appel
      approve_appeal: Godkend appel
      associated_report: Tilknyttet anmeldelse
      created_at: Dateret
      description_html: Disse er implementerede handlinger for din konto, samt advarsler tilsendt dig af %{instance}-personalet.
      recipient: Adresseret til
      reject_appeal: Afvis appel
      status: 'Indlæg #%{id}'
      status_removed: Indlæg allerede fjernet fra system
      title: "%{action} pr. %{date}"
      title_actions:
        delete_statuses: Indlægsfjernelse
        disable: Kontofrysning
        mark_statuses_as_sensitive: Markering af indlæg som følsomme
        none: Advarsel
        sensitive: Markering af konto som følsom
        silence: Kontobegrænsning
        suspend: Kontosuspendering
      your_appeal_approved: Din appel er godkendt
      your_appeal_pending: Du har indgivet en appel
      your_appeal_rejected: Din appel er afvist
  edit_profile:
    basic_information: Oplysninger
    hint_html: "<strong>Tilpas, hvad folk ser på din offentlige profil og ved siden af dine indlæg.</strong> Andre personer er mere tilbøjelige til at følge dig tilbage og interagere med dig, når du har en udfyldt profil og et profilbillede."
    other: Andre
  emoji_styles:
    auto: Auto
    native: Indbygget
    twemoji: Twemoji
  errors:
    '400': Din indsendte anmodning er ugyldig eller fejlbehæftet.
    '403': Du har ikke tilladelse til at se denne side.
    '404': Den side du leder efter findes ikke.
    '406': Denne side er ikke tilgængelig i det anmodede format.
    '410': Den side, du leder efter, findes ikke længere.
    '422':
      content: Sikkerhedsbekræftelse mislykkedes. Blokeres cookies?
      title: Sikkerhedsbekræftelse mislykkedes
    '429': For mange anmodninger
    '500':
      content: Beklager, noget gik galt hos os.
      title: Denne side er forkert
    '503': Siden kunne ikke vises grundet en midlertidig serverfejl.
    noscript_html: For brug af Mastodon-webapplikationen, så aktivér JavaScript. Alternativt, prøv en af disse <a href="%{apps_path}">apps</a> til Mastodon til din platform.
  existing_username_validator:
    not_found: kunne ikke finde en lokal bruger med dette brugenavn
    not_found_multiple: kunne ikke finde %{usernames}
  exports:
    archive_takeout:
      date: Dato
      download: Download dit arkiv
      hint_html: Du kan anmode om et arkiv over dine <strong>indlæg og uploadede medier</strong>. De eksporterede data vil være i ActivityPub-formatet, der kan læses af enhver kompatibel software. Du kan anmode om et arkiv hver 7. dag.
      in_progress: Forbereder dit arkiv...
      request: Anmod om dit arkiv
      size: Størrelse
    blocks: Du blokerer
    bookmarks: Bogmærker
    csv: CSV
    domain_blocks: Domæneblokeringer
    lists: Lister
    mutes: Du skjuler
    storage: Medielagerplads
  featured_tags:
    add_new: Tilføj nyt
    errors:
      limit: Det maksimale antal etiketter er allerede fremhævet
    hint_html: "<strong>Hvad er fremhævede etiketter?</strong> De vises i en fremtrædende position på din offentlige profil og giver folk mulighed for at gennemse dine offentlige indlæg specifikt under disse etiketter. De er et fantastisk værktøj til at holde styr på kreative værker eller langsigtede projekter."
  filters:
    contexts:
      account: Profiler
      home: Hjem og lister
      notifications: Notifikationer
      public: Offentlig tidslinje
      thread: Samtaler
    edit:
      add_keyword: Tilføj nøgleord
      keywords: Nøgleord
      statuses: Individuelle indlæg
      statuses_hint_html: Dette filter gælder for udvalgte, individuelle indlæg, uanset om de matcher nøgleordene nedenfor. <a href="%{path}">Gennemgå eller fjern indlæg fra filteret</a>.
      title: Rediger filter
    errors:
      deprecated_api_multiple_keywords: Disse parametre kan ikke ændres fra denne applikation, da de gælder for flere end ét filternøgleord. Brug en nyere applikation eller webgrænsefladen.
      invalid_context: Ingen eller ugyldig kontekst angivet
    index:
      contexts: Filtrer %{contexts}
      delete: Slet
      empty: Du har ingen filtre.
      expires_in: Udløber om %{distance}
      expires_on: Udløber om %{date}
      keywords:
        one: "%{count} nøgleord"
        other: "%{count} nøgleord"
      statuses:
        one: "%{count} indlæg"
        other: "%{count} indlæg"
      statuses_long:
        one: "%{count} individuelt indlæg skjult"
        other: "%{count} individuelle indlæg skjult"
      title: Filtre
    new:
      save: Gem nye filter
      title: Tilføj nyt filter
    statuses:
      back_to_filter: Tilbage til filter
      batch:
        remove: Fjern fra filter
      index:
        hint: Dette filter gælder for udvalgte, individuelle indlæg uanset andre kriterier. Flere indlæg kan føjes til filteret via webfladen.
        title: Filtrerede indlæg
  generic:
    all: Alle
    all_items_on_page_selected_html:
      one: "<strong>%{count}</strong> emne på denne side er valgt."
      other: Alle <strong>%{count}</strong> emner på denne side er valgt.
    all_matching_items_selected_html:
      one: "<strong>%{count}</strong> emne, der matchede søgningen, er valgt."
      other: Alle <strong>%{count}</strong> emner, som matchede søgningen, er valgt.
    cancel: Afbryd
    changes_saved_msg: Ændringerne er gemt!
    confirm: Bekræft
    copy: Kopier
    delete: Slet
    deselect: Afmarkér alle
    none: Intet
    order_by: Sortér efter
    save_changes: Gem ændringer
    select_all_matching_items:
      one: Vælg %{count} emne, der matchede søgningen.
      other: Vælg alle %{count} emner, som matchede søgningen.
    today: i dag
    validation_errors:
      one: Noget er ikke er helt i vinkel! Tjek fejlen nedenfor
      other: Noget er ikke er helt i vinkel! Tjek de %{count} fejl nedenfor
  imports:
    errors:
      empty: CSV-fil tom
      incompatible_type: Inkompatibel med valgte importtype
      invalid_csv_file: 'Ugyldig CSV-fil. Fejl: %{error}'
      over_rows_processing_limit: indeholder mere end %{count} rækker
      too_large: Filen for stor
    failures: Mislykket
    imported: Importeret
    mismatched_types_warning: Ser ud til, at en forkerte type er valgt til denne import. Dobbelttjek.
    modes:
      merge: Sammenflet
      merge_long: Bibehold eksisterende poster og tilføj nye
      overwrite: Overskriv
      overwrite_long: Erstat aktuelle poster med de nye
    overwrite_preambles:
      blocking_html:
        one: Du er ved at <strong>erstatte din sortliste</strong> med <strong>%{count} konto</strong> fra <strong>%{filename}</strong>.
        other: Du er ved at <strong>erstatte din sortliste</strong> med op til <strong>%{count} konti</strong> fra <strong>%{filename}</strong>.
      bookmarks_html:
        one: Du er ved at <strong>erstatte dine bogmærker</strong> med <strong>%{count} indlæg</strong> fra <strong>%{filename}</strong>.
        other: Du er ved at <strong>erstatte dine bogmærker</strong> med op til <strong>%{count} indlæg</strong> fra <strong>%{filename}</strong>.
      domain_blocking_html:
        one: Du er ved at <strong>erstatte din domænesortliste</strong> med <strong>%{count} domæne</strong> fra <strong>%{filename}</strong>.
        other: Du er ved at <strong>erstatte din domænesortliste</strong> med op til <strong>%{count} domæner</strong> fra <strong>%{filename}</strong>.
      following_html:
        one: Du er ved at <strong>følge</strong> <strong>%{count} konto</strong> fra <strong>%{filename}</strong> og <strong>stoppe med at følge andre</strong>.
        other: Du er ved at <strong>følge</strong> <strong>%{count} konti</strong> fra <strong>%{filename}</strong> og <strong>stoppe med at følge andre</strong>.
      lists_html:
        one: Du er ved at <strong>erstatte dine lister</strong> med indhold fra <strong>%{filename}</strong>. <strong>%{count} konto</strong> føjes til nye lister.
        other: Du er ved at <strong>erstatte dine lister</strong> med indhold fra <strong>%{filename}</strong>. Op til <strong>%{count} konti</strong> føjes til nye lister.
      muting_html:
        one: Du er ved at <strong>erstatte din liste over en skjult konto</strong> med op til <strong>%{count} konto</strong> fra <strong>%{filename}</strong>.
        other: Du er ved at <strong>erstatte din liste over skjulte konti</strong> med op til <strong>%{count} konti</strong> fra <strong>%{filename}</strong>.
    preambles:
      blocking_html:
        one: Du er ved at <strong>blokere</strong> <strong>%{count} konto</strong> fra <strong>%{filename}</strong>.
        other: Du er ved at <strong>blokere</strong> op til <strong>%{count} konti</strong> fra <strong>%{filename}</strong>.
      bookmarks_html:
        one: Du er ved at tilføje <strong>%{count} indlæg</strong> fra <strong>%{filename}</strong> til dine <strong>bogmærker</strong>.
        other: Du er ved at tilføje <strong>%{count} indlæg</strong> fra <strong>%{filename}</strong> til dine <strong>bogmærker</strong>.
      domain_blocking_html:
        one: Du er ved at <strong>blokere</strong> <strong>%{count} domæne</strong> fra <strong>%{filename}</strong>.
        other: Man er ved at <strong>blokere</strong> op til <strong>%{count} domæner</strong> fra <strong>%{filename}</strong>.
      following_html:
        one: Du er ved at <strong>følge</strong> <strong>%{count} konto</strong> fra <strong>%{filename}</strong>.
        other: Man er ved at <strong>følge</strong> op til<strong>%{count} konti</strong> fra <strong>%{filename}</strong>.
      lists_html:
        one: Du er ved at tilføje <strong>%{count} konto</strong> fra <strong>%{filename}</strong> til dine <strong>lister</strong>. Nye lister oprettes, hvis der ikke findes nogen liste at tilføje til.
        other: Du er ved at tilføje <strong>%{count} konti</strong> fra <strong>%{filename}</strong> til dine <strong>lister</strong>. Nye lister oprettes, hvis der ikke findes nogen liste at tilføje til.
      muting_html:
        one: Du er ved at <strong>skjule</strong> op til <strong>%{count} konto</strong> fra <strong>%{filename}</strong>.
        other: Du er ved at <strong>skjule</strong> op til <strong>%{count} konti</strong> fra <strong>%{filename}</strong>.
    preface: Du kan importere data, du har eksporteret fra en anden server, såsom en liste over folk du følger eller blokerer.
    recent_imports: Seneste importer
    states:
      finished: Færdig
      in_progress: I gang
      scheduled: Planlagt
      unconfirmed: Ubekræftet
    status: Status
    success: Dine data er uploadet og vil blive behandlet hurtigst muligt
    time_started: Startet
    titles:
      blocking: Importerer blokerede konti
      bookmarks: Importerer bogmærker
      domain_blocking: Importerer blokerede konti
      following: Importerer fulgte konti
      lists: Import af lister
      muting: Importerer skjulte konti
    type: Importtype
    type_groups:
      constructive: Følger og Bogmærker
      destructive: Blokerede og skjulte konti
    types:
      blocking: Blokeringsliste
      bookmarks: Bogmærker
      domain_blocking: Domæneblokeringsliste
      following: Liste over fulgte
      lists: Lister
      muting: Liste over skjulte
    upload: Upload
  invites:
    delete: Deaktivér
    expired: Udløbet
    expires_in:
      '1800': 30 minutter
      '21600': 6 timer
      '3600': 1 time
      '43200': 12 timer
      '604800': 1 uge
      '86400': 1 dag
    expires_in_prompt: Aldrig
    generate: Generér invitationslink
    invalid: Denne invitation er ikke gyldig
    invited_by: 'Du blev inviteret af:'
    max_uses:
      one: 1 benyttelse
      other: "%{count} benyttelser"
    max_uses_prompt: Ubegrænset
    prompt: Generér og del links med andre for at give dem adgang til denne server
    table:
      expires_at: Udløber
      uses: Benyttelser
    title: Invitér personer
  link_preview:
    author_html: Af %{name}
    potentially_sensitive_content:
      action: Klik for at vise
      confirm_visit: Er du sikker på, at du vil åbne dette link?
      hide_button: Skjul
      label: Potentielt følsomt indhold
  lists:
    errors:
      limit: Maks. listeantal nået
  login_activities:
    authentication_methods:
      otp: tofaktorgodkendelses-app
      password: adgangskode
      sign_in_token: e-mailsikkerhedskode
      webauthn: sikkerhedsnøgler
    description_html: Bliver der observeret ukendt aktivitet, så overvej at skifte adgangskode samt aktivere tofaktorgodkendelse.
    empty: Ingen tilgængelig godkendelseshistorik
    failed_sign_in_html: Mislykket indlogning med %{method} fra %{ip} (%{browser})
    successful_sign_in_html: Gennemført indlogning med %{method} fra %{ip} (%{browser})
    title: Godkendelseshistorik
  mail_subscriptions:
    unsubscribe:
      action: Ja, afmeld
      complete: Afmeldt
      confirmation_html: Sikker på, at %{type} for Mastodon skal afmeldes på %{domain} til e-mailen %{email}? Man kan altid gentilmelde sig via <a href="%{settings_path}">indstillingerne E-mailnotifikationer</a>.
      emails:
        notification_emails:
          favourite: e-mailnotifikationer om favoritmarkeringer
          follow: e-mailnotifikationer om nye følgere
          follow_request: e-mailnotifikationer om følgeanmodninger
          mention: e-mailnotifikationer om omtaler
          reblog: e-mailnotifikationer om fremhævelser
      resubscribe_html: Har man afmeldt sig ved en fejl, kan man gentilmelde sig via <a href="%{settings_path}">indstillingerne E-mailnotifikationer</a>.
      success_html: Man vil ikke længere modtage %{type} for Mastodon på %{domain} til e-mailen %{email}.
      title: Opsig abonnement
  media_attachments:
    validations:
      images_and_video: En video kan ikke vedhæftes et indlæg med billedindhold
      not_found: Mediet %{ids} ikke fundet eller allerede vedhæftet andet indlæg
      not_ready: Filer under behandling kan ikke vedhæftes. Forsøg igen senere!
      too_many: Maks. 4 filer kan vedhæftes
  migrations:
    acct: Flyttet til
    cancel: Afbryd omdirigering
    cancel_explanation: Afbrydelse af omdirigeringen vil genaktivere din nuværende konto, men bringer ikke følgerne tilbage, som er blevet flyttet til den anden konto.
    cancelled_msg: Omdirigeringen afbrudt.
    errors:
      already_moved: er den samme konto, som du allerede er flyttet til
      missing_also_known_as: er ikke et alias for denne konto
      move_to_self: må ikke være den nuværende konto
      not_found: kunne ikke findes
      on_cooldown: Du er på nedkøling
    followers_count: Følgere på flytningstidspunktet
    incoming_migrations: Flytning fra en anden konto
    incoming_migrations_html: For at flytte fra en anden konto til denne skal der først <a href="%{path}">oprettes et kontoalias</a>.
    moved_msg: Din konto omdirigeres nu til %{acct} og dine følgere overflyttes.
    not_redirecting: Din konto omdirigerer pt. ikke til nogen anden konto.
    on_cooldown: Du har for nylig migreret din konto. Denne funktion tilgængeliggøres igen om %{count} dage.
    past_migrations: Tidligere migreringer
    proceed_with_move: Flyt følgere
    redirected_msg: Din konto omdirigerer nu til %{acct}.
    redirecting_to: Din konto omdirigerer til %{acct}.
    set_redirect: Opsæt omdirigering
    warning:
      backreference_required: Den nye konto skal først opsættes til at tilbage-referere til denne
      before: 'Inder der fortsættes, læs venligst disse notater omhyggeligt:'
      cooldown: Efter flytningen er der en venteperiode, hvor kontoen ikke kan flyttes igen
      disabled_account: Efterfølgende er din nuværende konto ikke fuldt funktionsdygtig, der er dog adgang til dataeksport samt genaktivering.
      followers: Denne handling vil flytte alle følgere fra den aktuelle konto til den nye konto
      only_redirect_html: Alternativt kan du <a href="%{path}">oprette en omdirigering for din profil alene</a>.
      other_data: Ingen øvrige data flyttes automatisk
      redirect: Din nuværende kontoprofil opdateres med en omdirigeringsnotits og ekskluderes fra søgninger
  moderation:
    title: Moderation
  move_handler:
    carry_blocks_over_text: Denne bruger er flyttet fra %{acct}, som du har haft blokeret.
    carry_mutes_over_text: Denne bruger flyttede fra %{acct}, som du havde skjult.
    copy_account_note_text: 'Denne bruger er flyttet fra %{acct}, hvor dine tidligere noter om dem var:'
  navigation:
    toggle_menu: Åbn/luk menu
  notification_mailer:
    admin:
      report:
        subject: "%{name} indsendte en anmeldelse"
      sign_up:
        subject: "%{name} tilmeldte sig"
    favourite:
      body: "%{name} favoritmarkerede dit indlæg:"
      subject: "%{name} favoritmarkerede dit indlæg"
      title: Ny favorit
    follow:
      body: "%{name} følger dig nu!"
      subject: "%{name} følger dig nu"
      title: Ny følger
    follow_request:
      action: Håndtér følgeanmodninger
      body: "%{name} har anmodet om at følge dig"
      subject: 'Afventende følger: %{name}'
      title: Ny følgeanmodning
    mention:
      action: Besvar
      body: 'Du blev nævnt af %{name} i:'
      subject: Du blev nævnt af %{name}
      title: Ny omtale
    poll:
      subject: En afstemning fra %{name} er afsluttet
    quote:
      body: 'Dit indlæg blev citeret af %{name}:'
      subject: "%{name} citerede dit indlæg"
      title: Nyt citat
    reblog:
      body: 'Dit indlæg blev fremhævet af %{name}:'
      subject: "%{name} fremhævede dit indlæg"
      title: Ny fremhævelse
    status:
      subject: "%{name} har netop postet"
    update:
      subject: "%{name} redigerede et indlæg"
  notifications:
    administration_emails: Admin e-mailnotifikationer
    email_events: Begivenheder for e-mailnotifikationer
    email_events_hint: 'Vælg begivenheder, for hvilke notifikationer skal modtages:'
  number:
    human:
      decimal_units:
        format: "%n%u"
        units:
          billion: mia.
          million: mio.
          quadrillion: kvd.
          thousand: T
          trillion: tri.
  otp_authentication:
    code_hint: Angiv koden genereret af godkendelses-appen for at bekræfte
    description_html: Aktiveres <strong>tofaktorgodkendelse</strong> vha. af en godkendelses-app, vil man skulle benytte sin mobil, der genererer det token, der skal angives ved indlogning.
    enable: Aktivér
    instructions_html: "<strong>Skan denne QR-kode i Google Authenticator eller en lign. TOTP-app på mobilen</strong>. Fremadrettet vil appen generere de tokens, som vil skulle angives ifm. indlogning."
    manual_instructions: 'Kan QR-koden ikke skannes, så man er nødt til manuelt at angive den, er her en simplel tekst-hemmelighed:'
    setup: Opsæt
    wrong_code: Den angivne kode er ugyldig! Er server- og enhedsklokkeslæt korrekte?
  pagination:
    newer: Nyere
    next: Næste
    older: Ældre
    prev: Foregående
    truncate: "&hellip;"
  polls:
    errors:
      already_voted: Du har allerede stemt i denne afstemning
      duplicate_options: indeholder dubletvalg
      duration_too_long: er for langt ude i fremtiden
      duration_too_short: er for kort
      expired: Afstemningen er allerede afsluttet
      invalid_choice: Den valgte stemmemulighed findes ikke
      over_character_limit: må maks. udgøre %{max} tegn hver
      self_vote: Du kan ikke stemme i dine egne afstemninger
      too_few_options: skal have flere end ét valg
      too_many_options: må maks. indeholde %{max} valg
    vote: Stem
<<<<<<< HEAD
=======
  posting_defaults:
    explanation: Disse indstillinger vil blive brugt som standard, når du opretter nye indlæg, men du kan redigere dem for hvert enkelt indlæg i redigeringsværktøjet.
>>>>>>> 26c78392
  preferences:
    other: Andet
    posting_defaults: Standarder for indlæg
    public_timelines: Offentlige tidslinjer
  privacy:
    hint_html: "<strong>Tilpas hvordan din profil og dine indlæg kan findes.</strong> En række funktioner i Mastodon kan hjælpe dig med at nå ud til et bredere publikum, hvis du aktiverer dem. Tjek indstillingerne herunder for at sikre, at de passer til dit brugsscenarie."
    privacy: Privatliv
    privacy_hint_html: Styr, hvor meget du vil afsløre til gavn for andre. Folk opdager interessante profiler og apps ved at gennemse andres følgere og se, hvilke apps de sender fra, men du foretrækker måske at holde det skjult.
    reach: Rækkevidde
    reach_hint_html: Indstil, om du vil opdages og følges af nye personer. Vil du have, at dine indlæg skal vises på Udforsk-siden? Vil du have, at andre skal kunne se dig i deres følg-anbefalinger? Vil du acceptere alle nye følgere automatisk eller have detaljeret kontrol over hver enkelt?
    search: Søgning
    search_hint_html: Indstil hvordan du vil findes. Ønsker du, at folk skal finde dig gennem hvad du har skrevet offentligt? Vil du have folk udenfor Mastodon til at finde din profil, når de søger på nettet? Vær opmærksom på, at det ikke kan garanteres at dine offentlige indlæg er udelukket fra alle søgemaskiner.
    title: Fortrolighed og rækkevidde
  privacy_policy:
    title: Privatlivspolitik
  reactions:
    errors:
      limit_reached: Grænse for forskellige reaktioner nået
      unrecognized_emoji: er ikke en genkendt emoji
  redirects:
    prompt: Er der tillid til dette link, så klik på det for at fortsætte.
    title: Nu forlades %{instance}.
  relationships:
    activity: Kontoaktivitet
    confirm_follow_selected_followers: Sikker på, at de valgte følgere skal følges?
    confirm_remove_selected_followers: Sikker på, at de valgte følgere skal fjernes?
    confirm_remove_selected_follows: Sikker på, at de valgte følgere skal fjernes?
    dormant: I dvale
    follow_failure: Kunne ikke følge alle af de valgte konti.
    follow_selected_followers: Følg valgte følgere
    followers: Følgere
    following: Følger
    invited: Inviteret
    last_active: Senest aktiv
    most_recent: Seneste
    moved: Flyttet
    mutual: Gensidig
    primary: Primær
    relationship: Relation
    remove_selected_domains: Fjern alle følgere fra de valgte domæner
    remove_selected_followers: Fjern valgte følgere
    remove_selected_follows: Følg ikke længere valgte brugere
    status: Kontostatus
  remote_follow:
    missing_resource: Nødvendige omdirigerings-URL til kontoen ikke fundet
  reports:
    errors:
      invalid_rules: refererer ikke til gyldige regler
  rss:
    content_warning: 'Indholdsadvarsel:'
    descriptions:
      account: Offentlige indlæg fra @%{acct}
      tag: 'Offentlige indlæg etiketteret #%{hashtag}'
  scheduled_statuses:
    over_daily_limit: Den daglige grænse på %{limit} planlagte indlæg er nået
    over_total_limit: Grænsen på %{limit} planlagte indlæg er nået
    too_soon: dato skal være i fremtiden
  self_destruct:
    lead_html: Desværre lukker <strong>%{domain}</strong> permanent. Har man en konto dér, vil fortsat brug heraf ikke være mulig. Man kan dog stadig anmode om en sikkerhedskopi af sine data.
    title: Denne server er under nedlukning
  sessions:
    activity: Seneste aktivitet
    browser: Browser
    browsers:
      alipay: Alipay
      blackberry: BlackBerry
      chrome: Chrome
      edge: Microsoft Edge
      electron: Electron
      firefox: Firefox
      generic: Ukendt browser
      huawei_browser: Huawei Browser
      ie: IE
      micro_messenger: MicroMessenger
      nokia: Nokia S40 Ovi Browser
      opera: Opera
      otter: Otter
      phantom_js: PhantomJS
      qq: QQ Browser
      safari: Safari
      uc_browser: UC Browser
      unknown_browser: Ukendt browser
      weibo: Weibo
    current_session: Aktuelle session
    date: Dato
    description: "%{browser} på %{platform}"
    explanation: Disse webbrowsere er pt. logget ind på din Mastodon-konto.
    ip: IP
    platforms:
      adobe_air: Adobe Air
      android: Android
      blackberry: BlackBerry
      chrome_os: ChromeOS
      firefox_os: Firefox OS
      ios: iOS
      kai_os: KaiOS
      linux: Linux
      mac: macOS
      unknown_platform: Ukendt platform
      windows: Windows
      windows_mobile: Windows Mobile
      windows_phone: Windows Phone
    revoke: Tilbagekald
    revoke_success: Session tilbagekaldt
    title: Sessioner
    view_authentication_history: Vis godkendelseshistorik for kontoen
  settings:
    account: Konto
    account_settings: Kontoindstillinger
    aliases: Kontoaliaser
    appearance: Udseende
    authorized_apps: Godkendte apps
    back: Tilbage til Mastodon
    delete: Kontosletning
    development: Udvikling
    edit_profile: Redigér profil
    export: Eksport
    featured_tags: Fremhævede hashtags
    import: Import
    import_and_export: Import og eksport
    migrate: Kontomigrering
    notifications: E-mailnotifikationer
    preferences: Præferencer
    profile: Offentlig profil
    relationships: Følger og følgere
    severed_relationships: Afbrudte forhold
    statuses_cleanup: Automatiseret sletning af indlæg
    strikes: Moderationsadvarsler
    two_factor_authentication: Tofaktorgodkendelse
    webauthn_authentication: Sikkerhedsnøgler
  severed_relationships:
    download: Download (%{count})
    event_type:
      account_suspension: Kontosuspendering (%{target_name})
      domain_block: Serversuspendering (%{target_name})
      user_domain_block: "%{target_name} blev blokeret"
    lost_followers: Tabte følgere
    lost_follows: Mistet følger
    preamble: Der kan mistes fulgte objekter og følgere, når et domæne blokeres eller moderatorerne beslutter at suspendere en ekstern server. Når det sker, kan der downloades lister over afbrudte relationer til inspektion og mulig import på anden server.
    purged: Oplysninger om denne server er blevet renset af serveradministratoreren.
    type: Begivenhed
  statuses:
    attached:
      audio:
        one: "%{count} lyd"
        other: "%{count} lyd"
      description: 'Vedhæftet: %{attached}'
      image:
        one: "%{count} billede"
        other: "%{count} billeder"
      video:
        one: "%{count} video"
        other: "%{count} videoer"
    boosted_from_html: Fremhævet fra %{acct_link}
    content_warning: 'Indholdsadvarsel: %{warning}'
    content_warnings:
      hide: Skjul indlæg
      show: Vis mere
    default_language: Samme som UI-sproget
    disallowed_hashtags:
      one: 'indeholdte et ikke tilladt hashtag: %{tags}'
      other: 'indeholdte de ikke tilladte etiketter: %{tags}'
    edited_at_html: Redigeret %{date}
    errors:
      in_reply_not_found: Indlægget, der forsøges besvaret, ser ikke ud til at eksistere.
      quoted_status_not_found: Indlægget, du forsøger at citere, ser ikke ud til at eksistere.
      quoted_user_not_mentioned: Kan ikke citere en ikke-omtalt bruger i et privat omtale-indlæg.
    over_character_limit: grænsen på %{max} tegn overskredet
    pin_errors:
      direct: Indlæg, som kun kan ses af omtalte brugere, kan ikke fastgøres
      limit: Maksimalt antal indlæg allerede fastgjort
      ownership: Andres indlæg kan ikke fastgøres
      reblog: En fremhævelse kan ikke fastgøres
    quote_error:
      not_available: Indlæg utilgængeligt
      pending_approval: Indlæg afventer
      revoked: Indlæg fjernet af forfatter
    quote_policies:
      followers: Kun følgere
      nobody: Kun mig
      public: Alle
    quote_post_author: Citerede et indlæg af %{acct}
    title: '%{name}: "%{quote}"'
    visibilities:
      direct: Privat omtale
      private: Kun følgere
      public: Offentlig
<<<<<<< HEAD
      public_long: Kan ses af alle
      unlisted: Ikke oplistet
      unlisted_long: Kan ses af alle, men vises ikke på offentlige tidslinjer
=======
      public_long: Alle på og udenfor Mastodon
      unlisted: Offentlig (stille)
      unlisted_long: Skjult fra Mastodons søgeresultater, tendenser og offentlige tidslinjer
>>>>>>> 26c78392
  statuses_cleanup:
    enabled: Slet automatisk gamle indlæg
    enabled_hint: Sletter automatisk dine indlæg, når disse når en bestemt alder, medmindre de matcher en af undtagelserne nedenfor
    exceptions: Undtagelser
    explanation: Sletning af indlæg er en ressourcekrævende operation, hvorfor dette sker gradvist over tid, når serveren ellers ikke er optaget. Indlæg kan derfor blive slettet efter, at de reelt har passeret aldersgrænsen.
    ignore_favs: Ignorér favoritter
    ignore_reblogs: Ignorér fremhævelser
    interaction_exceptions: Undtagelser baseret på interaktioner
    interaction_exceptions_explanation: Bemærk, at det ikke garanteres, at indlæg slettes, hvis de når under favorit- eller fremhævelses-tærsklerne efter én gang at været nået over dem.
    keep_direct: Behold direkte besked
    keep_direct_hint: Sletter ingen af dine direkte beskeder
    keep_media: Behold indlæg med medievedhæftninger
    keep_media_hint: Sletter ingen af dine indlæg med medievedhæftninger
    keep_pinned: Behold fastgjorte indlæg
    keep_pinned_hint: Sletter ingen af dine fastgjorte indlæg
    keep_polls: Behold afstemninger
    keep_polls_hint: Sletter ingen af dine afstemninger
    keep_self_bookmark: Behold bogmærkede indlæg
    keep_self_bookmark_hint: Sletter ikke dine egne indlæg, hvis du har bogmærket dem
    keep_self_fav: Behold favoritmarkerede indlæg
    keep_self_fav_hint: Sletter ikke dine egne indlæg, hvis du har favoritmarkeret dem
    min_age:
      '1209600': 2 uger
      '15778476': 6 måneder
      '2629746': 1 måned
      '31556952': 1 år
      '5259492': 2 måneder
      '604800': 1 uge
      '63113904': 2 år
      '7889238': 3 måneder
    min_age_label: Alderstærskel
    min_favs: Behold indlæg favoritmarkeret mindst
    min_favs_hint: Sletter ingen af dine egne indlæg, som har modtaget minimum dette antal favoritmarkeringer. Lad stå tom for at slette indlæg uanset antal favoritmarkeringer
    min_reblogs: Behold indlæg fremhævet mindst
    min_reblogs_hint: Sletter ingen af dine egne indlæg, som er fremhævet flere end dette antal gange. Lad stå tom for at slette indlæg uanset antallet af fremhævelser
  stream_entries:
    sensitive_content: Sensitivt indhold
  strikes:
    errors:
      too_late: Det er for sent at appellere denne advarsel
  tags:
    does_not_match_previous_name: matcher ikke det foregående navn
  terms_of_service:
    title: Tjenestevilkår
  terms_of_service_interstitial:
    future_preamble_html: Vi foretager nogle ændringer i tjenestevilkårene, som vil træde i kraft pr. <strong>%{date}</strong>. Man opfordres til at gennemgå de opdaterede vilkår.
    past_preamble_html: Vi har ændret tjenestevilkårene siden sidste besøg. Man opfordres til at gennemgå de opdaterede vilkår.
    review_link: Gennemgå Tjenestevilkår
    title: Tjenestevilkårene for %{domain} ændres
  themes:
    contrast: Mastodon (høj kontrast)
    default: Mastodont (mørkt)
    mastodon-light: Mastodon (lyst)
    system: Automatisk (benyt systemtema)
  time:
    formats:
      default: "%d. %b %Y, %H:%M"
      month: "%b %Y"
      time: "%H:%M"
      with_time_zone: "%d. %b %Y, %H:%M %Z"
  translation:
    errors:
      quota_exceeded: Serverens forbrugskvote hos oversættelsestjenesten er opbrugt.
      too_many_requests: Oversættelsestjenesten har på det seneste haft for mange forespørgsler.
  two_factor_authentication:
    add: Tilføj
    disable: Deaktivér 2FA
    disabled_success: Tofaktorgodkendelse deaktiveret
    edit: Redigér
    enabled: Tofaktorgodkendelse aktiveret
    enabled_success: Tofaktorgodkendelse aktiveret
    generate_recovery_codes: Generere gendannelseskoder
    lost_recovery_codes: Gendannelseskoder muliggør adgang til din konto, hvis du mister din mobil. Ved mistet gendannelseskoder, kan disse regenerere her. Dine gamle gendannelseskoder ugyldiggøres.
    methods: Tofaktormetoder
    otp: Godkendelses-app
    recovery_codes: Sikkerhedskopieret gendannelseskoder
    recovery_codes_regenerated: Gendannelseskoder er regenereret
    recovery_instructions_html: Mister du nogensinde adgang til din mobil, kan en af gendannelseskoderne nedenfor bruges til at opnå adgang til din konto. <strong>Opbevar disse et sikkert sted</strong>. De kan f.eks. udskrives og gemmes sammen med andre vigtige dokumenter.
    webauthn: Sikkerhedsnøgler
  user_mailer:
    announcement_published:
      description: 'Administratorerne på %{domain} udsender en annoncering:'
      subject: Tjenesteannoncering
      title: "%{domain}-tjenesteannoncering"
    appeal_approved:
      action: Kontoindstillinger
      explanation: Appellen af kontoadvarslen fra %{strike_date}, indsendt af dig pr. %{appeal_date}, er blevet godkendt. Din kontostatus er igen god.
      subject: Din appel pr. %{date} er godkendt
      subtitle: Dit kontoomdømme er nu igen godt.
      title: Appel godkendt
    appeal_rejected:
      explanation: Appellen af kontoadvarslen fra %{strike_date}, indsendt af dig pr. %{appeal_date}, er blevet afvist.
      subject: Din appel pr. %{date} er afvist
      subtitle: Din appel er afvist.
      title: Appel afvist
    backup_ready:
      explanation: Der er anmodet om en fuld sikkerhedskopi af din Mastodon-konto.
      extra: Sikkerhedskopien kan nu downloades!
      subject: Dit arkiv er klar til download
      title: Arkiv-download
    failed_2fa:
      details: 'Her er detaljerne om login-forsøget:'
      explanation: Nogen har forsøgt at logge ind på kontoen, men har angivet en ugyldig anden godkendelsesfaktor.
      further_actions_html: Var dette ikke dig, anbefales det straks at %{action}, da den kan være kompromitteret.
      subject: Anden faktor godkendelsesfejl
      title: Fejlede på anden faktor godkendelse
    suspicious_sign_in:
      change_password: ændrer din adgangskode
      details: 'Her er nogle detaljer om login-forsøget:'
      explanation: Indlogning på din konto fra en ny IP-adresse detekteret.
      further_actions_html: Hvis dette ikke var dig, anbefaler vi, at du %{action} med det samme og aktiverer to-faktor godkendelse for at holde din konto sikker.
      subject: Din konto er blevet tilgået fra en ny IP-adresse
      title: Ny indlogning
    terms_of_service_changed:
      agreement: Ved at fortsætte med at bruge %{domain}, accepteres disse vilkår. Kan du ikke acceptere de opdaterede vilkår, kan din aftale med %{domain} til enhver tid opsiges ved at slette din konto.
      changelog: 'Med ét blik er her, hvad denne opdatering rent praktisk betyder:'
      description: 'Man modtager denne e-mail, idet vi foretager nogle ændringer i vores Tjenestevilkår på %{domain}. Disse opdateringer træder i kraft pr. %{date}. Man opfordres til at gennemgå de opdaterede vilkår til fulde her:'
      description_html: Man modtager denne e-mail, idet vi foretager nogle ændringer i vores Tjenestevilkår på %{domain}. Disse opdateringer træder i kraft pr. <strong>%{date}</strong>. Man opfordres til at gennemgå de <a href="%{path}" target="_blank">opdaterede vilkår til fulde her</a>.
      sign_off: "%{domain}-teamet"
      subject: Opdatering af Tjenestevilkår
      subtitle: Tjenestevilkår for %{domain} ændres
      title: Vigtig opdatering
    warning:
      appeal: Indgiv appel
      appeal_description: Mener du, at dette er en fejl, kan der indgives en appel til %{instance}-personalet.
      categories:
        spam: Spam
        violation: Indhold overtræder flg. fællesskabsretningslinjer
      explanation:
        delete_statuses: Nogle af dine indlæg har vist sig at være i strid med en eller flere fællesskabsretningslinjer og er efterfølgende fjernet af %{instance}-moderatorerne.
        disable: Du kan ikke længere anvende din konto, men profilen og øvrige data er intakte. Du kan anmode om en sikkerhedskopi af dine data, ændre kontoindstillinger eller slette kontoen.
        mark_statuses_as_sensitive: Nogle af dine indlæg er blevet markeret som sensitive af %{instance}-moderatorerne. Det betyder, at folk er nødt til at trykke på medierne i indlæggene, før en forhåndsvisning vises. Du kan selv markere medier som sensitive i fremtidige indlæg.
        sensitive: Fra nu af vil alle dine uploadede mediefiler blive markeret som sensitive og skjult bag en klik-igennem advarsel.
        silence: Din konto kan stadig anvendes, men dine indlæg vil kunne ses af personer, som allerede følger dig på denne server, og du udelukkes muligvis fra forskellige opdagelsesfunktioner. Personer vil stadig kunne følge dig manuelt.
        suspend: Din konto kan ikke længere anvendes, og hverken profilen eller øvrige data kan tilgås. Du kan stadig logge ind for at anmode om en sikkerhedskopi af dine data, indtil disse om ca. 30 dage vil være slettet. Visse data bevares dog mhp. at forhindre dig i at omgå udelukkelsen.
      reason: 'Årsag:'
      statuses: 'Anmeldte indlæg:'
      subject:
        delete_statuses: Dine indlæg på %{acct} er blevet fjernet
        disable: Din konto %{acct} er blevet frosset
        mark_statuses_as_sensitive: Dine indlæg på %{acct} er blevet markeret som sensitive
        none: Advarsel til %{acct}
        sensitive: Dine indlæg på %{acct} markeres fra nu af som sensitive
        silence: Din konto %{acct} er blevet begrænset
        suspend: Din konto %{acct} er blevet suspenderet
      title:
        delete_statuses: Indlæg fjernet
        disable: Konto frosset
        mark_statuses_as_sensitive: Indlæg markeret som sensitive
        none: Advarsel
        sensitive: Konto markeret som sensitiv
        silence: Konto begrænset
        suspend: Konto suspenderet
    welcome:
      apps_android_action: Hent den fra Google Play
      apps_ios_action: Download i App Store
      apps_step: Download vores officielle apps.
      apps_title: Mastodon apps
      checklist_subtitle: 'Kom i gang på denne nye sociale frontløber:'
      checklist_title: Velkomsttjekliste
      edit_profile_action: Personliggør
      edit_profile_step: Andre er mere tilbøjelige til at interagere med brugere med udfyldte profiler.
      edit_profile_title: Personliggør din profil
      explanation: Her er nogle råd for at få dig i gang
      feature_action: Læs mere
      feature_audience: Mastodon giver brugeren en unik mulighed for at styre sit publikum uden mellemled. Mastodon udrullet på egen infrastruktur giver mulighed for at følge og blive fulgt fra enhver anden Mastodon-server online, kontrolleret/styret alene af brugen selv.
      feature_audience_title: Opbyg et publikum i tillid
      feature_control: Man ved selv bedst, hvad man ønsker at se på sit hjemmefeed. Ingen algoritmer eller annoncer til at spilde tiden. Følg alle på tværs af enhver Mastodon-server fra en enkelt konto og modtag deres indlæg i kronologisk rækkefølge, og gør dette hjørne af internet lidt mere personligt.
      feature_control_title: Hold styr på egen tidslinje
      feature_creativity: Mastodon understøtter indlæg med lyd, video og billede, tilgængelighedsbeskrivelser, meningsmålinger, indhold advarsler, animerede avatarer, tilpassede emojis, miniaturebeskæringskontrol og mere, for at gøre det lettere at udtrykke sig online. Uanset om man udgiver sin kunst, musik eller podcast, så står Mastodon til rådighed.
      feature_creativity_title: Uovertruffen kreativitet
      feature_moderation: Mastodon lægger beslutningstagning tilbage i brugerens hænder. Hver server opretter deres egne regler og reguleringer, som håndhæves lokalt og ikke ovenfra som virksomhedernes sociale medier, hvilket gør det til den mest fleksible mht. at reagere på behovene hos forskellige persongrupper. Deltag på en server med de regler, man er enige med, eller driv en egen server.
      feature_moderation_title: Moderering af måden, tingene bør være på
      follow_action: Følg
      follow_step: At følge interessante personer, det er, hvad Mastodon handler om.
      follow_title: Personliggør hjemmefeedet
      follows_subtitle: Følg velkendte konti
      follows_title: Hvem, som skal følges
      follows_view_more: Vis nogle personer at følge
      hashtags_recent_count:
        one: "%{people} person de seneste 2 dage"
        other: "%{people} personer de seneste 2 dage"
      hashtags_subtitle: Udforsk de seneste 2 dages tendenser
      hashtags_title: Hashtags, der trender
      hashtags_view_more: Se flere populære hashtags
      post_action: Skriv
      post_step: Sig hej til verden med tekst, fotos, videoer eller afstemninger.
      post_title: Opret det første indlæg
      share_step: Lad vennerne vide, hvor man kan findes på Mastodon.
      share_title: Del Mastodon-profilen
      sign_in_action: Log ind
      subject: Velkommen til Mastodon
      title: Velkommen ombord, %{name}!
  users:
    follow_limit_reached: Du kan maks. følge %{limit} personer
    go_to_sso_account_settings: Gå til identitetsudbyderens kontoindstillinger
    invalid_otp_token: Ugyldig tofaktorkode
    otp_lost_help_html: Har du mistet adgang til begge, kan du kontakte %{email}
    rate_limited: For mange godkendelsesforsøg. Prøv igen senere.
    seamless_external_login: Adgangskode- og e-mailindstillinger er utilgængelige, da der er logget ind via en ekstern tjeneste.
    signed_in_as: 'Logget ind som:'
  verification:
    extra_instructions_html: <strong>Tip:</strong> Linket på din hjemmeside kan være usynligt. Den vigtige del er <code>rel="me"</code> , som forhindrer impersonation på websteder med brugergenereret indhold. Du kan endda bruge et <code>link</code> tag i overskriften på siden i stedet for <code>a</code>, men HTML skal være tilgængelig uden at udføre JavaScript.
    here_is_how: Sådan gør du
    hint_html: "<strong>Verificering af din identitet på Mastodon er for alle.</strong> Baseret på åbne webstandarder, nu og for altid gratis. Alt, hvad du behøver, er en personlig hjemmeside, som folk kender dig fra. Når du linker til denne hjemmeside fra din profil, kontrollerer vi, at hjemmesiden linker tilbage til din profil, og viser en visuel indikator på den."
    instructions_html: Kopier og indsæt koden nedenfor i HTML på din hjemmeside. Tilføj derefter adressen på din hjemmeside i et af de ekstra felter på din profil på fanen "Redigér profil" og gem ændringer.
    verification: Bekræftelse
    verified_links: Dine bekræftede links
    website_verification: Webstedsbekræftelse
  webauthn_credentials:
    add: Tilføj ny sikkerhedsnøgle
    create:
      error: Der var et problem med at tilføje din sikkerhedskode. Forsøg igen.
      success: Din sikkerhedsnøgle blev tilføjet.
    delete: Slet
    delete_confirmation: Sikker på, at du vil slette denne sikkerhedsnøgle?
    description_html: Aktiverer du <strong>sikkerhedsnøglegodkendelse</strong>, vil indlogning kræve brug af en af dine sikkerhedsnøgler.
    destroy:
      error: Der var et problem med at slette din sikkerhedsnøgle. Forsøg igen.
      success: Din sikkerhedsnøgle er slettet.
    invalid_credential: Ugyldig sikkerhedsnøgle
    nickname_hint: Angiv kaldenavnet på din nye sikkerhedsnøgle
    not_enabled: Du har endnu ikke aktiveret WebAuthn
    not_supported: Denne browser understøtter ikke sikkerhedsnøgler
    otp_required: For at bruge sikkerhedsnøgler skal tofaktorgodkendelse først aktiveres.
    registered_on: Registreret d. %{date}<|MERGE_RESOLUTION|>--- conflicted
+++ resolved
@@ -1196,12 +1196,7 @@
     hint_html: Ønsker du at flytte fra en anden konto til denne, kan du hér oprette det alias, der kræves, for at du kan fortsætte med at flytte følgere fra den gamle konto til denne. Denne handling er i sig selv <strong>harmløs og reversibel</strong>. <strong>Kontomigreringen påbegyndes fra den gamle konto</strong>.
     remove: Fjern aliaslinkning
   appearance:
-<<<<<<< HEAD
-    advanced_web_interface: Avanceret webgrænseflade
-    advanced_web_interface_hint: 'Ønsker du udnytte hele skærmbredden, lader den avancerede netgrænseflade dig opsætte mange forskellige kolonner for at se så meget information på samme tid som ønsket: Hjem, notifikationer, fødereret tidslinje, et hvilket som helst antal lister og etiketter.'
-=======
     advanced_settings: Avancerede indstillinger
->>>>>>> 26c78392
     animations_and_accessibility: Animationer og tilgængelighed
     boosting_preferences: Præferencer for fremhævelse
     boosting_preferences_info_html: "<strong>Tip:</strong> Uanset indstillinger vil <kbd>Skift</kbd> + <kbd>Klik</kbd> på %{icon} fremhæv-ikonet straks fremhæve."
@@ -1766,11 +1761,8 @@
       too_few_options: skal have flere end ét valg
       too_many_options: må maks. indeholde %{max} valg
     vote: Stem
-<<<<<<< HEAD
-=======
   posting_defaults:
     explanation: Disse indstillinger vil blive brugt som standard, når du opretter nye indlæg, men du kan redigere dem for hvert enkelt indlæg i redigeringsværktøjet.
->>>>>>> 26c78392
   preferences:
     other: Andet
     posting_defaults: Standarder for indlæg
@@ -1958,15 +1950,9 @@
       direct: Privat omtale
       private: Kun følgere
       public: Offentlig
-<<<<<<< HEAD
-      public_long: Kan ses af alle
-      unlisted: Ikke oplistet
-      unlisted_long: Kan ses af alle, men vises ikke på offentlige tidslinjer
-=======
       public_long: Alle på og udenfor Mastodon
       unlisted: Offentlig (stille)
       unlisted_long: Skjult fra Mastodons søgeresultater, tendenser og offentlige tidslinjer
->>>>>>> 26c78392
   statuses_cleanup:
     enabled: Slet automatisk gamle indlæg
     enabled_hint: Sletter automatisk dine indlæg, når disse når en bestemt alder, medmindre de matcher en af undtagelserne nedenfor
