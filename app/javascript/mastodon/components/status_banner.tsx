--- conflicted
+++ resolved
@@ -17,14 +17,6 @@
   variant: BannerVariant;
   expanded?: boolean;
   onClick?: () => void;
-<<<<<<< HEAD
-}> = ({ children, variant, expanded, onClick }) => (
-  <label
-    className={
-      variant === BannerVariant.Warning
-        ? 'content-warning'
-        : 'content-warning content-warning--filter'
-=======
 }> = ({ children, variant, expanded, onClick }) => {
   const descriptionId = useId();
 
@@ -37,7 +29,6 @@
     ) {
       buttonRef.current.click();
       buttonRef.current.focus();
->>>>>>> 609a4018
     }
   }, []);
 
@@ -55,28 +46,6 @@
     >
       <p id={descriptionId}>{children}</p>
 
-<<<<<<< HEAD
-    <button className='link-button' onClick={onClick}>
-      {expanded ? (
-        <FormattedMessage
-          id='content_warning.hide'
-          defaultMessage='Hide post'
-        />
-      ) : variant === BannerVariant.Warning ? (
-        <FormattedMessage
-          id='content_warning.show_more'
-          defaultMessage='Show more'
-        />
-      ) : (
-        <FormattedMessage
-          id='content_warning.show'
-          defaultMessage='Show anyway'
-        />
-      )}
-    </button>
-  </label>
-);
-=======
       <button
         ref={buttonRef}
         className='link-button'
@@ -102,5 +71,4 @@
       </button>
     </div>
   );
-};
->>>>>>> 609a4018
+};