--- conflicted
+++ resolved
@@ -456,7 +456,6 @@
 
     context 'when user does not own app' do
       let(:app) { Fabricate(:application) }
-<<<<<<< HEAD
 
       it 'returns nil' do
         expect(user.token_for_app(app))
@@ -464,15 +463,6 @@
       end
     end
 
-=======
-
-      it 'returns nil' do
-        expect(user.token_for_app(app))
-          .to be_nil
-      end
-    end
-
->>>>>>> 609a4018
     context 'when app is nil' do
       it 'returns nil' do
         expect(user.token_for_app(nil))
