--- conflicted
+++ resolved
@@ -158,16 +158,6 @@
           expect(response).to have_http_status(200)
           expect(response.content_type)
             .to start_with('application/json')
-<<<<<<< HEAD
-          expect(response.parsed_body[:notification_groups]).to contain_exactly(
-            a_hash_including(
-              type: 'favourite',
-              sample_account_ids: have_attributes(size: 5),
-              page_min_id: notification_ids.first.to_s,
-              page_max_id: notification_ids.last.to_s
-            )
-          )
-=======
           expect(response.parsed_body[:notification_groups].size)
             .to eq(1)
           expect(response.parsed_body.dig(:notification_groups, 0))
@@ -175,7 +165,6 @@
             .and(include(sample_account_ids: have_attributes(size: 5)))
             .and(include(page_max_id: notification_ids.last.to_s))
             .and(include(page_min_id: notification_ids.first.to_s))
->>>>>>> 609a4018
         end
       end
 
@@ -190,16 +179,6 @@
           expect(response).to have_http_status(200)
           expect(response.content_type)
             .to start_with('application/json')
-<<<<<<< HEAD
-          expect(response.parsed_body[:notification_groups]).to contain_exactly(
-            a_hash_including(
-              type: 'favourite',
-              sample_account_ids: have_attributes(size: 5),
-              page_min_id: notification_ids.first.to_s,
-              page_max_id: notification_ids.last.to_s
-            )
-          )
-=======
           expect(response.parsed_body[:notification_groups].size)
             .to eq(1)
           expect(response.parsed_body.dig(:notification_groups, 0))
@@ -207,7 +186,6 @@
             .and(include(sample_account_ids: have_attributes(size: 5)))
             .and(include(page_max_id: notification_ids.last.to_s))
             .and(include(page_min_id: notification_ids.first.to_s))
->>>>>>> 609a4018
         end
       end
     end
