---
ru:
  about:
    about_mastodon_html: 'Социальная сеть будущего: никакой рекламы или слежки со стороны корпораций, этичный дизайн и децентрализация! С Mastodon ваши данные находятся только под вашим контролем!'
    contact_missing: Не указано
    contact_unavailable: N/A
    hosted_on: Сервер Mastodon на домене %{domain}
    title: О проекте
  accounts:
    followers:
      few: подписчика
      many: подписчиков
      one: подписчик
      other: подписчиков
    following: подписки
    instance_actor_flash: Эта учетная запись - виртуальный пользователь, используемый для представления самого сервера, а не отдельного пользователя. Она используется для организационных целей и не может быть заморожена.
    last_active: последняя активность
    link_verified_on: Владение этой ссылкой было проверено %{date}
    nothing_here: Здесь ничего нет!
    pin_errors:
      following: Можно рекомендовать в своём профиле только тех пользователей, на которых вы подписаны
    posts:
      few: поста
      many: постов
      one: пост
      other: постов
    posts_tab_heading: Посты
    self_follow_error: Нельзя подписаться на самого себя
  admin:
    account_actions:
      action: Выполнить действие
      already_silenced: Эта учетная запись уже ограничена.
      already_suspended: Действие этой учетной записи уже приостановлено.
      title: Произвести модерацию учётной записи %{acct}
    account_moderation_notes:
      create: Создать
      created_msg: Заметка модератора успешно создана!
      destroyed_msg: Заметка модератора успешно удалена!
    accounts:
      add_email_domain_block: Забанить email домен
      approve: Подтвердить
      approved_msg: Успешно одобрена заявка на регистрацию %{username}
      are_you_sure: Вы уверены?
      avatar: Аватар
      by_domain: Домен
      change_email:
        changed_msg: Адрес эл. почты успешно изменен!
        current_email: Текущий e-mail
        label: Сменить e-mail
        new_email: Новый e-mail
        submit: Сменить e-mail
        title: Сменить e-mail для %{username}
      change_role:
        changed_msg: Роль успешно изменена!
        edit_roles: Управление ролями пользователей
        label: Изменить роль
        no_role: Нет роли
        title: Изменить роль %{username}
      confirm: Подтвердить
      confirmed: Подтверждено
      confirming: Подтверждение
      custom: Другое
      delete: Удалить данные
      deleted: Удалён
      demote: Разжаловать
      destroyed_msg: Данные %{username} поставлены в очередь на удаление
      disable: Заморозка
      disable_sign_in_token_auth: Отключить аутентификацию по e-mail кодам
      disable_two_factor_authentication: Отключить 2FA
      disabled: Отключено
      display_name: Отображаемое имя
      domain: Домен
      edit: Изменить
      email: E-mail
      email_status: Статус e-mail
      enable: Включить
      enable_sign_in_token_auth: Включить аутентификацию по e-mail кодам
      enabled: Включен
      enabled_msg: Учётная запись %{username} успешно разморожена
      followers: Подписчики
      follows: Подписки
      header: Шапка
      inbox_url: URL входящих
      invite_request_text: Причины для присоединения
      invited_by: Приглашение выдал(а)
      ip: IP
      joined: Дата регистрации
      location:
        all: Все
        local: Локальные
        remote: Удаленные
        title: Размещение
      login_status: Статус учётной записи
      media_attachments: Медиафайлы
      memorialize: Сделать мемориалом
      memorialized: Превращён в памятник
      memorialized_msg: "%{username} успешно превращён в памятник"
      moderation:
        active: Действующие
        all: Все
        disabled: Отключено
        pending: В ожидании
        silenced: Ограниченные
        suspended: Заблокированные
        title: Модерация
      moderation_notes: Заметки модератора
      most_recent_activity: Последняя активность
      most_recent_ip: Последний IP
      no_account_selected: Ничего не изменилось, так как ни одна учётная запись не была выделена
      no_limits_imposed: Без ограничений
      no_role_assigned: Роль не присвоена
      not_subscribed: Не подписаны
      pending: Ожидает рассмотрения
      perform_full_suspension: Блокировка
      previous_strikes: Предыдущие замечания
      previous_strikes_description_html:
        few: У этой учётной записи <strong>%{count}</strong> замечания.
        many: У этой учётной записи <strong>%{count}</strong> замечаний.
        one: У этой учётной записи <strong>одно</strong> замечание.
        other: У этой учетной записи <strong>%{count}</strong> замечание.
      promote: Повысить
      protocol: Протокол
      public: Публичный
      push_subscription_expires: Подписка PuSH истекает
      redownload: Обновить аватар
      redownloaded_msg: Профиль %{username} успешно обновлен из оригинала
      reject: Отклонить
      rejected_msg: Успешно отклонено приложение для регистрации %{username}
      remote_suspension_irreversible: Данные этого аккаунта были необратимо удалены.
      remote_suspension_reversible_hint_html: Учётная запись была заблокирована, и данные будут полностью удалены %{date}. До этого момента её можно восстановить без каких-либо неприятных последствий. Если вы хотите немедленно удалить все данные учётной записи, вы можете сделать это ниже.
      remove_avatar: Удалить аватар
      remove_header: Убрать шапку
      removed_avatar_msg: Аватар %{username} успешно удален
      removed_header_msg: Успешно удалено изображение заголовка %{username}
      resend_confirmation:
        already_confirmed: Этот пользователь уже подтвержден
        send: Повторно отправить ссылку подтверждения
        success: Ссылка для подтверждения успешно отправлена!
      reset: Сбросить
      reset_password: Сбросить пароль
      resubscribe: Переподписаться
      role: Роль
      search: Поиск
      search_same_email_domain: Другие пользователи с тем же почтовым доменом
      search_same_ip: Другие пользователи с таким же IP
      security: Безопасность
      security_measures:
        only_password: Только пароль
        password_and_2fa: Пароль и 2FA
      sensitive: Деликатный
      sensitized: отмечено как деликатный контент
      shared_inbox_url: URL общих входящих
      show:
        created_reports: Жалобы, отправленные с этой учётной записи
        targeted_reports: Жалобы на эту учётную запись
      silence: Скрытие
      silenced: Заглушен
      statuses: Посты
      strikes: Предыдущие замечания
      subscribe: Подписаться
      suspend: Заблокировать
      suspended: Заморожен
      suspension_irreversible: Данные этой учётной записи были необратимо удалены. Вы можете разблокировать учетную запись, чтобы сделать её доступной, но это не восстановит ранее имевшиеся в ней данные.
      suspension_reversible_hint_html: Учётная запись была заблокирована, и данные будут полностью удалены %{date}. До этого момента её можно восстановить без каких-либо неприятных последствий. Если вы хотите немедленно удалить все данные учётной записи, вы можете сделать это ниже.
      title: Учётные записи
      unblock_email: Разблокировать e-mail адрес
      unblocked_email_msg: E-mail адрес %{username} разблокирован
      unconfirmed_email: Неподтверждённый e-mail
      undo_sensitized: Снять отметку "деликатный"
      undo_silenced: Отменить скрытие
      undo_suspension: Снять блокировку
      unsilenced_msg: Ограничения с учётной записи %{username} сняты успешно
      unsubscribe: Отписаться
      unsuspended_msg: Учётная запись %{username} успешно разморожена
      username: Имя пользователя
      view_domain: Просмотр сводки по домену
      warn: Предупреждение
      web: Веб
      whitelisted: В белом списке
    action_logs:
      action_types:
        approve_appeal: Одобрение обжалований
        approve_user: Утверждение регистраций
        assigned_to_self_report: Присвоение жалоб
        change_email_user: Смена e-mail пользователей
        change_role_user: Смена ролей пользователей
        confirm_user: Подтверждение пользователей
        create_account_warning: Выдача предупреждения
        create_announcement: Создание объявлений
        create_canonical_email_block: Создание блокировок e-mail
        create_custom_emoji: Добавление эмодзи
        create_domain_allow: Разрешение доменов
        create_domain_block: Блокировка доменов
        create_email_domain_block: Создание доменных блокировок e-mail
        create_ip_block: Создание правил для IP-адресов
        create_relay: Создание ретранслятора
        create_unavailable_domain: Добавление домена в список недоступных
        create_user_role: Создание ролей
        demote_user: Разжалование пользователей
        destroy_announcement: Удаление объявлений
        destroy_canonical_email_block: Удаление блокировок e-mail
        destroy_custom_emoji: Удаление эмодзи
        destroy_domain_allow: Отзыв разрешений для доменов
        destroy_domain_block: Разблокировка доменов
        destroy_email_domain_block: Удаление доменных блокировок e-mail
        destroy_instance: Очистить домен
        destroy_ip_block: Удаление правил для IP-адресов
        destroy_relay: Удаление ретранслятора
        destroy_status: Удаление постов
        destroy_unavailable_domain: Исключение доменов из списка недоступных
        destroy_user_role: Удаление ролей
        disable_2fa_user: Отключение 2FA
        disable_custom_emoji: Отключение эмодзи
<<<<<<< HEAD
        disable_sign_in_token_auth_user: Отключение аутентификации по e-mail кодам
        disable_user: Заморозка пользователей
        enable_custom_emoji: Включение эмодзи
=======
        disable_relay: Отключение ретранслятора
        disable_sign_in_token_auth_user: Отключение аутентификации по e-mail кодам
        disable_user: Заморозка пользователей
        enable_custom_emoji: Включение эмодзи
        enable_relay: Включение ретранслятора
>>>>>>> 609a4018
        enable_sign_in_token_auth_user: Включение аутентификации по e-mail кодам
        enable_user: Разморозка пользователей
        memorialize_account: Присвоение пользователям статуса «мемориала»
        promote_user: Повышение пользователей
<<<<<<< HEAD
=======
        publish_terms_of_service: Опубликование пользовательского соглашения
>>>>>>> 609a4018
        reject_appeal: Отклонение обжалований
        reject_user: Отклонение регистраций
        remove_avatar_user: Удаление аватаров
        reopen_report: Возобновление жалоб
        resend_user: Повторная отправка писем с подтверждением
        reset_password_user: Сброс пароля пользователей
        resolve_report: Отметка жалоб «решёнными»
        sensitive_account: Присвоение пользователям отметки «деликатного содержания»
        silence_account: Скрытие пользователей
        suspend_account: Блокировка пользователей
        unassigned_report: Снятие жалоб
        unblock_email_account: Разблокировка e-mail адресов
        unsensitive_account: Снятие с пользователей отметки «деликатного содержания»
        unsilence_account: Отмена скрытия пользователей
        unsuspend_account: Разблокировка пользователей
        update_announcement: Обновление объявлений
        update_custom_emoji: Обновление эмодзи
        update_domain_block: Изменение блокировки домена
        update_ip_block: Обновление правил для IP-адресов
        update_report: Изменение жалоб
        update_status: Изменение постов
        update_user_role: Изменение ролей
      actions:
        approve_appeal_html: "%{name} одобрил(а) обжалование действий модерации от %{target}"
        approve_user_html: "%{name} утвердил(а) регистрацию %{target}"
        assigned_to_self_report_html: "%{name} назначил(а) себя для решения жалобы %{target}"
        change_email_user_html: "%{name} cменил(а) e-mail адрес пользователя %{target}"
        change_role_user_html: "%{name} изменил(а) роль %{target}"
        confirm_user_html: "%{name} подтвердил(а) e-mail адрес пользователя %{target}"
        create_account_warning_html: "%{name} выдал(а) предупреждение %{target}"
        create_announcement_html: "%{name} создал(а) новое объявление %{target}"
        create_canonical_email_block_html: "%{name} заблокировал(а) e-mail с хешем %{target}"
        create_custom_emoji_html: "%{name} загрузил(а) новый эмодзи %{target}"
        create_domain_allow_html: "%{name} разрешил(а) федерацию с доменом %{target}"
        create_domain_block_html: "%{name} заблокировал(а) домен %{target}"
        create_email_domain_block_html: "%{name} заблокировал(а) e-mail домен %{target}"
        create_ip_block_html: "%{name} создал(а) правило для IP %{target}"
        create_relay_html: "%{name} создал(а) ретранслятор %{target}"
        create_unavailable_domain_html: "%{name} приостановил доставку на узел %{target}"
        create_user_role_html: "%{name} создал(а) роль %{target}"
        demote_user_html: "%{name} разжаловал(а) пользователя %{target}"
        destroy_announcement_html: "%{name} удалил(а) объявление %{target}"
        destroy_canonical_email_block_html: "%{name} снял(а) блокировку e-mail с хэшем %{target}"
        destroy_custom_emoji_html: "%{name} удалил(а) эмодзи %{target}"
        destroy_domain_allow_html: "%{name} запретил(а) федерацию с доменом %{target}"
        destroy_domain_block_html: "%{name} снял(а) блокировку с домена %{target}"
        destroy_email_domain_block_html: "%{name} снял(а) блокировку с e-mail домена %{target}"
        destroy_instance_html: "%{name} очистил(а) данные для домена %{target}"
        destroy_ip_block_html: "%{name} удалил(а) правило для IP %{target}"
        destroy_relay_html: "%{name} удалил(а) ретранслятор %{target}"
        destroy_status_html: "%{name} удалил(а) пост пользователя %{target}"
        destroy_unavailable_domain_html: "%{name} возобновил доставку на узел %{target}"
        destroy_user_role_html: "%{name} удалил(а) роль %{target}"
        disable_2fa_user_html: "%{name} отключил(а) требование двухэтапной авторизации для пользователя %{target}"
        disable_custom_emoji_html: "%{name} отключил(а) эмодзи %{target}"
<<<<<<< HEAD
        disable_sign_in_token_auth_user_html: "%{name} отключил(а) аутентификацию по e-mail кодам для %{target}"
        disable_user_html: "%{name} заморозил(а) пользователя %{target}"
        enable_custom_emoji_html: "%{name} включил(а) эмодзи %{target}"
=======
        disable_relay_html: "%{name} отключил(а) ретранслятор %{target}"
        disable_sign_in_token_auth_user_html: "%{name} отключил(а) аутентификацию по e-mail кодам для %{target}"
        disable_user_html: "%{name} заморозил(а) пользователя %{target}"
        enable_custom_emoji_html: "%{name} включил(а) эмодзи %{target}"
        enable_relay_html: "%{name} включил(а) ретранслятор %{target}"
>>>>>>> 609a4018
        enable_sign_in_token_auth_user_html: "%{name} включил(а) аутентификацию по e-mail кодам для %{target}"
        enable_user_html: "%{name} разморозил(а) пользователя %{target}"
        memorialize_account_html: "%{name} перевел(а) учётную запись пользователя %{target} в статус памятника"
        promote_user_html: "%{name} повысил(а) пользователя %{target}"
<<<<<<< HEAD
=======
        publish_terms_of_service_html: "%{name} опубликовал(а) обновление пользовательского соглашения"
>>>>>>> 609a4018
        reject_appeal_html: "%{name} отклонил(а) обжалование действий модерации от %{target}"
        reject_user_html: "%{name} отклонил(а) регистрацию %{target}"
        remove_avatar_user_html: "%{name} убрал(а) аватарку пользователя %{target}"
        reopen_report_html: "%{name} повторно открыл(а) жалобу %{target}"
        resend_user_html: "%{name} повторно отправил(а) письмо с подтверждением для %{target}"
        reset_password_user_html: "%{name} сбросил(а) пароль пользователя %{target}"
        resolve_report_html: "%{name} решил(а) жалобу %{target}"
        sensitive_account_html: "%{name} установил(а) отметку файлов %{target} как «деликатного характера»"
        silence_account_html: "%{name} наложил(а) ограничения на видимость постов пользователя %{target}"
        suspend_account_html: "%{name} заблокировал(а) учётную запись %{target}"
        unassigned_report_html: "%{name} снял(а) назначение жалобы %{target}"
        unblock_email_account_html: "%{name} разблокировал(а) e-mail адрес %{target}"
        unsensitive_account_html: "%{name} снял(а) отметку файлов %{target} как «деликатного характера»"
        unsilence_account_html: "%{name} снял(а) ограничения видимости постов пользователя %{target}"
        unsuspend_account_html: "%{name} снял(а) блокировку с пользователя %{target}"
        update_announcement_html: "%{name} обновил(а) объявление %{target}"
        update_custom_emoji_html: "%{name} обновил(а) эмодзи %{target}"
        update_domain_block_html: "%{name} обновил(а) блокировку домена для %{target}"
        update_ip_block_html: "%{name} изменил(а) правило для IP %{target}"
        update_report_html: "%{name} изменил(а) жалобу %{target}"
        update_status_html: "%{name} изменил(а) пост пользователя %{target}"
        update_user_role_html: "%{name} изменил(а) роль %{target}"
      deleted_account: удалённая учётная запись
      empty: Журнал пуст.
      filter_by_action: Фильтр по действию
      filter_by_user: Фильтр по пользователю
      title: Журнал аудита
      unavailable_instance: "(доменное имя недоступно)"
    announcements:
      back: Вернуться к объявлениям
      destroyed_msg: Объявление удалено.
      edit:
        title: Редактировать объявление
      empty: Объявления не найдены.
      live: В эфире
      new:
        create: Создать объявление
        title: Новое объявление
      preview:
        disclaimer: Так как пользователи не могут отказаться от получения уведомлений по электронной почте, их следует использовать только для действительно важных объявлений, например, чтобы сообщить об утечке персональных данных или о закрытии сервера.
        explanation_html: 'Сообщение будет отравлено <strong>%{display_count} пользователям</strong>. В теле письма будет указан следующий текст:'
        title: Предпросмотр объявления по электронной почте
      publish: Опубликовать
      published_msg: Объявление опубликовано.
      scheduled_for: Запланировано на %{time}
      scheduled_msg: Объявление добавлено в очередь публикации.
      title: Объявления
      unpublish: Отменить публикацию
      unpublished_msg: Объявление скрыто.
      updated_msg: Объявление обновлено.
    critical_update_pending: Ожидается обновление критического уровня
    custom_emojis:
      assign_category: Задать категорию
      by_domain: Домен
      copied_msg: Локальная копия эмодзи создана
      copy: Копировать
      copy_failed_msg: Не удалось создать локальную копию эмодзи
      create_new_category: Создать новую категорию
      created_msg: Эмодзи добавлен!
      delete: Удалить
      destroyed_msg: Эмодзи удалён!
      disable: Отключить
      disabled: Отключён
      disabled_msg: Эмодзи отключён
      emoji: Эмодзи
      enable: Включить
      enabled: Включён
      enabled_msg: Эмодзи включён
      image_hint: Поддерживаются файлы PNG или GIF размером не более %{size}
      list: В список
      listed: В списке
      new:
        title: Добавить новый эмодзи
      no_emoji_selected: Ни один эмодзи не был изменён, поскольку не было отмечено ни одного эмодзи
      not_permitted: У вас недостаточно прав для выполнения этого действия
      overwrite: Заменить
      shortcode: Краткий код
      shortcode_hint: Краткий код должен состоять минимум из 2 символов. Можно использовать только буквы, цифры и символы подчёркивания
      title: Эмодзи
      uncategorized: Вне категорий
      unlist: Из списка
      unlisted: Не в списке
      update_failed_msg: Не удалось обновить эмодзи
      updated_msg: Эмодзи обновлён!
      upload: Загрузить
    dashboard:
      active_users: активные пользователи
      interactions: взаимодействия
      media_storage: Хранилище медиа
      new_users: новые пользователи
      opened_reports: новые жалобы
      pending_appeals_html:
        few: "<strong>%{count}</strong> ожидают аппеляции"
        many: "<strong>%{count}</strong> ожидают апелляции"
        one: "<strong>%{count}</strong> ожидает апелляции"
        other: 'Ожидают апелляции: <strong>%{count}</strong>'
      pending_reports_html:
        few: "<strong>%{count}</strong> ожидающих отчета"
        many: "<strong>%{count}</strong> ожидающих отчетов"
        one: "<strong>%{count}</strong> ожидающий отчет"
        other: "<strong>%{count}</strong> ожидающих отчетов"
      pending_tags_html:
        few: "<strong>%{count}</strong> ожидающих хэштега"
        many: "<strong>%{count}</strong> ожидающих хэштегов"
        one: "<strong>%{count}</strong> ожидающий хэштег"
        other: "<strong>%{count}</strong> ожидающих хэштегов"
      pending_users_html:
        few: "<strong>%{count}</strong> ожидающих пользователя"
        many: "<strong>%{count}</strong> ожидающих пользователей"
        one: "<strong>%{count}</strong> ожидающий пользователь"
        other: "<strong>%{count}</strong> ожидающих пользователей"
      resolved_reports: жалоб решено
      software: Программное обеспечение
      sources: Источники регистрации
      space: Используемое пространство
      title: Обзор
      top_languages: Рейтинг языков по активности
      top_servers: Рейтинг серверов по активности
      website: Веб-сайт
    disputes:
      appeals:
        empty: Обжалования не найдены.
        title: Обжалования
    domain_allows:
      add_new: Внести в белый список
      created_msg: Домен добавлен в белый список
      destroyed_msg: Домен убран из белого списка
      export: Экспорт
      import: Импорт
      undo: Убрать из белого списка
    domain_blocks:
      add_new: Заблокировать домен
      confirm_suspension:
        cancel: Отмена
        confirm: Приостановить
        permanent_action: Отмена приостановки не восстановит никаких данных или отношений.
        preamble_html: Вы собираетесь приостановить <strong>%{domain}</strong> и его субдомены.
        remove_all_data: Это удалит весь контент, мультимедиа и данные профиля для учетных записей этого домена с вашего сервера.
        stop_communication: Ваш сервер перестанет общаться с этими серверами.
        title: Снять блокировку с домена %{domain}
        undo_relationships: Это отменит связь между аккаунтами этих серверов и вашими.
      created_msg: Блокировка домена обрабатывается
      destroyed_msg: Блокировка домена снята
      domain: Домен
      edit: Редактировать блокировку
      existing_domain_block: Вы уже установили более строгие ограничения для %{name}.
      existing_domain_block_html: Вы уже ввели более строгие ограничения на %{name}, вам нужно <a href="%{unblock_url}">разблокировать его</a> сначала.
      export: Экспорт
      import: Импорт
      new:
        create: Создать блокировку
        hint: Блокировка домена не предотвратит создание новых учётных записей в базе данных, но ретроактивно и автоматически применит указанные методы модерации для этих учётных записей.
        severity:
          desc_html: "<strong>Лимит</strong> сделает посты с аккаунтов данного домена невидимым для всех, кто на них не подписан. <strong>Приостановка</strong> удалит весь контент, медиа и данные профиля с аккаунта домена на вашем сервере. Используйте <strong>Ничего</strong> если хотите отказываться от медиа файлов."
          noop: Ничего
          silence: Ограничение
          suspend: Блокировка
        title: Новая блокировка e-mail домена
      no_domain_block_selected: Не были сделаны изменения блокирования домена, так как не выбраны
      not_permitted: У Вас недостаточно прав для выполнения этого действия
      obfuscate: Скрыть доменное имя
      obfuscate_hint: Частично скрыть доменное имя в списке, если включена публикация списка ограничений домена
      private_comment: Приватный комментарий
      private_comment_hint: Комментарий к доменной блокировке для внутреннего использования модераторами.
      public_comment: Публичный комментарий
      public_comment_hint: Комментарий к этой доменной блокировке для широкой публики, если включена публикация списка блокировок.
      reject_media: Запретить загрузку медиафайлов
      reject_media_hint: Удаляет локально хранимый медиаконтент и запрещает его загрузку в будущем. Не имеет значения в случае блокировки.
      reject_reports: Отклонять жалобы
      reject_reports_hint: Игнорировать все жалобы с этого домена. Не имеет значения в случае блокировки.
      undo: Отменить блокировку домена
      view: Посмотреть доменные блокировки
    email_domain_blocks:
      add_new: Добавить новую
      allow_registrations_with_approval: Разрешить регистрацию с одобрением
      attempts_over_week:
        few: "%{count} попытки за последнюю неделю"
        many: "%{count} попыток за последнюю неделю"
        one: "%{count} попытка за последнюю неделю"
        other: "%{count} попыток регистрации за последнюю неделю"
      created_msg: Домен email забанен, ура
      delete: Удалить
      dns:
        types:
          mx: Запись MX
      domain: Домен
      new:
        create: Создать блокировку
        resolve: Проверить домен
        title: Блокировка нового почтового домена
      no_email_domain_block_selected: Блокировки почтовых доменов не были изменены, так как ни один из них не был выбран
      not_permitted: Не разрешено
      resolved_dns_records_hint_html: Доменное имя указывает на следующие MX-домены, которые в конечном итоге отвечают за прием электронной почты. Блокировка MX-домена будет блокировать регистрации с любого адреса электронной почты, который использует тот же MX-домен, даже если видимое доменное имя отличается от него. <strong>Будьте осторожны, чтобы не заблокировать основных провайдеров электронной почты</strong>
      resolved_through_html: Разрешено через %{domain}
      title: Заблокированные e-mail домены
    export_domain_allows:
      new:
        title: Импорт домена разрешён
      no_file: Файл не выбран
    export_domain_blocks:
      import:
        description_html: Вы собираетесь импортировать список блокировок. Пожалуйста, просмотрите список очень внимательно, если вы не сделали этот сами.
        existing_relationships_warning: Существуют взаимоотношения в виде подписок
        private_comment_description_html: 'Чтобы помочь вам отслеживать откуда импортируются блокировка, импортированные блокировки будут созданы со следующим приватным комментарием: <q>%{comment}</q>'
        private_comment_template: Импортировано из %{source} %{date}
        title: Импорт доменных блокировок
      invalid_domain_block: 'Один или несколько доменных блокировок были пропущены из-за следующих ошибок: %{error}'
      new:
        title: Импорт доменных блокировок
      no_file: Файл не выбран
    fasp:
      debug:
        callbacks:
          delete: Удалить
          ip: IP-адрес
      providers:
        base_url: Основной URL
        delete: Удалить
        registrations:
          confirm: Подтвердить
          reject: Отклонить
        save: Сохранить
        sign_in:
        status: Пост
      title: FASP
    follow_recommendations:
      description_html: "<strong>Следуйте рекомендациям, чтобы помочь новым пользователям быстро находить интересный контент</strong>. Если пользователь не взаимодействовал с другими в достаточной степени, чтобы сформировать персонализированные рекомендации, вместо этого рекомендуется использовать эти учетные записи. Они пересчитываются на ежедневной основе на основе комбинации аккаунтов с наибольшим количеством недавних взаимодействий и наибольшим количеством местных подписчиков для данного языка."
      language: Для языка
      status: Статус
      suppress: Скрыть рекомендацию
      suppressed: Скрыта
      title: Рекомендации подписок
      unsuppress: Восстановить рекомендацию
    instances:
      audit_log:
        title: Последние журналы аудита
        view_all: Просмотр полных журналов аудита
      availability:
        description_html:
          few: Если доставка в домен завершается сбоем <strong>%{count} дня</strong>, дальнейшие попытки доставки предприниматься не будут, пока не будет получена доставка <em>из</em> домена.
          many: Если доставка в домен завершается сбоем <strong>%{count} дней</strong>, дальнейшие попытки доставки предприниматься не будут, пока не будет получена доставка <em>из</em> домена.
          one: Если доставка в домен завершается сбоем <strong>%{count} день</strong>, дальнейшие попытки доставки предприниматься не будут, пока не будет получена доставка <em>из</em> домена.
          other: Если доставка в домен завершается сбоем на протяжении <strong>%{count} различных дней</strong>, дальнейшие попытки доставки предприниматься не будут, пока не будет получена доставка <em>из</em> домена.
        failure_threshold_reached: Порог отказа достиг %{date}.
        failures_recorded:
          few: Попытки неудачны уже %{count} дня.
          many: Попытки неудачны уже %{count} дней.
          one: Попытки неудачны %{count} день.
          other: Попытки неудачны уже %{count} дней.
        no_failures_recorded: Сбоев в записи нет.
        title: Доступность
        warning: Последняя попытка подключения к этому серверу не удалась
      back_to_all: Все узлы
      back_to_limited: Все ограниченные узлы
      back_to_warning: Все узлы требующие внимания
      by_domain: Домен
      confirm_purge: Вы уверены, что хотите навсегда удалить данные с этого домена?
      content_policies:
        comment: Внутренняя заметка
        description_html: Вы можете определить политики контента, которые будут применяться ко всем учетным записям этого домена и любого из его субдоменов.
        limited_federation_mode_description_html: Вы можете выбрать, разрешать ли объединение с этим доменом.
        policies:
          reject_media: Отклонить медиа
          reject_reports: Отклонять жалобы
          silence: Лимит
          suspend: Приостановить
        policy: Политика
        reason: Публичная причина
        title: Политика контента
      dashboard:
        instance_accounts_dimension: Популярные аккаунты
        instance_accounts_measure: сохраненные учетные записи
        instance_followers_measure: наши подписчики там
        instance_follows_measure: их подписчики тут
        instance_languages_dimension: Популярные языки
        instance_media_attachments_measure: сохраненные медиафайлы
        instance_reports_measure: сообщить о них
        instance_statuses_measure: сохраненные посты
      delivery:
        all: Все
        clear: Очистить ошибки доставки
        failing: Неудача
        restart: Перезапустить доставку
        stop: Остановить доставку
        unavailable: Недоступные
      delivery_available: Доставка возможна
      delivery_error_days: Дней ошибок доставки
      delivery_error_hint: Если доставка доставка не удастся в течение %{count} дней, он будет автоматически отмечен недоступным для доставки.
      destroyed_msg: Данные для домена %{domain} поставлены в очередь на удаление.
      empty: Домены не найдены.
      known_accounts:
        few: "%{count} известные учётные записи"
        many: "%{count} известных учётных записей"
        one: "%{count} известная учётная запись"
        other: "%{count} известная учётная запись"
      moderation:
        all: Все
        limited: Ограниченные
        title: Модерация
      private_comment: Приватный комментарий
      public_comment: Публичный комментарий
      purge: Удалить данные
      purge_description_html: Если вы считаете, что этот домен отключен навсегда, вы можете удалить все записи учетной записи и связанные с этим доменом данные из своего хранилища. Это может занять некоторое время.
      title: Федерация
      total_blocked_by_us: Заблокировано нами
      total_followed_by_them: Их подписчиков
      total_followed_by_us: Наших подписчиков
      total_reported: Жалобы на них
      total_storage: Медиафайлы
      totals_time_period_hint_html: Итоги, показанные ниже, включают данные за всё время.
      unknown_instance: На данный момент нет записей об этом домене на этом сервере.
    invites:
      deactivate_all: Отключить все
      filter:
        all: Все
        available: Актуальные
        expired: Истёкшие
        title: Фильтр
      title: Приглашения
    ip_blocks:
      add_new: Создать правило
      created_msg: Успешно добавлено новое IP правило
      delete: Удалить
      expires_in:
        '1209600': 2 недели
        '15778476': 6 месяцев
        '2629746': 1 месяц
        '31556952': 1 год
        '86400': 1 день
        '94670856': 3 года
      new:
        title: Создать новое IP правило
      no_ip_block_selected: Не было изменено ни одного IP правила, так как не было выбрано ни одного
      title: IP правила
    relationships:
      title: Связи %{acct}
    relays:
      add_new: Добавить ретранслятор
      delete: Удалить
      description_html: "<strong>Федеративный ретранслятор</strong> – это промежуточный сервер, который передаёт большие объёмы публичных постов между серверами, которые подписываются и публикуют туда. <strong>Это может помочь небольшим и средним серверам находить записи со всей федерации</strong>, ведь в противном случае пользователям нужно будет вручную подписываться на людей с удалённых узлов."
      disable: Отключить
      disabled: Отключено
      enable: Включить
      enable_hint: Если включено, ваш сервер будет подписан на все публичные посты с этого ретранслятора и начнёт туда отправлять публичные посты со своего узла.
      enabled: Включено
      inbox_url: URL ретранслятора
      pending: Ожидание подтверждения ретранслятора
      save_and_enable: Сохранить и включить
      setup: Настроить соединение с ретранслятором
      signatures_not_enabled: Ретрансляторы не будут работать правильно, пока включен безопасный режим или режим белого списка
      status: Состояние
      title: Ретрансляторы
    report_notes:
      created_msg: Примечание жалобы создано!
      destroyed_msg: Примечание жалобы удалено!
    reports:
      account:
        notes:
          few: "%{count} заметки"
          many: "%{count} заметок"
          one: "%{count} заметка"
          other: "%{count} заметок"
      action_log: Журнал аудита
      action_taken_by: 'Действие предпринято:'
      actions:
        delete_description_html: Обжалованные сообщения будут удалены, а претензия - записана, чтобы помочь вам в решении конфликтов при повторных нарушениях со стороны того же аккаунта.
        mark_as_sensitive_description_html: Весь медиаконтент в обжалованных сообщениях будет отмечен как чувствительный, а претензия - записана, чтобы помочь вам в решении конфликтов при повторных нарушениях со стороны того же аккаунта.
        other_description_html: Посмотрите больше настроек для контроля поведения учётной записи и наладьте связь с аккаунтом с жалобой.
        resolve_description_html: Никаких действий не будет выполнено относительно доложенного содержимого. Жалоба будет закрыта.
        silence_description_html: Учетная запись будет видна только тем пользователям, которые уже подписаны на неё, либо открыли его вручную. Это действие можно отменить в любой момент, и отменяет все жалобы против аккаунта.
        suspend_description_html: Аккаунт и все его содержимое будут недоступны и в конечном итоге удалены, и взаимодействие с ним будет невозможно. Это действие можно отменить в течение 30 дней. Отменяет все жалобы против этого аккаунта.
      actions_description_html: Выберите действие, чтобы разрешить данную жалобу. Если вы примете меры модерации против аккаунта, его владелец получит уведомление по электронной почте, кроме тех случаев, когда выбрана категория <strong>Спам</strong>.
      actions_description_remote_html: Решите вопрос о том, какие меры необходимо принять для урегулирования этой жалобы. Это повлияет только на то, как <strong>ваш</strong> сервер взаимодействует с этим удаленным аккаунтом и обрабатывает его содержимое.
      actions_no_posts: У этой жалобы нет связанных с ней постов для удаления
      add_to_report: Прикрепить ещё
      already_suspended_badges:
        local: На этом сервере уже забанен
        remote: На этом сервере уже забанен
      are_you_sure: Вы уверены?
      assign_to_self: Назначить себе
      assigned: Назначенный модератор
      by_target_domain: Домен объекта жалобы
      cancel: Отменить
      category: Категория
      category_description_html: Причина, по которой были доложены этот пользователь или содержимое, будет указана при коммуникации с фигурирующим в жалобе пользователем
      comment:
        none: Нет
      comment_description_html: 'В дополнение, %{name} добавил(а) следующий комментарий:'
      confirm: Подтвердить
      confirm_action: Произвести модерацию учётной записи %{acct}
      created_at: Создана
      delete_and_resolve: Удалить посты
      forwarded: Переслано
      forwarded_replies_explanation: Этот отчёт получен от удаленного пользователя и касается удаленного содержимого. Он был направлен вам, так как содержимое сообщения является ответом одному из ваших пользователей.
      forwarded_to: Переслано на %{domain}
      mark_as_resolved: Отметить как решённую
      mark_as_sensitive: Отметить как деликатное
      mark_as_unresolved: Отметить как нерешённую
      no_one_assigned: Никто
      notes:
        create: Добавить заметку
        create_and_resolve: Разрешить с примечанием
        create_and_unresolve: Переоткрыть с примечанием
        delete: Удалить
        placeholder: Опишите, какие действия были приняты, или любые другие подробности…
        title: Примечания
      notes_description_html: Просмотрите или оставьте примечания для остальных модераторов и себя в будущем
      processed_msg: 'Жалоба #%{id} успешно обработана'
      quick_actions_description_html: 'Выберите действие или прокрутите вниз, чтобы увидеть контент с жалобой:'
      remote_user_placeholder: удаленный пользователь из %{instance}
      reopen: Переоткрыть жалобу
      report: Жалоба №%{id}
      reported_account: Учётная запись нарушителя
      reported_by: Отправитель жалобы
      reported_with_application: Использованное для отправки жалобы приложение
      resolved: Решённые
      resolved_msg: Жалоба обработана, спасибо!
      skip_to_actions: Перейти к действиям
      status: Статус
      statuses: Содержимое относящееся к жалобе
      statuses_description_html: Нарушающее правила содержимое будет процитировано при коммуникации с фигурирующим в жалобе аккаунтом
      summary:
        action_preambles:
          delete_html: 'Вы собираетесь <strong>удалить</strong> некоторые посты <strong>@%{acct}</strong>. В результате этого:'
          mark_as_sensitive_html: 'Вы собираетесь <strong>удалить</strong> некоторые посты <strong>@%{acct}</strong>. В результате этого:'
          silence_html: 'Вы собираетесь <strong>заморозить</strong> учетную запись <strong>@%{acct}</strong>. В результате этого:'
          suspend_html: 'Вы собираетесь <strong>заморозить</strong> учетную запись <strong>@%{acct}</strong>. В результате этого:'
        actions:
          delete_html: Удалить оскорбительные сообщения
          mark_as_sensitive_html: Пометить медиа-оскорбительные сообщения как чувствительные
          silence_html: Серьезно ограничить охват <strong>@%{acct}</strong>, сделав его профиль и содержимое видимым только для тех, кто уже следит за ним или вручную просматривает его профиль
          suspend_html: Приостановить <strong>@%{acct}</strong>, сделав его профиль и содержимое недоступным и невозможным для взаимодействия с ним
        close_report: 'Отметить жалобу #%{id} как решённую'
        close_reports_html: Отметить <strong>все</strong> жалобы на <strong>@%{acct}</strong> как разрешённые
        delete_data_html: Удалить профиль и контент <strong>@%{acct}</strong> через 30 дней, если за это время они не будут разблокированы
        preview_preamble_html: "<strong>@%{acct}</strong> получит предупреждение со следующим содержанием:"
        record_strike_html: Запишите замечание против <strong>@%{acct}</strong>, чтобы помочь вам в решении будущих нарушений с этого аккаунта
        send_email_html: Отправить <strong>@%{acct}</strong> предупреждающее письмо
        warning_placeholder: Необязательное дополнительное обоснование действия модерации.
      target_origin: Происхождение объекта жалобы
      title: Жалобы
      unassign: Снять назначение
      unknown_action_msg: 'Неизвестное действие: %{action}'
      unresolved: Нерешённые
      updated_at: Обновлена
      view_profile: Открыть профиль
    roles:
      add_new: Добавить роль
      assigned_users:
        few: "%{count} пользователя"
        many: "%{count} пользователей"
        one: "%{count} пользователь"
        other: "%{count} пользователей"
      categories:
        administration: Администрация
        devops: DevOps
        invites: Приглашения
        moderation: Модерация
        special: Особые
      delete: Удалить
      description_html: С помощью <strong>ролей пользователей</strong> вы можете настроить, к каким функциям и областям Mastodon у ваших пользователей будет доступ.
      edit: Изменить роль '%{name}' '
      everyone: Разрешения по умолчанию
      everyone_full_description_html: Это <strong>базовая роль</strong>, касающаяся <strong>всех пользователей</strong>, даже тех, кто не имеет назначенной роли. Все другие роли наследуют разрешения от нее.
      permissions_count:
        few: "%{count} разрешения"
        many: "%{count} разрешений"
        one: "%{count} разрешение"
        other: "%{count} разрешений"
      privileges:
        administrator: Администратор
        administrator_description: Пользователи с этим разрешением будут обходить все права
        delete_user_data: Удалить пользовательские данные
        delete_user_data_description: Позволяет пользователям удалять данные других пользователей без задержки
        invite_users: Пригласить пользователей
        invite_users_description: Позволяет пользователям приглашать новых людей на сервер
        manage_announcements: Управление объявлениями
        manage_announcements_description: Позволяет пользователям управлять объявлениями на сервере
        manage_appeals: Управление апелляциями
        manage_appeals_description: Позволяет пользователям просматривать апелляции на действия модерации
        manage_blocks: Управление блоками
        manage_blocks_description: Позволить пользователям блокировать провайдеров электронной почты и IP-адреса
        manage_custom_emojis: Управление смайлами
        manage_custom_emojis_description: Позволяет пользователям управлять пользовательскими эмодзи на сервере
        manage_federation: Управление Федерацией
        manage_federation_description: Позволяет пользователям блокировать или разрешить объединение с другими доменами и контролировать возможность доставки
        manage_invites: Управление приглашениями
        manage_invites_description: Позволяет пользователям просматривать и деактивировать пригласительные ссылки
        manage_reports: Управление жалобами
        manage_reports_description: Позволяет пользователям просматривать жалобы и осуществлять модерацию по ним
        manage_roles: Управление ролями
        manage_roles_description: Разрешает пользователям управлять ролями и назначать их
        manage_rules: Управление правилами
        manage_rules_description: Разрешает пользователям изменять правила на сервере
        manage_settings: Управление параметрами
        manage_settings_description: Разрешает пользователям управлять параметрами сайта
        manage_taxonomies: Управление трендами
        manage_taxonomies_description: Позволяет пользователям модерировать список популярного контента и менять настройки хэштегов
        manage_user_access: Управление правами пользователей
        manage_user_access_description: Разрешает пользователям отключать двухэтапную аутентификацию другим пользователям, менять их e-mail и сбрасывать их пароль
        manage_users: Управление пользователями
        manage_users_description: Разрешает пользователям просматривать информацию о других пользователях и применять против них модерацию
        manage_webhooks: Управление веб-хуками
        manage_webhooks_description: Разрешает пользователям настраивать веб-хуки для административных событий
        view_audit_log: Посмотреть журнал аудита
        view_audit_log_description: Позволяет пользователям просматривать историю административных действий на сервере
        view_dashboard: Открыть панель управления
        view_dashboard_description: Разрешает пользователям просматривать статистику сервера
        view_devops: DevOps
        view_devops_description: Разрешить пользователям доступ к панелям Sidekiq и pgHero
      title: Роли
    rules:
      add_new: Добавить правило
      delete: Удалить
      description_html: Хотя большинство утверждает, что прочитали и согласны с условиями обслуживания, обычно люди не читают их до тех пор, пока не возникнет проблема. <strong>Упростите просмотр правил вашего сервера с первого взгляда, предоставив их в виде простого маркированного списка.</strong> Старайтесь, чтобы отдельные правила были краткими и простыми, но старайтесь не разбивать их на множество отдельных элементов.
      edit: Редактировать правило
      empty: Правила сервера еще не определены.
      title: Правила сервера
    settings:
      about:
        manage_rules: Управление правилами на сервере
        preamble: Предоставьте подробную информацию как сервер работает, модерируется, финансируется.
        rules_hint: Это отдельное место для правил, которыми должны руководствоваться пользователи.
        title: О нас
      appearance:
        preamble: Настройте веб-интерфейс Мастодона.
        title: Внешний вид
      branding:
        preamble: Брендинг вашего сервера отличает его от других серверов сети. Эта информация может отображаться в различных средах, таких как веб-интерфейс Mastodon, нативные приложения, в виде предпросмотра ссылок на других веб-сайтах, в почтовых приложениях и так далее. По этой причине лучше держать эту информацию ясной, короткой и краткой.
        title: Брендинг
      captcha_enabled:
        desc_html: Это зависит от внешних скриптов из hCaptcha, которые могут представлять интерес для безопасности и конфиденциальности. Кроме того, <strong>это может сделать процесс регистрации значительно менее доступным для некоторых (особенно отключенных) людей</strong>. По этим причинам просьба рассмотреть альтернативные меры, такие, как регистрация, основанная на официальном утверждении или на приглашении.
        title: Запрашивать новых пользователей для решения CAPTCHA для подтверждения учетной записи
      content_retention:
        danger_zone: Осторожно!
        preamble: Управление сохранением пользовательского контента в Mastodon.
        title: Хранение контента
      default_noindex:
        desc_html: Влияет на всех пользователей, которые не изменили эту настройку сами
        title: Исключить пользователей из индексации поисковиками по умолчанию
      discovery:
        follow_recommendations: Рекомендации подписок
        preamble: Наблюдение интересного контента играет важную роль при открытии новых пользователей, которые могут не знать ни одного Mastodon. Контролируйте как работают различные функции обнаружения на вашем сервере.
        profile_directory: Каталог профилей
        public_timelines: Публичные ленты
        publish_statistics: Опубликовать стаитстику
        title: Обзор
        trends: Популярное
      domain_blocks:
        all: Всем
        disabled: Никому
        users: Залогиненным локальным пользователям
      registrations:
        moderation_recommandation: Убедитесь, что у вас есть адекватная и оперативная команда модераторов, прежде чем открывать регистрацию для всех желающих!
        preamble: Контролируйте, кто может создать учетную запись на вашем сервере.
        title: Регистрации
      registrations_mode:
        modes:
          approved: Для регистрации требуется подтверждение
          none: Никто не может регистрироваться
          open: Все могут регистрироваться
        warning_hint: Мы рекомендуем использовать "Требуется одобрение для регистрации", если вы не уверены, что ваша команда модераторов сможет своевременно справиться со спамом и злоумышленными регистрациями.
      security:
        authorized_fetch: Требовать аутентификацию от федеративных серверов
        authorized_fetch_hint: Требование аутентификации от федеративных серверов позволяет более строго соблюдать блокировки как на уровне пользователя, так и на уровне сервера. Однако при этом снижается производительность, уменьшается охват ваших ответов и могут возникнуть проблемы совместимости с некоторыми федеративными сервисами. Кроме того, это не помешает специальным исполнителям получать ваши публичные сообщения и учётные записи.
        authorized_fetch_overridden_hint: В настоящее время вы не можете изменить этот параметр, поскольку он переопределяется переменной среды.
        federation_authentication: Принудительная аутентификация федерации
      title: Настройки сервера
    site_uploads:
      delete: Удалить загруженный файл
      destroyed_msg: Файл успешно удалён.
    software_updates:
      critical_update: Критично — пожалуйста, обновите как можно скорее
      description: Рекомендуется поддерживать установку Mastodon в актуальном состоянии, чтобы воспользоваться последними исправлениями и функциями. Кроме того, иногда очень важно своевременно обновлять Mastodon, чтобы избежать проблем с безопасностью. По этим причинам Mastodon проверяет наличие обновлений каждые 30 минут и уведомляет вас об этом в соответствии с вашими предпочтениями в отношении уведомлений по электронной почте.
      documentation_link: Узнать больше
      release_notes: Примечания к выпуску
      title: Доступные обновления
      type: Тип
      types:
        major: Основной выпуск
        minor: Незначительный выпуск
        patch: Выпуск патчей - исправления ошибок и простые в применении изменения
      version: Версия
    statuses:
      account: Автор
      application: Заявка
      back_to_account: Назад к учётной записи
      back_to_report: Вернуться к жалобе
      batch:
        add_to_report: Добавить к жалобе №%{id}
        remove_from_report: Убрать из жалобы
        report: Пожаловаться
      contents: Содержание
      deleted: Удалено
      favourites: Избранное
      history: История версий
      in_reply_to: В ответ
      language: Язык
      media:
        title: Файлы мультимедиа
      metadata: Метаданные
      no_history: Этот пост не редактировался
      no_status_selected: Ничего не изменилось, так как ни один пост не был выделен
      open: Открыть запись
      original_status: Оригинальный пост
      reblogs: Продвинули
      replied_to_html: Ответ пользователю %{acct_link}
      status_changed: Пост изменен
      status_title: Пост пользователя @%{name}
      title: Посты пользователя - @%{name}
      trending: Популярное
      view_publicly: Открыть по публичной ссылке
      visibility: Видимость
      with_media: С файлами
    strikes:
      actions:
        delete_statuses: "%{name} удалил(а) посты %{target}"
        disable: "%{name} заморозил(а) учётную запись %{target}"
        mark_statuses_as_sensitive: "%{name} отметил(а) %{target} посты как деликатные"
        none: "%{name} отправил(а) предупреждение %{target}"
        sensitive: "%{name} отметил(а) учетную запись %{target} как деликатную"
        silence: "%{name} ограничил(а) учетную запись %{target}"
        suspend: "%{name} приостановил аккаунт %{target}"
      appeal_approved: Обжаловано
      appeal_pending: Обжалование в обработке
      appeal_rejected: Апелляция отклонена
    system_checks:
      database_schema_check:
        message_html: Есть отложенные миграции базы данных. Запустите их, чтобы убедиться, что приложение работает должным образом
      elasticsearch_health_red:
        message_html: Кластер Elasticsearch неисправен (красный статус), функции поиска недоступны
      elasticsearch_health_yellow:
        message_html: Кластер Elasticsearch неисправен (желтый статус), возможно, вам потребуется выяснить причину
      elasticsearch_index_mismatch:
        message_html: Сопоставление индексов Elasticsearch устарело. Пожалуйста, выполните <code>tootctl search deploy --only=%{value}</code>
      elasticsearch_preset:
        action: Посмотреть документацию
        message_html: Ваш кластер Elasticsearch имеет более одного узла, но Mastodon не настроен на их использование.
      elasticsearch_preset_single_node:
        action: Посмотреть документацию
        message_html: Ваш кластер Elasticsearch имеет только один узел, <code>ES_PRESET</code> следует установить значение <code>single_node_cluster</code>.
      elasticsearch_reset_chewy:
        message_html: Ваш системный индекс Elasticsearch устарел из-за изменения настроек. Пожалуйста, выполните <code>tootctl search deploy --reset-chewy</code> для его обновления.
      elasticsearch_running_check:
        message_html: Не удалось подключиться к Elasticsearch. Пожалуйста, проверьте, что он запущен, или отключите полнотекстовый поиск
      elasticsearch_version_check:
        message_html: 'Несовместимая версия Elasticsearch: %{value}'
        version_comparison: Запущен Elasticsearch %{running_version}, а необходим %{required_version}
      rules_check:
        action: Управление правилами сервера
        message_html: Вы не определили правила сервера.
      sidekiq_process_check:
        message_html: Ни один Sidekiq не запущен для %{value} очереди(-ей). Пожалуйста, просмотрите настройки Sidekiq
      software_version_check:
        action: Посмотреть доступные обновления
        message_html: Доступно обновление для Mastodon.
      software_version_critical_check:
        action: Посмотреть доступные обновления
        message_html: Доступно критическое обновление Mastodon, пожалуйста, обновитесь как можно скорее.
      software_version_patch_check:
        action: Посмотреть доступные обновления
        message_html: Доступно обновление Mastodon, исправляющее ошибки.
      upload_check_privacy_error:
        action: Нажмите сюда, чтобы узнать подробности
        message_html: "<strong>Ваш веб-сервер неправильно настроен. Конфиденциальность ваших пользователей находится под угрозой.</strong>"
      upload_check_privacy_error_object_storage:
        action: Нажмите сюда, чтобы узнать подробности
        message_html: "<strong>Ваше хранилище объектов неправильно настроено. Безопасность ваших пользователей находится под угрозой</strong>"
    tags:
      moderation:
        not_trendable: Не в тренде
        not_usable: Недоступный
        pending_review: На рассмотрении
        review_requested: Запрошено рассмотрение
        reviewed: Рассмотренный
        title: Статус
        trendable: В тренде
        unreviewed: Нерассмотренный
        usable: Доступный
      name: Название
      newest: Сначала новые
      oldest: Сначала старые
      open: Посмотреть публично
      reset: Сбросить
      review: Состояние проверки
      search: Поиск
      title: Хэштеги
      updated_msg: Настройки хэштега обновлены
    terms_of_service:
      back: Назад к пользовательскому соглашению
      changelog: Что изменилось
      create: Использовать свой текст
      current: Действующее
      draft: Черновик
      generate: Использовать шаблон
      generates:
        action: Генерировать
        chance_to_review_html: "<strong>Сгенерированное пользовательское соглашение не будет опубликовано автоматически.</strong> У вас будет возможность просмотреть результат. Введите все необходимые сведения, чтобы продолжить."
        explanation_html: Шаблон пользовательского соглашения приводится исключительно в ознакомительных целях, и не может рассматриваться как юридическая консультация по тому или иному вопросу. Обратитесь к своему юрисконсульту насчёт вашей ситуации и имеющихся правовых вопросов.
        title: Создание пользовательского соглашения
      going_live_on_html: Вступило в силу с %{date}
      history: История
      live: Действует
      no_history: Нет зафиксированных изменений пользовательского соглашения.
      no_terms_of_service_html: На данный момент у вас отсутствует пользовательское соглашение. Пользовательское соглашение призвано обеспечить ясность и защитить вас от возможной ответственности в спорных ситуациях с пользователями.
      notified_on_html: 'Дата уведомления пользователей: %{date}'
      notify_users: Уведомить пользователей
      preview:
        explanation_html: 'Сообщение будет отравлено <strong>%{display_count} пользователям</strong>, которые зарегистрировались до %{date}. В теле письма будет указан следующий текст:'
        send_preview: Отправить предпросмотр на %{email}
        send_to_all:
          few: Отправить %{display_count} сообщения
          many: Отправить %{display_count} сообщений
          one: Отправить %{display_count} сообщение
          other: Отправить %{display_count} сообщений
        title: Предпросмотр уведомления об изменении пользовательского соглашения
      publish: Опубликовать
      published_on_html: 'Дата публикации: %{date}'
      save_draft: Сохранить черновик
      title: Пользовательское соглашение
    title: Администрирование
    trends:
      allow: Разрешить
      approved: Принятые
      confirm_allow: Вы уверены, что хотите разрешить выбранные теги?
      confirm_disallow: Вы уверены, что хотите запретить выбранные теги?
      disallow: Отклонить
      links:
        allow: Разрешить ссылку
        allow_provider: Разрешить издание
        confirm_allow: Вы уверены, что хотите разрешить выбранные ссылки?
        confirm_allow_provider: Вы уверены, что хотите разрешить выбранных провайдеров?
        confirm_disallow: Вы уверены, что хотите запретить выбранные ссылки?
        confirm_disallow_provider: Вы уверены, что хотите запретить выбранных провайдеров?
        description_html: Это ссылки, которыми в настоящее время много пользуются аккаунты, с которых ваш сервер видит сообщения. Это может помочь вашим пользователям узнать, что происходит в мире. Никакие ссылки не отображаются публично, пока вы не одобрите издателя. Вы также можете разрешить или отклонить индивидуальные ссылки.
        disallow: Запретить ссылку
        disallow_provider: Отклонить издание
        no_link_selected: Ссылки не были изменены, так как не были выбраны ни один
        publishers:
          no_publisher_selected: Ничего не изменилось, так как ни один издатель не был выбран
        shared_by_over_week:
          few: Поделилось %{count} человека за последнюю неделю
          many: Поделилось %{count} человек за последнюю неделю
          one: Поделился один человек за последнюю неделю
          other: Поделился %{count} человек за последнюю неделю
        title: Актуальные ссылки
        usage_comparison: Поделились %{today} раз сегодня, по сравнению с %{yesterday} вчера
      not_allowed_to_trend: Не допущено в популярное
      only_allowed: Только разрешенное
      pending_review: Ожидает рассмотрения
      preview_card_providers:
        allowed: Ссылки этого издания могут отображаться в «актуальном»
        description_html: Это домены, ссылки на которых часто используются на вашем сервере. Ссылки не будут публично прослеживаться до тех пор, пока домен ссылки не будет одобрен. Ваше одобрение (или отклонение) будет распространяться на субдомены.
        rejected: Ссылки этого издания не будут отображаться в «актуальном»
        title: Издатели
      rejected: Отклонённые
      statuses:
        allow: Разрешить пост
        allow_account: Разрешить автора
        confirm_allow: Вы уверены, что хотите разрешить выбранные статусы?
        confirm_allow_account: Вы уверены, что хотите разрешить выбранные учетные записи?
        confirm_disallow: Вы уверены, что хотите запретить выбранные статусы?
        confirm_disallow_account: Вы уверены, что хотите запретить выбранные учетные записи?
        description_html: Это посты, которыми на вашем сервере в данный момент часто делятся и предпочитают, что может помочь вашим новым и постоянным пользователям найти больше людей, чтобы на них подписаться. Посты не будут отображаться публично, пока вы не одобрите автора, а автор не разрешит предлагать его аккаунт другим. Вы также можете разрешить или отклонить отдельные сообщения.
        disallow: Запретить пост
        disallow_account: Запретить автора
        no_status_selected: Тенденции не были изменены, так как ни одна запись не была выбрана
        not_discoverable: Автор решил не раскрывать себя
        shared_by:
          few: Поделились или добавили в избранное %{friendly_count} раза
          many: Поделились или добавили в избранное %{friendly_count} раз
          one: Поделились или добавили в избранное один раз
          other: Поделились или добавили в избранное %{friendly_count} раз
        title: Популярные посты
      tags:
        current_score: Текущий счет %{score}
        dashboard:
          tag_accounts_measure: уникальных использований
          tag_languages_dimension: Популярные языки
          tag_servers_dimension: Самые популярные серверы
          tag_servers_measure: разные сервера
          tag_uses_measure: всего использований
        description_html: Это хэштеги, которые сейчас появляются в большом количестве сообщений, которые видит ваш сервер. Это может помочь вашим пользователям узнать о том, что говорят больше всего на данный момент. Хэштеги не отображаются публично до тех пор, пока вы их не подтвердите.
        listable: Может предлагаться
        no_tag_selected: Теги небыли изменены, поскольку ни один из них не выбран
        not_listable: Не будет предлагаться
        not_trendable: Не будет появляться в списке «актуального»
        not_usable: Не может использоваться
        peaked_on_and_decaying: Последний пик — %{date}, сейчас идёт на спад
        title: Актуальные хэштеги
        trendable: Может появляться в списке «актуального»
        trending_rank: 'Популярное #%{rank}'
        usable: Может использоваться
        usage_comparison: Использовано %{today} сегодня, для сравнения вчера %{yesterday}
        used_by_over_week:
          few: За последнюю неделю использовало %{count} человека
          many: За последнюю неделю использовало %{count} человек
          one: За последнюю неделю использовал один человек
          other: За последнюю неделю использовал %{count} человек
      title: Рекомендации и тренды
      trending: Популярное
    warning_presets:
      add_new: Добавить
      delete: Удалить
      edit_preset: Удалить шаблон предупреждения
      empty: Вы еще не определили пресеты предупреждений.
      title: Шаблоны предупреждений
    webhooks:
      add_new: Добавить конечную точку
      delete: Удалить
      description_html: "<strong>Вебхуки</strong> позволяют Mastodon отправлять вашим приложениям <strong>уведомления в реальном времени</strong> о выбранных происходящих событиях, а они могут <strong>обрабатывать их в автоматическом режиме</strong>."
      disable: Отключить
      disabled: Отключено
      edit: Редактировать вебхук
      empty: У вас пока нет настроенных конечных точек вебхуков.
      enable: Включить
      enabled: Активен
      enabled_events:
        few: "%{count} события включено"
        many: "%{count} событий включено"
        one: "%{count} событие включено"
        other: "%{count} событий включено"
      events: События
      new: Новый вебхук
      rotate_secret: Сгенерировать новый
      secret: Ключ подписи
      status: Состояние
      title: Вебхуки
      webhook: Вебхук
  admin_mailer:
    auto_close_registrations:
      body: В связи с отсутствием активности модераторов в последнее время, регистрация на %{instance} была автоматически переведена в режим, требующий ручной проверки, чтобы предотвратить использование %{instance} в качестве платформы для потенциальных плохих игроков. Вы можете в любой момент переключить его обратно на открытые регистрации.
      subject: Регистрации для %{instance} были автоматически переведены в разряд требующих одобрения
    new_appeal:
      actions:
        delete_statuses: удалить их посты
        disable: заморозить их аккаунт
        mark_statuses_as_sensitive: пометить их посты как деликатного содержимого
        none: предупреждение
        sensitive: пометить их аккаунт как деликатного характера
        silence: ограничить учётную запись
        suspend: приостановить действие учётной записи
      body: "%{target} обжалуют решение модератора %{action_taken_by} от %{date}, которое %{type}. Они написали:"
      next_steps: Вы можете одобрить апелляцию на отмену решения модерации или проигнорировать её.
      subject: "%{username} обжалует решение модерации на %{instance}"
    new_critical_software_updates:
      body: Выпущены новые критические версии Mastodon, которые необходимо обновить как можно скорее!
      subject: Критические обновления Mastodon доступны для %{instance}!
    new_pending_account:
      body: Ниже указана информация учётной записи. Вы можете одобрить или отклонить заявку.
      subject: Новая учётная запись для рассмотрения на %{instance} (%{username})
    new_report:
      body: "%{reporter} подал(а) жалобу на %{target}"
      body_remote: Кто-то с узла %{domain} пожаловался на %{target}
      subject: Новая жалоба, узел %{instance} (№%{id})
    new_software_updates:
      body: Вышли новые версии Mastodon, возможно, вам стоит обновиться!
      subject: Новые версии Mastodon доступны для %{instance}!
    new_trends:
      body: 'Прежде чем можно будет опубликовать, проверьте следующие элементы:'
      new_trending_links:
        title: Популярные ссылки
      new_trending_statuses:
        title: Популярные посты
      new_trending_tags:
        title: Популярные хэштеги
      subject: Новые тренды для проверки на %{instance}
  aliases:
    add_new: Связать учётные записи
    created_msg: Связанная учётная запись добавлена. Теперь вы можете начать переезд со старой учётной записи.
    deleted_msg: Учётная запись отвязана. Переезд со старой учётной записи на текущую более невозможен.
    empty: Вы ещё не добавили ни одной связанной учётной записи.
    hint_html: Если вы собираетесь переехать с другой учётной записи на эту, то, прежде чем вы сможете перенести подписчиков со старой учётной записи, вы должны связать учётные записи здесь. Это действие само по себе <strong>безвредно и обратимо.</strong> <strong>Начать переезд можно только со старой учётной записи.</strong>
    remove: Отвязать учётную запись
  appearance:
    advanced_web_interface: Многоколоночный интерфейс
    advanced_web_interface_hint: 'Многоколоночный интерфейс даёт возможность использовать всю ширину экрана, позволяя вам обозревать столько информации, сколько вы захотите. Вы можете добавить множество различных столбцов: главную ленту, уведомления, глобальную ленту, неограниченное количество списков и хештегов.'
    animations_and_accessibility: Анимации и доступность
    confirmation_dialogs: Диалоговые окна подтверждений
    discovery: Актуальное
    localization:
      body: Mastodon переводится добровольцами.
      guide_link: https://ru.crowdin.com/project/mastodon/ru
      guide_link_text: Каждый может внести свой вклад.
    sensitive_content: Содержимое деликатного характера
  application_mailer:
    notification_preferences: Настроить оповещения по электронной почте
    salutation: Привет, %{name}!
    settings: 'Настроить оповещения по электронной почте можно здесь: %{link}'
    unsubscribe: Отписаться
    view: 'Открыть в браузере:'
    view_profile: Перейти к профилю
    view_status: Открыть пост
  applications:
    created: Приложение создано
    destroyed: Приложение удалено
    logout: Выйти
    regenerate_token: Сгенерировать новый токен доступа
    token_regenerated: Новый токен доступа сгенерирован
    warning: Будьте очень внимательны с этими данными. Не делитесь ими ни с кем!
    your_token: Токен доступа
  auth:
    apply_for_account: Отправить заявку на регистрацию
    captcha_confirmation:
      help_html: Если у вас возникли трудности с решением CAPTCHA, напишите нам по адресу %{email}, и мы вам поможем.
      hint_html: Еще одна вещь! Нам нужно подтвердить, что вы человек (так что мы можем держать спам!). Решите капчу ниже и нажмите кнопку «Продолжить».
      title: Проверка безопасности
    confirmations:
      awaiting_review: Ваш адрес электронной почты подтвержден! Сотрудники %{domain} сейчас рассматривают вашу регистрацию. Вы получите письмо, если они одобрят вашу учетную запись!
      awaiting_review_title: Ваша регистрация проверяется
      clicking_this_link: нажатие на эту ссылку
      login_link: войти
      proceed_to_login_html: Теперь вы можете перейти к %{login_link}.
      redirect_to_app_html: Вы должны были перенаправлены на приложение <strong>%{app_name}</strong>. Если этого не произошло, попробуйте %{clicking_this_link} или вернитесь к приложению вручную.
      registration_complete: Ваша регистрация на %{domain} завершена!
      welcome_title: Добро пожаловать, %{name}!
      wrong_email_hint: Если этот адрес электронной почты неверен, вы можете изменить его в настройках аккаунта.
    delete_account: Удалить учётную запись
    delete_account_html: Вы можете <a href="%{path}">удалить свою учётную запись</a>. Перед удалением у вас будет запрошено подтверждение.
    description:
      prefix_invited_by_user: Вы получили приглашение на сервер Mastodon от @%{name}!
      prefix_sign_up: Зарегистрируйтесь в Mastodon прямо сейчас!
      suffix: С учётной записью вы сможете подписываться на людей, публиковать посты и обмениваться сообщениями с пользователями любого сервера Mastodon — и не только!
    didnt_get_confirmation: Не получили письмо со ссылкой для подтверждения?
    dont_have_your_security_key: У вас нет ключа безопасности?
    forgot_password: Забыли пароль?
    invalid_reset_password_token: Токен сброса пароля недействителен либо устарел. Пожалуйста, повторите запрос на восстановление пароля.
    link_to_otp: Введите двухфакторный код с телефона или код восстановления
    link_to_webauth: Используйте устройство с ключом безопасности
    log_in_with: Войдите с помощью
    login: Войти
    logout: Выйти
    migrate_account: Переезд на новую учётную запись
    migrate_account_html: Вы можете <a href="%{path}">создать перенаправление</a> с этой учётной записи на другую вашу учётную запись.
    or_log_in_with: Или войдите с помощью
    progress:
      confirm: Проверка адреса эл. почты
      details: Учётные данные
      review: Одобрение заявки
      rules: Правила
    providers:
      cas: CAS
      saml: SAML
    register: Зарегистрироваться
    registration_closed: "%{instance} не принимает новых участников"
    resend_confirmation: Отправить письмо повторно
    reset_password: Сбросить пароль
    rules:
      accept: Принять
      back: Назад
      invited_by: 'Вы можете зарегистрироваться на сервере %{domain}, потому что вы получили приглашение от:'
      preamble: Модераторы сервера %{domain} установили эти правила и следят за их исполнением.
      preamble_invited: Прежде чем продолжить, ознакомьтесь с основными правилами, установленными модераторами сервера %{domain}.
      title: Несколько основных правил.
      title_invited: Вы получили приглашение.
    security: Безопасность
    set_new_password: Сменить пароль
    setup:
      email_below_hint_html: Проверьте папку «Спам» или нажмите на кнопку ниже, чтобы выслать письмо повторно. Вы можете исправить свой адрес электронной почты, если вы ввели его неверно.
      email_settings_hint_html: Чтобы начать пользоваться Mastodon, перейдите по ссылке, которую мы отправили на адрес %{email}.
      link_not_received: Не приходит письмо?
      new_confirmation_instructions_sent: Через несколько минут вы получите новое письмо со ссылкой для подтверждения!
      title: Проверьте свою почту
    sign_in:
      preamble_html: Введите здесь данные своей учётной записи на сервере <strong>%{domain}</strong>, чтобы войти. Вы не сможете войти, если ваша учётная запись размещена на другом сервере.
      title: Авторизация на %{domain}
    sign_up:
      manual_review: На сервере %{domain} все заявки на регистрацию проверяются модераторами вручную. Чтобы помочь нам принять решение в отношении вашей заявки, напишите немного о себе и о том, почему вы хотите создать учётную запись на сервере %{domain}.
      preamble: С учётной записью на этом сервере Mastodon вы сможете подписываться на всех других людей в федивёрсе вне зависимости от того, где размещены их учётные записи.
      title: Создайте учётную запись на сервере %{domain}.
    status:
      account_status: Состояние учётной записи
      confirming: Ожидание подтверждения e-mail.
      functional: Ваша учётная запись в полном порядке.
      pending: Ваша заявка ожидает одобрения администраторами, это может занять немного времени. Вы получите письмо, как только заявку одобрят.
      redirecting_to: Ваша учётная запись деактивированна, потому что вы настроили перенаправление на %{acct}.
      self_destruct: Поскольку %{domain} закрывается, вы получите ограниченный доступ к вашей учетной записи.
      view_strikes: Просмотр предыдущих замечаний в адрес вашей учетной записи
    too_fast: Форма отправлена слишком быстро, попробуйте еще раз.
    use_security_key: Использовать ключ безопасности
    user_agreement_html: Мной прочитаны и приняты <a href="%{terms_of_service_path}" target="_blank">пользовательское соглашение</a> и <a href="%{privacy_policy_path}" target="_blank">политика конфиденциальности</a>
    user_privacy_agreement_html: Мной прочитана и принята <a href="%{privacy_policy_path}" target="_blank">политика конфиденциальности</a>
  author_attribution:
<<<<<<< HEAD
    example_title: Образец текста
    hint_html: Публикуете ли вы свои статьи где-либо ещё кроме Mastodon? Если да, то ваше авторство может быть упомянуто, когда ими делятся в Mastodon.
    instructions: 'Добавьте код ниже в HTML ваших статей:'
    more_from_html: Больше от %{name}
    s_blog: "%{name}'S Блог"
    then_instructions: Затем добавьте доменное имя сайта, где вы публикуетесь, в поле ниже.
    title: Авторская атрибуция
=======
    example_title: Пример текста
    hint_html: Вы пишете статьи для новостных сайтов или ведёте блог где-либо ещё помимо Mastodon? Ваше авторство может быть упомянуто всякий раз, когда вашими статьями делятся в Mastodon.
    instructions: 'Добавьте следующий код в HTML-разметку ваших статей:'
    more_from_html: 'Автор: %{name}'
    s_blog: "%{name} ведёт блог"
    then_instructions: Затем впишите доменное имя сайта, где вы публикуетесь, в поле ниже.
    title: Упоминание авторства
>>>>>>> 609a4018
  challenge:
    confirm: Продолжить
    hint_html: "<strong>Подсказка:</strong> В течение часа вам не придётся снова вводить свой пароль."
    invalid_password: Неверный пароль
    prompt: Введите пароль для продолжения
  crypto:
    errors:
      invalid_key: не является допустимым Ed25519 или Curve25519 ключом
  date:
    formats:
      default: "%d %b %Y"
      with_month_name: "%d %B %Y"
  datetime:
    distance_in_words:
      about_x_hours: "%{count}ч"
      about_x_months: "%{count}мес"
      about_x_years: "%{count}г"
      almost_x_years: "%{count}г"
      half_a_minute: Только что
      less_than_x_minutes: "%{count}мин"
      less_than_x_seconds: Только что
      over_x_years: "%{count}г"
      x_days: "%{count}д"
      x_minutes: "%{count}мин"
      x_months: "%{count}мес"
      x_seconds: "%{count}сек"
  deletes:
    challenge_not_passed: Введённая вами информация некорректна
    confirm_password: Введите свой пароль, чтобы подтвердить, что вы — это вы, и никто другой
    confirm_username: Введите своё имя пользователя для подтверждения
    proceed: Удалить учётную запись
    success_msg: Ваша учётная запись была успешно удалена
    warning:
      before: 'Внимательно прочитайте следующую информацию перед началом:'
      caches: Некоторые данные, обработанные другими узлами, однако, могут храниться ещё какое-то время
      data_removal: Все ваши золотые посты, шикарный профиль и прочие данные будут безвозвратно уничтожены
      email_change_html: Вы можете <a href="%{path}">изменить свой адрес электронной почты</a>, не удаляя свою учетную запись
      email_contact_html: Если оно все еще не пришло, вы можете обратиться за помощью по электронной почте <a href="mailto:%{email}">%{email}</a>
      email_reconfirmation_html: Если вы не получили подтверждение по электронной почте, вы можете <a href="%{path}">запросить его снова</a>
      irreversible: После удаления восстановить или повторно активировать учётную запись не получится
      more_details_html: За всеми подробностями, изучите <a href="%{terms_path}">политику конфиденциальности</a>.
      username_available: Ваше имя пользователя снова станет доступным
      username_unavailable: Ваше имя пользователя останется недоступным для использования
  disputes:
    strikes:
      action_taken: Предпринятые меры
      appeal: Обжаловать
      appeal_approved: Это замечание было успешно обжаловано и более не действительно
      appeal_rejected: Апелляция была отклонена
      appeal_submitted_at: Апелляция отправлена
      appealed_msg: Ваша апелляция была отправлена. Если она будет одобрена, вы будете уведомлены.
      appeals:
        submit: Подать обжалование
      approve_appeal: Одобрить обжалование
      associated_report: Связанные обращения
      created_at: Дата
      description_html: Это действия против вашей учетной записи и предупреждения, которые были отправлены вам сотрудниками %{instance}.
      recipient: Адресовано
      reject_appeal: Отклонить обжалование
      status: 'Пост #%{id}'
      status_removed: Пост уже удален из системы
      title: "%{action} от %{date}"
      title_actions:
        delete_statuses: Удаление поста
        disable: Заморозка аккаунта
        mark_statuses_as_sensitive: Помечать посты как деликатные
        none: Требующие внимания
        sensitive: Отметить учетную запись как деликатную
        silence: Ограничение учетной записи
        suspend: Приостановка Аккаунта
      your_appeal_approved: Ваша апелляция одобрена
      your_appeal_pending: Вы подали апелляцию
      your_appeal_rejected: Ваша апелляция отклонена
  edit_profile:
    basic_information: Основная информация
    hint_html: "<strong>Настройте то, что люди видят в вашем публичном профиле и рядом с вашими сообщениями.</strong> Другие люди с большей вероятностью подпишутся на Вас и будут взаимодействовать с вами, если у Вас заполнен профиль и добавлено изображение."
    other: Прочее
  errors:
    '400': Ваш запрос был недействительным или неправильным.
    '403': У Вас нет доступа к просмотру этой страницы.
    '404': Страница, которую Вы искали, не существует.
    '406': Эта страница недоступна в запрошенном формате.
    '410': Страница, которую Вы искали, больше не существует.
    '422':
      content: Проверка безопасности не удалась. Возможно, Вы блокируете cookies?
      title: Проверка безопасности не удалась
    '429': Слишком много запросов
    '500':
      content: Приносим извинения, но на нашей стороне что-то пошло не так.
      title: Страница неверна
    '503': Страница не может быть отображена из-за временного сбоя на сервере.
    noscript_html: Для работы с Mastodon, пожалуйста, включите JavaScript. Кроме того, вы можете использовать одно из <a href="%{apps_path}">приложений</a> Mastodon для Вашей платформы.
  existing_username_validator:
    not_found: не удалось найти локального пользователя с таким именем
    not_found_multiple: не удалось найти %{usernames}
  exports:
    archive_takeout:
      date: Дата
      download: Скачать ваш архив
      hint_html: Вы можете запросить архив своих <strong>постов и загруженных медиа-файлов</strong>. Экспортированные данные будут в формате ActivityPub, который можно прочесть любой соответствующей программой. Запрашивать архив можно каждые 7 дней.
      in_progress: Мы собираем этот архив...
      request: Запросить ваш архив
      size: Размер
    blocks: Список блокировки
    bookmarks: Закладки
    csv: CSV
    domain_blocks: Доменные блокировки
    lists: Списки
    mutes: Ваши игнорируемые
    storage: Ваши файлы
  featured_tags:
    add_new: Добавить
    errors:
      limit: Вы уже добавили максимальное число хэштегов
    hint_html: "<strong>Избранные хэштеги</strong> отображаются в вашем профиле и позволяют людям быстро найти посты, отмеченные ими. Это отличный инструмент для отслеживания долгосрочных проектов и творческих работ."
  filters:
    contexts:
      account: Посты в профилях
      home: Домашняя лента
      notifications: Уведомления
      public: Публичные ленты
      thread: Диалоги
    edit:
      add_keyword: Добавить ключевое слово
      keywords: Ключевые слова
      statuses: Отдельные посты
      statuses_hint_html: Этот фильтр применяется для выбора отдельных постов, независимо от того, соответствуют ли они ключевым словам ниже. <a href="%{path}">Просмотрите или удалите посты из фильтра</a>.
      title: Изменить фильтр
    errors:
      deprecated_api_multiple_keywords: Эти параметры нельзя изменить из этого приложения, так как применяются к более чем одному ключевому слову фильтра. Используйте более последнее приложение или веб-интерфейс.
      invalid_context: Некорректный контекст или ничего
    index:
      contexts: Фильтры по %{contexts}
      delete: Удалить
      empty: У вас пока нет фильтров.
      expires_in: Истекает через %{distance}
      expires_on: Истекает %{date}
      keywords:
        few: "%{count} ключевых слова"
        many: "%{count} ключевых слов"
        one: "%{count} ключевое слово"
        other: "%{count} ключевых слов"
      statuses:
        few: "%{count} поста"
        many: "%{count} постов"
        one: "%{count} пост"
        other: 'Постов: %{count}'
      statuses_long:
        few: Скрыто %{count} отдельных поста
        many: Скрыто %{count} отдельных постов
        one: Скрыт %{count} отдельный пост
        other: 'Скрыто отдельных постов: %{count}'
      title: Фильтры
    new:
      save: Сохранить новый фильтр
      title: Добавить фильтр
    statuses:
      back_to_filter: Вернуться к фильтру
      batch:
        remove: Удалить из фильтра
      index:
        hint: Этот фильтр применяется для выбора отдельных постов, независимо от других критериев. Вы можете добавить больше записей в этот фильтр из веб-интерфейса.
        title: Отфильтрованные посты
  generic:
    all: Любой
    all_items_on_page_selected_html:
      few: "<strong>%{count}</strong> элемента выбрано на странице."
      many: "<strong>%{count}</strong> элементов выбрано на странице."
      one: "<strong>%{count}</strong> элемент выбран на странице."
      other: Все <strong>%{count}</strong> элементов выбраны на странице.
    all_matching_items_selected_html:
      few: Выбрано <strong>%{count}</strong> элемента, соответствующих вашему запросу.
      many: Выбрано <strong>%{count}</strong> элементов, соответствующих вашему запросу.
      one: Выбран <strong>%{count}</strong> элемент, соответствующий вашему запросу.
      other: Выбраны все <strong>%{count}</strong> элементов, соответствующих вашему запросу.
    cancel: Отмена
    changes_saved_msg: Изменения успешно сохранены!
    confirm: Подтвердить
    copy: Копировать
    delete: Удалить
    deselect: Снять выделение
    none: Ничего
    order_by: Сортировка
    save_changes: Сохранить изменения
    select_all_matching_items:
      few: Выберите %{count} предмета, совпадающих вашему поисковому запросу.
      many: Выберите %{count} предметов, совпадающих вашему поисковому запросу.
      one: Выберите %{count} предмет, совпадающий вашему поисковому запросу.
      other: Выберите все %{count} предмет(-ов), совпадающий(-их) вашему поисковому запросу.
    today: сегодня
    validation_errors:
      few: Что-то здесь не так! Пожалуйста, прочитайте о %{count} ошибках ниже
      many: Что-то здесь не так! Пожалуйста, прочитайте о %{count} ошибках ниже
      one: Что-то здесь не так! Пожалуйста, прочитайте об ошибке ниже
      other: Что-то здесь не так! Пожалуйста, прочитайте о %{count} ошибках ниже
  imports:
    errors:
      empty: Пустой CSV-файл
      incompatible_type: Несовместимость с выбранным типом импорта
      invalid_csv_file: 'Неверный файл CSV. Ошибка: %{error}'
      over_rows_processing_limit: содержит более %{count} строк
      too_large: Файл слишком большой
    failures: Ошибки
    imported: Импортирован
    mismatched_types_warning: Возможно, вы выбрали неверный тип для этого импорта, пожалуйста, перепроверьте.
    modes:
      merge: Объединить
      merge_long: Сохранить имеющиеся данные и добавить новые.
      overwrite: Перезаписать
      overwrite_long: Перезаписать имеющиеся данные новыми.
    overwrite_preambles:
      blocking_html:
        few: Вы собираетесь <strong>заменить свой список блокировки</strong>, в котором сейчас <strong>%{count} аккаунта</strong>, из файла <strong>%{filename}</strong>.
        many: Вы собираетесь <strong>заменить свой список блокировки</strong>, в котором сейчас <strong>%{count} аккаунов</strong>, из файла <strong>%{filename}</strong>.
        one: Вы собираетесь <strong>заменить свой список блокировки</strong>, в котором сейчас <strong>%{count} аккаунт</strong>, из файла <strong>%{filename}</strong>.
        other: Вы собираетесь <strong>заменить свой список блокировки</strong>, в котором сейчас <strong>%{count} аккаунтов</strong>, из файла <strong>%{filename}</strong>.
      bookmarks_html:
        few: Вы собираетесь <strong>заменить свои закладки</strong>, в которых сейчас <strong>%{count} поста</strong>, из файла <strong>%{filename}</strong>.
        many: Вы собираетесь <strong>заменить свои закладки</strong>, в которых сейчас <strong>%{count} постов</strong>, из файла <strong>%{filename}</strong>.
        one: Вы собираетесь <strong>заменить свои закладки</strong>, в которых сейчас <strong>%{count} пост</strong>, из файла <strong>%{filename}</strong>.
        other: Вы собираетесь <strong>заменить свои закладки</strong>, в которых сейчас <strong>%{count} постов</strong>, из файла <strong>%{filename}</strong>.
      domain_blocking_html:
        few: Вы собираетесь <strong>заменить свой список доменных блокировок</strong>, в котором сейчас <strong>%{count} домена</strong>, из файла <strong>%{filename}</strong>.
        many: Вы собираетесь <strong>заменить свой список доменных блокировок</strong>, в котором сейчас <strong>%{count} доменов</strong>, из файла <strong>%{filename}</strong>.
        one: Вы собираетесь <strong>заменить свой список доменных блокировок</strong>, в котором сейчас <strong>%{count} домен</strong>, из файла <strong>%{filename}</strong>.
        other: Вы собираетесь <strong>заменить свой список доменных блокировок</strong>, в котором сейчас <strong>%{count} доменов</strong>, из файла <strong>%{filename}</strong>.
      following_html:
        few: Вы собираетесь <strong>подписаться</strong> на <strong>%{count} аккаунта</strong> из файла <strong>%{filename}</strong> и <strong>отписаться от всех прочих</strong>.
        many: Вы собираетесь <strong>подписаться</strong> на <strong>%{count} аккаунтов</strong> из файла <strong>%{filename}</strong> и <strong>отписаться от всех прочих</strong>.
        one: Вы собираетесь <strong>подписаться</strong> на <strong>%{count} аккаунт</strong> из файла <strong>%{filename}</strong> и <strong>отписаться от всех прочих</strong>.
        other: Вы собираетесь <strong>подписаться</strong> на <strong>%{count} аккаунтов</strong> из файла <strong>%{filename}</strong> и <strong>отписаться от всех прочих</strong>.
      lists_html:
        few: Вы собираетесь <strong>заменить свои списки</strong> содержимым файла <strong>%{filename}</strong>. В новые списки будут добавлены <strong>%{count} аккаунта</strong>.
        many: Вы собираетесь <strong>заменить свои списки</strong> содержимым файла <strong>%{filename}</strong>. В новые списки будут добавлены <strong>%{count} аккаунтов</strong>.
        one: Вы собираетесь <strong>заменить свои списки</strong> содержимым файла <strong>%{filename}</strong>. В новые списки будет добавлен <strong>%{count} аккаунт</strong>.
        other: Вы собираетесь <strong>заменить свои списки</strong> содержимым файла <strong>%{filename}</strong>. В новые списки будут добавлены <strong>%{count} аккаунтов</strong>.
      muting_html:
        few: Вы собираетесь <strong>заменить свой список игнорируемых пользователей</strong> списком из <strong>%{count} аккаунтов</strong> из файла <strong>%{filename}</strong>.
        many: Вы собираетесь <strong>заменить свой список игнорируемых пользователей</strong> списком из <strong>%{count} аккаунтов</strong> из файла <strong>%{filename}</strong>.
        one: Вы собираетесь <strong>заменить свой список игнорируемых пользователей</strong> списком из <strong>%{count} аккаунта</strong> из файла <strong>%{filename}</strong>.
        other: Вы собираетесь <strong>заменить свой список игнорируемых пользователей</strong> списком из <strong>%{count} аккаунтов</strong> из файла <strong>%{filename}</strong>.
    preambles:
      blocking_html:
        few: Вы собираетесь <strong>заблокировать</strong> <strong>%{count} аккаунта</strong> из файла <strong>%{filename}</strong>.
        many: Вы собираетесь <strong>заблокировать</strong> <strong>%{count} аккаунтов</strong> из файла <strong>%{filename}</strong>.
        one: Вы собираетесь <strong>заблокировать</strong> <strong>%{count} аккаунт</strong> из файла <strong>%{filename}</strong>.
        other: Вы собираетесь <strong>заблокировать</strong> <strong>%{count} аккаунтов</strong> из файла <strong>%{filename}</strong>.
      bookmarks_html:
        few: Вы собираетесь добавить <strong>%{count} поста</strong> из файла <strong>%{filename}</strong> в свои <strong>закладки</strong>.
        many: Вы собираетесь добавить <strong>%{count} постов</strong> из файла <strong>%{filename}</strong> в свои <strong>закладки</strong>.
        one: Вы собираетесь добавить <strong>%{count} пост</strong> из файла <strong>%{filename}</strong> в свои <strong>закладки</strong>.
        other: Вы собираетесь добавить <strong>%{count} постов</strong> из файла <strong>%{filename}</strong> в свои <strong>закладки</strong>.
      domain_blocking_html:
        few: Вы собираетесь <strong>заблокировать</strong> <strong>%{count} домена</strong> из файла <strong>%{filename}</strong>.
        many: Вы собираетесь <strong>заблокировать</strong> <strong>%{count} доменов</strong> из файла <strong>%{filename}</strong>.
        one: Вы собираетесь <strong>заблокировать</strong> <strong>%{count} домен</strong> из файла <strong>%{filename}</strong>.
        other: Вы собираетесь <strong>заблокировать</strong> <strong>%{count} доменов</strong> из файла <strong>%{filename}</strong>.
      following_html:
        few: Вы собираетесь <strong>подписаться</strong> на <strong>%{count} аккаунта</strong> из файла <strong>%{filename}</strong>.
        many: Вы собираетесь <strong>подписаться</strong> на <strong>%{count} аккаунтов</strong> из файла <strong>%{filename}</strong>.
        one: Вы собираетесь <strong>подписаться</strong> на <strong>%{count} аккаунт</strong> из файла <strong>%{filename}</strong>.
        other: Вы собираетесь <strong>подписаться</strong> на <strong>%{count} аккаунтов</strong> из файла <strong>%{filename}</strong>.
      lists_html:
        few: Вы собираетесь добавить <strong>%{count} аккаунта</strong> из файла <strong>%{filename}</strong> в свои <strong>списки</strong>. Если соответствующих списков нет, они будут созданы.
        many: Вы собираетесь добавить <strong>%{count} аккаунтов</strong> из файла <strong>%{filename}</strong> в свои <strong>списки</strong>. Если соответствующих списков нет, они будут созданы.
        one: Вы собираетесь добавить <strong>%{count} аккаунт</strong> из файла <strong>%{filename}</strong> в свои <strong>списки</strong>. Если соответствующих списков нет, они будут созданы.
        other: Вы собираетесь добавить <strong>%{count} аккаунтов</strong> из файла <strong>%{filename}</strong> в свои <strong>списки</strong>. Если соответствующих списков нет, они будут созданы.
      muting_html:
        few: Вы собираетесь <strong>начать игнорировать</strong> <strong>%{count} аккаунта</strong> из файла <strong>%{filename}</strong>.
        many: Вы собираетесь <strong>начать игнорировать</strong> <strong>%{count} аккаунтов</strong> из файла <strong>%{filename}</strong>.
        one: Вы собираетесь <strong>начать игнорировать</strong> <strong>%{count} аккаунт</strong> из файла <strong>%{filename}</strong>.
        other: Вы собираетесь <strong>начать игнорировать</strong> <strong>%{count} аккаунтов</strong> из файла <strong>%{filename}</strong>.
    preface: Вы можете загрузить некоторые данные, например, списки людей, на которых Вы подписаны или которых блокируете, в Вашу учётную запись на этом узле из файлов, экспортированных с другого узла.
    recent_imports: Недавно импортированное
    states:
      finished: Готово
      in_progress: В процессе
      scheduled: Запланировано
      unconfirmed: Неподтвержденный
    status: Статус
    success: Ваши данные были успешно загружены и будут обработаны с должной скоростью
    time_started: Началось в
    titles:
      blocking: Импорт заблокированных аккаунтов
      bookmarks: Импорт закладок
      domain_blocking: Импорт заблокированных доменов
      following: Импорт последующих аккаунтов
      lists: Импортировать список
      muting: Импорт отключенных аккаунтов
    type: Тип импорта
    type_groups:
      constructive: Подписки и закладки
      destructive: Блокировки и игнорируемые
    types:
      blocking: Список блокировки
      bookmarks: Закладки
      domain_blocking: Список доменных блокировок
      following: Подписки
      lists: Списки
      muting: Список глушения
    upload: Загрузить
  invites:
    delete: Удалить
    expired: Истекло
    expires_in:
      '1800': 30 минут
      '21600': 6 часов
      '3600': 1 час
      '43200': 12 часов
      '604800': 1 неделя
      '86400': 1 день
    expires_in_prompt: Бессрочно
    generate: Сгенерировать
    invalid: Это приглашение недействительно
    invited_by: 'Вас пригласил(а):'
    max_uses:
      few: "%{count} раза"
      many: "%{count} раз"
      one: "%{count} раз"
      other: "%{count} раза"
    max_uses_prompt: Без ограничения
    prompt: Создавайте и делитесь ссылками с другими, чтобы предоставить им доступом к этому узлу.
    table:
      expires_at: Истекает
      uses: Исп.
    title: Пригласить людей
  lists:
    errors:
      limit: Вы достигли максимального количества пользователей
  login_activities:
    authentication_methods:
      otp: приложение двухфакторной аутентификации
      password: пароль
      sign_in_token: код безопасности электронной почты
      webauthn: ключи безопасности
    description_html: Если вы видите неопознанное действие, смените пароль и/или включите двухфакторную авторизацию.
    empty: Нет доступной истории входов
    failed_sign_in_html: Неудачная попытка входа используя %{method} через %{browser} (%{ip})
    successful_sign_in_html: Успешный вход используя %{method} через %{browser} (%{ip})
    title: История входов
  mail_subscriptions:
    unsubscribe:
      action: Да, отписаться
      complete: Подписка отменена
      confirmation_html: Вы точно желаете отписаться от всех уведомления типа «%{type}», доставляемых из сервера Mastodon %{domain} на ваш адрес электронной почты %{email}? Вы всегда сможете подписаться снова в <a href="%{settings_path}">настройках e-mail уведомлений</a>.
<<<<<<< HEAD
      emails:
        notification_emails:
          favourite: любимые электронные письма с уведомлениями
          follow: Следить за электронными сообщениями
          follow_request: Письма с просьбой о помощи
          mention: Упоминание электронных писем с уведомлениями
          reblog: Уведомления по электронной почте
=======
>>>>>>> 609a4018
      resubscribe_html: Если вы отписались от рассылки по ошибке, вы можете повторно подписаться на рассылку в настройках <a href="%{settings_path}">настроек почтовых уведомлений</a>.
      success_html: Вы больше не будете получать %{type} для Mastodon на %{domain} на вашу электронную почту %{email}.
      title: Отписаться
  media_attachments:
    validations:
      images_and_video: Нельзя добавить видео к посту с изображениями
      not_found: Медиа %{ids} не найдено или уже прикреплено к другому сообщению
      not_ready: Не удаётся прикрепить файлы, обработка которых не завершена. Повторите попытку чуть позже!
      too_many: Нельзя добавить более 4 файлов
  migrations:
    acct: имя@домен новой учётной записи
    cancel: Отменить переезд
    cancel_explanation: Отмена перенаправления повторно активирует текущую учётную запись, но не вернёт обратно подписчиков, которые были перемещены на другую.
    cancelled_msg: Переезд был успешно отменён.
    errors:
      already_moved: это та же учётная запись, на которую вы мигрировали
      missing_also_known_as: не ссылается на эту учетную запись
      move_to_self: не может быть текущей учётной записью
      not_found: не удалось найти
      on_cooldown: Вы пока не можете переезжать
    followers_count: Подписчиков на момент переезда
    incoming_migrations: Переезд со старой учётной записи
    incoming_migrations_html: Переезжаете с другой учётной записи? <a href="%{path}">Настройте псевдоним</a> для переноса подписчиков.
    moved_msg: Теперь ваша учётная запись перенаправляет к %{acct}, туда же перемещаются подписчики.
    not_redirecting: Для вашей учётной записи пока не настроено перенаправление.
    on_cooldown: Вы уже недавно переносили свою учётную запись. Эта возможность будет снова доступна через %{count} дн.
    past_migrations: Прошлые переезды
    proceed_with_move: Перенести подписчиков
    redirected_msg: Ваша учётная запись теперь перенаправляется на %{acct}.
    redirecting_to: Ваша учётная запись перенаправляет к %{acct}.
    set_redirect: Настроить перенаправление
    warning:
      backreference_required: Новая учётная запись должна быть сначала настроена так, чтоб ссылаться на текущую
      before: 'Прежде чем продолжить, внимательно прочитайте следующую информацию:'
      cooldown: После переезда наступает период, в течение которого вы не сможете ещё раз переехать
      disabled_account: Вашу текущую учётная запись впоследствии нельзя будет больше использовать. При этом, у вас будет доступ к экспорту данных, а также к повторной активации учётной записи.
      followers: Это действие перенесёт всех ваших подписчиков с текущей учётной записи на новую
      only_redirect_html: Или же вы можете <a href="%{path}">просто настроить перенаправление в ваш профиль</a>.
      other_data: Никакие другие данные не будут автоматически перенесены
      redirect: Профиль этой учётной записи будет обновлён с заметкой о перенаправлении, а также исключён из поиска
  moderation:
    title: Модерация
  move_handler:
    carry_blocks_over_text: Этот пользователь переехал с учётной записи %{acct}, которую вы заблокировали.
    carry_mutes_over_text: Этот пользователь перешёл с учётной записи %{acct}, которую вы игнорируете.
    copy_account_note_text: 'Этот пользователь переехал с %{acct}, вот ваша предыдущая заметка о нём:'
  navigation:
    toggle_menu: Переключить меню
  notification_mailer:
    admin:
      report:
        subject: "%{name} отправил жалобу"
      sign_up:
        subject: "%{name} зарегистрирован"
    favourite:
      body: "%{name} добавил(а) ваш пост в избранное:"
      subject: "%{name} добавил(а) ваш пост в избранное"
      title: Понравившийся статус
    follow:
      body: "%{name} теперь подписан(а) на вас!"
      subject: "%{name} теперь подписан(а) на вас"
      title: Новый подписчик
    follow_request:
      action: Управление запросами на подписку
      body: "%{name} отправил(а) вам запрос на подписку"
      subject: "%{name} хочет подписаться на вас"
      title: Новый запрос на подписку
    mention:
      action: Ответить
      body: 'Вас упомянул(а) %{name} в:'
      subject: "%{name} упомянул(а) вас"
      title: Новое упоминание
    poll:
      subject: Опрос %{name} завершился
    reblog:
      body: 'Ваш пост был продвинут %{name}:'
      subject: "%{name} продвинул(а) ваш пост"
      title: Новое продвижение
    status:
      subject: "%{name} только что запостил(а)"
    update:
      subject: "%{name} изменил(а) пост"
  notifications:
    email_events: События для уведомлений по электронной почте
    email_events_hint: 'Выберите события, для которых вы хотели бы получать уведомления:'
  number:
    human:
      decimal_units:
        format: "%n %u"
        units:
          billion: млрд
          million: млн
          quadrillion: квадрлн
          thousand: тыс
          trillion: трлн
  otp_authentication:
    code_hint: Для подтверждения введите код, сгенерированный приложением-аутентификатором
    description_html: Подключив <strong>двуфакторную авторизацию</strong>, для входа в свою учётную запись вам будет необходим смартфон и приложение-аутентификатор на нём, которое будет генерировать специальные временные коды. Без этих кодов войти в учётную запись не получиться, даже если все данные верны, что существенно увеличивает безопасность вашей учётной записи.
    enable: Включить
    instructions_html: "<strong>Отсканируйте этот QR-код с помощью приложения-аутентификатора</strong>, такого как Google Authenticator, Яндекс.Ключ или andOTP. После сканирования и добавления, приложение начнёт генерировать коды, которые потребуется вводить для завершения входа в учётную запись."
    manual_instructions: 'Если отсканировать QR-код не получается или не представляется возможным, вы можете ввести ключ настройки вручную:'
    setup: Настроить
    wrong_code: Введенный код недействителен! Время сервера и время устройства правильно?
  pagination:
    newer: Новее
    next: След
    older: Старше
    prev: Пред
    truncate: "&hellip;"
  polls:
    errors:
      already_voted: Вы уже голосовали в этом опросе
      duplicate_options: не должны повторяться
      duration_too_long: слишком велика
      duration_too_short: слишком мала
      expired: Опрос уже завершился
      invalid_choice: Выбранного варианта голосования не существует
      over_character_limit: не должны превышать %{max} символов
      self_vote: Вы не можете голосовать в своих опросах
      too_few_options: должны содержать не меньше двух опций
      too_many_options: должны ограничиваться максимум %{max} опциями
  preferences:
    other: Остальное
    posting_defaults: Настройки отправки по умолчанию
    public_timelines: Публичные ленты
  privacy:
    hint_html: "<strong>Настройте, как вы хотите, чтобы ваш профиль и ваши сообщения были найдены.</strong> Различные функции в Mastodon могут помочь вам охватить более широкую аудиторию, если они включены. Уделите время изучению этих настроек, чтобы убедиться, что они подходят для вашего случая использования."
    privacy: Конфиденциальность
    privacy_hint_html: Определите, какую информацию вы хотите раскрыть в интересах других. Люди находят интересные профили и приложения, просматривая список подписчиков других людей и узнавая, из каких приложений они публикуют свои сообщения, но вы можете предпочесть скрыть это.
    reach: Охват
    reach_hint_html: Укажите, хотите ли вы, чтобы новые люди обнаруживали вас и могли следить за вами. Хотите ли вы, чтобы ваши сообщения появлялись на экране Обзора? Хотите ли вы, чтобы другие люди видели вас в своих рекомендациях? Хотите ли вы автоматически принимать всех новых подписчиков или иметь возможность детально контролировать каждого из них?
    search: Поиск
    search_hint_html: Определите, как вас могут найти. Хотите ли вы, чтобы люди находили вас по тому, о чём вы публично писали? Хотите ли вы, чтобы люди за пределами Mastodon находили ваш профиль при поиске в Интернете? Следует помнить, что полное исключение из всех поисковых систем не может быть гарантировано для публичной информации.
    title: Приватность и доступ
  privacy_policy:
    title: Политика конфиденциальности
  reactions:
    errors:
      limit_reached: Достигнут лимит разных реакций
      unrecognized_emoji: не является распознанным эмодзи
  redirects:
    prompt: Если вы доверяете этой ссылке, нажмите на нее, чтобы продолжить.
    title: Вы покидаете %{instance}.
  relationships:
    activity: Активность учётной записи
    confirm_follow_selected_followers: Вы уверены, что хотите подписаться на выбранных подписчиков?
    confirm_remove_selected_followers: Вы уверены, что хотите удалить выбранных подписчиков?
    confirm_remove_selected_follows: Вы уверены, что хотите удалить выбранные подписки?
    dormant: Заброшенная
    follow_failure: Не удалось подписаться за некоторыми из выбранных аккаунтов.
    follow_selected_followers: Подписаться на выбранных подписчиков
    followers: Подписчики
    following: Подписки
    invited: Приглашённые
    last_active: По последней активности
    most_recent: По недавности
    moved: Мигрировавшая
    mutual: Взаимные подписки
    primary: Основная
    relationship: Связь
    remove_selected_domains: Удалить всех подписчиков для выбранных доменов
    remove_selected_followers: Удалить выбранных подписчиков
    remove_selected_follows: Отписаться от выбранных пользователей
    status: Статус учётной записи
  remote_follow:
    missing_resource: Поиск требуемого перенаправления URL для Вашей учётной записи завершился неудачей
  reports:
    errors:
      invalid_rules: не ссылается на действительные правила
  rss:
    content_warning: 'Предупреждение о содержании:'
    descriptions:
      account: Публичные посты @%{acct}
      tag: 'Публичные посты отмеченные хэштегом #%{hashtag}'
  scheduled_statuses:
    over_daily_limit: Вы превысили лимит в %{limit} запланированных постов на указанный день
    over_total_limit: Вы превысили лимит на %{limit} запланированных постов
    too_soon: дата публикации должна быть в будущем
  self_destruct:
    lead_html: К сожалению, <strong>%{domain}</strong> закрывается навсегда. Если вас учётная запись находиться здесь вы не сможете продолжить использовать его, но вы можете запросить резервную копию ваших данных.
    title: Этот сервер закрывается
  sessions:
    activity: Последняя активность
    browser: Браузер
    browsers:
      alipay: Alipay
      blackberry: Blackberry
      chrome: Chrome
      edge: Microsoft Edge
      electron: Electron
      firefox: Firefox
      generic: Неизвестный браузер
      huawei_browser: Huawei Browser
      ie: Internet Explorer
      micro_messenger: MicroMessenger
      nokia: Nokia S40 Ovi Browser
      opera: Opera
      otter: Otter
      phantom_js: PhantomJS
      qq: QQ Browser
      safari: Safari
      uc_browser: UC Browser
      unknown_browser: Неизвестный браузер
      weibo: Weibo
    current_session: Текущая сессия
    date: Дата
    description: "%{browser} на %{platform}"
    explanation: Здесь отображаются все браузеры, с которых выполнен вход в вашу учётную запись. Авторизованные приложения находятся в секции «Приложения».
    ip: IP
    platforms:
      adobe_air: Adobe Air
      android: Android
      blackberry: BlackBerry
      chrome_os: ChromeOS
      firefox_os: Firefox OS
      ios: iOS
      kai_os: OS Кай
      linux: Linux
      mac: Mac
      unknown_platform: Неизвестная платформа
      windows: Windows
      windows_mobile: Windows Mobile
      windows_phone: Windows Phone
    revoke: Завершить
    revoke_success: Сессия завершена
    title: Сессии
    view_authentication_history: Посмотреть историю входов с учётной записью
  settings:
    account: Учётная запись
    account_settings: Управление учётной записью
    aliases: Псевдонимы учётной записи
    appearance: Внешний вид
    authorized_apps: Приложения
    back: Назад в Mastodon
    delete: Удаление учётной записи
    development: Разработчикам
    edit_profile: Изменить профиль
    export: Экспорт
    featured_tags: Избранные хэштеги
    import: Импорт
    import_and_export: Импорт и экспорт
    migrate: Миграция учётной записи
    notifications: E-mail уведомление
    preferences: Настройки
    profile: Профиль
    relationships: Подписки и подписчики
    severed_relationships: Разорванные отношения
    statuses_cleanup: Авто-удаление постов
    strikes: Замечания модерации
    two_factor_authentication: Подтверждение входа
    webauthn_authentication: Ключи безопасности
  severed_relationships:
    download: Скачать (%{count})
    event_type:
      account_suspension: Приостановка аккаунта (%{target_name})
      domain_block: Приостановка сервера (%{target_name})
      user_domain_block: Вы заблокировали %{target_name}
    lost_followers: Потерянные подписчики
    lost_follows: Потерянные подписки
    preamble: Вы можете потерять подписчиков и последователей, если заблокируете домен или, если ваши модераторы решат приостановить работу удаленного сервера. Когда это произойдет, вы сможете загрузить списки разорванных отношений, чтобы проверить их и, возможно, импортировать на другой сервер.
    purged: Информация об этом сервере была удалена администраторами вашего сервера.
    type: Событие
  statuses:
    attached:
      audio:
        few: "%{count} аудиозаписи"
        many: "%{count} аудиозаписей"
        one: "%{count} аудиозапись"
        other: "%{count} аудиозаписи"
      description: 'Вложение: %{attached}'
      image:
        few: "%{count} изображения"
        many: "%{count} изображений"
        one: "%{count} изображение"
        other: "%{count} изображений"
      video:
        few: "%{count} видео"
        many: "%{count} видео"
        one: "%{count} видео"
        other: "%{count} видео"
    boosted_from_html: Продвижение польз. %{acct_link}
    content_warning: 'Спойлер: %{warning}'
    default_language: Тот же, что язык интерфейса
    disallowed_hashtags:
      few: 'содержались запрещённые хэштеги: %{tags}'
      many: 'содержались запрещённые хэштеги: %{tags}'
      one: 'содержался запрещённый хэштег: %{tags}'
      other: 'содержались запрещённые хэштеги: %{tags}'
    edited_at_html: Редактировано %{date}
    errors:
      in_reply_not_found: Пост, на который вы пытаетесь ответить, не существует или удалён.
    over_character_limit: превышен лимит символов (%{max})
    pin_errors:
      direct: Сообщения, видимые только упомянутым пользователям, не могут быть закреплены
      limit: Вы закрепили максимально возможное число постов
      ownership: Нельзя закрепить чужой пост
      reblog: Нельзя закрепить продвинутый пост
    title: '%{name}: "%{quote}"'
    visibilities:
      direct: Адресованный
      private: Для подписчиков
      private_long: Показывать только подписчикам
      public: Для всех
      public_long: Показывать всем
      unlisted: Скрывать из лент
      unlisted_long: Показывать всем, но не отображать в публичных лентах
  statuses_cleanup:
    enabled: Автоматически удалять устаревшие посты
    enabled_hint: Автоматически удаляет ваши посты после того, как они достигли определённого возрастного порога, за некоторыми исключениями ниже.
    exceptions: Исключения
    explanation: Из-за того, что удаление постов — это ресурсоёмкий процесс, оно производится медленно со временем, когда сервер менее всего загружен. По этой причине, посты могут удаляться не сразу, а спустя определённое время, по достижению возрастного порога.
    ignore_favs: Игнорировать избранное
    ignore_reblogs: Игнорировать продвижения
    interaction_exceptions: Исключения на основе взаимодействий
    interaction_exceptions_explanation: 'Обратите внимание: нет никаких гарантий, что посты будут удалены, после того, как они единожды перешли порог по отметкам «избранного» или продвижений.'
    keep_direct: Не удалять адресованные посты
    keep_direct_hint: Не удалять ваши посты с «адресованной» видимостью.
    keep_media: Не удалять посты с вложениями
    keep_media_hint: Не удалять ваши посты, содержащие любые медийные вложения.
    keep_pinned: Не удалять закреплённые посты
    keep_pinned_hint: Не удалять ваши посты, которые закреплены в профиле.
    keep_polls: Не удалять опросы
    keep_polls_hint: Не удалять ваши посты с опросами.
    keep_self_bookmark: Не удалять закладки
    keep_self_bookmark_hint: Не удалять ваши посты с закладками.
    keep_self_fav: Оставить посты, отмеченные «избранными»
    keep_self_fav_hint: Не удалять ваши посты, если вы отметили их как «избранные».
    min_age:
      '1209600': 2 недели
      '15778476': 6 месяцев
      '2629746': 1 месяц
      '31556952': 1 год
      '5259492': 2 месяца
      '604800': 1 неделя
      '63113904': 2 года
      '7889238': 3 месяца
    min_age_label: Возрастной порог
    min_favs: Порог отметок «избранного»
    min_favs_hint: Не удалять ваши посты, у которых количество отметок «избранного» достигло указанного выше значения. Оставьте поле пустым, чтобы удалять посты независимо от количества отметок
    min_reblogs: Порог продвижений
    min_reblogs_hint: Не удаляет ваши посты, количество продвижений которых достигло указанного выше значения. Оставьте поле пустым, чтобы удалять посты независимо от количества продвижений.
  stream_entries:
    sensitive_content: Содержимое деликатного характера
  strikes:
    errors:
      too_late: Слишком поздно обжаловать это замечание
  tags:
    does_not_match_previous_name: не совпадает с предыдущим именем
  terms_of_service:
    title: Пользовательское соглашение
  themes:
    contrast: Mastodon (высококонтрастная)
    default: Mastodon (тёмная)
    mastodon-light: Mastodon (светлая)
    system: Автоматически (используйте системную тему)
  time:
    formats:
      default: "%d %b %Y, %H:%M"
      month: "%m.%Y"
      time: "%H:%M"
      with_time_zone: "%b %d, %Y, %H:%M %Z"
  translation:
    errors:
      quota_exceeded: Превышена квота использования службы перевода в масштабах всего сервера.
      too_many_requests: В последнее время в службу переводов поступает слишком много запросов.
  two_factor_authentication:
    add: Добавить
    disable: Отключить
    disabled_success: Двухфакторная аутентификация успешно отключена
    edit: Изменить
    enabled: Двухфакторная аутентификация настроена
    enabled_success: Двухфакторная авторизация успешно настроена
    generate_recovery_codes: Сгенерировать коды восстановления
    lost_recovery_codes: Коды восстановления позволяются войти в учётную запись в случае утери смартфона. Если вы потеряли свои коды восстановления, вы можете создать новые здесь. Прошлые коды работать перестанут.
    methods: Методы двухфакторной аутентификации
    otp: Приложение для проверки подлинности
    recovery_codes: Коды восстановления
    recovery_codes_regenerated: Коды восстановления успешно сгенерированы
    recovery_instructions_html: 'Пожалуйста, сохраните коды ниже в надёжном месте: они понадобятся, чтобы войти в учётную запись, если вы потеряете доступ к своему смартфону. Вы можете вручную переписать их, распечатать и спрятать среди важных документов или, например, в любимой книжке. <strong>Каждый код действителен только один раз</strong>.'
    webauthn: Ключи безопасности
  user_mailer:
    announcement_published:
      description: 'Администраторы %{domain} опубликовали новое объявление:'
      subject: Сервисное объявление
      title: Сервисное объявление %{domain}
    appeal_approved:
      action: Настройки аккаунта
      explanation: Апелляция на разблокировку против вашей учетной записи %{strike_date}, которую вы подали на %{appeal_date}, была одобрена. Ваша учетная запись снова на хорошем счету.
      subject: Ваше обжалование от %{date} была одобрено
      subtitle: Ваш аккаунт снова с хорошей репутацией.
      title: Обжалование одобрено
    appeal_rejected:
      explanation: Апелляция на разблокировку против вашей учетной записи %{strike_date}, которую вы подали на %{appeal_date}, была одобрена. Ваша учетная запись восстановлена.
      subject: Ваше обжалование от %{date} отклонено
      subtitle: Ваша апелляция отклонена.
      title: Обжалование отклонено
    backup_ready:
      explanation: Вы запросили полное резервное копирование вашей учетной записи Mastodon.
      extra: Теперь он готов к загрузке!
      subject: Ваш архив готов к загрузке
      title: Архив ваших данных готов
    failed_2fa:
      details: 'Вот подробности попытки регистрации:'
      explanation: Кто-то пытался войти в вашу учетную запись, но указал неверный второй фактор аутентификации.
      further_actions_html: Если это не вы, мы рекомендуем %{action} немедленно принять меры, так как он может быть скомпрометирован.
      subject: Сбой двухфакторной аутентификации
      title: Сбой двухфакторной аутентификации
    suspicious_sign_in:
      change_password: сменить пароль
      details: 'Подробности о новом входе:'
      explanation: Мы заметили вход в вашу учётную запись с нового IP-адреса.
      further_actions_html: Если это были не вы, рекомендуем вам немедленно %{action} и включить двухфакторную авторизацию, чтобы обезопасить свою учётную запись.
      subject: В вашу учётную запись был выполнен вход с нового IP-адреса
      title: Выполнен вход
    terms_of_service_changed:
      agreement: Продолжая использовать %{domain}, вы соглашаетесь с этими условиями. Если вы не согласны с новыми условиями, вы в любой момент можете удалить вашу учётную запись на %{domain}.
      changelog: 'Вот что обновление условий будет значит для вас в общих чертах:'
      description: 'Вы получили это сообщение, потому что мы внесли некоторые изменения в пользовательское соглашение %{domain}. Эти изменения вступят в силу %{date}. Рекомендуем вам ознакомиться с обновлёнными условиями по ссылке:'
      description_html: Вы получили это сообщение, потому что мы внесли некоторые изменения в пользовательское соглашение %{domain}. Эти изменения вступят в силу <strong>%{date}</strong>. Рекомендуем вам ознакомиться с <a href="%{path}" target="_blank">обновлёнными условиями</a>.
      sign_off: Ваш %{domain}
      subject: Обновления наших условий использования
      subtitle: На %{domain} изменилось пользовательское соглашение
      title: Важное обновление
    warning:
      appeal: Обжаловать
      appeal_description: Если вы считаете, что это ошибка, вы можете обратиться к поддержке %{instance}.
      categories:
        spam: Спам
        violation: Содержимое нарушает следующие правила сообщества
      explanation:
        delete_statuses: Было обнаружено, что некоторые из ваших постов нарушают одно или несколько правил сообщества, и они были удалены модераторами %{instance}.
        disable: Вы не можете использовать свою учётную запись, однако ваш профиль и данные остаются нетронутыми. Вы можете запросить выгрузку своих данных, менять настройки, либо полностью удалить свою учётную запись.
        mark_statuses_as_sensitive: Некоторые из ваших сообщений были отмечены модераторами %{instance} как деликатные. Это означает, что людям нужно будет нажать на медиа в сообщениях, прежде чем будет показан предпросмотр. При публикации в будущем вы можете помечать медиафайлы как деликатные самостоятельно.
        sensitive: С этого момента, все прикрепляемые вами файлы будут отмечаться как «деликатного характера» и скрыты за предупреждением, требующими клика.
        silence: Вы по-прежнему можете использовать свою учётную запись, но только пользователи, которые подписаны на вас, смогут видеть ваши публикации на данном узле. Вы также будете исключены из различных поисковых функций, однако пользователи всё ещё могут вручную подписаться на вас.
        suspend: Вы больше не сможете использовать эту учётную запись и ваш профиль более недоступен к просмотру. Вы по-прежнему можете войти в учётную запись, чтобы запросить выгрузку своих данных, до тех пор, пока они не будут удалены спустя 30 дней (за исключением информации, которая не позволит вам обойти эту блокировку).
      reason: 'Причина:'
      statuses: 'Цитируемые посты:'
      subject:
        delete_statuses: Опубликованные вами с учётной записи %{acct} посты были удалены
        disable: Ваша учётная запись %{acct} заморожена
        mark_statuses_as_sensitive: Ваши сообщения в %{acct} были отмечены как деликатные
        none: "%{acct} вынесено предупреждение"
        sensitive: Ваши сообщения в %{acct} будут отмечены с этого момента как деликатные
        silence: На учётную запись %{acct} наложены ограничения
        suspend: Ваша учётная запись %{acct} была заблокирована
      title:
        delete_statuses: Ваши посты удалены
        disable: Учётная запись заморожена
        mark_statuses_as_sensitive: Посты, отмеченные как деликатные
        none: Предупреждение
        sensitive: Учетная запись отмечена как деликатная
        silence: На учётную запись наложены ограничения
        suspend: Учётная запись заблокирована
    welcome:
      apps_android_action: Скачать на Google Play
      apps_ios_action: Скачать в App Store
      apps_step: Загрузите наши официальные приложения.
      apps_title: Приложения Mastodon
      checklist_subtitle: 'Давайте начнем знакомство с этим новым социальным рубежом:'
      checklist_title: Приветственный контрольный список
      edit_profile_action: Персонализация
      edit_profile_step: Усильте взаимодействие, заполнив полный профиль.
      edit_profile_title: Персонализируйте свой профиль
      explanation: Вот несколько советов для новичков
      feature_action: Подробнее
      feature_audience: Mastodon предоставляет вам уникальную возможность управлять своей аудиторией без посредников. Mastodon, развернутый на вашей собственной инфраструктуре, позволяет вам следить и быть преследуемым с любого другого сервера Mastodon в Интернете и не контролируется никем, кроме вас.
      feature_audience_title: Создайте уверенную аудиторию
      feature_control: Вы сами знаете, что хотите видеть в своей ленте. Никаких алгоритмов или рекламы, чтобы тратить ваше время. Следите за любым человеком на любом сервере Mastodon с одного аккаунта и получайте его сообщения в хронологическом порядке, а также сделайте свой уголок интернета немного больше похожим на себя.
      feature_control_title: Контролируйте свой график
      feature_creativity: Mastodon поддерживает аудио-, видео- и фотопосты, описания доступности, опросы, предупреждения о содержании, анимированные аватары, пользовательские emojis, управление обрезкой миниатюр и многое другое, чтобы помочь вам выразить себя в Интернете. Публикуете ли вы свои работы, музыку или подкаст, Mastodon всегда готов помочь вам.
      feature_creativity_title: Непревзойденная креативность
      feature_moderation: Mastodon возвращает принятие решений в ваши руки. Каждый сервер создает свои собственные правила и нормы, которые соблюдаются локально, а не сверху вниз, как в корпоративных социальных сетях, что позволяет наиболее гибко реагировать на потребности различных групп людей. Присоединяйтесь к серверу с правилами, с которыми вы согласны, или создайте свой собственный.
      feature_moderation_title: Модерирование, каким оно должно быть
      follow_action: Следуйте за
      follow_step: Следить за интересными людьми - вот что такое Mastodon.
      follow_title: Персонализируйте свою домашнюю ленту
      follows_subtitle: Следите за известными аккаунтами
      follows_title: За кем следить
      follows_view_more: Посмотреть больше людей, за которыми стоит следить
      hashtags_recent_count:
        few: "%{people} человека за последние 2 дня"
        many: "%{people} человек за последние 2 дня"
        one: "%{people} человек за последние 2 дня"
        other: "%{people} человек за последние 2 дня"
      hashtags_subtitle: Изучите, что было в тренде за последние 2 дня
      hashtags_title: Модные хэштеги
      hashtags_view_more: Посмотреть другие трендовые хэштеги
      post_action: Составить
      post_step: Поприветствуйте мир с помощью текста, фотографий, видео или опросов.
      post_title: Сделайте свой первый пост
      share_step: Пусть ваши друзья знают, как найти вас на Mastodon.
      share_title: Поделитесь информацией о компании Mastodon
      sign_in_action: Зарегистрироваться
      subject: Добро пожаловать в Mastodon
      title: Добро пожаловать на борт, %{name}!
  users:
    follow_limit_reached: Вы не можете подписаться больше, чем на %{limit} человек
    go_to_sso_account_settings: Перейти к настройкам сторонних аккаунтов учетной записи
    invalid_otp_token: Введен неверный код двухфакторной аутентификации
    otp_lost_help_html: Если Вы потеряли доступ к обоим, свяжитесь с %{email}
    rate_limited: Слишком много попыток аутентификации, повторите попытку позже.
    seamless_external_login: Вы вошли в систему через внешнюю службу, поэтому настройки пароля и электронной почты недоступны.
    signed_in_as: 'Выполнен вход под именем:'
  verification:
    extra_instructions_html: <strong>Подсказка:</strong> Ссылка на вашем сайте может быть невидимой. Важной частью является <code>rel="me"</code>, который предотвращает выдачу себя за другое лицо на сайтах с пользовательским контентом. Вы даже можете использовать тег <code>link</code> в заголовке страницы вместо <code>a</code>, но HTML должен быть доступен без выполнения JavaScript.
    here_is_how: Вот как
    hint_html: "<strong>Подтверждение личности на Mastodon доступно каждому.</strong> Основано на открытых веб-стандартах, отныне и навсегда бесплатно. Всё, что вам нужно, - это персональный сайт, по которому вас узнают. Когда вы ссылаетесь на этот сайт из своего профиля, мы проверим, что сайт ссылается на ваш профиль, и отобразим на нём визуальный индикатор."
    instructions_html: Скопируйте и вставьте код ниже в HTML вашего сайта. Затем, добавьте адрес вашего  веб сайта в одно из дополнительных полей на вкладке "Редактировать профиль" и сохраните изменения.
    verification: Верификация ссылок
    verified_links: Ваши ссылки подтверждения
    website_verification: Проверка веб-сайта
  webauthn_credentials:
    add: Добавить новый ключ безопасности
    create:
      error: Возникла проблема с добавлением ключа безопасности. Пожалуйста, попробуйте еще раз.
      success: Ваш ключ безопасности был успешно добавлен.
    delete: Удалить
    delete_confirmation: Вы действительно хотите удалить этот ключ безопасности?
    description_html: Если вы включите <strong>аутентификацию по секретным ключам</strong>, вход потребует использования одного из ваших ключей.
    destroy:
      error: Произошла ошибка при удалении ключа безопасности. Пожалуйста, попробуйте еще раз.
      success: Ваш ключ безопасности был успешно удален.
    invalid_credential: Неверный ключ безопасности
    nickname_hint: Введите имя вашего нового ключа безопасности
    not_enabled: Вы еще не включили WebAuthn
    not_supported: Этот браузер не поддерживает ключи безопасности
    otp_required: Чтобы использовать ключи безопасности, сначала включите двухфакторную аутентификацию.
    registered_on: Зарегистрирован %{date}<|MERGE_RESOLUTION|>--- conflicted
+++ resolved
@@ -211,25 +211,16 @@
         destroy_user_role: Удаление ролей
         disable_2fa_user: Отключение 2FA
         disable_custom_emoji: Отключение эмодзи
-<<<<<<< HEAD
-        disable_sign_in_token_auth_user: Отключение аутентификации по e-mail кодам
-        disable_user: Заморозка пользователей
-        enable_custom_emoji: Включение эмодзи
-=======
         disable_relay: Отключение ретранслятора
         disable_sign_in_token_auth_user: Отключение аутентификации по e-mail кодам
         disable_user: Заморозка пользователей
         enable_custom_emoji: Включение эмодзи
         enable_relay: Включение ретранслятора
->>>>>>> 609a4018
         enable_sign_in_token_auth_user: Включение аутентификации по e-mail кодам
         enable_user: Разморозка пользователей
         memorialize_account: Присвоение пользователям статуса «мемориала»
         promote_user: Повышение пользователей
-<<<<<<< HEAD
-=======
         publish_terms_of_service: Опубликование пользовательского соглашения
->>>>>>> 609a4018
         reject_appeal: Отклонение обжалований
         reject_user: Отклонение регистраций
         remove_avatar_user: Удаление аватаров
@@ -285,25 +276,16 @@
         destroy_user_role_html: "%{name} удалил(а) роль %{target}"
         disable_2fa_user_html: "%{name} отключил(а) требование двухэтапной авторизации для пользователя %{target}"
         disable_custom_emoji_html: "%{name} отключил(а) эмодзи %{target}"
-<<<<<<< HEAD
-        disable_sign_in_token_auth_user_html: "%{name} отключил(а) аутентификацию по e-mail кодам для %{target}"
-        disable_user_html: "%{name} заморозил(а) пользователя %{target}"
-        enable_custom_emoji_html: "%{name} включил(а) эмодзи %{target}"
-=======
         disable_relay_html: "%{name} отключил(а) ретранслятор %{target}"
         disable_sign_in_token_auth_user_html: "%{name} отключил(а) аутентификацию по e-mail кодам для %{target}"
         disable_user_html: "%{name} заморозил(а) пользователя %{target}"
         enable_custom_emoji_html: "%{name} включил(а) эмодзи %{target}"
         enable_relay_html: "%{name} включил(а) ретранслятор %{target}"
->>>>>>> 609a4018
         enable_sign_in_token_auth_user_html: "%{name} включил(а) аутентификацию по e-mail кодам для %{target}"
         enable_user_html: "%{name} разморозил(а) пользователя %{target}"
         memorialize_account_html: "%{name} перевел(а) учётную запись пользователя %{target} в статус памятника"
         promote_user_html: "%{name} повысил(а) пользователя %{target}"
-<<<<<<< HEAD
-=======
         publish_terms_of_service_html: "%{name} опубликовал(а) обновление пользовательского соглашения"
->>>>>>> 609a4018
         reject_appeal_html: "%{name} отклонил(а) обжалование действий модерации от %{target}"
         reject_user_html: "%{name} отклонил(а) регистрацию %{target}"
         remove_avatar_user_html: "%{name} убрал(а) аватарку пользователя %{target}"
@@ -1287,15 +1269,6 @@
     user_agreement_html: Мной прочитаны и приняты <a href="%{terms_of_service_path}" target="_blank">пользовательское соглашение</a> и <a href="%{privacy_policy_path}" target="_blank">политика конфиденциальности</a>
     user_privacy_agreement_html: Мной прочитана и принята <a href="%{privacy_policy_path}" target="_blank">политика конфиденциальности</a>
   author_attribution:
-<<<<<<< HEAD
-    example_title: Образец текста
-    hint_html: Публикуете ли вы свои статьи где-либо ещё кроме Mastodon? Если да, то ваше авторство может быть упомянуто, когда ими делятся в Mastodon.
-    instructions: 'Добавьте код ниже в HTML ваших статей:'
-    more_from_html: Больше от %{name}
-    s_blog: "%{name}'S Блог"
-    then_instructions: Затем добавьте доменное имя сайта, где вы публикуетесь, в поле ниже.
-    title: Авторская атрибуция
-=======
     example_title: Пример текста
     hint_html: Вы пишете статьи для новостных сайтов или ведёте блог где-либо ещё помимо Mastodon? Ваше авторство может быть упомянуто всякий раз, когда вашими статьями делятся в Mastodon.
     instructions: 'Добавьте следующий код в HTML-разметку ваших статей:'
@@ -1303,7 +1276,6 @@
     s_blog: "%{name} ведёт блог"
     then_instructions: Затем впишите доменное имя сайта, где вы публикуетесь, в поле ниже.
     title: Упоминание авторства
->>>>>>> 609a4018
   challenge:
     confirm: Продолжить
     hint_html: "<strong>Подсказка:</strong> В течение часа вам не придётся снова вводить свой пароль."
@@ -1649,16 +1621,6 @@
       action: Да, отписаться
       complete: Подписка отменена
       confirmation_html: Вы точно желаете отписаться от всех уведомления типа «%{type}», доставляемых из сервера Mastodon %{domain} на ваш адрес электронной почты %{email}? Вы всегда сможете подписаться снова в <a href="%{settings_path}">настройках e-mail уведомлений</a>.
-<<<<<<< HEAD
-      emails:
-        notification_emails:
-          favourite: любимые электронные письма с уведомлениями
-          follow: Следить за электронными сообщениями
-          follow_request: Письма с просьбой о помощи
-          mention: Упоминание электронных писем с уведомлениями
-          reblog: Уведомления по электронной почте
-=======
->>>>>>> 609a4018
       resubscribe_html: Если вы отписались от рассылки по ошибке, вы можете повторно подписаться на рассылку в настройках <a href="%{settings_path}">настроек почтовых уведомлений</a>.
       success_html: Вы больше не будете получать %{type} для Mastodon на %{domain} на вашу электронную почту %{email}.
       title: Отписаться
