--- conflicted
+++ resolved
@@ -1689,11 +1689,8 @@
       too_few_options: має містити більше ніж один варіант
       too_many_options: не може мати більше ніж %{max} варіантів
     vote: Голосувати
-<<<<<<< HEAD
-=======
   posting_defaults:
     explanation: Ці налаштування будуть використовуватися як стандартні при створенні нових записів, але ви можете редагувати їх на кожен пост у цьому редакторі.
->>>>>>> 26c78392
   preferences:
     other: Інше
     posting_defaults: Усталені налаштування дописів
@@ -1873,11 +1870,6 @@
       reblog: Не можна закріпити просунутий допис
     title: '%{name}: "%{quote}"'
     visibilities:
-<<<<<<< HEAD
-      private: Для підписників
-      private_long: Показувати тільки підписникам
-=======
->>>>>>> 26c78392
       public: Для всіх
   statuses_cleanup:
     enabled: Автовидалення давніх дописів
