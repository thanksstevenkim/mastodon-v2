---
ca:
  about:
    about_mastodon_html: 'La xarxa social del futur: sense anuncis, sense vigilància corporativa, amb un disseny ètic i descentralització. Amb Mastodon controles les teves dades!'
    contact_missing: No configurat
    contact_unavailable: N/D
    hosted_on: Mastodon allotjat a %{domain}
    title: Quant a
  accounts:
    followers:
      one: Seguidor
      other: Seguidors
    following: Seguint
    instance_actor_flash: Aquest compte és un actor virtual usat per a representar el mateix servidor i no cap usuari individual. Es fa servir per a federar i no s'hauria d'esborrar.
    last_active: última activitat
    link_verified_on: La propietat d'aquest enllaç va quedar verificada el %{date}
    nothing_here: No hi ha res aquí!
    pin_errors:
      following: Has d'estar seguint la persona que vulguis avalar
    posts:
      one: Tut
      other: Tuts
    posts_tab_heading: Tuts
    self_follow_error: No es permet seguir el compte propi
  admin:
    account_actions:
      action: Realitza l'acció
      already_silenced: Aquest compte ja s'ha limitat.
      already_suspended: Aquest compte ja s'ha suspès.
      title: Fer l'acció de moderació a %{acct}
    account_moderation_notes:
      create: Crea nota
      created_msg: La nota de moderació s'ha creat correctament!
      destroyed_msg: Nota de moderació destruïda amb èxit!
    accounts:
      add_email_domain_block: Bloca el domini del correu
      approve: Aprova
      approved_msg: S'ha aprovat la petició de registre de %{username}
      are_you_sure: N'estàs segur?
      avatar: Avatar
      by_domain: Domini
      change_email:
        changed_msg: L'adreça electrònica del compte s'ha canviat correctament!
        current_email: Adreça electrònica actual
        label: Canvia l'adreça electrònica
        new_email: Adreça electrònica nova
        submit: Canvia l'adreça electrònica
        title: Canvia l'adreça electrònica de %{username}
      change_role:
        changed_msg: Els privilegis del compte s'han canviat correctament!
        edit_roles: Gestió de rols d'usuari
        label: Canvia rol
        no_role: Sense rol
        title: Canvia el rol per a %{username}
      confirm: Confirma
      confirmed: Confirmat
      confirming: Confirmant
      custom: Personalitzat
      delete: Esborra les dades
      deleted: Eliminat
      demote: Degrada
      destroyed_msg: Les dades de %{username} son a la cua per a ser esborrades en breu
      disable: Inhabilita
      disable_sign_in_token_auth: Desactivar l'autenticació de token per correu-e
      disable_two_factor_authentication: Desactiva 2FA
      disabled: Inhabilitat
      display_name: Nom visible
      domain: Domini
      edit: Edita
      email: Adreça electrònica
      email_status: Estat de l'adreça electrònica
      enable: Habilita
      enable_sign_in_token_auth: Activar l'autenticació de token per correu-e
      enabled: Habilitat
      enabled_msg: El compte de %{username} s’ha descongelat amb èxit
      followers: Seguidors
      follows: Seguits
      header: Capçalera
      inbox_url: Enllaç de la safata d'entrada
      invite_request_text: Motiu del registre
      invited_by: Convidat per
      ip: IP
      joined: Unit
      location:
        all: Tot
        local: Local
        remote: Remot
        title: Localització
      login_status: Estat d'accés
      media_attachments: Adjunts multimèdia
      memorialize: Converteix-lo en memorial
      memorialized: Memorialitzat
      memorialized_msg: S’ha canviat amb èxit a memorialitzat el compte de %{username}
      moderation:
        active: Actiu
        all: Tot
        disabled: Desactivat
        pending: Pendent
        silenced: Limitat
        suspended: Suspès
        title: Moderació
      moderation_notes: Notes de moderació
      most_recent_activity: Activitat més recent
      most_recent_ip: IP més recent
      no_account_selected: No s'han canviat els comptes perquè no s'han seleccionat
      no_limits_imposed: Sense límits imposats
      no_role_assigned: Cap rol assignat
      not_subscribed: No subscrit
      pending: Revisió pendent
      perform_full_suspension: Suspèn
      previous_strikes: Accions anteriors
      previous_strikes_description_html:
        one: Aquest compte té <strong>una</strong> acció.
        other: Aquest compte té <strong>%{count}</strong> accions.
      promote: Promociona
      protocol: Protocol
      public: Públic
      push_subscription_expires: La subscripció PuSH expira
      redownload: Actualitza el perfil
      redownloaded_msg: El perfil de %{username} s’ha refrescat des de l’origen amb èxit
      reject: Rebutja
      rejected_msg: S'ha rebutjat la petició de registre de %{username}
      remote_suspension_irreversible: Les dades d'aquest compte s'han esborrat irreversiblement.
      remote_suspension_reversible_hint_html: El compte ha estat suspès en el seu servidor i les dades seran totalment suprimides el %{date}. Fins llavors, el servidor remot pot restaurar aquest compte sense efectes negatius. Si vols suprimir immediatament totes les dades del compte, ho pots fer a continuació.
      remove_avatar: Eliminar avatar
      remove_header: Treu la capçalera
      removed_avatar_msg: S’ha suprimit amb èxit l’imatge d’acabar de %{username}
      removed_header_msg: S’ha suprimit amb èxit l’imatge de capçalera de %{username}
      resend_confirmation:
        already_confirmed: Aquest usuari ja està confirmat
        send: Reenvia l'enllaç de confirmació
        success: Enllaç de confirmació enviat amb èxit!
      reset: Reinicialitza
      reset_password: Restableix la contrasenya
      resubscribe: Torna a subscriure
      role: Rol
      search: Cerca
      search_same_email_domain: Altres usuaris amb el mateix domini del correu electrònic
      search_same_ip: Altres usuaris amb la mateixa IP
      security: Seguretat
      security_measures:
        only_password: Només contrasenya
        password_and_2fa: Contrasenya i 2FA
      sensitive: Sensible
      sensitized: marcar com a sensible
      shared_inbox_url: Enllaç de la safata d'entrada compartida
      show:
        created_reports: Informes creats
        targeted_reports: Informes realitzats per altres
      silence: Silenci
      silenced: Silenciat
      statuses: Tuts
      strikes: Accions anteriors
      subscribe: Subscriu
      suspend: Suspèn
      suspended: Suspès
      suspension_irreversible: Les dades d’aquest compte s’han suprimit irreversiblament. Pots desfer la suspensió del compte per a fer-lo usable però això no recuperarà les dades si és que en tenia.
      suspension_reversible_hint_html: El compte ha estat suspès i les dades seran totalment suprimides el %{date}. Fins llavors, el compte pot ser restaurat sense problemes. Si vols suprimir immediatament totes les dades del compte, ho pots fer a continuació.
      title: Comptes
      unblock_email: Desbloqueja l'adreça de correu
      unblocked_email_msg: Adreça de correu de %{username} desbloquejada amb èxit
      unconfirmed_email: Correu electrònic sense confirmar
      undo_sensitized: Desmarcar com a sensible
      undo_silenced: Deixa de silenciar
      undo_suspension: Desfés la suspensió
      unsilenced_msg: El compte de %{username} ha estat il·limitat amb èxit
      unsubscribe: Cancel·la la subscripció
      unsuspended_msg: S’ha desfet amb èxit la suspensió del compte de %{username}
      username: Nom d'usuari
      view_domain: Veure el resumen del domini
      warn: Avís
      web: Web
      whitelisted: Llista blanca
    action_logs:
      action_types:
        approve_appeal: Aprova l'apel·lació
        approve_user: Aprova l'usuari
        assigned_to_self_report: Assigna un informe
        change_email_user: Canvia el correu electrònic per l'usuari
        change_role_user: Canvia el Rol del Usuari
        confirm_user: Confirma l'usuari
        create_account_warning: Crea un avís
        create_announcement: Crea un anunci
        create_canonical_email_block: Crea un blocatge del correu electrònic
        create_custom_emoji: Crea un emoji personalitzat
        create_domain_allow: Crea un domini permès
        create_domain_block: Crea un bloqueig de domini
        create_email_domain_block: Crea un blocatge del domini del correu electrònic
        create_ip_block: Crear regla IP
        create_relay: Crea un repetidor
        create_unavailable_domain: Crea un domini no disponible
        create_user_role: Crea Rol
        create_username_block: Crear regla de nom d'usuari
        demote_user: Degrada l'usuari
        destroy_announcement: Esborra l'anunci
        destroy_canonical_email_block: Elimina el blocatge del correu electrònic
        destroy_custom_emoji: Esborra l'emoji personalitzat
        destroy_domain_allow: Esborra el permís del domini
        destroy_domain_block: Esborra el bloqueig de domini
        destroy_email_domain_block: Elimina el blocatge del domini del correu electrònic
        destroy_instance: Purga Domini
        destroy_ip_block: Eliminar regla IP
        destroy_relay: Esborra el repetidor
        destroy_status: Elimina la publicació
        destroy_unavailable_domain: Esborra domini no disponible
        destroy_user_role: Destrueix Rol
        destroy_username_block: Eliminar regla de nom d'usuari
        disable_2fa_user: Desactiva 2FA
        disable_custom_emoji: Desactiva l'emoji personalitzat
        disable_relay: Desactiva el repetidor
        disable_sign_in_token_auth_user: Desactivar l'autenticació de token per correu-e per a l'usuari
        disable_user: Deshabilita l'usuari
        enable_custom_emoji: Activa l'emoji personalitzat
        enable_relay: Activa el repetidor
        enable_sign_in_token_auth_user: Activar l'autenticació de token per correu-e per a l'usuari
        enable_user: Activa l'usuari
        memorialize_account: Memoritza el compte
        promote_user: Promou l'usuari
        publish_terms_of_service: Publicar les condicions de servei
        reject_appeal: Rebutja l'apel·lació
        reject_user: Rebutja l'usuari
        remove_avatar_user: Eliminar avatar
        reopen_report: Reobre l'informe
        resend_user: Torna a enviar el correu de confirmació
        reset_password_user: Restableix la contrasenya
        resolve_report: Resol l'informe
        sensitive_account: Marcar els mèdia en el teu compte com a sensibles
        silence_account: Silencia el compte
        suspend_account: Suspèn el compte
        unassigned_report: Desassigna l'informe
        unblock_email_account: Desbloqueja l'adreça de correu
        unsensitive_account: Desmarcar els mèdia en el teu compte com a sensibles
        unsilence_account: Desfés el silenci del compte
        unsuspend_account: Desfés la suspensió del compte
        update_announcement: Actualitza l'anunci
        update_custom_emoji: Actualitza l'emoji personalitzat
        update_domain_block: Actualitza el Bloqueig de Domini
        update_ip_block: Actualitza norma IP
        update_report: Actualitza l'informe
        update_status: Actualitza l'estat
        update_user_role: Actualitza Rol
        update_username_block: Actualitzar regla de nom d'usuari
      actions:
        approve_appeal_html: "%{name} ha aprovat l'apel·lació a la decisió de moderació de %{target}"
        approve_user_html: "%{name} ha aprovat el registre de %{target}"
        assigned_to_self_report_html: "%{name} s'han assignat l'informe %{target} a ells mateixos"
        change_email_user_html: "%{name} ha canviat l'adreça del correu electrònic de l'usuari %{target}"
        change_role_user_html: "%{name} ha canviat el rol de %{target}"
        confirm_user_html: "%{name} ha confirmat l'adreça del correu electrònic de l'usuari %{target}"
        create_account_warning_html: "%{name} ha enviat un avís a %{target}"
        create_announcement_html: "%{name} ha creat un nou anunci %{target}"
        create_canonical_email_block_html: "%{name} ha blocat l'adreça de correu electrònic amb el hash %{target}"
        create_custom_emoji_html: "%{name} ha pujat un emoji nou %{target}"
        create_domain_allow_html: "%{name} ha permès la federació amb el domini %{target}"
        create_domain_block_html: "%{name} ha bloquejat el domini %{target}"
        create_email_domain_block_html: "%{name} ha blocat el domini de correu electrònic %{target}"
        create_ip_block_html: "%{name} ha creat una regla per a l'IP %{target}"
        create_relay_html: "%{name} ha creat un repetidor %{target}"
        create_unavailable_domain_html: "%{name} ha aturat el lliurament al domini %{target}"
        create_user_role_html: "%{name} ha creat el rol %{target}"
        demote_user_html: "%{name} ha degradat l'usuari %{target}"
        destroy_announcement_html: "%{name} ha eliminat l'anunci %{target}"
        destroy_canonical_email_block_html: "%{name} ha desblocat el correu electrònic amb el hash %{target}"
        destroy_custom_emoji_html: "%{name} ha esborrat l'emoji %{target}"
        destroy_domain_allow_html: "%{name} no permet la federació amb el domini %{target}"
        destroy_domain_block_html: "%{name} ha desbloquejat el domini %{target}"
        destroy_email_domain_block_html: "%{name} ha desblocat el domini de correu electrònic %{target}"
        destroy_instance_html: "%{name} ha purgat el domini %{target}"
        destroy_ip_block_html: "%{name} ha esborrat la regla per a l'IP %{target}"
        destroy_relay_html: "%{name} ha esborrat el repetidor %{target}"
        destroy_status_html: "%{name} ha eliminat el tut de %{target}"
        destroy_unavailable_domain_html: "%{name} ha représ el lliurament delivery al domini %{target}"
        destroy_user_role_html: "%{name} ha esborrat el rol %{target}"
        disable_2fa_user_html: "%{name} ha desactivat el requisit de dos factors per a l'usuari %{target}"
        disable_custom_emoji_html: "%{name} ha desactivat l'emoji %{target}"
        disable_relay_html: "%{name} ha desactivat el repetidor %{target}"
        disable_sign_in_token_auth_user_html: "%{name} ha desactivat l'autenticació de token per correu-e per a %{target}"
        disable_user_html: "%{name} ha desactivat l'accés del usuari %{target}"
        enable_custom_emoji_html: "%{name} ha activat l'emoji %{target}"
        enable_relay_html: "%{name} ha activat el repetidor %{target}"
        enable_sign_in_token_auth_user_html: "%{name} ha activat l'autenticació de token per correu-e per a %{target}"
        enable_user_html: "%{name} ha activat l'accés del usuari %{target}"
        memorialize_account_html: "%{name} ha convertit el compte %{target} en una pàgina de memorial"
        promote_user_html: "%{name} ha promogut l'usuari %{target}"
        publish_terms_of_service_html: "%{name} ha publicat actualitzacions a les condicions de servei"
        reject_appeal_html: "%{name} ha rebutjat l'apel·lació a la decisió de moderació de %{target}"
        reject_user_html: "%{name} ha rebutjat el registre de %{target}"
        remove_avatar_user_html: "%{name} ha eliminat l'avatar de %{target}"
        reopen_report_html: "%{name} ha reobert l'informe %{target}"
        resend_user_html: "%{name} ha reenviat el correu-e de confirmació per %{target}"
        reset_password_user_html: "%{name} ha restablert la contrasenya de l'usuari %{target}"
        resolve_report_html: "%{name} ha resolt l'informe %{target}"
        sensitive_account_html: "%{name} ha marcat els mèdia de %{target} com a sensibles"
        silence_account_html: "%{name} ha silenciat el compte de %{target}"
        suspend_account_html: "%{name} ha suspès el compte de %{target}"
        unassigned_report_html: "%{name} ha eliminat l'assignació de l'informe %{target}"
        unblock_email_account_html: "%{name} ha desbloquejat l'adreça de correu de %{target}"
        unsensitive_account_html: "%{name} ha desmarcat com sensibles els mèdia de %{target}"
        unsilence_account_html: "%{name} ha llevat el silenci del compte %{target}"
        unsuspend_account_html: "%{name} ha llevat la suspensió del compte de %{target}"
        update_announcement_html: "%{name} ha actualitzat l'anunci %{target}"
        update_custom_emoji_html: "%{name} ha actualitzat l'emoji %{target}"
        update_domain_block_html: "%{name} ha actualitzat el bloqueig de domini per a %{target}"
        update_ip_block_html: "%{name} ha canviat la norma per la IP %{target}"
        update_report_html: "%{name} ha actualitzat l'informe %{target}"
        update_status_html: "%{name} ha actualitzat l'estat de %{target}"
        update_user_role_html: "%{name} ha canviat el rol %{target}"
      deleted_account: compte eliminat
      empty: No s’han trobat registres.
      filter_by_action: Filtra per acció
      filter_by_user: Filtra per usuari
      title: Registre d'auditoria
      unavailable_instance: "(nom de domini no disponible)"
    announcements:
      back: Torna als anuncis
      destroyed_msg: L’anunci s’ha esborrat amb èxit!
      edit:
        title: Edita l'anunci
      empty: No s'ha trobat cap anunci.
      live: En viu
      new:
        create: Crea un anunci
        title: Nou anunci
      preview:
        disclaimer: Com els usuaris no poden ometre-les, les notificacions per correu-e s'han de limitar a anuncis importants, com de violacions de dades personals o de tancament del servidor.
        explanation_html: 'S''enviarà el correu-e a <strong>%{display_count} usuaris</strong>. S''hi inclourà el text següent:'
        title: Vista prèvia de la notificació d'anunci
      publish: Publica
      published_msg: L’anunci s’ha publicat amb èxit!
      scheduled_for: Programat per a %{time}
      scheduled_msg: Anunci programat per a ser publicat!
      title: Anuncis
      unpublish: Despublicar
      unpublished_msg: L’anunci s’ha despublicat amb èxit!
      updated_msg: L'anunci s'ha actualitzat correctament!
    critical_update_pending: Actualització crítica pendent
    custom_emojis:
      assign_category: Assigna una categoria
      by_domain: Domini
      copied_msg: S'ha creat correctament la còpia local de l'emoji
      copy: Copiar
      copy_failed_msg: No s'ha pogut fer una còpia local d'aquest emoji
      create_new_category: Crea una categoria nova
      created_msg: Emoji creat amb èxit!
      delete: Elimina
      destroyed_msg: Emojo s'ha destruït amb èxit!
      disable: Inhabilita
      disabled: Desactivat
      disabled_msg: S'ha inhabilitat l'emoji amb èxit
      emoji: Emoji
      enable: Habilita
      enabled: Activat
      enabled_msg: S'ha habilitat amb èxit emoji
      image_hint: PNG o GIF fins a %{size}
      list: Llista
      listed: Enumerat
      new:
        title: Afegeix emoji personalitzat nou
      no_emoji_selected: No s'ha canviat cap emoji perquè cap ha estat seleccionat
      not_permitted: No tens permís per a realitzar aquesta acció
      overwrite: Sobreescriure
      shortcode: Codi curt
      shortcode_hint: Com a mínim 2 caràcters, només caràcters alfanumèrics i guions baixos
      title: Emojis personalitzats
      uncategorized: Sense categoria
      unlist: No llistat
      unlisted: Sense classificar
      update_failed_msg: No s'ha pogut actualitzar aquest emoji
      updated_msg: Emoji s'ha actualitzat correctament!
      upload: Carrega
    dashboard:
      active_users: usuaris actius
      interactions: interaccions
      media_storage: Mèdia
      new_users: usuaris nous
      opened_reports: informes oberts
      pending_appeals_html:
        one: "<strong>%{count}</strong> apel·lació pendent"
        other: "<strong>%{count}</strong> apel·lacions pendents"
      pending_reports_html:
        one: "<strong>%{count}</strong> informe pendent"
        other: "<strong>%{count}</strong> informes pendents"
      pending_tags_html:
        one: "<strong>%{count}</strong> etiqueta pendent"
        other: "<strong>%{count}</strong> etiquetes pendents"
      pending_users_html:
        one: "<strong>%{count}</strong> usuari pendent"
        other: "<strong>%{count}</strong> usuaris pendents"
      resolved_reports: informes resolts
      software: Programari
      sources: Fonts de registre
      space: Ús de l’espai
      title: Panell
      top_languages: Idiomes més actius
      top_servers: Servidors més actius
      website: Lloc web
    disputes:
      appeals:
        empty: No s'ha trobat cap apel·lació.
        title: Apel·lacions
    domain_allows:
      add_new: Permet la federació amb el domini
      created_msg: El domini ha estat autoritzat per a la federació
      destroyed_msg: El domini ha estat desautoritzat de la federació
      export: Exporta
      import: Importa
      undo: No permetis la federació amb el domini
    domain_blocks:
      add_new: Afegeix nou bloqueig de domini
      confirm_suspension:
        cancel: Cancel·la
        confirm: Suspèn
        permanent_action: Desfer la suspensió no restaurarà cap dada o relació.
        preamble_html: Ets a punt de suspendre <strong>%{domain}</strong> i els seus sub dominis.
        remove_all_data: Això eliminarà tot el contingut, mèdia i dades dels perfils dels comptes d'aquest domini en el teu servidor.
        stop_communication: El teu servidor deixarà de comunicar-se amb aquests servidors.
        title: Confirma el bloqueig de domini per a %{domain}
        undo_relationships: Això desferà qualsevol relació de seguiment entre els comptes d'aquests servidors i el teu.
      created_msg: S'està processant el bloqueig de domini
      destroyed_msg: El bloqueig de domini s'ha desfet
      domain: Domini
      edit: Editar el bloqueig del domini
      existing_domain_block: Ja s'han imposat mesures més estrictes a %{name}.
      existing_domain_block_html: Ja has imposat uns límits més estrictes a %{name}, l'hauries de <a href="%{unblock_url}">desbloquejar-lo</a> primer.
      export: Exporta
      import: Importa
      new:
        create: Crea un bloqueig
        hint: El bloqueig de domini no impedirà la creació de nous comptes en la base de dades, però s'aplicaran de manera retroactiva mètodes de moderació específics sobre aquests comptes.
        severity:
          desc_html: "<strong>Limitar</strong> farà que els tuts dels comptes d'aquest domini siguin invisibles per a qualsevol persona que no els segueixi. <strong>Suspendre</strong> eliminarà del vostre servidor tot el contingut, multimèdia i perfil dels comptes d'aquest domini. Utilitza <strong>Cap</strong> si només vols rebutjar fitxers multimèdia."
          noop: Cap
          silence: Limitar
          suspend: Suspensió
        title: Nou bloqueig de domini
      no_domain_block_selected: No s'ha canviat cap bloqueig de domini perquè no se n'ha seleccionat cap
      not_permitted: No tens permís per a realitzar aquesta acció
      obfuscate: Oculta el nom del domini
      obfuscate_hint: Oculta parcialment el nom del domini si està activat "mostra la llista de dominis limitats"
      private_comment: Comentari privat
      private_comment_hint: Comentari sobre aquesta limitació del domini per a ús intern dels moderadors.
      public_comment: Comentari públic
      public_comment_hint: Comentari sobre la limitació de domini per al públic en general, si la visibilitat de la llista de limitacions de domini està activada.
      reject_media: Rebutja els fitxers multimèdia
      reject_media_hint: Elimina els fitxers multimèdia emmagatzemats localment i impedeix baixar-ne cap en el futur. Irrellevant en les suspensions
      reject_reports: Rebutja informes
      reject_reports_hint: Ignora tots els informes procedents d'aquest domini. No és rellevant per a les suspensions
      undo: Desfés el bloqueig del domini
      view: Veure el bloqueig del domini
    email_domain_blocks:
      add_new: Afegir nou
      allow_registrations_with_approval: Permet els registres amb validació
      attempts_over_week:
        one: "%{count} intent en la darrera setmana"
        other: "%{count} intents de registre en la darrera setmana"
      created_msg: S'ha blocat el domini de correu-e
      delete: Elimina
      dns:
        types:
          mx: Registre MX
      domain: Domini
      new:
        create: Afegir un domini
        resolve: Resol domini
        title: Blocar el nou domini de correu-e
      no_email_domain_block_selected: No s'han canviat els bloqueigs de domini perquè no se n'ha seleccionat cap
      not_permitted: No permés
      resolved_dns_records_hint_html: El nom del domini resol als següents dominis MX, que són els responsables finals per a acceptar els correus. Blocar un domini MX blocarà els registres des de qualsevol adreça de correu que utilitzi el mateix domini MX, encara que el nom visible sigui diferent. <strong>Vigileu de no blocar els grans proveïdors de correu.</strong>
      resolved_through_html: Resolt mitjançant %{domain}
      title: Dominis de correu-e blocats
    export_domain_allows:
      new:
        title: Importa dominis permesos
      no_file: No s'ha seleccionat cap fitxer
    export_domain_blocks:
      import:
        description_html: Esteu a punt d'importar una llista de dominis blocats. Reviseu aquesta llista amb molta cura, especialment si no l'heu creada vós mateix.
        existing_relationships_warning: Relacions de seguiment existents
        private_comment_description_html: 'Per a ajudar-te a fer un seguiment d''on provenen els bloquejos importats, es crearan amb el següent comentari privat: <q>%{comment}</q>'
        private_comment_template: Importar des de %{source} el %{date}
        title: Importa dominis bloquejats
      invalid_domain_block: 'Un o més dominis blocats s''han omés degut al següent error(s): %{error}'
      new:
        title: Importa dominis bloquejats
      no_file: No s'ha seleccionat cap fitxer
    fasp:
      debug:
        callbacks:
          created_at: Data de creació
          delete: Elimina
          ip: Adreça IP
          request_body: Solicita el cos
          title: Depuració de les trucades
      providers:
        active: Actiu
        base_url: URL base
        callback: Torna la trucada
        delete: Elimina
        edit: Editeu el perfil
        finish_registration: Final del registre
        name: Nom
        providers: Proveïdors
        public_key_fingerprint: Empremta de clau pública
        registration_requested: Petició de registre
        registrations:
          confirm: Confirma
          description: Heu rebut un registre d'un FASP. Rebutgeu-lo si no l'heu iniciat. Si ho heu fet, compareu amb cura el nom i la clau d'empremta abans de confirmar el registre.
          reject: Rebutja
          title: Confirmeu el registre a FASP
        save: Desa
        select_capabilities: Seleccioneu les capacitats
        sign_in: Inicieu la sessió
        status: Estat
        title: Proveïdors de Serveis Auxiliars del Fedivers
      title: FASP
    follow_recommendations:
      description_html: "<strong>Seguir les recomanacions ajuda als nous usuaris a trobar ràpidament contingut interessant</strong>. Quan un usuari no ha interactuat prou amb altres per a formar a qui seguir personalment, aquests comptes li seran recomanats. Es recalculen diàriament a partir d'una barreja de comptes amb els compromisos recents més alts i el nombre més alt de seguidors locals per a un idioma determinat."
      language: Per idioma
      status: Estat
      suppress: Suprimeix les recomanacions de seguiment
      suppressed: Suprimit
      title: Recomanacions de comptes a seguir
      unsuppress: Restaurar les recomanacions de seguiment
    instances:
      audit_log:
        title: Registres recents d'auditoria
        view_all: Mostra els registres d'auditoria complets
      availability:
        description_html:
          one: Si la tramesa cap el domini falla <strong>%{count} dia</strong> sense èxit, no es faran més intents d'entrega a no ser que es rebi una tramesa <em>des de</em> el domini.
          other: Si la tramesa cap el domini falla durant <strong>%{count} diferents dies</strong> sense èxit, no es faran més intents a no se que es rebi una tramesa <em>des de</em> el domini.
        failure_threshold_reached: Llindar de fallada assolit el %{date}.
        failures_recorded:
          one: Inten fallit en %{count} dia.
          other: Intents fallits en %{count} diferents dies.
        no_failures_recorded: Sense errors registrats.
        title: Disponibilitat
        warning: El darrer intent de connexió a aquest servidor no ha tingut èxit
      back_to_all: Totes
      back_to_limited: Limitades
      back_to_warning: Avís
      by_domain: Domini
      confirm_purge: Estàs segur que vols eliminar permanentment les dades d'aquest domini?
      content_policies:
        comment: Nota interna
        description_html: Pots definir polítiques de contingut que seran aplicades a tots els comptes d'aquest domini i a qualsevol dels seus subdominis.
        limited_federation_mode_description_html: Pots triar si permets la federació amb aquest domini.
        policies:
          reject_media: Rebutja mèdia
          reject_reports: Rebutja informes
          silence: Límit
          suspend: Suspèn
        policy: Política
        reason: Motiu públic
        title: Polítiques de contingut
      dashboard:
        instance_accounts_dimension: Comptes més seguits
        instance_accounts_measure: comptes desats
        instance_followers_measure: els nostres seguidors d'allà
        instance_follows_measure: els seus seguidors d'aquí
        instance_languages_dimension: Idiomes principals
        instance_media_attachments_measure: adjunts multimèdia desats
        instance_reports_measure: informes sobre ells
        instance_statuses_measure: tuts desats
      delivery:
        all: Totes
        clear: Neteja els errors de lliurament
        failing: Fallant
        restart: Reinicia el lliurament
        stop: Atura el lliurament
        unavailable: No disponible
      delivery_available: El lliurament està disponible
      delivery_error_days: Dies de fallades de lliurament
      delivery_error_hint: Si el lliurament no és possible per %{count} dies, serà automàticament marcat com a no lliurable.
      destroyed_msg: Les dades de %{domain} ara son en la cua per a esborrat imminent.
      empty: No s'han trobat dominis.
      known_accounts:
        one: "%{count} compte conegut"
        other: "%{count} comptes coneguts"
      moderation:
        all: Totes
        limited: Limitades
        title: Moderació
      moderation_notes:
        create: Afegeix una nota de moderació
        created_msg: S'ha creat la nota de moderació d'instància.
        description_html: Mireu i deixeu notes per als altres moderadors i per a un mateix
        destroyed_msg: S'ha esborrat la nota de moderació d'instància.
<<<<<<< HEAD
=======
        placeholder: Informació sobre aquesta instància, accions preses o qualsevol altra cosa que us pugui ajudar a moderar-la en el futur.
>>>>>>> 26c78392
        title: Notes de moderació
      private_comment: Comentari privat
      public_comment: Comentari públic
      purge: Purga
      purge_description_html: Si creus que aquest domini està fora de línia per sempre, pots esborrar tots els seus comptes i dades relacionades del teu emmagatzematge. Això pot trigar una estona.
      title: Federació
      total_blocked_by_us: Bloquejats per nosaltres
      total_followed_by_them: Seguits per ells
      total_followed_by_us: Seguits per nosaltres
      total_reported: Informes sobre ells
      total_storage: Adjunts multimèdia
      totals_time_period_hint_html: Els totals mostrats a sota incloeixen dades de tots els temps.
      unknown_instance: A hores d'ara no hi ha cap registre d'aquest domini al servidor.
    invites:
      deactivate_all: Desactiva-ho tot
      filter:
        all: Totes
        available: Disponible
        expired: Caducat
        title: Filtre
      title: Invitacions
    ip_blocks:
      add_new: Crear regla
      created_msg: S’ha afegit amb èxit la nova regla IP
      delete: Elimina
      expires_in:
        '1209600': 2 setmanes
        '15778476': 6 mesos
        '2629746': 1 mes
        '31556952': 1 any
        '86400': 1 dia
        '94670856': 3 anys
      new:
        title: Crea nova regla IP
      no_ip_block_selected: No s’ha canviat cap regla IP perquè no s’han seleccionat
      title: Regles IP
    relationships:
      title: relacions del %{acct}
    relays:
      add_new: Afegiu un nou relay
      delete: Elimina
      description_html: Un <strong>relay de federació</strong> és un servidor intermediari que intercanvia grans volums de tuts públics entre servidors que se subscriuen i publiquen en ell. <strong>Pot ajudar a servidors petits i mitjans a descobrir contingut del fedivers</strong>, no fent necessari que els usuaris locals manualment segueixin altres persones de servidors remots.
      disable: Inhabilita
      disabled: Desactivat
      enable: Activat
      enable_hint: Una vegada habilitat, el teu servidor es subscriurà a tots els tuts públics d'aquest relay i començarà a enviar-hi tots els tuts públics d'aquest servidor.
      enabled: Activat
      inbox_url: Enllaç del Relay
      pending: S'està esperant l'aprovació del relay
      save_and_enable: Desa i activa
      setup: Configura una connexió de relay
      signatures_not_enabled: Els relays no funcionaran bé mentre estiguin habilitats els modes segur o de llista blanca
      status: Estat
      title: Relays
    report_notes:
      created_msg: La nota del informe s'ha creat correctament!
      destroyed_msg: La nota del informe s'ha esborrat correctament!
    reports:
      account:
        notes:
          one: "%{count} nota"
          other: "%{count} notes"
      action_log: Registre d'auditoria
      action_taken_by: Mesures adoptades per
      actions:
        delete_description_html: Els tuts reportats seran eliminats i un cop serà gravat per a ajudar-te a escalar en futures infraccions des del mateix compte.
        mark_as_sensitive_description_html: Els mèdia dels tuts reportats seran marcats com a sensibles i una acció serà gravada per ajudar a escalar en futures infraccions del mateix compte.
        other_description_html: Veu més opcions controlant el comportament del compte i personalitza la comunicació al compte denunciat.
        resolve_description_html: No serà presa cap acció contra el compte denunciat, no se'n registrarà res i l'informe es tancarà.
        silence_description_html: El compte només serà visible a qui ja el seguia o l'ha cercat manualment, limitant-ne fortament l'abast. Sempre es pot revertir. Es tancaran tots els informes contra aquest compte.
        suspend_description_html: Aquest compte i tots els seus continguts seran inaccessibles i finalment eliminats, i interaccionar amb ell no serà possible. Reversible en 30 dies. Tanca tots els informes contra aquest compte.
      actions_description_html: Decidiu quina acció a prendre per a resoldre aquest informe. Si preneu una acció punitiva contra el compte denunciat, se li enviarà una notificació per correu-e, excepte si se selecciona la categoria <strong>Spam</strong>.
      actions_description_remote_html: Decideix quina acció prendre per a resoldre aquest informe. Això només afectarà com <strong>el teu</strong> servidor es comunica amb aquest compte remot i en gestiona el contingut.
      actions_no_posts: Aquest informe no té associada cap publicació a esborrar
      add_to_report: Afegir més al informe
      already_suspended_badges:
        local: Ja és suspès en aquest servidor
        remote: Ja és suspès al seu servidor
      are_you_sure: Segur?
      assign_to_self: Assigna'm
      assigned: Moderador assignat
      by_target_domain: Domini del compte denunciat
      cancel: Cancel·la
      category: Categoria
      category_description_html: El motiu pel qual aquest compte o contingut ha estat denunciat se citarà en la comunicació amb el compte denunciat
      comment:
        none: Cap
      comment_description_html: 'Per a donar més informació, %{name} ha escrit:'
      confirm: Confirma
      confirm_action: Confirma l'acció de moderació contra @%{acct}
      created_at: Denunciat
      delete_and_resolve: Elimina les publicacions
      forwarded: Reenviat
      forwarded_replies_explanation: Aquesta denúncia és d'un usuari extern i sobre contingut extern. Se t'han reenviat perquè el contingut denunciat és en resposta a un dels teus usuaris.
      forwarded_to: Reenviat a %{domain}
      mark_as_resolved: Marca com a resolt
      mark_as_sensitive: Marca com a sensible
      mark_as_unresolved: Marcar com a sense resoldre
      no_one_assigned: Ningú
      notes:
        create: Afegeix una nota
        create_and_resolve: Resol amb una nota
        create_and_unresolve: Reobre amb una nota
        delete: Elimina
        placeholder: Descriu les accions que s'han pres o qualsevol altra actualització relacionada…
        title: Notes
      notes_description_html: Mira i deixa notes als altres moderadors i a tu mateix
      processed_msg: 'L''informe #%{id} ha estat processat amb èxit'
      quick_actions_description_html: 'Pren una acció ràpida o desplaça''t avall per a veure el contingut denunciat:'
      remote_user_placeholder: l'usuari remot des de %{instance}
      reopen: Reobre l'informe
      report: 'Informe #%{id}'
      reported_account: Compte denunciat
      reported_by: Denunciat per
      reported_with_application: Reportat amb l'aplicació
      resolved: Resolt
      resolved_msg: Informe resolt correctament!
      skip_to_actions: Salta a les accions
      status: Estat
      statuses: Contingut reportat
      statuses_description_html: El contingut ofensiu se citarà en comunicació amb el compte denunciat
      summary:
        action_preambles:
          delete_html: 'Estàs a punt d''<strong>esborrar</strong> alguns dels tuts de <strong>@%{acct}</strong>. Això provocarà:'
          mark_as_sensitive_html: 'Estàs a punt de <strong>marcar</strong> alguns dels tuts de <strong>@%{acct}</strong> com a <strong>sensibles</strong>. Això provocarà:'
          silence_html: 'Estàs a punt de <strong>limitar</strong> el compte de <strong>@%{acct}</strong>. Això provocarà:'
          suspend_html: 'Estàs a punt de <strong>suspendre</strong> el compte de <strong>@%{acct}</strong>. Això provocarà:'
        actions:
          delete_html: Esborra els tuts ofensius
          mark_as_sensitive_html: Marca el contingut multimèdia dels tuts com a sensibles
          silence_html: Limita severament l'abast de <strong>@%{acct}</strong> fent el seus perfils i continguts només visibles per la gent que ja els estan seguint o que cerquin manualment els seus perfils
          suspend_html: Suspèn <strong>@%{acct}</strong>, fent els seus perfils i continguts inaccessibles i impossibles d'interactuar
        close_report: 'Marca l''informe #%{id} com a resolt'
        close_reports_html: Marca <strong>tots</strong> els informes contra <strong>@%{acct}</strong> com a resolts
        delete_data_html: Esborra el perfil de <strong>@%{acct}</strong> i els seus continguts dins de 30 dies des d'ara a no ser que es desactivi la suspensió abans
        preview_preamble_html: "<strong>@%{acct}</strong> rebrà un avís amb el contingut següent:"
        record_strike_html: Registra una acció contra <strong>@%{acct}</strong> per ajudar a escalar-ho en futures violacions des d'aquest compte
        send_email_html: Envia un avís per correu-e a <strong>@%{acct}</strong>
        warning_placeholder: Opcional raó adicional d'aquesta acció de moderació.
      target_origin: Origen del compte denunciat
      title: Informes
      unassign: Elimina l'assignació
      unknown_action_msg: 'Acció desconeguda: %{action}'
      unresolved: No resolt
      updated_at: Actualitzat
      view_profile: Veure perfil
    roles:
      add_new: Afegir rol
      assigned_users:
        one: "%{count} usuari"
        other: "%{count} usuaris"
      categories:
        administration: Administració
        devops: Operadors de desenvolupament
        invites: Invitacions
        moderation: Moderació
        special: Especial
      delete: Elimina
      description_html: Amb <strong>rols d'usuari</strong>, pots personalitzar quines funcions i àrees de Mastodon els teus usuaris poden accedir.
      edit: Editar el rol %{name}
      everyone: Permisos per defecte
      everyone_full_description_html: Aquest és el <strong>rol base</strong> que afecta <strong>tots els usuaris</strong>, fins i tot els que no en tenen cap d'assignat. Tots els altres n'hereten els permisos.
      permissions_count:
        one: "%{count} permís"
        other: "%{count} permisos"
      privileges:
        administrator: Administrador
        administrator_description: Els usuaris amb aquest permís passaran per alt tots els permisos
        delete_user_data: Esborra dades d'usuari
        delete_user_data_description: Permet als usuaris suprimir les dades d'altres usuaris sense demora
        invite_users: Convida usuaris
        invite_users_description: Permet als usuaris convidar persones noves al servidor
        manage_announcements: Gestiona els anuncis
        manage_announcements_description: Permet als usuaris gestionar els anuncis al servidor
        manage_appeals: Gestiona apel·lacions
        manage_appeals_description: Permet als usuaris revisar les apel·lacions contra les accions de moderació
        manage_blocks: Gestiona blocs
        manage_blocks_description: Permet als usuaris blocar adreces IP i proveïdors de correu-e
        manage_custom_emojis: Gestiona emojis personalitzats
        manage_custom_emojis_description: Permet als usuaris gestionar emojis personalitzats al servidor
        manage_federation: Gestiona federació
        manage_federation_description: Permet als usuaris bloquejar o permetre la federació amb altres dominis i controlar la capacitat de lliurament
        manage_invites: Gestiona invitacions
        manage_invites_description: Permet als usuaris veure i desactivar els enllaços d'invitació
        manage_reports: Gestiona informes
        manage_reports_description: Permet als usuaris revisar informes i realitzar accions de moderació contra ells
        manage_roles: Gestionar rols
        manage_roles_description: Permet als usuaris de gestionar i assignar rols per sota dels seus
        manage_rules: Gestiona normes
        manage_rules_description: Permet als usuaris canviar les normes del servidor
        manage_settings: Gestiona configuració
        manage_settings_description: Permet als usuaris canviar la configuració del lloc
        manage_taxonomies: Gestionar taxonomies
        manage_taxonomies_description: Permet als usuaris revisar el contingut actual i actualitzar la configuració de l'etiqueta
        manage_user_access: Gestionar l'accés dels usuaris
        manage_user_access_description: Permet als usuaris desactivar l'autenticació de dos factors d'altres usuaris, canviar la seva adreça de correu-e i restablir la seva contrasenya
        manage_users: Gestionar usuaris
        manage_users_description: Permet als usuaris veure els detalls d'altres usuaris i realitzar accions de moderació contra ells
        manage_webhooks: Gestionar Webhooks
        manage_webhooks_description: Permet als usuaris configurar webhooks per a esdeveniments administratius
        view_audit_log: Veure el registre d'auditoria
        view_audit_log_description: Permet als usuaris veure un historial d'accions administratives al servidor
        view_dashboard: Veure panell
        view_dashboard_description: Permet als usuaris accedir al tauler i a diverses mètriques
        view_devops: Operadors de desenvolupament
        view_devops_description: Permet als usuaris accedir als taulers de control de Sidekiq i pgHero
      title: Rols
    rules:
      add_new: Afegir norma
      add_translation: Afegeix traducció
      delete: Elimina
      description_html: Tot i que molts diuen que han llegit les normes i estan d'acord amb les condicions de servei, normalment no les llegeixen fins que surgeix un problema. <strong>Fes que sigui més fàcil veure les normes del teu servidor d'una ullada proporcionant-les en una llista de punts.</strong> Intenta mantenir les normes individuals curtes i senzilles però sense dividir-les en massa parts separades.
      edit: Edita la norma
      empty: Encara no s'han definit les normes del servidor.
      move_down: Mou cap avall
      move_up: Mou cap amunt
      title: Normes del servidor
      translation: Traducció
      translations: Traduccions
      translations_explanation: Teniu l'opció d'afegir traduccions a les regles. Si no hi ha cap traducció a l'abast, es mostrarà el valor per defecte. Assegureu-vos que tota traducció se sincronitzi sempre amb el valor per defecte.
    settings:
      about:
        manage_rules: Gestiona les normes del servidor
        preamble: Proporciona informació detallada sobre com funciona, com es modera i com es financia el servidor.
        rules_hint: Hi ha un àrea dedicada a les normes a les que s'espera que els teus usuaris s'hi adhereixin.
        title: Quant a
      allow_referrer_origin:
        title: Permeteu que llocs externs vegin el vostre servidor de Mastodon com a font de trànsit
      appearance:
        preamble: Personalitza l'interfície web de Mastodon.
        title: Aparença
      branding:
        preamble: La marca del teu servidor el diferencia dels altres servidors de la xarxa. Aquesta informació es pot mostrar en diversos entorns com ara en la interfície web, en les aplicacions natives, en les previsualitzacions dels enllaços en altres webs, dins les aplicacions de missatgeria i d'altres. Per aquesta raó, val més mantenir aquesta informació clara, breu i precisa.
        title: Marca
      captcha_enabled:
        desc_html: Això es basa en scripts externs de hCaptcha, que poden ser un problema de privacitat i seguretat. A més, <strong>això pot fer que el procés de registre sigui significativament menys accesible per algunes (especialment discapacitades) persones</strong>. Per aquestes raons, si us plau considera alternatives com ara registre amb aprovació necessària o basada en invitacions.
        title: Demana als nous usuaris que resolguin un CAPTCHA per a confirmar el seu compte
      content_retention:
        danger_zone: Zona de perill
        preamble: Controla com es desa a Mastodon el contingut generat per l'usuari.
        title: Retenció de contingut
      default_noindex:
        desc_html: Afecta tothom qui no ha canviat per si mateix aquest paràmetre
        title: Exclou per defecte els usuaris de la indexació dels motors de cerca
      discovery:
        follow_recommendations: Seguir les recomanacions
        privacy: Privacitat
        profile_directory: Directori de perfils
        public_timelines: Línies de temps públiques
        publish_statistics: Publica estadístiques
        title: Descobriment
        trends: Tendències
      domain_blocks:
        all: Per a tothom
        disabled: Per a ningú
        users: Per als usuaris locals en línia
      registrations:
        moderation_recommandation: Assegureu-vos de tenir un equip de moderadors adient i actiu abans d'obrir l'alta de comptes al públic!
        preamble: Controla qui pot crear un compte en el teu servidor.
        title: Registres
      registrations_mode:
        modes:
          approved: Cal l’aprovació per a registrar-se
          none: No es pot registrar ningú
          open: Qualsevol pot registrar-se
        warning_hint: Recomanem utilitzar l'opció "Es requereix aprovació per a donar-se d'alta" si no teniu un equip de moderadors que puguin gestionar els enviaments de brossa o maliciosos en un temps raonable.
      security:
        authorized_fetch: Requereix autenticació dels servidors federats
        authorized_fetch_hint: Requerir l'autenticació dels servidors federats permet una aplicació més estricta dels bloqueigs a nivell d'usuari i a nivell de servidor. Tanmateix, això provoca una penalització del rendiment, redueix l'abast de les seves respostes i pot introduir problemes de compatibilitat amb alguns serveis federats. A més, això no impedirà que els actors dedicats busquin les teves publicacions i comptes públics.
        authorized_fetch_overridden_hint: Actualment no pots canviar aquesta configuració perquè està anul·lada per una variable d'entorn.
        federation_authentication: Aplicació de l'autenticació de la federació
      title: Configuració del servidor
    site_uploads:
      delete: Esborra el fitxer pujat
      destroyed_msg: La càrrega al lloc s'ha suprimit correctament!
    software_updates:
      critical_update: Crítica - si us plau, actualitza ràpidament
      description: Es recomana de mantenir actualizada la instal·lació de Mastodon per a beneficiar-se de les darreres correccions i característiques. A més, de vegades és fonamental actualitzar-la per a evitar problemes de seguretat. Per això Mastodon comprova si hi ha actualitzacions cada 30 minuts i us notificarà d'acord amb les preferències de notificacions de correu electrònic.
      documentation_link: Més informació
      release_notes: Notes de llançament
      title: Actualitzacions disponibles
      type: Tipus
      types:
        major: Llançament important
        minor: Llançament menor
        patch: 'Llançament de pedaços: correccions d''errors i canvis fàcils d''aplicar'
      version: Versió
    statuses:
      account: Autor
      application: Aplicació
      back_to_account: Torna a la pàgina del compte
      back_to_report: Torna a la pàgina de l'informe
      batch:
        add_to_report: 'Afegiu a l''informe #%{id}'
        remove_from_report: Treu de l'informe
        report: Denuncia
      contents: Continguts
      deleted: Eliminada
      favourites: Favorits
      history: Històric de versions
      in_reply_to: Responent a
      language: Llengua
      media:
        title: Contingut multimèdia
      metadata: Metadada
      no_history: Aquesta publicació no s'ha editat
      no_status_selected: No s’han canviat els estatus perquè cap no ha estat seleccionat
      open: Obre la publicació
      original_status: Publicació original
      quotes: Cites
      reblogs: Impulsos
      replied_to_html: En resposta a %{acct_link}
      status_changed: Publicació canviada
      status_title: Publicació de @%{name}
      title: Publicacions del compte - @%{name}
      trending: Tendència
      view_publicly: Vegeu en públic
      view_quoted_post: Veure la publicació citada
      visibility: Visibilitat
      with_media: Amb contingut multimèdia
    strikes:
      actions:
        delete_statuses: "%{name} ha eliminat els tuts de %{target}"
        disable: "%{name} ha congelat el compte de %{target}"
        mark_statuses_as_sensitive: "%{name} ha marcat els tuts de %{target} com a sensibles"
        none: "%{name} ha enviat un avís a %{target}"
        sensitive: "%{name} ha marcat el compte de %{target} com a sensible"
        silence: "%{name} ha limitat el compte de %{target}"
        suspend: "%{name} ha suspès el compte de %{target}"
      appeal_approved: Apel·lat
      appeal_pending: Apel·lació pendent
      appeal_rejected: Apel·lació rebutjada
    system_checks:
      database_schema_check:
        message_html: Hi ha pendents migracions de la base de dades. Executeu-les per a assegurar que l'aplicació es comporta com s'espera
      elasticsearch_analysis_index_mismatch:
        message_html: La configuració de l'índex de l'analitzador d'Elasticsearch està desactualizada. Executa <code>tootctl search deploy --only-mapping --only=%{value}</code>
      elasticsearch_health_red:
        message_html: El cluster de Elasticsearch no es saludable (estat vermell), les funcions de cerca no estan disponibles
      elasticsearch_health_yellow:
        message_html: El cluster de Elasticsearch no es saludable (estat groc), és possible que vulguis investigar la raó
      elasticsearch_index_mismatch:
        message_html: Els mapes de índex de Elasticsearch estan desactualizats. Si us plau executa <code>tootctl search deploy --only=%{value}</code>
      elasticsearch_preset:
        action: Veure la documentació
        message_html: El teu clúster de Elasticsearch té més d'un node però Mastodon no està configurat per a emprar-los.
      elasticsearch_preset_single_node:
        action: Veure la documentació
        message_html: El teu clúster de Elasticsearch té només un node, <code>ES_PRESET</code> hauria de ser configurat com <code>single_node_cluster</code>.
      elasticsearch_reset_chewy:
        message_html: L'índex del teu sistema Elasticsearch està desactualizat degut a un canvi de configuració. Si us plau executa <code>tootctl search deploy --reset-chewy</code> per a actualitzar-lo.
      elasticsearch_running_check:
        message_html: No s'ha pogut connectar a Elasticsearch. Verifiqueu que funciona o desactiveu la cerca de text complet
      elasticsearch_version_check:
        message_html: 'Versió incompatible de Elasticsearch: %{value}'
        version_comparison: Elasticsearch %{running_version} està funcionant mentre %{required_version} és requerida
      rules_check:
        action: Gestiona les normes del servidor
        message_html: No has definit cap norma del servidor.
      sidekiq_process_check:
        message_html: No hi ha cap procés de Sidekiq executant-se per a la cua (o cues) de %{value}. Reviseu la configuració de Sidekiq
      software_version_check:
        action: Veure les actualitzacions disponibles
        message_html: Hi ha disponible una actualització de Mastodon.
      software_version_critical_check:
        action: Veure actualitzacions disponibles
        message_html: Hi ha disponible una actualització crítica de Mastodon, si us plau, actualitza-la el més abans possible.
      software_version_patch_check:
        action: Veure actualitzacions disponibles
        message_html: Hi ha disponible una actualització de correcció d'errors de Mastodon.
      upload_check_privacy_error:
        action: Consulta aquí per a més informació
        message_html: "<strong>El teu servidor no està ben configurat. La privacitat dels teus usuaris està en risc.</strong>"
      upload_check_privacy_error_object_storage:
        action: Consulta aquí per a més informació
        message_html: "<strong>El teu emagatzamatge d'objectes no està ben configurat. La privacitat dels teus usuaris està en risc.</strong>"
    tags:
      moderation:
        not_trendable: No pot ser en tendència
        not_usable: No es pot fer servir
        pending_review: Pendent de revisió
        review_requested: Revisió demanada
        reviewed: Revisada
        title: Estat
        trendable: Pot ser tendència
        unreviewed: No revisada
        usable: Es pot fer servir
      name: Nom
      newest: Més nous
      oldest: Més vells
      open: Vegeu en públic
      reset: Restableix
      review: Revisar l'estat
      search: Cerca
      title: Etiquetes
      updated_msg: Ajustaments d'etiquetes actualitzats amb èxit
    terms_of_service:
      back: Tornar a les condicions de servei
      changelog: Què ha canviat
      create: Feu servir el vostre
      current: Actual
      draft: Esborrany
      generate: Fer servir la plantilla
      generates:
        action: Generar
        chance_to_review_html: "<strong>Les condicions de servei generades no es publicaran automàticament.</strong> Tindreu l'oportunitat de revisar-ne els resultats. Empleneu els detalls necessaris per a procedir."
        explanation_html: La plantilla de condicions de servei proveïda ho és només a títol informatiu i no s'ha d'interpretar com a consell jurídic en cap cas. Consulteu el vostre propi servei legal sobre la vostra situació i les qüestions legals específiques que tingueu.
        title: Configuració de les condicions de servei
      going_live_on_html: En vigor; des de %{date}
      history: Historial
      live: En ús
      no_history: Encara no hi ha enregistrats canvis en les condicions de servei.
      no_terms_of_service_html: Ara no teniu cap condició de servei configurada. Aquestes tenen per objectiu clarificar drets i obligacions i protegir-vos de responsabilitats potencials en disputes amb els vostres usuaris.
      notified_on_html: Usuaris notificats el %{date}
      notify_users: Notifica els usuaris
      preview:
        explanation_html: 'Aquest correu-e s''enviarà a <strong>%{display_count} usuaris</strong> que han signat abans de %{date}. S''hi inclourà aquest text:'
        send_preview: Envia una vista prèvia a %{email}
        send_to_all:
          one: Envia %{display_count} correu-e
          other: Envia %{display_count} correus-e
        title: Vista prèvia de la notificació de les condicions de servei
      publish: Publica
      published_on_html: Publicada el %{date}
      save_draft: Desa l'esborrany
      title: Condicions de servei
    title: Administració
    trends:
      allow: Permet
      approved: Aprovat
      confirm_allow: Segur que voleu permetre les etiquetes seleccionades?
      confirm_disallow: Segur que voleu deixar de permetre les etiquetes seleccionades?
      disallow: No permès
      links:
        allow: Permet enllaç
        allow_provider: Permet mitjà
        confirm_allow: Segur que voleu permetre els enllaços seleccionats?
        confirm_allow_provider: Segur que voleu permetre els proveïdors seleccionats?
        confirm_disallow: Segur que voleu deixar de permetre els enllaços seleccionats?
        confirm_disallow_provider: Segur que voleu deixar de permetre els proveïdors seleccionats?
        description_html: Aquests són enllaços que ara mateix estan compartint molt els comptes dels quals el teu servidor veu els tuts. Poden ajudar els teus usuaris a trobar què està passant en el món. Cap dels enllaços es mostra públicament fins que no aprovis el mitjà. També pots acceptar o rebutjar enllaços individuals.
        disallow: No permetre l'enllaç
        disallow_provider: No permetre el mitjà
        no_link_selected: No s'ha canviat cap enllaç perquè cap ha estat seleccionat
        publishers:
          no_publisher_selected: No s'ha canviat cap editor perquè cap ha estat seleccionat
        shared_by_over_week:
          one: Compartit per una persona en la darrera setmana
          other: Compartit per %{count} persones en la darrera setmana
        title: Enllaços en tendència
        usage_comparison: Compartit %{today} vegades avui, comparat amb %{yesterday} d'ahir
      not_allowed_to_trend: No es permet la tendència
      only_allowed: Només permesos
      pending_review: Revisió pendent
      preview_card_providers:
        allowed: Els enllaços d'aquest mitjà poden estar en tendència
        description_html: Aquest son els dominis des d´els quals es comparteixen sovint enllaços en el teu servidor. Els enllaços no seran tendència pública fins que el domini del enllaç s'aprovi. La teva aprovació (o rebuig) es fa extensible als subdominis.
        rejected: Els enllaços d'aquest mitjà no poden estar en tendència
        title: Mitjans
      rejected: Rebutjat
      statuses:
        allow: Permet publicació
        allow_account: Permet autor
        confirm_allow: Segur que voleu permetre els estatus seleccionats?
        confirm_allow_account: Segur que voleu permetre els comptes seleccionats?
        confirm_disallow: Segur que voleu deixar de permetre els estatus seleccionats?
        confirm_disallow_account: Segur que voleu deixar de permetre els comptes seleccionats?
        description_html: Aquests són tuts que el teu servidor veu i que ara mateix s'estan compartint i afavorint molt. Poden ajudar als teus nous usuaris i als que retornen a trobar més gent a qui seguir. Cap tut es mostra públicament fins que no aprovis l'autor i l'autor permeti que el seu compte sigui suggerit a altres. També pots acceptar o rebutjar tuts individualment.
        disallow: Rebutja tut
        disallow_account: Rebutja autor
        no_status_selected: No s'han canviat els tuts en tendència perquè cap ha estat seleccionat
        not_discoverable: L'autor no ha activat poder ser detectable
        shared_by:
          one: Compartit o afavorit una vegada
          other: Compartit i afavorit %{friendly_count} vegades
        title: Tuts en tendència
      tags:
        current_score: Puntuació actual %{score}
        dashboard:
          tag_accounts_measure: usos únics
          tag_languages_dimension: Els millors idiomes
          tag_servers_dimension: Els millors servidors
          tag_servers_measure: diferents servidors
          tag_uses_measure: total usos
        description_html: Aquestes són les etiquetes que ara mateix estan apareixent en molts tuts que el teu servidor veu. Poden ajudar els teus usuaris a trobar de què està parlant majoritàriament la gent en aquest moment. Cap etiqueta es mostra públicament fins que no l'aprovis.
        listable: Es pot suggerir
        no_tag_selected: No s'ha canviat cap etiqueta perquè cap ha estat seleccionada
        not_listable: No es pot suggerir
        not_trendable: No apareixeran en les tendències
        not_usable: No pot ser emprat
        peaked_on_and_decaying: Punt màxim el dia %{date}, ara decaient
        title: Etiquetes en tendència
        trendable: Pot aparèixer en les tendències
        trending_rank: 'Tendència #%{rank}'
        usable: Pot ser emprat
        usage_comparison: Usat %{today} vegades avui, comparat amb %{yesterday} d'ahir
        used_by_over_week:
          one: Emprat per una persona en la darrera setmana
          other: Emprat per %{count} persones en la darrera setmana
      title: Recomanacions i tendències
      trending: Tendència
    username_blocks:
      add_new: Afegeix-ne una de nova
      comparison:
        contains: Conté
        equals: És igual a
      contains_html: Conté %{string}
      created_msg: Creada una regla de nom d'usuari
      delete: Elimina
      edit:
        title: Editar regla de nom d'usuari
      matches_exactly_html: És igual a %{string}
      new:
        create: Crea una regla
        title: Crear nova regla de nom d'usuari
      no_username_block_selected: No s'ha canviat cap regla de nom d'usuari perquè no se n'havia seleccionat cap
      not_permitted: No permés
      title: Regles de nom d'usuari
      updated_msg: Actualitzada una regla de nom d'usuari
    warning_presets:
      add_new: Afegir-ne un de nou
      delete: Elimina
      edit_preset: Edita l'avís predeterminat
      empty: Encara no has definit cap preavís.
      title: Predefinicions d'avís
    webhooks:
      add_new: Afegir extrem
      delete: Elimina
      description_html: Un <strong>webhook</strong> habilita Mastodon per a empènyer <strong>notificacions en temps real</strong> sobre els esdeveniments escollits de la teva pròpia aplicació, per tant la teva aplicació pot <strong>activar reaccions automaticament</strong>.
      disable: Desactiva
      disabled: Desactivat
      edit: Editar extrem
      empty: Encara no tens cap extrem de webhook configurat.
      enable: Activa
      enabled: Actiu
      enabled_events:
        one: 1 esdeveniment activat
        other: "%{count} esdeveniments activats"
      events: Esdeveniments
      new: Nou webhook
      rotate_secret: Rota el secret
      secret: Clau de la signatura
      status: Estat
      title: Webhooks
      webhook: Webhook
  admin_mailer:
    auto_close_registrations:
      body: A causa de la manca d'activitat recent dels moderadors, s'ha passat el procés d'alta de %{instance} al mode de revisió manual, a fi d'evitar que malfactors l'utilitzin com a plataforma. Podeu obrir el procés de registre en qualsevol moment.
      subject: S'ha passat el procés d'alta de %{instance} al mode de validació manual
    new_appeal:
      actions:
        delete_statuses: eliminar els seus tuts
        disable: congelar els seus comptes
        mark_statuses_as_sensitive: marcar els seus tuts com a sensibles
        none: un avís
        sensitive: marcar els seus comptes com a sensibles
        silence: limitar els seus comptes
        suspend: suspendre els seus comptes
      body: "%{target} està apel·lant una decisió de moderació de %{action_taken_by} el %{date}, del tipus %{type}. Han escrit:"
      next_steps: Pots aprovar l'apel·lació per a desfer la decisió de moderació o ignorar-la.
      subject: "%{username} està apel·lant una decisió de moderació a %{instance}"
    new_critical_software_updates:
      body: S'han alliberat noves versions crítiques de Mastodon, és possible que vulguis actualitzar-les el més aviat possible!
      subject: Hi ha disponibles actualitzacions crítiques de Mastodon per a %{instance}!
    new_pending_account:
      body: A continuació trobaràs els detalls del compte nou. Pots aprovar o rebutjar aquest registre.
      subject: Nou compte per a revisar a %{instance} (%{username})
    new_report:
      body: "%{reporter} ha informat de %{target}"
      body_remote: Algú des del domini %{domain} ha informat sobre %{target}
      subject: Informe nou per a %{instance} (#%{id})
    new_software_updates:
      body: S'han alliberat noves versions de Mastodon, és possible que desitgis actualitzar!
      subject: Hi ha disponibles noves versions de Mastodon per a %{instance}!
    new_trends:
      body: 'Els següents elements necessiten una revisió abans de que puguin ser mostrats públicament:'
      new_trending_links:
        title: Enllaços en tendència
      new_trending_statuses:
        title: Tuts en tendència
      new_trending_tags:
        title: Etiquetes en tendència
      subject: Noves tendències pendents de revisar a %{instance}
  aliases:
    add_new: Crea un àlies
    created_msg: Nou àlies creat amb èxit. Ara pots iniciar el moviment des de'l compte vell.
    deleted_msg: Àlies eliminat amb èxit. Moure't des d'aquell compte a aquests ja no serà possible.
    empty: No hi tens cap àlies.
    hint_html: Si et vols moure des d'un altre compte a aquest, aquí pots crear un àlies, el qual és requerit abans que puguis procedir a moure els seguidors del compte vell a aquest. Aquesta acció és per si mateixa <strong>inofensiva i reversible</strong>. <strong>La migració del compte és iniciada des de'l compte vell</strong>.
    remove: Desvincula l'àlies
  appearance:
    animations_and_accessibility: Animacions i accessibilitat
    discovery: Descobriment
    localization:
      body: Mastodon és traduït per voluntaris.
      guide_link: https://crowdin.com/project/mastodon
      guide_link_text: Tothom hi pot contribuir.
    sensitive_content: Contingut sensible
  application_mailer:
    notification_preferences: Canviar les preferències de correu-e
    salutation: "%{name},"
    settings: 'Canviar les preferències de correu-e: %{link}'
    unsubscribe: Cancel·la la subscripció
    view: 'Visualització:'
    view_profile: Mostra el perfil
    view_status: Mostra el tut
  applications:
    created: L'aplicació s'ha creat correctament
    destroyed: L'aplicació s'ha suprimit correctament
    logout: Surt
    regenerate_token: Torna a generar l'identificador d'accés
    token_regenerated: L'identificador d'accés s'ha generat correctament
    warning: Aneu amb compte amb aquestes dades. No les compartiu mai amb ningú!
    your_token: El teu identificador d'accés
  auth:
    apply_for_account: Sol·licitar un compte
    captcha_confirmation:
      help_html: Si tens problemes resolguent el CAPTCHA, pots posar-te en contacte amb nosaltres via %{email} i nosaltres podrem ajudar-te.
      hint_html: Una cosa més! Necessitem confirmar que ets una persona humana (és així com mantenim a ratlla l'spam). Resolt el CAPTCHA inferior i clica a "Segueix".
      title: Revisió de seguretat
    confirmations:
      awaiting_review: S'ha confirmat la vostra adreça-e. El personal de %{domain} revisa ara el registre. Rebreu un correu si s'aprova el compte.
      awaiting_review_title: S'està revisant la teva inscripció
      clicking_this_link: en clicar aquest enllaç
      login_link: inici de sessió
      proceed_to_login_html: Ara pots passar a %{login_link}.
      redirect_to_app_html: Se us hauria d'haver redirigit a l'app <strong>%{app_name}</strong>. Si això no ha passat, intenteu %{clicking_this_link} o torneu manualment a l'app.
      registration_complete: La teva inscripció a %{domain} ja és completa.
      welcome_title: Hola, %{name}!
      wrong_email_hint: Si aquesta adreça de correu-e no és correcta, podeu canviar-la en els ajustos del compte.
    delete_account: Elimina el compte
    delete_account_html: Si vols suprimir el compte pots <a href="%{path}">fer-ho aquí</a>. Se't demanarà confirmació.
    description:
      prefix_invited_by_user: "@%{name} t'ha invitat a unir-te a aquest servidor de Mastodon!"
      prefix_sign_up: Registra't avui a Mastodon!
      suffix: Amb un compte seràs capaç de seguir persones, publicar i intercanviar missatges amb usuaris de qualsevol servidor de Mastodon i més!
    didnt_get_confirmation: No has rebut l'enllaç de confirmació?
    dont_have_your_security_key: No tens la teva clau de seguretat?
    forgot_password: Has oblidat la contrasenya?
    invalid_reset_password_token: L'enllaç de restabliment de la contrasenya no és vàlid o ha caducat. Torna-ho a provar.
    link_to_otp: Introdueix el teu codi de doble factor des d’el teu mòbil o un codi de recuperació
    link_to_webauth: Usa el teu dispositiu de clau de seguretat
    log_in_with: Inicia sessió amb
    login: Inicia la sessió
    logout: Surt
    migrate_account: Mou a un compte diferent
    migrate_account_html: Si vols redirigir aquest compte a un altre diferent, el pots <a href="%{path}">configurar aquí</a>.
    or_log_in_with: O inicia sessió amb
    progress:
      confirm: Confirmar email
      details: Els teus detalls
      review: La nostra revisió
      rules: Accepta les normes
    providers:
      cas: CAS
      saml: SAML
    register: Registrar-se
    registration_closed: "%{instance} no accepta nous membres"
    resend_confirmation: Reenvia l'enllaç de confirmació
    reset_password: Restableix la contrasenya
    rules:
      accept: Accepta
      back: Enrere
      invited_by: 'Pots unir-te a %{domain} gràcies a l''invitació que has rebut de:'
      preamble: Aquestes regles estan establertes i aplicades per els moderadors de %{domain}.
      preamble_invited: Abans de seguir, si us plau considera les normes establertes pels moderadors de %{domain}.
      title: Algunes regles bàsiques.
      title_invited: T'han convidat.
    security: Seguretat
    set_new_password: Estableix una contrasenya nova
    setup:
      email_below_hint_html: Verifiqueu la carpeta de correu brossa o demaneu-ne un altre. Podeu corregir l'adreça de correu-e si no és correcta.
      email_settings_hint_html: Feu clic a l'enllaç que us hem enviat a %{email} per a començar a utilitzar Mastodon. Us esperem.
      link_not_received: No has rebut l'enllaç?
      new_confirmation_instructions_sent: Rebràs un nou correu amb l'enllaç de confirmació en pocs minuts!
      title: Comprova la teva safata d'entrada
    sign_in:
      preamble_html: Inicia la sessió amb les teves credencials de <strong>%{domain}</strong>. Si el teu compte es troba a un servidor diferent, no podràs iniciar sessió aquí.
      title: Inicia sessió a %{domain}
    sign_up:
      manual_review: Els registres a %{domain} passen per una revisió manual dels nostres moderadors. Per ajudar-nos a processar el teu registre, escriu-nos quelcom sobre tu i perquè vols un compte a %{domain}.
      preamble: Amb un compte en aquest servidor de Mastodon podreu seguir qualsevol altra persona al Fedivers, sense importar a quin servidor tingui el compte.
      title: Configurem-te a %{domain}.
    status:
      account_status: Estat del compte
      confirming: Esperant que es completi la confirmació del correu-e.
      functional: El teu compte està completament operatiu.
      pending: La vostra sol·licitud està pendent de revisió pel nostre personal. Això pot trigar una mica. Rebreu un correu electrònic quan s'aprovi.
      redirecting_to: El teu compte és inactiu perquè actualment està redirigint a %{acct}.
      self_destruct: Com que %{domain} tanca, només tindreu accés limitat al vostre compte.
      view_strikes: Veure accions del passat contra el teu compte
    too_fast: Formulari enviat massa ràpid, torna a provar-ho.
    use_security_key: Usa clau de seguretat
    user_agreement_html: He llegit i estic d'acord amb les <a href="%{terms_of_service_path}" target="_blank">condicions de servei</a> i la <a href="%{privacy_policy_path}" target="_blank">política de privacitat</a>
    user_privacy_agreement_html: He llegit i estic d'acord amb la <a href="%{privacy_policy_path}" target="_blank">política de privacitat</a>
  author_attribution:
    example_title: Text d'exemple
    hint_html: Escriviu notícies o un blog fora de Mastodon? Controleu quin crèdit rebeu quan es comparteixen aquí.
    instructions: 'Assegureu-vos que aquest codi és a l''HTML de l''article:'
    more_from_html: Més de %{name}
    s_blog: Blog de %{name}
    then_instructions: Després, afegiu el nom del domini de la publicació aquí sota.
    title: Atribució d'autor
  challenge:
    confirm: Continua
    hint_html: "<strong>Pista:</strong> No et preguntarem un altre cop la teva contrasenya en la pròxima hora."
    invalid_password: Contrasenya no vàlida
    prompt: Confirmi la contrasenya per a continuar
  crypto:
    errors:
      invalid_key: no és una clau Ed25519 o Curve25519 vàlida
  date:
    formats:
      default: "%b %d, %Y"
      with_month_name: "%B %d, %Y"
  datetime:
    distance_in_words:
      about_x_hours: "%{count} h"
      about_x_months: "%{count} mesos"
      about_x_years: "%{count} anys"
      almost_x_years: "%{count}anys"
      half_a_minute: Ara mateix
      less_than_x_minutes: fa %{count} minuts
      less_than_x_seconds: Ara mateix
      over_x_years: "%{count} anys"
      x_days: "%{count} dies"
      x_minutes: "%{count} min"
      x_months: "%{count} mesos"
      x_seconds: "%{count} s"
  deletes:
    challenge_not_passed: La informació que has introduït no és correcta
    confirm_password: Introdueix la contrasenya actual per a verificar la identitat
    confirm_username: Escriu el teu nom d'usuari per a confirmar el procediment
    proceed: Elimina el compte
    success_msg: El compte s'ha eliminat correctament
    warning:
      before: 'Abans de procedir, llegiu amb cura aquestes notes:'
      caches: El contingut que ha estat memoritzat en la memòria cau per altres servidors pot persistir
      data_removal: Els teus tuts i altres dades seran permanentment eliminades
      email_change_html: Podeu <a href="%{path}">canviar l'adreça de correu </a> sense eliminar el vostre compte
      email_contact_html: Si encara no arriba, podeu enviar un correu-e a <a href="mailto:%{email}">%{email}</a> per a demanar ajuda
      email_reconfirmation_html: Si no rebeu el correu electrònic de confirmació <a href="%{path}">, podeu tornar-lo a demanar</a>
      irreversible: No seràs capaç de restaurar o reactivar el teu compte
      more_details_html: Per a més detalls, llegeix la <a href="%{terms_path}">política de privacitat</a>.
      username_available: El teu nom d'usuari esdevindrà altre cop disponible
      username_unavailable: El teu nom d'usuari quedarà inutilitzable
  disputes:
    strikes:
      action_taken: Acció presa
      appeal: Apel·lació
      appeal_approved: L'acció ha estat apel·lada amb èxit i ja no és vàlida
      appeal_rejected: S'ha rebutjat l'apel·lació
      appeal_submitted_at: Apel·lació enviada
      appealed_msg: La teva apel·lació s'ha enviat. Et notificarem si s'aprova.
      appeals:
        submit: Envia l'apel·lació
      approve_appeal: Aprova l'apel·lació
      associated_report: Informe associat
      created_at: Datada
      description_html: Aquestes son accions preses contra el teu compte i avisos que se t'han enviat per l'equip de %{instance}.
      recipient: Dirigida a
      reject_appeal: Rebutja l'apel·lació
      status: 'Publicació #%{id}'
      status_removed: Tut ja esborrat del sistema
      title: "%{action} del %{date}"
      title_actions:
        delete_statuses: Eliminació de publicació
        disable: Congelació del compte
        mark_statuses_as_sensitive: Marcatge dels tuts com a sensibles
        none: Avís
        sensitive: Marcatge del compte com a sensible
        silence: Limitació del compte
        suspend: Suspensió del compte
      your_appeal_approved: La teva apel·lació s'ha aprovat
      your_appeal_pending: Has enviat una apel·lació
      your_appeal_rejected: La teva apel·lació ha estat rebutjada
  edit_profile:
    basic_information: Informació bàsica
    hint_html: "<strong>Personalitza el que la gent veu en el teu perfil públic i a prop dels teus tuts..</strong> És més probable que altres persones et segueixin i interaccionin amb tu quan tens emplenat el teu perfil i amb la teva imatge."
    other: Altres
  emoji_styles:
    auto: Automàtic
    native: Nadiu
    twemoji: Twemoji
  errors:
    '400': La sol·licitud que vas emetre no era vàlida o no era correcta.
    '403': No tens permís per a veure aquesta pàgina.
    '404': La pàgina que estàs cercant no és aquí.
    '406': Aquesta pàgina no está disponible en el format demanat.
    '410': La pàgina que estàs cercant ja no existeix.
    '422':
      content: La verificació de seguretat ha fallat. Tens les galetes blocades?
      title: La verificació de seguretat ha fallat
    '429': Estrangulat
    '500':
      content: Ho sentim, però alguna cosa ha fallat a la nostra banda.
      title: Aquesta pàgina no es correcta
    '503': La pàgina no podria ser servida a causa d'un error temporal del servidor.
    noscript_html: Per a usar Mastodon, activa el JavaScript. També pots provar una de les <a href="%{apps_path}"> aplicacions natives</a> de Mastodon per a la teva plataforma.
  existing_username_validator:
    not_found: no s'ha pogut trobar cap usuari local amb aquest nom d'usuari
    not_found_multiple: no s'ha pogut trobar %{usernames}
  exports:
    archive_takeout:
      date: Data
      download: Baixa l’arxiu
      hint_html: Pots sol·licitar un arxiu dels teus <strong>tuts i dels fitxers multimèdia pujats</strong>. Les dades exportades tindran el format ActivityPub, llegible per qualsevol programari compatible. Pots sol·licitar un arxiu cada 7 dies.
      in_progress: S'està compilant el teu arxiu...
      request: Sol·licitar el teu arxiu
      size: Mida
    blocks: Persones que has blocat
    bookmarks: Marcadors
    csv: CSV
    domain_blocks: Bloquejos de dominis
    lists: Llistes
    mutes: Persones silenciades
    storage: Emmagatzematge
  featured_tags:
    add_new: Afegeix-ne una de nova
    errors:
      limit: Ja has mostrat la quantitat màxima d'etiquetes
    hint_html: "<strong>Què son les etiquetes destacades?</strong> Es mostren de manera destacada en el teu perfil públic i permeten a les persones navegar per els teus tuts gràcies a aquestes etiquetes. Són una gran eina per fer un seguiment de treballs creatius o de projectes a llarg termini."
  filters:
    contexts:
      account: Perfils
      home: Línia de temps Inici
      notifications: Notificacions
      public: Línies de temps públiques
      thread: Converses
    edit:
      add_keyword: Afegeix una paraula clau
      keywords: Paraules clau
      statuses: Tuts individuals
      statuses_hint_html: Aquest filtre s'aplica a la selecció de tuts individuals, independentment de si coincideixen amb les paraules clau següents. <a href="%{path}">Revisa o elimina tuts del filtre</a>.
      title: Editar filtre
    errors:
      deprecated_api_multiple_keywords: Aquests paràmetres no poden ser canviats des d'aquesta aplicació perquè apliquen a més d'un filtre per paraula clau. Utilitza una aplicació més recent o la interfície web.
      invalid_context: Cap o el context proporcionat no és vàlid
    index:
      contexts: Filtres en %{contexts}
      delete: Elimina
      empty: No hi tens cap filtre.
      expires_in: Expira en %{distance}
      expires_on: Expira el %{date}
      keywords:
        one: "%{count} paraula clau"
        other: "%{count} paraules clau"
      statuses:
        one: "%{count} tut"
        other: "%{count} tuts"
      statuses_long:
        one: "%{count} tut individual ocultat"
        other: "%{count} tuts individuals ocultats"
      title: Filtres
    new:
      save: Desa el filtre nou
      title: Afegir un nou filtre
    statuses:
      back_to_filter: Tornar al filtre
      batch:
        remove: Eliminar del filtre
      index:
        hint: Aquest filtre aplica als tuts seleccionats independentment d'altres criteris. Pots afegir més tuts a aquest filtre des de la interfície Web.
        title: Tuts filtrats
  generic:
    all: Tot
    all_items_on_page_selected_html:
      one: "<strong>%{count}</strong> article d'aquesta s'ha seleccionat."
      other: Tots <strong>%{count}</strong> articles d'aquesta pàgina estan seleccionats.
    all_matching_items_selected_html:
      one: "<strong>%{count}</strong> article coincident amb la teva cerca està seleccionat."
      other: Tots <strong>%{count}</strong> articles coincidents amb la teva cerca estan seleccionats.
    cancel: Cancel·la
    changes_saved_msg: Els canvis s'han desat correctament!
    confirm: Confirma
    copy: Copiar
    delete: Elimina
    deselect: Desfer selecció
    none: Cap
    order_by: Ordena per
    save_changes: Desa els canvis
    select_all_matching_items:
      one: Selecciona %{count} article coincident amb la teva cerca.
      other: Selecciona tots %{count} articles coincidents amb la teva cerca.
    today: avui
    validation_errors:
      one: Alguna cosa no va bé! Si us plau, revisa l'error
      other: Alguna cosa no va bé! Reviseu els %{count} errors següents
  imports:
    errors:
      empty: Fitxer CSV buit
      incompatible_type: Incompatible amb el tipus d'importació seleccionada
      invalid_csv_file: 'Fitxer CSV invàlid. Error: %{error}'
      over_rows_processing_limit: conté més de %{count} files
      too_large: El fitxer és massa gran
    failures: Fallades
    imported: Importat
    mismatched_types_warning: Sembla que has seleccionat un tipus erròni per aquesta importació, si ja plau revisa-ho.
    modes:
      merge: Fusionar
      merge_long: Mantenir els registres existents i afegir-ne de nous
      overwrite: Sobreescriu
      overwrite_long: Reemplaça els registres actuals amb els nous
    overwrite_preambles:
      blocking_html:
        one: Esteu a punt de <strong>reemplaçar la vostra llista de blocats</strong> amb fins a <strong>%{count} compte</strong> des de <strong>%{filename}</strong>.
        other: Esteu a punt de <strong>reemplaçar la vostra llista de blocats</strong> amb fins a <strong>%{count} comptes</strong> des de <strong>%{filename}</strong>.
      bookmarks_html:
        one: Esteu a punt de <strong>reemplaçar els vostres marcadors</strong> amb fins a <strong>%{count} publicació</strong> des de <strong>%{filename}</strong>.
        other: Esteu a punt de <strong>reemplaçar els vostres marcadors</strong> amb fins a <strong>%{count} publicacions</strong> des de <strong>%{filename}</strong>.
      domain_blocking_html:
        one: Esteu a punt de <strong>reemplaçar la vostra llista de dominis blocats</strong> amb fins a <strong>%{count} domini</strong> des de <strong>%{filename}</strong>.
        other: Esteu a punt de <strong>reemplaçar la vostra llista de dominis blocats</strong> amb fins a <strong>%{count} dominis</strong> des de <strong>%{filename}</strong>.
      following_html:
        one: Esteu a punt de <strong>seguir</strong> fins a <strong>%{count} compte</strong> des de <strong>%{filename}</strong> i <strong>deixar de seguir la resta</strong>.
        other: Esteu a punt de <strong>seguir</strong> fins a <strong>%{count} comptes</strong> des de <strong>%{filename}</strong> i <strong>deixar de seguir la resta</strong>.
      lists_html:
        one: Esteu a punt de <strong>reemplaçar les vostres llistes</strong> amb contactes de <strong>%{filename}</strong>. S'afegirà <strong>%{count} compte</strong> a les noves llistes.
        other: Esteu a punt de <strong>reemplaçar les vostres llistes</strong> amb contactes de <strong>%{filename}</strong>. S'afegiran fins a <strong>%{count} comptes</strong> a les noves llistes.
      muting_html:
        one: Esteu a punt de <strong>reemplaçar la vostra llista de comptes silenciats</strong> amb fins a <strong>%{count} compte</strong> de <strong>%{filename}</strong>.
        other: Esteu a punt de <strong>reemplaçar la vostra llista de comptes silenciats</strong> amb fins a <strong>%{count} comptes</strong> de <strong>%{filename}</strong>.
    preambles:
      blocking_html:
        one: Esteu a punt de <strong>blocar</strong> fins a <strong>%{count} compte</strong> de <strong>%{filename}</strong>.
        other: Esteu a punt de <strong>blocar</strong> fins a <strong>%{count} comptes</strong> de <strong>%{filename}</strong>.
      bookmarks_html:
        one: Esteu a punt d'afegir fins a <strong>%{count} publicació</strong> de <strong>%{filename}</strong> als vostres <strong>marcadors</strong>.
        other: Esteu a punt d'afegir fins a <strong>%{count} publicacions</strong> de <strong>%{filename}</strong> als vostres <strong>marcadors</strong>.
      domain_blocking_html:
        one: Esteu a punt de <strong>blocar</strong> fins a <strong>%{count} domini</strong> de <strong>%{filename}</strong>.
        other: Esteu a punt de <strong>blocar</strong> fins a <strong>%{count} dominis</strong> de <strong>%{filename}</strong>.
      following_html:
        one: Esteu a punt de <strong>seguir</strong> fins a <strong>%{count} compte</strong> de <strong>%{filename}</strong>.
        other: Esteu a punt de <strong>seguir</strong> fins a <strong>%{count} comptes</strong> de <strong>%{filename}</strong>.
      lists_html:
        one: Esteu a punt d'afegir <strong>%{count} compte</strong> de <strong>%{filename}</strong> a les vostres <strong>llistes</strong>. Es crearan noves llistes si no n'hi ha cap on afegir-lo.
        other: Esteu a punt d'afegir <strong>%{count} comptes</strong> de <strong>%{filename}</strong> a les vostres <strong>llistes</strong>. Es crearan noves llistes si no n'hi ha cap on afegir-los.
      muting_html:
        one: Esteu a punt de <strong>silenciar</strong> fins a <strong>%{count} compte</strong> de <strong>%{filename}</strong>.
        other: Esteu a punt de <strong>silenciar</strong> fins a <strong>%{count} comptes</strong> de <strong>%{filename}</strong>.
    preface: Pots importar algunes les dades que has exportat des d'un altre servidor, com ara el llistat de les persones que estàs seguint o bloquejant.
    recent_imports: Importacions recents
    states:
      finished: Finalitzat
      in_progress: En curs
      scheduled: Planificat
      unconfirmed: Sense confirmar
    status: Estat
    success: Les dades s'han rebut correctament i es processaran en breu
    time_started: Va començar el
    titles:
      blocking: Important comptes bloquejats
      bookmarks: Important marcadors
      domain_blocking: Important dominis bloquejats
      following: Important comptes seguits
      lists: Important llistes
      muting: Important comptes silenciats
    type: Tipus d'importació
    type_groups:
      constructive: Seguits i Marcadors
      destructive: Bloquejos i Silenciats
    types:
      blocking: Llista de blocats
      bookmarks: Marcadors
      domain_blocking: Llistat de dominis bloquejats
      following: Llista de seguits
      lists: Llistes
      muting: Llista de silenciats
    upload: Carrega
  invites:
    delete: Desactiva
    expired: Caducat
    expires_in:
      '1800': 30 minuts
      '21600': 6 hores
      '3600': 1 hora
      '43200': 12 hores
      '604800': 1 setmana
      '86400': 1 dia
    expires_in_prompt: Mai
    generate: Genera
    invalid: Aquesta invitació no és vàlida
    invited_by: 'Has estat invitat per:'
    max_uses:
      one: 1 ús
      other: "%{count} usos"
    max_uses_prompt: Sense limit
    prompt: Genera i comparteix enllaços amb altres persones per donar accés a aquest servidor
    table:
      expires_at: Caduca
      uses: Usos
    title: Convidar persones
  link_preview:
    author_html: Per %{name}
    potentially_sensitive_content:
      action: Feu clic per a mostrar
      confirm_visit: Esteu segur que voleu obrir aquest enllaç?
      hide_button: Amaga
      label: Contingut potencialment sensible
  lists:
    errors:
      limit: Has assolit la quantitat màxima de llistes
  login_activities:
    authentication_methods:
      otp: aplicació d'autenticació de dos factors
      password: contrasenya
      sign_in_token: codi de seguretat per correu electrònic
      webauthn: claus de seguretat
    description_html: Si veus activitat que no reconeixes, considera canviar la teva contrasenya i activar l'autenticació de dos factors.
    empty: Historial d'autenticació no disponible
    failed_sign_in_html: Intent d'inici de sessió errat amb %{method} des de %{ip} (%{browser})
    successful_sign_in_html: Inici de sessió exitós amb %{method} des de %{ip} (%{browser})
    title: Historial d'autenticació
  mail_subscriptions:
    unsubscribe:
      action: Sí, canceŀla la subscripció
      complete: Subscripció cancel·lada
      confirmation_html: Segur que vols donar-te de baixa de rebre %{type} de Mastodon a %{domain} a %{email}? Sempre pots subscriure't de nou des de la <a href="%{settings_path}">configuració de les notificacions per correu electrònic</a>.
      emails:
        notification_emails:
          favourite: notificacions dels favorits per correu electrònic
          follow: notificacions dels seguiments per correu electrònic
          follow_request: correus electrònics de peticions de seguiment
          mention: correus electrònics de notificacions de mencions
          reblog: correus electrònics de notificacions d'impulsos
      resubscribe_html: Si ets dones de baixa per error pots donar-te d'alta des de la <a href="%{settings_path}">configuració de les notificacions per correu electrònic</a>.
      success_html: Ja no rebràs %{type} de Mastodon a %{domain} a %{email}.
      title: Cancel·la la subscripció
  media_attachments:
    validations:
      images_and_video: No es pot adjuntar un vídeo a una publicació que ja contingui imatges
      not_found: No s'ha trobat el contingut multimèdia %{ids} o ja s'ha adjuntat a una altra publicació
      not_ready: No es poden adjuntar fitxers que no s'hagin acabat de processar. Torna-ho a provar en un moment!
      too_many: No es poden adjuntar més de 4 fitxers
  migrations:
    acct: Mogut a
    cancel: Cancel·la redirecció
    cancel_explanation: Cancel·lant la redirecció reactivará el teu compte actual però no recuperarà els seguidors que han estat moguts a aquell compte.
    cancelled_msg: Redirecció cancel·lada amb èxit.
    errors:
      already_moved: és el mateix compte al que ja t'has mogut
      missing_also_known_as: no fa referència a aquest compte
      move_to_self: no pot ser el compte actual
      not_found: podria no ser trobat
      on_cooldown: Estàs en temps de refredament
    followers_count: Seguidors en el moment del moviment
    incoming_migrations: Movent des d'un compte diferent
    incoming_migrations_html: Per a moure't des d'un altre compte a aquest, primer necessites <a href="%{path}">crear un àlies de compte</a>.
    moved_msg: El teu compte ara està redirigint a %{acct} i els teus seguidors estan sent moguts.
    not_redirecting: El teu compte no està redirigint actualment a cap altre.
    on_cooldown: Recentment has emigrat el teu compte. Aquesta funció esdevindrà un altre cop disponible en %{count} dies.
    past_migrations: Migracions passades
    proceed_with_move: Mou seguidors
    redirected_msg: El teu compte és ara redireccionat a %{acct}.
    redirecting_to: El teu compte està redirigint a %{acct}.
    set_redirect: Ajusta la redirecció
    warning:
      backreference_required: El compte nou primer ha de ser configurat per a referenciar aquest
      before: 'Abans de procedir, llegiu amb cura aquestes notes:'
      cooldown: Després de moure't hi ha un període de recuperació durant el qual no seràs capaç de moure't un altre cop
      disabled_account: El teu compte actual no serà plenament utilitzable després. Tanmateix, tindràs accés a exportació de dades així com reactivació.
      followers: Aquesta acció mourà tots els seguidors des de l'actual al compte nou
      only_redirect_html: Alternativament, pots <a href="%{path}">posar només una redirecció en el teu perfil</a>.
      other_data: Cap altre dada serà moguda automàticament
      redirect: El perfil del teu compte actual serà actualitzat amb un avís de redirecció i serà exclòs de les cerques
  moderation:
    title: Moderació
  move_handler:
    carry_blocks_over_text: Aquest usuari s’ha mogut des de %{acct}, que havies bloquejat.
    carry_mutes_over_text: Aquest usuari s’ha mogut des de %{acct}, que havies silenciat.
    copy_account_note_text: 'Aquest usuari s’ha mogut des de %{acct}, aquí estaven les teves notes prèvies sobre ell:'
  navigation:
    toggle_menu: Alternar menú
  notification_mailer:
    admin:
      report:
        subject: "%{name} ha presentat un informe"
      sign_up:
        subject: "%{name} s'ha registrat"
    favourite:
      body: "%{name} ha marcat com a favorit el teu estat:"
      subject: "%{name} ha marcat com a favorit el teu estat"
      title: Favorit nou
    follow:
      body: "%{name} t'està seguint!"
      subject: "%{name} t'està seguint"
      title: Seguidor nou
    follow_request:
      action: Gestiona les sol·licituds de seguiment
      body: "%{name} ha sol·licitat seguir-te"
      subject: 'Seguidor pendent: %{name}'
      title: Nova sol·licitud de seguiment
    mention:
      action: Respon
      body: "%{name} t'ha mencionat en:"
      subject: "%{name} t'ha mencionat"
      title: Nova menció
    poll:
      subject: Ha finalitzat l'enquesta de %{name}
    quote:
      body: 'La vostra publicació ha estat citada per %{name}:'
      subject: "%{name} ha citat la vostra publicació"
      title: Nova citació
    reblog:
      body: "%{name} ha impulsat el teu estat:"
      subject: "%{name} ha impulsat el teu estat"
      title: Nou impuls
    status:
      subject: "%{name} ha publicat"
    update:
      subject: "%{name} ha editat una publicació"
  notifications:
    administration_emails: Notificacions per correu-e de l'administrador
    email_events: Esdeveniments per a notificacions de correu electrònic
    email_events_hint: 'Selecciona els esdeveniments per als quals vols rebre notificacions:'
  number:
    human:
      decimal_units:
        format: "%n%u"
        units:
          billion: B
          million: M
          quadrillion: Q
          thousand: m
          trillion: T
  otp_authentication:
    code_hint: Introdueix el codi generat per l’aplicació d’autenticació per a confirmar
    description_html: Si actives <strong>l’autenticació de factor doble</strong> usant l’aplicació d’autenticació, l’inici de sessió et requerirá tenir el teu mòbil, que generarà els tokens per a entrar.
    enable: Activa
    instructions_html: "<strong>Escaneja aquest codi QR en l'Autenticador de Google o una aplicació TOTP similar en el teu mòbil</strong>. Des d'ara, aquesta aplicació generarà tokens que hauràs d'introduir quan iniciïs sessió."
    manual_instructions: 'Si no pots escanejar el codi QR i necessites introduir-lo manualment, aquí està el secret de text pla:'
    setup: Configurar
    wrong_code: El codi introduït no és vàlid! És correcta l'hora del servidor i la del dispositiu?
  pagination:
    newer: Més recent
    next: Endavant
    older: Més vell
    prev: Enrere
    truncate: "&hellip;"
  polls:
    errors:
      already_voted: Ja has votat en aquesta enquesta
      duplicate_options: conté opcions duplicades
      duration_too_long: està massa lluny en el futur
      duration_too_short: és massa aviat
      expired: L'enquesta ja ha finalitzat
      invalid_choice: L’opció de vot escollida no existeix
      over_character_limit: no pot ser superior a %{max} caràcters cadascun
      self_vote: No pots votar en les teves propies enquestes
      too_few_options: ha de tenir més d'una opció
      too_many_options: no pot contenir més de %{max} opcions
    vote: Voteu
  preferences:
    other: Altres
    posting_defaults: Valors per defecte de publicació
    public_timelines: Línies de temps públiques
  privacy:
    hint_html: "<strong>Personalitza com vols que siguin trobats el teu perfil i els teus tuts.</strong> Una varietat de característiques de Mastodon et poden ajudar a arribar a una major audiència quan les actives. Dedica una estona a revisar aquests ajustaments per assegurar que son els que necessites."
    privacy: Privacitat
    privacy_hint_html: Controla quant vols revelar en benefici d'altres. La gent descobreix perfils interessants i aplicacions genials tot navegant per els usuaris seguits d'altres persones i veient des de quines aplicacions publiquen, però pots preferir mantenir-ho amagat.
    reach: Arribar a
    reach_hint_html: Controla si vols ser descobert i seguit per gent nova. Vols que els teus tuts apareguin en la pantalla de Explora? Vols que altres persones et vegin en les seves recomanacions de seguiment? Vols acceptar automàticament als nous seguidors o tenir un control granular sobre cadascun d'ells?
    search: Cerca
    search_hint_html: Controla com vols ser trobat. Vols que la gent et trobi per el que publiques? Vols que la gent fora de Mastodon trobi el teu perfil quan cerquin la web? Has de tenir en compte que no es pot garantir la exclusió total de tots els motors de cerca per a la informació pública.
    title: Privacitat i arribar
  privacy_policy:
    title: Política de Privacitat
  reactions:
    errors:
      limit_reached: Límit de diferents reaccions assolit
      unrecognized_emoji: no és un emoji reconegut
  redirects:
    prompt: Si confieu en aquest enllaç, feu-hi clic per a continuar.
    title: Deixeu %{instance}.
  relationships:
    activity: Activitat del compte
    confirm_follow_selected_followers: Segur que vols seguir els seguidors seleccionats?
    confirm_remove_selected_followers: Segur que vols esborrar els seguidors seleccionats?
    confirm_remove_selected_follows: Segur que vols esborrar els seguits seleccionats?
    dormant: Inactiu
    follow_failure: No es poden seguir alguns dels comptes seleccionats.
    follow_selected_followers: Segueix als seguidors seleccionats
    followers: Seguidors
    following: Seguint
    invited: Convidat
    last_active: Última activitat
    most_recent: Més recent
    moved: Mogut
    mutual: Mútua
    primary: Primari
    relationship: Relació
    remove_selected_domains: Elimina tots els seguidors dels dominis seleccionats
    remove_selected_followers: Elimina els seguidors seleccionats
    remove_selected_follows: Deixa de seguir els usuaris seleccionats
    status: Estat del compte
  remote_follow:
    missing_resource: No s'ha pogut trobar l'enllaç de redirecció necessari per al compte
  reports:
    errors:
      invalid_rules: no fa referència a normes vàlides
  rss:
    content_warning: 'Avís de contingut:'
    descriptions:
      account: Publicacions públiques de @%{acct}
      tag: 'Tuts etiquetats #%{hashtag}'
  scheduled_statuses:
    over_daily_limit: Has superat el límit de %{limit} tuts programats per a avui
    over_total_limit: Has superat el límit de %{limit} tuts programats
    too_soon: la data ha de ser al futur
  self_destruct:
    lead_html: Lamentablement, <strong>%{domain}</strong> tanca de forma definitiva. Si hi teníeu un compte, no el podreu continuar utilitzant, però podeu demanar una còpia de les vostres dades.
    title: Aquest servidor tancarà
  sessions:
    activity: Última activitat
    browser: Navegador
    browsers:
      alipay: Alipay
      blackberry: Blackberry
      chrome: Chrome
      edge: Microsoft Edge
      electron: Electron
      firefox: Firefox
      generic: Navegador desconegut
      huawei_browser: Navegador Huawei
      ie: Internet Explorer
      micro_messenger: MicroMessenger
      nokia: Navegador Nokia S40 Ovi
      opera: Opera
      otter: Otter
      phantom_js: PhantomJS
      qq: Navegador QQ
      safari: Safari
      uc_browser: Navegador UC
      unknown_browser: Navegador Desconegut
      weibo: Weibo
    current_session: Sessió actual
    date: Data
    description: "%{browser} de %{platform}"
    explanation: Aquests són els navegadors web que actualment han iniciat la sessió amb el teu compte de Mastodon.
    ip: IP
    platforms:
      adobe_air: Adobe Air
      android: Android
      blackberry: Blackberry
      chrome_os: ChromeOS
      firefox_os: Firefox OS
      ios: iOS
      kai_os: KaiOS
      linux: Linux
      mac: Mac
      unknown_platform: Plataforma desconeguda
      windows: Windows
      windows_mobile: Windows Mobile
      windows_phone: Windows Phone
    revoke: Revoca
    revoke_success: S'ha revocat la sessió amb èxit
    title: Sessions
    view_authentication_history: Mostra l'historial d'autenticació del compte
  settings:
    account: Compte
    account_settings: Configuració del compte
    aliases: Àlies de compte
    appearance: Aparença
    authorized_apps: Aplicacions autoritzades
    back: Torna a Mastodon
    delete: Eliminació del compte
    development: Desenvolupament
    edit_profile: Edita el perfil
    export: Exporta
    featured_tags: Etiquetes destacades
    import: Importació
    import_and_export: Importació i exportació
    migrate: Migració del compte
    notifications: Notificacions per correu electrònic
    preferences: Preferències
    profile: Perfil
    relationships: Seguits i seguidors
    severed_relationships: Relacions eliminades
    statuses_cleanup: Esborrat automàtic de tuts
    strikes: Accions de mediació
    two_factor_authentication: Autenticació de dos factors
    webauthn_authentication: Claus de seguretat
  severed_relationships:
    download: Baixa (%{count})
    event_type:
      account_suspension: Suspensió del compte (%{target_name})
      domain_block: Suspensió del servidor (%{target_name})
      user_domain_block: Heu blocat %{target_name}
    lost_followers: Seguidors perduts
    lost_follows: Seguiments perduts
    preamble: Quan bloqueu un domini o els vostres moderadors decideixen suspendre un servidor remot, podeu perdre seguidors i seguiments. Si passa, podeu baixar la llista de relacions trencades per a revisar-la i, de cas, importar-la a un altre servidor.
    purged: Els administradors del vostre servidor han purgat la informació relativa a aquest servidor.
    type: Esdeveniment
  statuses:
    attached:
      audio:
        one: "%{count} àudio"
        other: "%{count} àudios"
      description: 'Adjunt: %{attached}'
      image:
        one: "%{count} imatge"
        other: "%{count} imatges"
      video:
        one: "%{count} vídeo"
        other: "%{count} vídeos"
    boosted_from_html: Impulsat des de %{acct_link}
    content_warning: 'Avís de contingut: %{warning}'
    content_warnings:
      hide: Amaga la publicació
      show: Mostra'n més
    default_language: El mateix que a la llengua de la interfície
    disallowed_hashtags:
      one: 'conté una etiqueta no permesa: %{tags}'
      other: 'conté les etiquetes no permeses: %{tags}'
    edited_at_html: Editat %{date}
    errors:
      in_reply_not_found: El tut al qual intentes respondre sembla que no existeix.
      quoted_status_not_found: Sembla que la publicació que vols citar no existeix.
    over_character_limit: Límit de caràcters de %{max} superat
    pin_errors:
      direct: Els tuts que només són visibles per als usuaris mencionats no poden ser fixats
      limit: Ja has fixat el màxim nombre de tuts
      ownership: No es pot fixar el tut d'algú altre
      reblog: No es pot fixar un impuls
    quote_error:
      not_available: Publicació no disponible
      pending_approval: Publicació pendent
      revoked: Publicació eliminada per l'autor
    quote_policies:
      followers: Només seguidors
      nobody: Només jo
      public: Qualsevol
<<<<<<< HEAD
=======
    quote_post_author: S'ha citat una publicació de @%{acct}
>>>>>>> 26c78392
    title: '%{name}: "%{quote}"'
    visibilities:
      direct: Menció privada
      private: Només seguidors
      public: Públic
      public_long: Tothom dins o fora Mastodon
      unlisted_long: Amagat dels resultats de cerca de Mastodon, de les tendències i de les línies temporals
  statuses_cleanup:
    enabled: Esborra automàticament tuts antics
    enabled_hint: Suprimeix automàticament els teus tuts quan arribin a un llindar d’edat especificat, tret que coincideixin amb una de les excepcions següents
    exceptions: Excepcions
    explanation: Com que suprimir tuts és una operació cara, es fa lentament amb el pas del temps i quan el servidor no està ocupat. Per aquest motiu, és possible que els teus tuts se suprimeixin un temps després d’assolir el llindar d’edat.
    ignore_favs: Ignora favorits
    ignore_reblogs: Ignora impulsos
    interaction_exceptions: Excepcions basades en interaccions
    interaction_exceptions_explanation: Has de tenir en compte que no es garanteix que es suprimeixen els tuts si passen per sota del llindar de favorit o impuls després d'haver-lo superat.
    keep_direct: Mantenir missatges directes
    keep_direct_hint: No esborra cap dels teus missatges directes
    keep_media: Mantenir els tuts amb contingut gràfic
    keep_media_hint: No esborra cap dels teus tuts que tinguin adjunts multimèdia
    keep_pinned: Mantenir els tuts fixats
    keep_pinned_hint: No esborra cap dels teus tuts fixats
    keep_polls: Mantenir enquestes
    keep_polls_hint: No esborra cap de les teves enquestes
    keep_self_bookmark: Mantenir els tuts que has desat a les adreces d'interès
    keep_self_bookmark_hint: No esborra els teus propis tuts si els has desat en les adreces d'interès
    keep_self_fav: Mantenir els tuts que has afavorit
    keep_self_fav_hint: No esborra les teves publicacions si les has afavorit
    min_age:
      '1209600': 2 setmanes
      '15778476': 6 mesos
      '2629746': 1 mes
      '31556952': 1 any
      '5259492': 2 mesos
      '604800': 1 setmana
      '63113904': 2 anys
      '7889238': 3 mesos
    min_age_label: Antiguitat
    min_favs: Mantenir els tuts afavorits més de
    min_favs_hint: No suprimeix cap dels teus tuts que hagin rebut més d'aquesta quantitat de favorits. Deixa-ho en blanc per a suprimir tuts independentment del nombre de favorits
    min_reblogs: Mantenir les publicacions impulsades més de
    min_reblogs_hint: No suprimeix cap de les teves publicacions que s'hagin impulsat més que aquest nombre de vegades. Deixa-ho en blanc per a suprimir les publicacions independentment del nombre d'impulsos que tinguin.
  stream_entries:
    sensitive_content: Contingut sensible
  strikes:
    errors:
      too_late: És massa tard per a apel·lar aquesta acció
  tags:
    does_not_match_previous_name: no coincideix amb el nom anterior
  terms_of_service:
    title: Condicions de servei
  terms_of_service_interstitial:
    future_preamble_html: Hem fet canvis a les condicions de servei que entraran en efecte el <strong>%{date}</strong>. Us recomanem que hi doneu un cop d'ull.
    past_preamble_html: Hem fet canvis a les condicions de servei des de la vostra darrera visita. Us recomanem que hi doneu un cop d'ull.
    review_link: Revisió de les condicions de servei
    title: Les condicions de servei de %{domain} han canviat
  themes:
    contrast: Mastodon (alt contrast)
    default: Mastodon (fosc)
    mastodon-light: Mastodon (clar)
    system: Automàtic (utilitza el tema del sistema)
  time:
    formats:
      default: "%b %d, %Y, %H:%M"
      month: "%b %Y"
      time: "%H:%M"
      with_time_zone: "%d %b, %Y, %H:%M %Z"
  translation:
    errors:
      quota_exceeded: S'ha superat la quota d'ús de tot el servidor per el servei de traducció.
      too_many_requests: Hi ha hagut massa sol·licituds al servei de traducció recentment.
  two_factor_authentication:
    add: Afegeix
    disable: Desactiva
    disabled_success: Autenticació de dos factors desactivada amb èxit
    edit: Edita
    enabled: Autenticació de dos factors activada
    enabled_success: Autenticació de dos factors activada correctament
    generate_recovery_codes: Genera codis de recuperació
    lost_recovery_codes: Els codis de recuperació et permeten recuperar l'accés al teu compte si perds el telèfon. Si has perdut els codis de recuperació els pots tornar a generar aquí. S'anul·laran els codis de recuperació anteriors.
    methods: Autenticació de dos factors
    otp: Aplicació autenticadora
    recovery_codes: Codis de recuperació de còpia de seguretat
    recovery_codes_regenerated: Codis de recuperació regenerats amb èxit
    recovery_instructions_html: Si mai perds l'accés al teu telèfon, pots fer servir un dels codis de recuperació a continuació per a recuperar l'accés al teu compte. <strong>Cal mantenir els codis de recuperació en lloc segur</strong>. Per exemple, imprimint-los i guardar-los amb altres documents importants.
    webauthn: Claus de seguretat
  user_mailer:
    announcement_published:
      description: 'L''administració de %{domain} fa un anunci:'
      subject: Anunci de servei
      title: Anunci de servei de %{domain}
    appeal_approved:
      action: Configuració del compte
      explanation: L'apel·lació a l'acció contra el teu compte del %{strike_date} que has enviat el %{appeal_date} ha estat aprovada. El teu compte torna a estar en bon estat.
      subject: La teva apel·lació del %{date} ha estat aprovada
      subtitle: El vostre compte torna a estar correcte.
      title: Apel·lació aprovada
    appeal_rejected:
      explanation: L'apel·lació a l'acció contra el teu compte del %{strike_date} que has enviat el %{appeal_date} ha estat rebutjada.
      subject: La teva apel·lació del %{date} ha estat rebutjada
      subtitle: S'ha rebutjat la vostra apel·lació.
      title: Apel·lació rebutjada
    backup_ready:
      explanation: Heu demanat una còpia completa de les dades del vostre compte de Mastodon.
      extra: Ja la podeu baixar
      subject: L'arxiu està preparat per a descàrrega
      title: Recollida de l'arxiu
    failed_2fa:
      details: 'Aquests són els detalls de l''intent d''accés:'
      explanation: Algú ha intentat accedir al vostre compte però no ha proporcionat un factor de doble autenticació correcte.
      further_actions_html: Si no heu estat vosaltres, us recomanem que %{action} immediatament perquè pot estar compromès.
      subject: Ha fallat el factor de doble autenticació
      title: Ha fallat l'autenticació de doble factor
    suspicious_sign_in:
      change_password: canvia la teva contrasenya
      details: 'Aquest són els detalls de l''inici de sessió:'
      explanation: Hem detectat un inici de sessió del teu compte des d'una adreça IP nova.
      further_actions_html: Si no has estat tu, %{action} immediatament i activa l'autenticació de dos-factors per a mantenir el teu compte segur.
      subject: S'ha accedit al teu compte des d'una adreça IP nova
      title: Un inici de sessió nou
    terms_of_service_changed:
      agreement: En continuar fent servir %{domain} accepteu aquestes condicions. Si no esteu d'acord amb els nous termes, podeu acabar el vostre acord amb %{domain} tot esborrant el vostre compte.
      changelog: 'En un cop d''ull, això és el que aquest canvi us implica:'
      description: 'Heu rebut aquest correu-e perquè hem fet alguns canvis a les condicions de servei de %{domain}. Aquests canvis tindran efecte el %{date}. Us recomanem que hi doneu un cop d''ull:'
      description_html: Heu rebut aquest correu-e perquè hem fet alguns canvis a les condicions de servei de %{domain}. Aquests canvis tindran efecte el <strong>%{date}</strong>. Us recomanem que<a href="%{path}" target="_blank"> hi doneu un cop d'ull</a>.
      sign_off: L'equip de %{domain}
      subject: Actualitzacions de les condicions de servei
      subtitle: Les condicions de servei de %{domain} canvien
      title: Actualització important
    warning:
      appeal: Envia una apel·lació
      appeal_description: Si creus que això és un error, pots enviar una apel·lació a l'equip de %{instance}.
      categories:
        spam: Contingut brossa
        violation: El contingut viola les següents guies de la comunitat
      explanation:
        delete_statuses: S'ha trobat que algunes de les teves publicacions violen una o més directrius de la comunitat i, per tant, han estat eliminades pels moderadors de %{instance}.
        disable: Ja no pots utilitzar el teu compte, però el teu perfil i altres dades encara són intactes. Pots demanar una còpia de les teves dades, canviar els ajustaments del teu compte o esborrar-lo.
        mark_statuses_as_sensitive: Algunes de les teves publicacions han estat marcades com a sensibles pels moderadors de %{instance}. Això significa que la gent haurà de tocar els mèdia a les publicacions perquè es mostri la previsualització. Pots marcar els teus mateixos mèdia com a sensibles quan publiquis en el futur.
        sensitive: A partir d'ara, tots els fitxers pujats seran marcats com a sensibles i ocultats darrere d'un avís.
        silence: Encara pots fer servir el teu compte però només la gent que ja t'està seguint veuran les teves publicacions en aquest servidor i tu podries ser exclòs de les diverses opcions de descobriment. De totes maneres altres podrien encara seguir-te manualment.
        suspend: Ja no pots usar el teu compte i el teu perfil i altres dades ja no són accessibles. Encara pots iniciar sessió per a demanar una còpia de les teves dades fins que siguin totalment eliminades al cap de 30 dies, però es mantindran les dades bàsiques per a evitar que esquivis la suspensió.
      reason: 'Motiu:'
      statuses: 'Publicacions citades:'
      subject:
        delete_statuses: Les teves publicacions de %{acct} han estat esborrades
        disable: S'ha congelat el teu compte %{acct}
        mark_statuses_as_sensitive: Les teves publicacions de %{acct} han estat marcades com a sensibles
        none: Avís per a %{acct}
        sensitive: Els teus mèdia de %{acct} seran marcades com a sensibles a partir d'ara
        silence: El teu compte %{acct} ha estat limitat
        suspend: S'ha suspès el teu compte %{acct}
      title:
        delete_statuses: Publicacions esborrades
        disable: Compte congelat
        mark_statuses_as_sensitive: Publicacions marcades com a sensibles
        none: Avís
        sensitive: Compte marcat com a sensible
        silence: Compte limitat
        suspend: Compte suspès
    welcome:
      apps_android_action: Obteniu-lo a Google Play
      apps_ios_action: Descarregueu-la de la botiga d'aplicacions
      apps_step: Descarregueu-vos les aplicacions oficials.
      apps_title: Aplicacions de Mastodon
      checklist_subtitle: 'Inicieu-vos en aquesta nova frontera social:'
      checklist_title: Control inicial
      edit_profile_action: Personalitzeu
      edit_profile_step: Augmenteu les vostres interaccions amb un perfil complet.
      edit_profile_title: Personalitzeu el perfil
      explanation: Aquests són alguns consells per a començar
      feature_action: Per a saber-ne més
      feature_audience: Mastodon us proporciona una possibilitat única de gestionar la vostra audiència sense intermediaris. Instal·lat a la vostra pròpia infraestructura us permet seguir i ser seguit només per altres servidors Mastodon i ningú més que vosaltres el controla.
      feature_audience_title: Construïu la vostra audiència en confiança
      feature_control: Sabeu perfectament què voleu veure a la línia temporal. Sense algorismes ni anuncis que us facin malbaratar el temps. Seguiu qualsevol persona de qualsevol servidor Mastodon des d'un sol compte en ordre cronològic i feu-vos a mida un racó d'internet.
      feature_control_title: Tingueu el control de la vostra línia temporal
      feature_creativity: Mastodon us permet de publicar àudio, vídeo i imatges, descripcions d'accessibilitat, enquestes, avisos de contingut, avatars animats, emojis personalitzats, retallar miniatures i més, a fi d'ajudar-vos a expressar-vos en línia. Tant si publiqueu el vostre art, música o un podcast, Mastodon us ajudarà.
      feature_creativity_title: Creativitat incomparable
      feature_moderation: Mastodon posa les decisions a les vostres mans. Cada servidor crea les seves pròpies regles, que només s'apliquen als usuaris locals, a diferència de les xarxes socials corporatives, permetent una flexibilitat que s'adapta a tota mena de grups. Uniu-vos a un servidor si esteu d'acord amb les seves regles, o creeu-ne un.
      feature_moderation_title: Moderant com ha de ser
      follow_action: Seguiu
      follow_step: Mastodon va de seguir gent interessant.
      follow_title: Personalitzeu la pantalla d'inici
      follows_subtitle: Seguiu comptes populars
      follows_title: A qui seguir
      follows_view_more: Més persones a qui seguir
      hashtags_recent_count:
        one: "%{people} persona en els 2 últims dies"
        other: "%{people} persones en els 2 últims dies"
      hashtags_subtitle: Exploreu què és tendència des de fa 2 dies
      hashtags_title: Etiquetes en tendència
      hashtags_view_more: Més etiquetes en tendència
      post_action: Redacteu
      post_step: Saludeu el món amb text, fotos, vídeos o enquestes.
      post_title: Feu la primera publicació
      share_step: Permeteu als vostres amics de saber com trobar-vos a Mastodon.
      share_title: Compartiu el perfil
      sign_in_action: Inicieu sessió
      subject: Et donem la benvinguda a Mastodon
      title: Benvingut a bord, %{name}!
  users:
    follow_limit_reached: No pots seguir més de %{limit} persones
    go_to_sso_account_settings: Ves a la configuració del compte del teu proveïdor d'identitat
    invalid_otp_token: El codi de dos factors no és correcte
    otp_lost_help_html: Si has perdut l'accés a tots dos pots contactar per %{email}
    rate_limited: Excessius intents d'autenticació, torneu-hi més tard.
    seamless_external_login: Has iniciat sessió via un servei extern. Així, els ajustos de contrasenya i correu electrònic no estan disponibles.
    signed_in_as: 'Sessió iniciada com a:'
  verification:
    extra_instructions_html: <strong>Consell:</strong> l'enllaç al vostre lloc web pot ser invisible. La part important és <code>rel="me"</code> que evita que us suplantin la identitat a llocs web amb contingut generat pels usuaris. Fins i tot podeu generar una etiqueta <code>link</code> a la capçalera de la pàgina en comptes d'una <code>a</code>, però el codi HTML ha de ser accessible sense requerir executar JavaScript.
    here_is_how: Així és com
    hint_html: "<strong>Verificar la pròpia identitat a Mastodon és per a tothom.</strong> Basat en estàndarts webs oberts, ara i per sempre. Només et cat un lloc web personal que la gent reconegui com a teu. Quan hi enllacis des del teu perfil, comprovarem que el web retorna l'enllaç al perfil i hi posarem un indicador visual."
    instructions_html: Copieu i enganxeu el següent codi HTML al vostre lloc web. Després, afegiu l'adreça del vostre lloc web dins d'un dels camps extres del vostre perfil i deseu els canvis.
    verification: Verificació
    verified_links: Els teus enllaços verificats
    website_verification: Verificació de web
  webauthn_credentials:
    add: Afegir nova clau de seguretat
    create:
      error: Hi ha hagut un problema en afegir la teva clau de seguretat. Tornau-ho a provar.
      success: S'ha afegit correctament la teva clau de seguretat.
    delete: Esborra
    delete_confirmation: Segur que vols suprimir aquesta clau de seguretat?
    description_html: Si actives <strong>l'autenticador amb clau de seguretat</strong>, l'inici de sessió et requerirà emprar un de les teves claus de seguretat.
    destroy:
      error: Hi ha hagut un problema al esborrar la teva clau de seguretat. Tornau-ho a provar.
      success: La teva clau de seguretat s'ha esborrat correctament.
    invalid_credential: Clau de seguretat invàlida
    nickname_hint: Introdueix el sobrenom de la teva clau de seguretat nova
    not_enabled: Encara no has activat WebAuthn
    not_supported: Aquest navegador no suporta claus de seguretat
    otp_required: Per a usar claus de seguretat, activeu primer l'autenticació de dos factors.
    registered_on: Registrat en %{date}<|MERGE_RESOLUTION|>--- conflicted
+++ resolved
@@ -586,10 +586,7 @@
         created_msg: S'ha creat la nota de moderació d'instància.
         description_html: Mireu i deixeu notes per als altres moderadors i per a un mateix
         destroyed_msg: S'ha esborrat la nota de moderació d'instància.
-<<<<<<< HEAD
-=======
         placeholder: Informació sobre aquesta instància, accions preses o qualsevol altra cosa que us pugui ajudar a moderar-la en el futur.
->>>>>>> 26c78392
         title: Notes de moderació
       private_comment: Comentari privat
       public_comment: Comentari públic
@@ -1923,10 +1920,7 @@
       followers: Només seguidors
       nobody: Només jo
       public: Qualsevol
-<<<<<<< HEAD
-=======
     quote_post_author: S'ha citat una publicació de @%{acct}
->>>>>>> 26c78392
     title: '%{name}: "%{quote}"'
     visibilities:
       direct: Menció privada
