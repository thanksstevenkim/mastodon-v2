import { useCallback, useMemo } from 'react';

import { defineMessages, useIntl, FormattedMessage } from 'react-intl';

import classNames from 'classnames';
import { Helmet } from 'react-helmet';
import { NavLink } from 'react-router-dom';

import { AccountBio } from '@/mastodon/components/account_bio';
<<<<<<< HEAD
import CheckIcon from '@/material-icons/400-24px/check.svg?react';
=======
import { AccountFields } from '@/mastodon/components/account_fields';
import { DisplayName } from '@/mastodon/components/display_name';
import { AnimateEmojiProvider } from '@/mastodon/components/emoji/context';
>>>>>>> 26c78392
import LockIcon from '@/material-icons/400-24px/lock.svg?react';
import MoreHorizIcon from '@/material-icons/400-24px/more_horiz.svg?react';
import NotificationsIcon from '@/material-icons/400-24px/notifications.svg?react';
import NotificationsActiveIcon from '@/material-icons/400-24px/notifications_active-fill.svg?react';
import ShareIcon from '@/material-icons/400-24px/share.svg?react';
import {
  followAccount,
  unblockAccount,
  unmuteAccount,
  pinAccount,
  unpinAccount,
  removeAccountFromFollowers,
} from 'mastodon/actions/accounts';
import { initBlockModal } from 'mastodon/actions/blocks';
import { mentionCompose, directCompose } from 'mastodon/actions/compose';
import {
  initDomainBlockModal,
  unblockDomain,
} from 'mastodon/actions/domain_blocks';
import { openModal } from 'mastodon/actions/modal';
import { initMuteModal } from 'mastodon/actions/mutes';
import { initReport } from 'mastodon/actions/reports';
import { Avatar } from 'mastodon/components/avatar';
import { Badge, AutomatedBadge, GroupBadge } from 'mastodon/components/badge';
import { CopyIconButton } from 'mastodon/components/copy_icon_button';
import {
  FollowersCounter,
  FollowingCounter,
  StatusesCounter,
} from 'mastodon/components/counters';
import { Dropdown } from 'mastodon/components/dropdown_menu';
import { FollowButton } from 'mastodon/components/follow_button';
import { FormattedDateWrapper } from 'mastodon/components/formatted_date';
import { Icon } from 'mastodon/components/icon';
import { IconButton } from 'mastodon/components/icon_button';
import { ShortNumber } from 'mastodon/components/short_number';
import { AccountNote } from 'mastodon/features/account/components/account_note';
import { DomainPill } from 'mastodon/features/account/components/domain_pill';
import FollowRequestNoteContainer from 'mastodon/features/account/containers/follow_request_note_container';
import { useIdentity } from 'mastodon/identity_context';
import { autoPlayGif, me, domain as localDomain } from 'mastodon/initial_state';
import type { Account } from 'mastodon/models/account';
import type { MenuItem } from 'mastodon/models/dropdown_menu';
import {
  PERMISSION_MANAGE_USERS,
  PERMISSION_MANAGE_FEDERATION,
} from 'mastodon/permissions';
import { getAccountHidden } from 'mastodon/selectors/accounts';
import { useAppSelector, useAppDispatch } from 'mastodon/store';

import { FamiliarFollowers } from './familiar_followers';
import { MemorialNote } from './memorial_note';
import { MovedNote } from './moved_note';

const messages = defineMessages({
  unblock: { id: 'account.unblock', defaultMessage: 'Unblock @{name}' },
  edit_profile: { id: 'account.edit_profile', defaultMessage: 'Edit profile' },
  linkVerifiedOn: {
    id: 'account.link_verified_on',
    defaultMessage: 'Ownership of this link was checked on {date}',
  },
  account_locked: {
    id: 'account.locked_info',
    defaultMessage:
      'This account privacy status is set to locked. The owner manually reviews who can follow them.',
  },
  mention: { id: 'account.mention', defaultMessage: 'Mention @{name}' },
  direct: { id: 'account.direct', defaultMessage: 'Privately mention @{name}' },
  unmute: { id: 'account.unmute', defaultMessage: 'Unmute @{name}' },
  block: { id: 'account.block', defaultMessage: 'Block @{name}' },
  mute: { id: 'account.mute', defaultMessage: 'Mute @{name}' },
  report: { id: 'account.report', defaultMessage: 'Report @{name}' },
  share: { id: 'account.share', defaultMessage: "Share @{name}'s profile" },
  copy: { id: 'account.copy', defaultMessage: 'Copy link to profile' },
  media: { id: 'account.media', defaultMessage: 'Media' },
  blockDomain: {
    id: 'account.block_domain',
    defaultMessage: 'Block domain {domain}',
  },
  unblockDomain: {
    id: 'account.unblock_domain',
    defaultMessage: 'Unblock domain {domain}',
  },
  hideReblogs: {
    id: 'account.hide_reblogs',
    defaultMessage: 'Hide boosts from @{name}',
  },
  showReblogs: {
    id: 'account.show_reblogs',
    defaultMessage: 'Show boosts from @{name}',
  },
  enableNotifications: {
    id: 'account.enable_notifications',
    defaultMessage: 'Notify me when @{name} posts',
  },
  disableNotifications: {
    id: 'account.disable_notifications',
    defaultMessage: 'Stop notifying me when @{name} posts',
  },
  preferences: {
    id: 'navigation_bar.preferences',
    defaultMessage: 'Preferences',
  },
  follow_requests: {
    id: 'navigation_bar.follow_requests',
    defaultMessage: 'Follow requests',
  },
  favourites: { id: 'navigation_bar.favourites', defaultMessage: 'Favorites' },
  lists: { id: 'navigation_bar.lists', defaultMessage: 'Lists' },
  followed_tags: {
    id: 'navigation_bar.followed_tags',
    defaultMessage: 'Followed hashtags',
  },
  blocks: { id: 'navigation_bar.blocks', defaultMessage: 'Blocked users' },
  domain_blocks: {
    id: 'navigation_bar.domain_blocks',
    defaultMessage: 'Blocked domains',
  },
  mutes: { id: 'navigation_bar.mutes', defaultMessage: 'Muted users' },
  endorse: { id: 'account.endorse', defaultMessage: 'Feature on profile' },
  unendorse: {
    id: 'account.unendorse',
    defaultMessage: "Don't feature on profile",
  },
  add_or_remove_from_list: {
    id: 'account.add_or_remove_from_list',
    defaultMessage: 'Add or Remove from lists',
  },
  admin_account: {
    id: 'status.admin_account',
    defaultMessage: 'Open moderation interface for @{name}',
  },
  admin_domain: {
    id: 'status.admin_domain',
    defaultMessage: 'Open moderation interface for {domain}',
  },
  languages: {
    id: 'account.languages',
    defaultMessage: 'Change subscribed languages',
  },
  openOriginalPage: {
    id: 'account.open_original_page',
    defaultMessage: 'Open original page',
  },
  removeFromFollowers: {
    id: 'account.remove_from_followers',
    defaultMessage: 'Remove {name} from followers',
  },
  confirmRemoveFromFollowersTitle: {
    id: 'confirmations.remove_from_followers.title',
    defaultMessage: 'Remove follower?',
  },
  confirmRemoveFromFollowersMessage: {
    id: 'confirmations.remove_from_followers.message',
    defaultMessage:
      '{name} will stop following you. Are you sure you want to proceed?',
  },
  confirmRemoveFromFollowersButton: {
    id: 'confirmations.remove_from_followers.confirm',
    defaultMessage: 'Remove follower',
  },
});

const titleFromAccount = (account: Account) => {
  const displayName = account.display_name;
  const acct =
    account.acct === account.username
      ? `${account.username}@${localDomain}`
      : account.acct;
  const prefix =
    displayName.trim().length === 0 ? account.username : displayName;

  return `${prefix} (@${acct})`;
};

export const AccountHeader: React.FC<{
  accountId: string;
  hideTabs?: boolean;
}> = ({ accountId, hideTabs }) => {
  const dispatch = useAppDispatch();
  const intl = useIntl();
  const { signedIn, permissions } = useIdentity();
  const account = useAppSelector((state) => state.accounts.get(accountId));
  const relationship = useAppSelector((state) =>
    state.relationships.get(accountId),
  );
  const hidden = useAppSelector((state) => getAccountHidden(state, accountId));

  const handleBlock = useCallback(() => {
    if (!account) {
      return;
    }

    if (relationship?.blocking) {
      dispatch(unblockAccount(account.id));
    } else {
      dispatch(initBlockModal(account));
    }
  }, [dispatch, account, relationship]);

  const handleMention = useCallback(() => {
    if (!account) {
      return;
    }

    dispatch(mentionCompose(account));
  }, [dispatch, account]);

  const handleDirect = useCallback(() => {
    if (!account) {
      return;
    }

    dispatch(directCompose(account));
  }, [dispatch, account]);

  const handleReport = useCallback(() => {
    if (!account) {
      return;
    }

    dispatch(initReport(account));
  }, [dispatch, account]);

  const handleReblogToggle = useCallback(() => {
    if (!account) {
      return;
    }

    if (relationship?.showing_reblogs) {
      dispatch(followAccount(account.id, { reblogs: false }));
    } else {
      dispatch(followAccount(account.id, { reblogs: true }));
    }
  }, [dispatch, account, relationship]);

  const handleNotifyToggle = useCallback(() => {
    if (!account) {
      return;
    }

    if (relationship?.notifying) {
      dispatch(followAccount(account.id, { notify: false }));
    } else {
      dispatch(followAccount(account.id, { notify: true }));
    }
  }, [dispatch, account, relationship]);

  const handleMute = useCallback(() => {
    if (!account) {
      return;
    }

    if (relationship?.muting) {
      dispatch(unmuteAccount(account.id));
    } else {
      dispatch(initMuteModal(account));
    }
  }, [dispatch, account, relationship]);

  const handleBlockDomain = useCallback(() => {
    if (!account) {
      return;
    }

    dispatch(initDomainBlockModal(account));
  }, [dispatch, account]);

  const handleUnblockDomain = useCallback(() => {
    if (!account) {
      return;
    }

    const domain = account.acct.split('@')[1];

    if (!domain) {
      return;
    }

    dispatch(unblockDomain(domain));
  }, [dispatch, account]);

  const handleEndorseToggle = useCallback(() => {
    if (!account) {
      return;
    }

    if (relationship?.endorsed) {
      dispatch(unpinAccount(account.id));
    } else {
      dispatch(pinAccount(account.id));
    }
  }, [dispatch, account, relationship]);

  const handleAddToList = useCallback(() => {
    if (!account) {
      return;
    }

    dispatch(
      openModal({
        modalType: 'LIST_ADDER',
        modalProps: {
          accountId: account.id,
        },
      }),
    );
  }, [dispatch, account]);

  const handleChangeLanguages = useCallback(() => {
    if (!account) {
      return;
    }

    dispatch(
      openModal({
        modalType: 'SUBSCRIBED_LANGUAGES',
        modalProps: {
          accountId: account.id,
        },
      }),
    );
  }, [dispatch, account]);

  const handleOpenAvatar = useCallback(
    (e: React.MouseEvent) => {
      if (e.button !== 0 || e.ctrlKey || e.metaKey) {
        return;
      }

      e.preventDefault();

      if (!account) {
        return;
      }

      dispatch(
        openModal({
          modalType: 'IMAGE',
          modalProps: {
            src: account.avatar,
            alt: '',
          },
        }),
      );
    },
    [dispatch, account],
  );

  const handleShare = useCallback(() => {
    if (!account) {
      return;
    }

    void navigator.share({
      url: account.url,
    });
  }, [account]);

  const suspended = account?.suspended;
  const isRemote = account?.acct !== account?.username;
  const remoteDomain = isRemote ? account?.acct.split('@')[1] : null;

  const menuItems = useMemo(() => {
    const arr: MenuItem[] = [];

    if (!account) {
      return arr;
    }

    if (signedIn && !account.suspended) {
      arr.push({
        text: intl.formatMessage(messages.mention, {
          name: account.username,
        }),
        action: handleMention,
      });
      arr.push({
        text: intl.formatMessage(messages.direct, {
          name: account.username,
        }),
        action: handleDirect,
      });
      arr.push(null);
    }

    if (isRemote) {
      arr.push({
        text: intl.formatMessage(messages.openOriginalPage),
        href: account.url,
      });
      arr.push(null);
    }

    if (signedIn) {
      if (relationship?.following) {
        if (!relationship.muting) {
          if (relationship.showing_reblogs) {
            arr.push({
              text: intl.formatMessage(messages.hideReblogs, {
                name: account.username,
              }),
              action: handleReblogToggle,
            });
          } else {
            arr.push({
              text: intl.formatMessage(messages.showReblogs, {
                name: account.username,
              }),
              action: handleReblogToggle,
            });
          }

          arr.push({
            text: intl.formatMessage(messages.languages),
            action: handleChangeLanguages,
          });
          arr.push(null);
        }

        arr.push({
          text: intl.formatMessage(
            relationship.endorsed ? messages.unendorse : messages.endorse,
          ),
          action: handleEndorseToggle,
        });
        arr.push({
          text: intl.formatMessage(messages.add_or_remove_from_list),
          action: handleAddToList,
        });
        arr.push(null);
      }

      if (relationship?.followed_by) {
        const handleRemoveFromFollowers = () => {
          dispatch(
            openModal({
              modalType: 'CONFIRM',
              modalProps: {
                title: intl.formatMessage(
                  messages.confirmRemoveFromFollowersTitle,
                ),
                message: intl.formatMessage(
                  messages.confirmRemoveFromFollowersMessage,
                  { name: <strong>{account.acct}</strong> },
                ),
                confirm: intl.formatMessage(
                  messages.confirmRemoveFromFollowersButton,
                ),
                onConfirm: () => {
                  void dispatch(removeAccountFromFollowers({ accountId }));
                },
              },
            }),
          );
        };

        arr.push({
          text: intl.formatMessage(messages.removeFromFollowers, {
            name: account.username,
          }),
          action: handleRemoveFromFollowers,
          dangerous: true,
        });
      }

      if (relationship?.muting) {
        arr.push({
          text: intl.formatMessage(messages.unmute, {
            name: account.username,
          }),
          action: handleMute,
        });
      } else {
        arr.push({
          text: intl.formatMessage(messages.mute, {
            name: account.username,
          }),
          action: handleMute,
          dangerous: true,
        });
      }

      if (relationship?.blocking) {
        arr.push({
          text: intl.formatMessage(messages.unblock, {
            name: account.username,
          }),
          action: handleBlock,
        });
      } else {
        arr.push({
          text: intl.formatMessage(messages.block, {
            name: account.username,
          }),
          action: handleBlock,
          dangerous: true,
        });
      }

      if (!account.suspended) {
        arr.push({
          text: intl.formatMessage(messages.report, {
            name: account.username,
          }),
          action: handleReport,
          dangerous: true,
        });
      }
    }

    if (signedIn && isRemote) {
      arr.push(null);

      if (relationship?.domain_blocking) {
        arr.push({
          text: intl.formatMessage(messages.unblockDomain, {
            domain: remoteDomain,
          }),
          action: handleUnblockDomain,
        });
      } else {
        arr.push({
          text: intl.formatMessage(messages.blockDomain, {
            domain: remoteDomain,
          }),
          action: handleBlockDomain,
          dangerous: true,
        });
      }
    }

    if (
      (permissions & PERMISSION_MANAGE_USERS) === PERMISSION_MANAGE_USERS ||
      (isRemote &&
        (permissions & PERMISSION_MANAGE_FEDERATION) ===
          PERMISSION_MANAGE_FEDERATION)
    ) {
      arr.push(null);
      if ((permissions & PERMISSION_MANAGE_USERS) === PERMISSION_MANAGE_USERS) {
        arr.push({
          text: intl.formatMessage(messages.admin_account, {
            name: account.username,
          }),
          href: `/admin/accounts/${account.id}`,
        });
      }
      if (
        isRemote &&
        (permissions & PERMISSION_MANAGE_FEDERATION) ===
          PERMISSION_MANAGE_FEDERATION
      ) {
        arr.push({
          text: intl.formatMessage(messages.admin_domain, {
            domain: remoteDomain,
          }),
          href: `/admin/instances/${remoteDomain}`,
        });
      }
    }

    return arr;
  }, [
    dispatch,
    accountId,
    account,
    relationship,
    permissions,
    isRemote,
    remoteDomain,
    intl,
    signedIn,
    handleAddToList,
    handleBlock,
    handleBlockDomain,
    handleChangeLanguages,
    handleDirect,
    handleEndorseToggle,
    handleMention,
    handleMute,
    handleReblogToggle,
    handleReport,
    handleUnblockDomain,
  ]);

  const menu = accountId !== me && (
    <Dropdown
      disabled={menuItems.length === 0}
      items={menuItems}
      icon='ellipsis-v'
      iconComponent={MoreHorizIcon}
    />
  );

  if (!account) {
    return null;
  }

  let actionBtn: React.ReactNode,
    bellBtn: React.ReactNode,
    lockedIcon: React.ReactNode,
    shareBtn: React.ReactNode;

  const info: React.ReactNode[] = [];

  if (me !== account.id && relationship) {
    if (
      relationship.followed_by &&
      (relationship.following || relationship.requested)
    ) {
      info.push(
        <span key='mutual' className='relationship-tag'>
          <FormattedMessage
            id='account.mutual'
            defaultMessage='You follow each other'
          />
        </span>,
      );
    } else if (relationship.followed_by) {
      info.push(
        <span key='followed_by' className='relationship-tag'>
          <FormattedMessage
            id='account.follows_you'
            defaultMessage='Follows you'
          />
        </span>,
      );
    } else if (relationship.requested_by) {
      info.push(
        <span key='requested_by' className='relationship-tag'>
          <FormattedMessage
            id='account.requests_to_follow_you'
            defaultMessage='Requests to follow you'
          />
        </span>,
      );
    }

    if (relationship.blocking) {
      info.push(
        <span key='blocking' className='relationship-tag'>
          <FormattedMessage id='account.blocking' defaultMessage='Blocking' />
        </span>,
      );
    }

    if (relationship.muting) {
      info.push(
        <span key='muting' className='relationship-tag'>
          <FormattedMessage id='account.muting' defaultMessage='Muting' />
        </span>,
      );
    }

    if (relationship.domain_blocking) {
      info.push(
        <span key='domain_blocking' className='relationship-tag'>
          <FormattedMessage
            id='account.domain_blocking'
            defaultMessage='Blocking domain'
          />
        </span>,
      );
    }
  }

  if (relationship?.requested || relationship?.following) {
    bellBtn = (
      <IconButton
        icon={relationship.notifying ? 'bell' : 'bell-o'}
        iconComponent={
          relationship.notifying ? NotificationsActiveIcon : NotificationsIcon
        }
        active={relationship.notifying}
        title={intl.formatMessage(
          relationship.notifying
            ? messages.disableNotifications
            : messages.enableNotifications,
          { name: account.username },
        )}
        onClick={handleNotifyToggle}
      />
    );
  }

  if ('share' in navigator) {
    shareBtn = (
      <IconButton
        className='optional'
        icon=''
        iconComponent={ShareIcon}
        title={intl.formatMessage(messages.share, {
          name: account.username,
        })}
        onClick={handleShare}
      />
    );
  } else {
    shareBtn = (
      <CopyIconButton
        className='optional'
        title={intl.formatMessage(messages.copy)}
        value={account.url}
      />
    );
  }

  const isMovedAndUnfollowedAccount = account.moved && !relationship?.following;

  if (!isMovedAndUnfollowedAccount) {
    actionBtn = (
      <FollowButton
        accountId={accountId}
        className='account__header__follow-button'
        labelLength='long'
      />
    );
  }

  if (account.locked) {
    lockedIcon = (
      <Icon
        id='lock'
        icon={LockIcon}
        aria-label={intl.formatMessage(messages.account_locked)}
      />
    );
  }

<<<<<<< HEAD
  const displayNameHtml = { __html: account.display_name_html };
=======
>>>>>>> 26c78392
  const fields = account.fields;
  const isLocal = !account.acct.includes('@');
  const username = account.acct.split('@')[0];
  const domain = isLocal ? localDomain : account.acct.split('@')[1];
  const isIndexable = !account.noindex;

  const badges = [];

  if (account.bot) {
    badges.push(<AutomatedBadge key='bot-badge' />);
  } else if (account.group) {
    badges.push(<GroupBadge key='group-badge' />);
  }

  account.roles.forEach((role) => {
    badges.push(
      <Badge
        key={`role-badge-${role.get('id')}`}
        label={<span>{role.get('name')}</span>}
        domain={domain}
        roleId={role.get('id')}
      />,
    );
  });

  return (
    <div className='account-timeline__header'>
      {!hidden && account.memorial && <MemorialNote />}
      {!hidden && account.moved && (
        <MovedNote accountId={account.id} targetAccountId={account.moved} />
      )}

      <AnimateEmojiProvider
        className={classNames('account__header', {
          inactive: !!account.moved,
        })}
      >
        {!(suspended || hidden || account.moved) &&
          relationship?.requested_by && (
            <FollowRequestNoteContainer account={account} />
          )}

        <div className='account__header__image'>
          <div className='account__header__info'>{info}</div>

          {!(suspended || hidden) && (
            <img
              src={autoPlayGif ? account.header : account.header_static}
              alt=''
              className='parallax'
            />
          )}
        </div>

        <div className='account__header__bar'>
          <div className='account__header__tabs'>
            <a
              className='avatar'
              href={account.avatar}
              rel='noopener'
              target='_blank'
              onClick={handleOpenAvatar}
            >
              <Avatar
                account={suspended || hidden ? undefined : account}
                size={92}
              />
            </a>

            <div className='account__header__buttons account__header__buttons--desktop'>
              {!hidden && actionBtn}
              {!hidden && bellBtn}
              {!hidden && shareBtn}
              {menu}
            </div>
          </div>

          <div className='account__header__tabs__name'>
            <h1>
              <DisplayName account={account} variant='simple' />
              <small>
                <span>
                  @{username}
                  <span className='invisible'>@{domain}</span>
                </span>
                <DomainPill
                  username={username ?? ''}
                  domain={domain ?? ''}
                  isSelf={me === account.id}
                />
                {lockedIcon}
              </small>
            </h1>
          </div>

          {badges.length > 0 && (
            <div className='account__header__badges'>{badges}</div>
          )}

          {account.id !== me && signedIn && !(suspended || hidden) && (
            <FamiliarFollowers accountId={accountId} />
          )}

          <div className='account__header__buttons account__header__buttons--mobile'>
            {!hidden && actionBtn}
            {!hidden && bellBtn}
            {menu}
          </div>

          {!(suspended || hidden) && (
            <div className='account__header__extra'>
              <div className='account__header__bio'>
                {account.id !== me && signedIn && (
                  <AccountNote accountId={accountId} />
                )}

                <AccountBio
<<<<<<< HEAD
                  note={account.note_emojified}
                  dropdownAccountId={accountId}
=======
                  accountId={accountId}
>>>>>>> 26c78392
                  className='account__header__content'
                />

                <div className='account__header__fields'>
                  <dl>
                    <dt>
                      <FormattedMessage
                        id='account.joined_short'
                        defaultMessage='Joined'
                      />
                    </dt>
                    <dd>
                      <FormattedDateWrapper
                        value={account.created_at}
                        year='numeric'
                        month='short'
                        day='2-digit'
                      />
                    </dd>
                  </dl>

                  <AccountFields fields={fields} emojis={account.emojis} />
                </div>
              </div>

              <div className='account__header__extra__links'>
                <NavLink
                  to={`/@${account.acct}`}
                  title={intl.formatNumber(account.statuses_count)}
                >
                  <ShortNumber
                    value={account.statuses_count}
                    renderer={StatusesCounter}
                  />
                </NavLink>

                <NavLink
                  exact
                  to={`/@${account.acct}/following`}
                  title={intl.formatNumber(account.following_count)}
                >
                  <ShortNumber
                    value={account.following_count}
                    renderer={FollowingCounter}
                  />
                </NavLink>

                <NavLink
                  exact
                  to={`/@${account.acct}/followers`}
                  title={intl.formatNumber(account.followers_count)}
                >
                  <ShortNumber
                    value={account.followers_count}
                    renderer={FollowersCounter}
                  />
                </NavLink>
              </div>
            </div>
          )}
        </div>
      </AnimateEmojiProvider>

      {!(hideTabs || hidden) && (
        <div className='account__section-headline'>
          <NavLink exact to={`/@${account.acct}/featured`}>
            <FormattedMessage id='account.featured' defaultMessage='Featured' />
          </NavLink>
          <NavLink exact to={`/@${account.acct}`}>
            <FormattedMessage id='account.posts' defaultMessage='Posts' />
          </NavLink>
          <NavLink exact to={`/@${account.acct}/with_replies`}>
            <FormattedMessage
              id='account.posts_with_replies'
              defaultMessage='Posts and replies'
            />
          </NavLink>
          <NavLink exact to={`/@${account.acct}/media`}>
            <FormattedMessage id='account.media' defaultMessage='Media' />
          </NavLink>
        </div>
      )}

      <Helmet>
        <title>{titleFromAccount(account)}</title>
        <meta
          name='robots'
          content={isLocal && isIndexable ? 'all' : 'noindex'}
        />
        <link rel='canonical' href={account.url} />
      </Helmet>
    </div>
  );
};<|MERGE_RESOLUTION|>--- conflicted
+++ resolved
@@ -7,13 +7,9 @@
 import { NavLink } from 'react-router-dom';
 
 import { AccountBio } from '@/mastodon/components/account_bio';
-<<<<<<< HEAD
-import CheckIcon from '@/material-icons/400-24px/check.svg?react';
-=======
 import { AccountFields } from '@/mastodon/components/account_fields';
 import { DisplayName } from '@/mastodon/components/display_name';
 import { AnimateEmojiProvider } from '@/mastodon/components/emoji/context';
->>>>>>> 26c78392
 import LockIcon from '@/material-icons/400-24px/lock.svg?react';
 import MoreHorizIcon from '@/material-icons/400-24px/more_horiz.svg?react';
 import NotificationsIcon from '@/material-icons/400-24px/notifications.svg?react';
@@ -743,10 +739,6 @@
     );
   }
 
-<<<<<<< HEAD
-  const displayNameHtml = { __html: account.display_name_html };
-=======
->>>>>>> 26c78392
   const fields = account.fields;
   const isLocal = !account.acct.includes('@');
   const username = account.acct.split('@')[0];
@@ -864,12 +856,7 @@
                 )}
 
                 <AccountBio
-<<<<<<< HEAD
-                  note={account.note_emojified}
-                  dropdownAccountId={accountId}
-=======
                   accountId={accountId}
->>>>>>> 26c78392
                   className='account__header__content'
                 />
 
