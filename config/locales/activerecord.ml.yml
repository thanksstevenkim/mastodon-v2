---
ml:
  activerecord:
    attributes:
      poll:
        expires_at: സമയപരിധി
        options: തിരഞ്ഞെടുപ്പുകൾ
      user:
        agreement: സേവന ഉടമ്പടി
        email: ഇ-മെയിൽ വിലാസം
        locale: ഭാഷ
        password: രഹസ്യവാക്കു്
      user/account:
        username: ഉപയോക്തൃനാമം
      user/invite_request:
        text: കാരണം
    errors:
      attributes:
        domain:
          invalid: ഇതൊരു തെറ്റിയ മേഖലപേരാണു്
      messages:
        invalid_domain_on_line: "%{value} ഒരു തെറ്റിയ മേഖലപേരാണു്"
<<<<<<< HEAD
        too_many_lines: ഇതു് %{limit} വരിയതിരിന്റെ മേലെയാണു്
=======
>>>>>>> 609a4018
      models:
        account:
          attributes:
            username:
              invalid: അക്ഷരങ്ങളും, അക്കങ്ങളും, പിന്നെ അടിവരയും മാത്രം
              reserved: കരുതിവച്ചു
        admin/webhook:
          attributes:
            url:
              invalid: ഇതൊരു തെറ്റിയ വിലാസമാണു്
        doorkeeper/application:
          attributes:
            website:
              invalid: ഇതൊരു തെറ്റിയ വിലാസമാണു്
        status:
          attributes:
            reblog:
              taken: സ്റ്റാറ്റസ് ഇതിനകം നിലവിലുണ്ട്
        user:
          attributes:
            email:
              blocked: അനുവദനീയമല്ലാത്ത ഇ-മെയിൽ ദാതാവിനെ ഉപയോഗിക്കുന്നു
              unreachable: നിലവിലില്ല<|MERGE_RESOLUTION|>--- conflicted
+++ resolved
@@ -20,10 +20,6 @@
           invalid: ഇതൊരു തെറ്റിയ മേഖലപേരാണു്
       messages:
         invalid_domain_on_line: "%{value} ഒരു തെറ്റിയ മേഖലപേരാണു്"
-<<<<<<< HEAD
-        too_many_lines: ഇതു് %{limit} വരിയതിരിന്റെ മേലെയാണു്
-=======
->>>>>>> 609a4018
       models:
         account:
           attributes:
