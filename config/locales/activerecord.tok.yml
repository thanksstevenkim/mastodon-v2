--- conflicted
+++ resolved
@@ -20,10 +20,6 @@
           invalid: li nimi ilo ike
       messages:
         invalid_domain_on_line: nimi "%{value}" li nimi ilo ike
-<<<<<<< HEAD
-        too_many_lines: la %{limit} o mute nanpa wan pi linja sitelen
-=======
->>>>>>> 609a4018
       models:
         account:
           attributes:
@@ -42,14 +38,11 @@
           attributes:
             data:
               malformed: li nasin ike
-<<<<<<< HEAD
-=======
         list_account:
           attributes:
             account_id:
               taken: li lon kulupu
           must_be_following: o jan pi kute sina
->>>>>>> 609a4018
         status:
           attributes:
             reblog:
