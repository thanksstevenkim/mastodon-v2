---
lad:
  about:
    about_mastodon_html: 'La red sosyala del avenir: Sin reklamas, sin vijilansia korporativa, kon desen etiko, i desentralizasyon! Seas patron de tu enformasyon kon Mastodon!'
    contact_missing: No espesifikado
    contact_unavailable: No desponivle
    hosted_on: Mastodon balabayado en %{domain}
    title: Sovre mozotros
  accounts:
    followers:
      one: Suivante
      other: Suivantes
    following: Sigiendo
    instance_actor_flash: Este kuento es un aktor virtual utilizado para reprezentar al sirvidor en si mezmo i no a dingun utilizador individual. Se utiliza para butos de la federasyon i no se deve suspender.
    last_active: ultima koneksyon
    link_verified_on: La propiedad de este atadijo fue verifikada el %{date}
    nothing_here: No ay niente aki!
    pin_errors:
      following: Deves estar sigiendo a la persona a la ke keres achetar
    posts:
      one: Publikasyon
      other: Publikasyones
    posts_tab_heading: Publikasyones
  admin:
    account_actions:
      action: Realiza aksion
      already_silenced: Este kuento ya tiene sido limitado.
      already_suspended: Este kuento ya tiene sido suspendido.
      title: Modera %{acct}
    account_moderation_notes:
      create: Kriya nota
      created_msg: Nota de moderasyon kriyada kon sukseso!
      destroyed_msg: Nota de moderasyon destruida kon sukseso!
    accounts:
      add_email_domain_block: Bloka domeno de posta
      approve: Achetar
      approved_msg: La solisitasyon de enrejistrasyon de %{username} achetada djustamente
      are_you_sure: Estas siguro?
      avatar: Imaje de profil
      by_domain: Domeno
      change_email:
        changed_msg: Adreso de posta trokado kon sukseso!
        current_email: Posta elektronika aktuala
        label: Troka la posta elektronika
        new_email: Mueva posta elektronika
        submit: Troka la posta elektronika
        title: Troka la posta elektronika de %{username}
      change_role:
        changed_msg: Rolo trokado kon sukseso!
        edit_roles: Administra reglas de utilizadores
        label: Troka rolo
        no_role: Sin rolo
        title: Troka rolo para %{username}
      confirm: Konfirma
      confirmed: Konfirmado
      confirming: Konfirmando
      custom: Personalizado
      delete: Efasa datos
      deleted: Kitado
      demote: Degrada
      destroyed_msg: Los datos de %{username} estan agora en kola para ser supremir pishin
      disable: Inkapasita
      disable_sign_in_token_auth: Inkapasita la autentifikasyon por token de posta elektronika
      disable_two_factor_authentication: Inkapasita autentifikasyon en dos pasos
      disabled: Inkapasitada
      display_name: Nombre amostrado
      domain: Domeno
      edit: Edita
      email: Posta elektronika
      email_status: Estatus de posta
      enable: Kapasita
      enable_sign_in_token_auth: Kapasita la autentifikasyon por token de posta elektronika
      enabled: Kapasitada
      enabled_msg: El kuento de %{username} fue kapasitado djustamente
      followers: Suivantes
      follows: Segimientos
      header: Kavesera
      inbox_url: URL del kuti de arivo
      invite_request_text: Razones para unirse
      invited_by: Envitado por
      ip: IP
      joined: Unido
      location:
        all: Todos
        local: Lokal
        remote: Remoto
        title: Lokalizasyon
      login_status: Estado de koneksyon kon kuento
      media_attachments: Aneksos de multimedia
      memorialize: Konvirte en memorial
      memorialized: Kuento komemorativo
      memorialized_msg: "%{username} se konvirtido kon sukseso en un kuento komemorativo"
      moderation:
        active: Aktivo
        all: Todos
        disabled: Inkapasitado
        pending: Asperando
        silenced: Limitado
        suspended: Suspendido
        title: Moderasyon
      moderation_notes: Notas de moderasyon
      most_recent_activity: Aktivita mas reziente
      most_recent_ip: IP mas muevo
      no_account_selected: Dinguno kuento fue trokado komo dinguno fue eskojido
      no_limits_imposed: Sin limites forsados
      no_role_assigned: Dingun rolo apropyado
      not_subscribed: No se esta abonado
      pending: Revizion esta asperando
      perform_full_suspension: Suspende
      previous_strikes: Amonestamientos previos
      previous_strikes_description_html:
        one: Este kuento tiene <strong>un</strong> amonestamiento.
        other: Este kuento tiene <strong>%{count}</strong> amonestamientos.
      promote: Promosyona
      protocol: Protokol
      public: Publiko
      push_subscription_expires: Ekspirasyon del abonamiento PuSH
      redownload: Arefreska profil
      redownloaded_msg: Se aktualizo djustamente el profil de %{username} dizde el orijin
      reject: Refuza
      rejected_msg: La solisitasyon de enrejistrasyon de %{username} tyene sido refuzada kon sukseso
      remote_suspension_irreversible: Los datos de este kuento fueron irreversivlemente supremidos.
      remote_suspension_reversible_hint_html: El kuento fue suspendido en este sirvidor i los datos seran totalmente supremidos el %{date}. Asta estonses el sirvidor remoto puede restaurar este kuento sin dingun efekto negativo. Si keres supremir todos los datos del kuento pishin, puedes fazerlo a kontinuasyon.
      remove_avatar: Efasa imaje de profil
      remove_header: Efasa kavesera
      removed_avatar_msg: Se tiene supremido kon sukseso la imaje de profil de %{username}
      removed_header_msg: Se tiene supremido kon sukseso la imaje de kavesera de %{username}
      resend_confirmation:
        already_confirmed: Este utilizador ya esta konfirmado
        send: Reembia la posta elektronika de konfirmasyon
        success: Posta elektronika de konfirmasyon embiada kon sukseso!
      reset: Reinisya
      reset_password: Reinisya kod
      resubscribe: Reabona
      role: Rolo
      search: Bushka
      search_same_email_domain: Otros utilizadores kon el mezmo domeno de posta
      search_same_ip: Otros utilizadores kon el mezmo adreso IP
      security: Sigurita
      security_measures:
        only_password: Solo kod
        password_and_2fa: Kod i A2P
      sensitive: Sensivle
      sensitized: Markado komo sensivle
      shared_inbox_url: URL de kuti partajado
      show:
        created_reports: Raportos embiados por este kuento
        targeted_reports: Raportos embiados sovre este kuento
      silence: Limita
      silenced: Limitado
      statuses: Publikasyones
      strikes: Amonestamientos previos
      subscribe: Abona
      suspend: Suspende
      suspended: Suspendido
      suspension_irreversible: Los datos de este kuento fueron irreversivlemente supremidos. Puedes dezazer la suspensyon del kuento para fazerlo utilizavle, ama no rekuperaras los datos los kualos tenias mas antes.
      suspension_reversible_hint_html: El kuento fue suspendido i los datos se supremiran kompletamente el %{date}. Asta estonses, el kuento puede ser restaurado sin dingun efekto negativo. Si keres supremir todos los datos del kuento pishin, puedes fazerlo a kontinuasyon.
      title: Kuentos
      unblock_email: Dezbloka adreso de posta
      unblocked_email_msg: Tienes dezblokado el adreso de posta de %{username}
      unconfirmed_email: Posta elektronika sin konfirmasyon
      undo_sensitized: Dezmarka komo sensivle
      undo_silenced: No limita
      undo_suspension: Desuspende
      unsilenced_msg: Se kito kon sukseso el limito del kuento %{username}
      unsubscribe: Deabona
      unsuspended_msg: Se kito kon sukseso la suspensyon del kuento de %{username}
      username: Nombre de utilizador
      view_domain: Ve rezumen del domeno
      warn: Averte
      web: Web
      whitelisted: Permitido para la federasyon
    action_logs:
      action_types:
        approve_appeal: Acheta apelasyon
        approve_user: Acheta utilizador
        assigned_to_self_report: Asinya raporto
        change_email_user: Troka posta elektronika del utilizador
        change_role_user: Troka rolo de utilizador
        confirm_user: Konfirma utilizador
        create_account_warning: Kriya avertensya
        create_announcement: Kriya pregon
        create_canonical_email_block: Kriya bloko de posta elektronika
        create_custom_emoji: Kriya emoji personalizado
        create_domain_allow: Kriya permiso de domeno
        create_domain_block: Kriya bloko de domeno
        create_email_domain_block: Kriya bloko de domeno de posta
        create_ip_block: Kriya regla de IP
        create_relay: Kriya relevo
        create_unavailable_domain: Kriya domeno no desponivle
        create_user_role: Kriya rolo
        create_username_block: Kriya regla de nombre de utilizador
        demote_user: Degrada utilizador
        destroy_announcement: Efasa pregon
        destroy_canonical_email_block: Efasa bloko de posta elektronika
        destroy_custom_emoji: Efasa emoji personalizado
        destroy_domain_allow: Efasa permiso de domeno
        destroy_domain_block: Efasa bloko de domeno
        destroy_email_domain_block: Efasa bloko de domeno de posta
        destroy_instance: Efasa domeno
        destroy_ip_block: Efasa regla de IP
        destroy_relay: Efasa relevo
        destroy_status: Efasa publikasyon
        destroy_unavailable_domain: Efasa domeno no desponivle
        destroy_user_role: Efasa rolo
        destroy_username_block: Suprime regla de nombre de utilizador
        disable_2fa_user: Inkapasita autentifikasyon en dos pasos
        disable_custom_emoji: Inkapasita emoji personalizados
        disable_relay: Dezaktiva relevo
        disable_sign_in_token_auth_user: Inkapasita la autentifikasyon por token de posta elektronika para el utilizador
        disable_user: Inkapasita utilizador
        enable_custom_emoji: Kapasita emoji personalizados
        enable_relay: Aktiva relevo
        enable_sign_in_token_auth_user: Kapasita la autentifikasyon por token de posta para el utilizador
        enable_user: Kapasita utilizador
        memorialize_account: Transforma en kuento komemorativo
        promote_user: Promove utilizador
        publish_terms_of_service: Puvlika terminos de servisyo
        reject_appeal: Refuza apelasyon
        reject_user: Refuza utilizador
        remove_avatar_user: Efasa imaje de profil
        reopen_report: Reavre raporto
        resend_user: Reembia posta de konfirmasyon
        reset_password_user: Reinisya kod
        resolve_report: Rezolve raporto
        sensitive_account: Marka multimedia en tu kuento komo sensivle
        silence_account: Limita kuento
        suspend_account: Suspende kuento
        unassigned_report: Dezasinya raporto
        unblock_email_account: Dezbloka adreso de posta
        unsensitive_account: Dezmarka multimedia en tu kuento komo sensivle
        unsilence_account: No limita kuento
        unsuspend_account: Desuspende kuento
        update_announcement: Aktualiza pregon
        update_custom_emoji: Aktualiza emoji personalizado
        update_domain_block: Aktualiza bloko de domeno
        update_ip_block: Aktualiza regla de IP
        update_report: Aktualiza raporto
        update_status: Aktualiza publikasyon
        update_user_role: Aktualiza rolo
        update_username_block: Aktualiza regla de nombre de utilizador
      actions:
        approve_appeal_html: "%{name} acheto la solisitasyon de moderasyon de %{target}"
        approve_user_html: "%{name} acheto el enrejistramiento de %{target}"
        assigned_to_self_report_html: "%{name} asinyo el raporto %{target} a si mezmo"
        change_email_user_html: "%{name} troko el adreso de posta elektronika del utilizador %{target}"
        change_role_user_html: "%{name} troko el rolo de %{target}"
        confirm_user_html: "%{name} konfirmo el adreso de posta elektronika del utilizador %{target}"
        create_account_warning_html: "%{name} embio una avertensya a %{target}"
        create_announcement_html: "%{name} kriyo un muevo pregon %{target}"
        create_canonical_email_block_html: "%{name} bloko la posta elektronika kon el hash %{target}"
        create_custom_emoji_html: "%{name} kargo el muevo emoji %{target}"
        create_domain_allow_html: "%{name} perimitio la federasyon kon el domeno %{target}"
        create_domain_block_html: "%{name} bloko el domeno %{target}"
        create_email_domain_block_html: "%{name} bloko el domeno de posta elektronika %{target}"
        create_ip_block_html: "%{name} kriyo una regla para IP %{target}"
        create_unavailable_domain_html: "%{name} detuvo las entregas al domeno %{target}"
        create_user_role_html: "%{name} kriyo el rolo %{target}"
        demote_user_html: "%{name} degrado a %{target}"
        destroy_announcement_html: "%{name} supremio el pregon %{target}"
        destroy_canonical_email_block_html: "%{name} dezbloko la posta elektronika kon el hash %{target}"
        destroy_custom_emoji_html: "%{name} supremio el emoji %{target}"
        destroy_domain_allow_html: "%{name} bloko la federasyon kon el domeno %{target}"
        destroy_domain_block_html: "%{name} dezbloko el domeno %{target}"
        destroy_email_domain_block_html: "%{name} dezbloko el domeno de posta elektronika %{target}"
        destroy_instance_html: "\"%{name} purgo el domeno %{target}"
        destroy_ip_block_html: "%{name} supremio una regla para la IP %{target}"
        destroy_status_html: "%{name} supremio una publikasyon de %{target}"
        destroy_unavailable_domain_html: "%{name} reinisyo las entregas al domeno %{target}"
        destroy_user_role_html: "%{name} supremio el rolo %{target}"
        disable_2fa_user_html: "%{name} dezaktivo el rekerimiento en dos pasos para el utilizador %{target}"
        disable_custom_emoji_html: "%{name} dezaktivo el emoji %{target}"
        disable_sign_in_token_auth_user_html: "%{name} inkapasito la autentifikasyon por token de posta elektronika para %{target}"
        disable_user_html: "%{name} inkapasito la koneksion kon el kuento para el utilizador %{target}"
        enable_custom_emoji_html: "%{name} aktivo el emoji %{target}"
        enable_sign_in_token_auth_user_html: "%{name} tiene kapasitado la autentifikasyon por token de posta elektronika para %{target}"
        enable_user_html: "%{name} kapasito koneksion kon kuento para el utilizador %{target}"
        memorialize_account_html: "%{name} konvirtio el kuento de %{target} en una pajina de bendicha memoria"
        promote_user_html: "%{name} promosyon al utilizador %{target}"
        reject_appeal_html: "%{name} refuzo la solisitasyon de moderasyon de %{target}"
        reject_user_html: "%{name} refuzo el enrejistramiento de %{target}"
        remove_avatar_user_html: "%{name} supremio la imaje de profil de %{target}"
        reopen_report_html: "%{name} reavrio el raporto %{target}"
        resend_user_html: "%{name} tiene reembiado la posta de konfirmasyon para %{target}"
        reset_password_user_html: "%{name} reinisyo el kod del utilizador %{target}"
        resolve_report_html: "%{name} rezolvio el raporto %{target}"
        sensitive_account_html: "%{name} marko la multimedia de %{target} komo sensivle"
        silence_account_html: "%{name} silensyo el kuento de %{target}"
        suspend_account_html: "%{name} suspendio el kuento de %{target}"
        unassigned_report_html: "%{name} dezasinyo el raporto %{target}"
        unblock_email_account_html: "%{name} tiene dezblokado el adreso de posta de %{target}"
        unsensitive_account_html: "%{name} dezmarko la multimedia de %{target} komo sensivle"
        unsilence_account_html: "%{name} kito el limite del kuento de %{target}"
        unsuspend_account_html: "%{name} reaktivo el kuento de %{target}"
        update_announcement_html: "%{name} aktualizo el pregon %{target}"
        update_custom_emoji_html: "%{name} aktualizo el emoji %{target}"
        update_domain_block_html: "%{name} aktualizo el bloko de domeno para %{target}"
        update_ip_block_html: "\"%{name} troko la regla de IP %{target}"
        update_report_html: "%{name} aktualizo el raporto %{target}"
        update_status_html: "%{name} aktualizo la publikasyon de %{target}"
        update_user_role_html: "%{name} troko el rolo %{target}"
      deleted_account: kuento supremido
      empty: No se toparon rejistros.
      filter_by_action: Filtra por aksion
      filter_by_user: Filtra por utilizador
      title: Defter de revizyon
    announcements:
      destroyed_msg: Pregon supremido kon sukseso!
      edit:
        title: Edita pregon
      empty: No se toparon pregones.
      live: En bivo
      new:
        create: Kriya pregon
        title: Muevo pregon
      publish: Publika
      published_msg: Pregon publikado kon sukseso!
      scheduled_for: Programado para %{time}
      scheduled_msg: Pregon programado para su publikasyon!
      title: Pregones
      unpublish: Retira publikasyon
      unpublished_msg: Pregon retirado kon sukseso!
      updated_msg: Pregon aktualizado kon sukseso!
    critical_update_pending: Aktualizasyon kritika esta asperando
    custom_emojis:
      assign_category: Asinya kategoria
      by_domain: Domeno
      copied_msg: Kopia lokala del emoji kriyada kon sukseso
      copy: Kopia
      copy_failed_msg: No se pudo realizar una kopia lokala de akel emoji
      create_new_category: Kriya una mueva kategoria
      created_msg: Emoji kriyado kon sukseso!
      delete: Efasa
      destroyed_msg: Emoji destruyido kon sukseso!
      disable: Inkapasita
      disabled: Inkapasitado
      disabled_msg: Se inkapasito akel emoji kon sukseso
      emoji: Emoji
      enable: Kapasita
      enabled: Kapasitado
      enabled_msg: Se kapasito akel emoji kon sukseso
      image_hint: PNG o GIF asta %{size}
      list: Lista
      listed: Listados
      new:
        title: Adjusta muevo emoji personalizado
      no_emoji_selected: No se troko dingun emoji porke no eskojites dinguno
      not_permitted: No tienes permiso para realizar esta aksyon
      overwrite: Sobreskrive
      shortcode: Kodiche kurto
      shortcode_hint: Al menos 2 karakteres, solo karakteres alfanumerikos i sulinyados
      title: Emojis personalizados
      uncategorized: No kategorizado
      unlist: No lista
      unlisted: No listado
      update_failed_msg: No se pudo aktualizar akel emoji
      updated_msg: Emoji aktualizado kon sukseso!
      upload: Karga
    dashboard:
      active_users: utilizadores aktivos
      interactions: enteraksyones
      media_storage: Magazinaje de multimedia
      new_users: muevos utilizadores
      opened_reports: raportos aviertos
      pending_appeals_html:
        one: "<strong>%{count}</strong> apelasyon esta asperando"
        other: "<strong>%{count}</strong> apelasiones estan asperando"
      pending_reports_html:
        one: "<strong>%{count}</strong> raporto esta asperando"
        other: "<strong>%{count}</strong> raportos estan asperando"
      pending_tags_html:
        one: "<strong>%{count}</strong> etiketa esta asperando"
        other: "<strong>%{count}</strong> etiketas estan asperando"
      pending_users_html:
        one: "<strong>%{count}</strong> utilizador esta asperando"
        other: "<strong>%{count}</strong> utilizadores estan asperando"
      resolved_reports: raportos rezolvidos
      software: Programario
      sources: Manaderos de rejistro
      space: Uzo de magazinaje
      title: Pano
      top_languages: Linguas mas aktivas
      top_servers: Sirvidores mas aktivos
      website: Sitio internetiko
    disputes:
      appeals:
        empty: No se toparon apelasiones.
        title: Apelasiones
    domain_allows:
      add_new: Perimite federasyon kon el domeno
      created_msg: Federasyon kon el domeno permitida kon sukseso
      destroyed_msg: Federasyon kon el domeno proibida kon sukseso
      export: Eksporto
      import: Importo
      undo: Proibe federasyon kon el domeno
    domain_blocks:
      add_new: Adjusta muevo bloko de domeno
      confirm_suspension:
        cancel: Anula
        confirm: Suspende
        permanent_action: Si kites la suspensyon no restoraras dingunos datos ni relasyones.
        preamble_html: Estas a punto de suspender <strong>%{domain}</strong> i sus subdomenos.
        remove_all_data: Esto efasara todo el kontenido, multimedia i datos de profiles de los kuentos en este domeno de tu sirvidor.
        stop_communication: Tu sirvidor deshara de komunikarse kon estos sirvidores.
        title: Konfirma bloko de domeno para %{domain}
        undo_relationships: Esto kitara todas las relasyones de segimyento entre tu kuentos en estos sirvidores i el tu sirvidor.
      created_msg: El bloko de domeno esta siendo prosesado
      destroyed_msg: El bloko de domeno se dezizo
      domain: Domeno
      edit: Edita muevo bloko de domeno
      existing_domain_block: Ya impusites limitos mas estriktos a %{name}.
      existing_domain_block_html: Ya tienes forsado limitos mas estriktos a %{name}, kale <a href="%{unblock_url}">dezblokarlo primero</a>.
      export: Eksporto
      import: Importo
      new:
        create: Kriya bloko
        hint: El bloko de domeno no prevendra la kriyasyon de entradas de kuento en la baza de datos, ama aplikara retroaktiva i otomatikamente metodos de moderasyon espesifika en dichos kuentos.
        severity:
          desc_html: "<strong>Limitar</strong> ara las publikasyones del kuento invizivles a kualkiera ke no lo este sigiendo. <strong>Suspender</strong> supremira todo el kontenido, media, i datos del profil. Uza <strong>Dinguno</strong> si solo keres refuzar dosyas multimedia."
          noop: Dinguno
          silence: Limita
          suspend: Suspende
        title: Muevo bloko de domeno
      no_domain_block_selected: Dingun bloko de domeno tiene sido trokado deke dingun tiene sido eskojido
      not_permitted: No tienes permiso para egzekutar esta aksyon
      obfuscate: Eskonde nombre de domeno
      obfuscate_hint: Eskonde una parte del nombre de domeno en la lista si amostrar la lista de limitasyones de domeno esta kapasitado
      private_comment: Komento privado
      private_comment_hint: Komento sovre esta limitasyon de domeno para el uzo interno por parte de los moderadores.
      public_comment: Komento publiko
      public_comment_hint: Komento sovre esta limitasyon de domeno para el publiko en djeneral, si la publisita de la lista de limitasyones de domeno esta kapasitada.
      reject_media: Refuza dosyas de multimedia
      reject_media_hint: Efasa dosyas multimedia magazinadas lokalmente para abashar kualkiera en el avenir. No relevante para suspensiones
      reject_reports: Refuza raportos
      reject_reports_hint: Ignora todos los raportos de este domeno. No relevante para suspensiones
      undo: Dezaz bloko de domeno
      view: Ve domeno blokado
    email_domain_blocks:
      add_new: Adjustar muevo
      allow_registrations_with_approval: Permite enrejistrasyones kon aprovasyon
      attempts_over_week:
        one: "\"%{count} prova durante la ultima semana"
        other: "%{count} provas de enrejistrarse durante la ultima semana"
      created_msg: Domeno de posta blokado kon sukseso
      delete: Efasa
      dns:
        types:
          mx: Defter MX
      domain: Domeno
      new:
        create: Adjusta domeno
        resolve: Rezolve domeno
        title: Bloka muevo domeno de posta
      no_email_domain_block_selected: No se tienen trokado blokos de domeno porke dinguno a sido eskojido
      not_permitted: Sin permiso
      resolved_dns_records_hint_html: El nombre de domeno rezolve los sigientes domenos MX, los kualos son responsavles en ultima instansya de achetar la posta elektronika. Blokar un domeno MX blokara los rejistros de kualkier adreso de posta elektronika ke utilize el mezmo domeno MX, inkluzo si el nombre de domeno vizivle es desferente. <strong>Tenga kudiado de no blokar los prinsipales domenos de posta elektronika.</strong>
      resolved_through_html: Rezolvido por %{domain}
      title: Domenos de posta blokados
    export_domain_allows:
      new:
        title: Importa permisos de domeno
      no_file: Dinguna dosya tiene sido eskojida
    export_domain_blocks:
      import:
        description_html: Vas importar una lista de blokos de domenos. Por favor reviza esta lista kon atansion, espesialmente si no eres el kriyador de la lista.
        existing_relationships_warning: Relasiones de segimiento existientes
        private_comment_description_html: 'Para ayudarte a averiguar de ande vienen los blokos importados, blokos importados seran kriyados kon este komento privado: <q>%{comment}</q>'
        private_comment_template: Importado de %{source} el %{date}
        title: Importa blokos de domeno
      invalid_domain_block: 'Uno o mas blokos de domeno fueron omitidos por razon de yerro(s): %{error}'
      new:
        title: Importa blokos de domeno
      no_file: Dinguna dosya tiene sido eskojida
    fasp:
      debug:
        callbacks:
          created_at: Kriyado en
          delete: Efasa
          ip: Adreso IP
      providers:
        active: Aktivo
        base_url: URL baza
        delete: Efasa
<<<<<<< HEAD
=======
        edit: Edita prokurador
>>>>>>> 26c78392
        finish_registration: Finaliza enrejistrasyon
        name: Nombre
        providers: Prokuradores
        registration_requested: Enrejistrasyon rekerida
        registrations:
          confirm: Konfirma
          reject: Refuza
        save: Guadra
        sign_in: Konektate
        status: Estado
      title: FASP
    follow_recommendations:
      description_html: "<strong>Las rekomendasyones de kuentos ayudan a los muevos utilizadores a topar presto kontenido enteresante</strong>. Kuando un utilizador no tiene enteraktuado kon otros lo sufisiente komo para djenerar rekomendasyones personalizadas de kuentos a las ke segir, en sus lugar se le rekomiendan estes kuentos. Se rekalkulan diariamente a partir de una mikstura de kuentos kon el mayor numero de enteraksyones rezientes i kon el mayor numero de suivantes lokales kon una lingua determinada."
      language: Para la lingua
      status: Estado
      suppress: Inkapasita rekomendasyon de kuentos
      suppressed: Inkapasitada
      title: Rekomendasyones de kuentos
      unsuppress: Restora rekomendasyones de kuentos
    instances:
      availability:
        description_html:
          one: Si el embio al domeno no reushe <strong>%{count} diya</strong>, no se aran mas provas de entrega a manko ke se risiva un embio <em>dizde</em> el domeno.
          other: Si el embio al domeno no reushe <strong>%{count} diyas desferentes</strong>, no se aprovaran a entregar a manko ke se risiva un embio <em>dizde</em> el domeno.
        failure_threshold_reached: Limito de provas no reushidas alkansado el %{date}.
        failures_recorded:
          one: Prova no reushida en %{count} diya.
          other: Provas no reushidas en %{count} diyas desferentes.
        no_failures_recorded: No ay provas no reushidas en el defter.
        title: Disponivilita
        warning: La ultima prova de koneksyon a este sirvidor no tuvo sukseso
      back_to_all: Todos
      back_to_limited: Limitados
      back_to_warning: Avertensya
      by_domain: Domeno
      confirm_purge: Siguro ke keres supremir permanentemente los datos de este domeno?
      content_policies:
        comment: Nota interna
        description_html: Puedes definir politikas de kontenido ke se aplikaran a todos los kuentos de este domeno i a kualkiera de sus subdomenos.
        limited_federation_mode_description_html: Puedes eskojer si keres permitir federasyon kon este domeno.
        policies:
          reject_media: Refuza multimedia
          reject_reports: Refuza raportos
          silence: Limita
          suspend: Suspende
        policy: Politika
        reason: Razon publika
        title: Politikas de kontenido
      dashboard:
        instance_accounts_dimension: Kuentos mas segidos
        instance_accounts_measure: kuentos magazinados
        instance_followers_measure: muestros suivantes ayi
        instance_follows_measure: sus suivantes aki
        instance_languages_dimension: Linguas popularas
        instance_media_attachments_measure: dosyas adjuntas guadradas
        instance_reports_measure: raportos sovre eyos
        instance_statuses_measure: mesajes magazinados
      delivery:
        all: Todos
        clear: Alimpiar yerros de entrega
        failing: Fayando
        restart: Reinisya entrega
        stop: Deten entrega
        unavailable: No desponivle
      delivery_available: Entrega desponivle
      delivery_error_days: Diyas de yerro de entrega
      delivery_error_hint: Si la entrega no es posivle a lo longo de %{count} diyas, se markara otomatikamente komo no entregable.
      destroyed_msg: Los datos de %{domain} estan agora en kola para sus iminente efasasyon.
      empty: No se toparon domenos.
      known_accounts:
        one: "%{count} kuento konesido"
        other: "%{count} kuentos konesidos"
      moderation:
        all: Todos
        limited: Limitado
        title: Moderasyon
      moderation_notes:
        create: Adjusta nota de moderasyon
        created_msg: Nota de moderasyon de sirvidor kriyada kon sukseso!
        description_html: Ve i desha notas a otros moderadores i a tu yo futuro
        destroyed_msg: Nota de moderasyon de sirvidor efasada kon sukseso!
        title: Notas de moderasyon
      private_comment: Komento privado
      public_comment: Komento publiko
      purge: Purga
      purge_description_html: Si kreyes ke este domeno esta deskonektado, puedes efasar todos los rejistros de kuentos i los datos asosyados de este domeno de tu magazinaje. Esto puede levar un tiempo.
      title: Federasyon
      total_blocked_by_us: Blokado por mozotros
      total_followed_by_them: Segidos por eyos
      total_followed_by_us: Segidos por mozotros
      total_reported: Raportos sovre eyos
      total_storage: Aneksos de multimedia
      totals_time_period_hint_html: Los totales amostrados a kontinuasyon inkluyen datos para todo el tiempo.
      unknown_instance: Por agora no ay dingun rejistro en este domeno en este sirvidor.
    invites:
      deactivate_all: Dezaktiva todos
      filter:
        all: Todos
        available: Desponivles
        expired: Kadukados
        title: Filtra
      title: Envitasyones
    ip_blocks:
      add_new: Kriya regla
      created_msg: Mueva regla de IP adjustada kon sukseso
      delete: Efasa
      expires_in:
        '1209600': 2 semanas
        '15778476': 6 mezes
        '2629746': 1 mez
        '31556952': 1 anyo
        '86400': 1 diya
        '94670856': 3 anyos
      new:
        title: Kriya mueva regla de IP
      no_ip_block_selected: No se tienen trokado reglas IP deke niguna fue eskojida
      title: Reglas de IP
    relationships:
      title: Relasyones de %{acct}
    relays:
      add_new: Adjusta un muevo relevo
      delete: Efasa
      description_html: Un <strong>relevo de federasyon</strong> es un sirvidor intermedio ke enterkambia mabules de publikasyones publikas entre sirvidores ke se abonan i publikan en el. <strong>Puede ayudar a sirvidores chikos i medianos a diskuvrir kontenido del fediverso</strong>, ke de otra manera rekeriria ke los utilizadores lokales sigiesen manualmente a personas de sirvidores remotos.
      disable: Inkapasita
      disabled: Inkapasitado
      enable: Kapasita
      enable_hint: Una vez konektado, tu sirvidor se abonara a todas las publikasyones publikas de este relevo, i ampesara a embiar las publikasyones publikas de este sirvidor verso el.
      enabled: Kapasitado
      inbox_url: URL del relevo
      pending: Asperando la achetasion del relevo
      save_and_enable: Guadra i konekta
      setup: Apareja una koneksyon de relevos
      signatures_not_enabled: Los relevos no fonksionaran djustamente mientres el modo siguro o el modo de federasyon limitada esten kapasitados
      status: Estado
      title: Relevos
    report_notes:
      created_msg: Tienes kriyado djustamente la nota de denunsia!
      destroyed_msg: Tienes efasado djustamente la nota de denunsia!
    reports:
      account:
        notes:
          one: "%{count} nota"
          other: "%{count} notas"
      action_log: Defter de revizyon
      action_taken_by: Aksyon tomada por
      actions:
        delete_description_html: Los mesajes denunsiados seran supremidos i se enrejistrara un amonestamiento para ayudarte kon las futuras infraksyones por el mezmo kuento.
        mark_as_sensitive_description_html: Las dosyas de multimedia en los mesajes enformados se markaran komo sensivles i se aplikara un amonestamiento para ayudarte kon las futuras infraksyones del mezmo kuento.
        other_description_html: Ve mas opsiones para kontrolar el komporto del kuento i personalizar la komunikasyon del kuento raportado.
        resolve_description_html: No se tomaran aksyones kontra el kuento denunsiado, no se enrejistrara el amonestamiento, i se serrara el raporto.
        silence_description_html: El profil sera vizivle solo para akeyos ke ya lo sigan o lo bushken manualmente, limitando seriamente su alkanse. Siempre puede ser revertido.
        suspend_description_html: El profil i todos sus kontenidos seran inaksesivles asta ke sean enfin supremidos. La enteraksion kon el kuento sera emposivle. Reversivle durante un tiempo de 30 diyas.
      actions_description_html: Dechide kualas mizuras tomar para rezolver esta denunsia. Si tomas una aksion punitiva kontra el kuento denunsiada, se le embiara a dicho kuento un avizo por posta elektronika, ekseptado kuando se eskoja la kategoria <strong>Spam</strong>.
      actions_description_remote_html: Dechide ke fazer para rezolver este raporto. Esto solo va afektar komo <strong>tu</strong> sirvidor komunike kon este kuento remoto i ke faze kon su kontenido.
      add_to_report: Adjusta mas al raporto
      already_suspended_badges:
        local: Ya suspendido en este sirvidor
        remote: Ya suspendido en sus sirvidor
      are_you_sure: Estas siguro?
      assign_to_self: Asinyamela a mi
      assigned: Moderador asinyado
      by_target_domain: Domeno del kuento raportado
      cancel: Anula
      category: Kategoria
      category_description_html: La razon por la ke se raporto este kuento o kontenido sera mensyonada en las komuniksayones kon el kuento raportado
      comment:
        none: Dinguno
      comment_description_html: 'Para dar mas enformasyon, %{name} eskrivio:'
      confirm: Konfirma
      confirm_action: Konfirma la aksyon de moderasyon kontra @%{acct}
      created_at: Raportado
      delete_and_resolve: Efasa publikasyones
      forwarded: Reembiado
      forwarded_replies_explanation: Este raporto vyene de un utilizador remoto i es sovre kontenido remoto. Tiene sido reembiado a ti porke el kontenido raportado esta en una repuesta a uno de tus utilizadores.
      forwarded_to: Reembiado a %{domain}
      mark_as_resolved: Marka komo rezolvido
      mark_as_sensitive: Marka komo sensivle
      mark_as_unresolved: Marka komo no rezolvido
      no_one_assigned: Dinguno
      notes:
        create: Adjusta una nota
        create_and_resolve: Rezolve kon una nota
        create_and_unresolve: Reavre kon una nota
        delete: Efasa
        placeholder: Espesifika ke aksyones se tienen tomado o kualkier otro haber...
        title: Notas
      notes_description_html: Ve i desha notas a otros moderadores i a tu yo futuro
      processed_msg: 'Raporto #%{id} prosesado kon sukseso'
      quick_actions_description_html: 'Toma una aksion rapida o metete abasho para ver el kontenido denunsiado:'
      remote_user_placeholder: el utilizador remoto de %{instance}
      reopen: Reavre denunsia
      report: 'Raporta #%{id}'
      reported_account: Kuento raportado
      reported_by: Raportado por
      reported_with_application: Raportado kon aplikasyon
      resolved: Rezolvido
      resolved_msg: Tienes rezolvido la denunsia djustamente!
      skip_to_actions: Va direktamente a las aksyones
      status: Estado
      statuses: Kontenido raportado
      statuses_description_html: El kontenido ofensivo se sitara en la komunikasyon kon el kuento raportado
      summary:
        action_preambles:
          delete_html: 'Vas <strong>kitar</strong> algunas de las publikasyones de <strong>@%{acct}</strong>''''. Esto va:'
          mark_as_sensitive_html: 'Vas <strong>markar</strong> algunas de las publikasyones de <strong>@%{acct}</strong> komo <strong>sensivles</strong>. Esto va:'
          silence_html: 'Vas <strong>limitar</strong> el kuento de <strong>@%{acct}</strong>''''. Esto va:'
          suspend_html: 'Vas <strong>suspender</strong> el kuento de <strong>@%{acct}</strong>''''. Esto va:'
        actions:
          delete_html: Kita las publikasyones ofensivas
          mark_as_sensitive_html: Marka los multimedios de la publikasyon komo sensivles
          silence_html: Severamente limita la vizivilita de <strong>@%{acct}</strong>, fazendo su profil i kontenido vizivles solo para las personas ke ya lo sigen o manualmente bushkan su profil
          suspend_html: Suspende <strong>@%{acct}</strong>, faziendo su profil i kontenido inaksesivle i no disponivle para interaksiones
        close_report: 'Marka raporto #%{id} komo rezolvido'
        close_reports_html: Marka <strong>todos</strong> los raportos kontra <strong>@%{acct}</strong> komo rezolvidos
        delete_data_html: Efasa el profil i kontenido de <strong>@%{acct}</strong> en 30 dias si no sea desuspendido en akel tiempo
        preview_preamble_html: "<strong>@%{acct}</strong> resivira una avertensya komo esta:"
        record_strike_html: Enrejistra un amonestamiento kontra <strong>@%{acct}</strong> para ke te ayude eskalar las violasyones de reglas de este kuento en el avenir
        send_email_html: Embia un mesaj de avertensia a la posta elektronika de <strong>@%{acct}</strong>
        warning_placeholder: Adisionalas, opsionalas razones la aksyon de moderasyon.
      target_origin: Orijin del kuento raportado
      title: Raportos
      unassign: Dezasinya
      unknown_action_msg: 'Aksyon no konesida: %{action}'
      unresolved: No rezolvido
      updated_at: Aktualizado
      view_profile: Ve profil
    roles:
      add_new: Adjusta rolo
      assigned_users:
        one: "%{count} utilizador"
        other: "%{count} utilizadores"
      categories:
        administration: Administrasyon
        devops: DevOps
        invites: Envytasyones
        moderation: Moderasyon
        special: Espesial
      delete: Efasa
      description_html: Kon <strong>rolos de utilizador</strong>, puede personalizar las fonksiones i areas de Mastodon a las ke pueden akseder sus utilizadores.
      edit: Edita rolo '%{name}'
      everyone: Permisos predeterminados
      everyone_full_description_html: Este es el <strong>rolo base</strong> ke afecta a <strong>todos los utilizadores</strong>, inkluzo akeyos sin un rolo asinyado. Todos los otros rolos eredan permisos de el.
      permissions_count:
        one: "%{count} permiso"
        other: "%{count} permisos"
      privileges:
        administrator: Administrador
        administrator_description: Los utilizadores kon este permiso saltaran todos los permisos
        delete_user_data: Efasar datos de utilizador
        delete_user_data_description: Permete a los utilizadores supremir los datos de otros utilizadores sin demora
        invite_users: Envita a djente
        invite_users_description: Permete a los utilizadores envitar a muevas personas al sirvidor
        manage_announcements: Administra pregones
        manage_announcements_description: Permete a los utilizadores gestionar pregones en el sirvidor
        manage_appeals: Administra apelasiones
        manage_appeals_description: Permete a los utilizadores revizar apelasiones kontra aksyones de moderasyon
        manage_blocks: Administra blokos
        manage_blocks_description: Permete a los utilizadores blokar los prokuradores de posta elektronika i los adresos IP
        manage_custom_emojis: Administra emojis personalizados
        manage_custom_emojis_description: Permete a los utilizadores editar emojis personalizados en el sirvidor
        manage_federation: Administra federasyon
        manage_federation_description: Permete a los utilizadores blokar o permeter la federasyon kon otros domenos, i kontrolar la entregabilita
        manage_invites: Administra envitasyones
        manage_invites_description: Permete a los utilizadores navegar i dezaktivar los atadijos de envitasyon
        manage_reports: Administra raportos
        manage_reports_description: Permete a los utilizadores revizar raportos i realizar aksyones de moderasyon bazadas en eyos
        manage_roles: Administra rolos
        manage_roles_description: Permete a los utilizadores administrar i asinyar rolos por debasho de los suyos
        manage_rules: Administra reglas
        manage_rules_description: Permete a los utilizadores trokar las reglas del sirvidor
        manage_settings: Administra konfigurasyon
        manage_settings_description: Permete a los utilizadores trokar la konfigurasyon del sitio
        manage_taxonomies: Administra etiketas
        manage_taxonomies_description: Permete a los utilizadores revizar el kontenido en trend i aktualizar la konfigurasyon de las etiketas
        manage_user_access: Administra akseso de utilizadores
        manage_user_access_description: Permete a los utilizadores dezaktivar la autentifikasyon en dos pasos de otros utilizadores, trokar sus adreso de posta elektronika i restableser sus kod
        manage_users: Administra utilizadores
        manage_users_description: Permete a los utilizadores ver los peratim de otros utilizadores i realizar aksyones de moderasyon kontra eyos
        manage_webhooks: Administrar webhooks
        manage_webhooks_description: Permite a los utilizadores konfigurar webhooks para evenimientos administrativos
        view_audit_log: Mostra defter de revisyon
        view_audit_log_description: Permete a los utilizadores ver una estoria de aksyones administrativas en el sirvidor
        view_dashboard: Ve pano
        view_dashboard_description: Permete a los utilizadores akseder al panel de kontrolo i varias metrikas
        view_devops: DevOps
        view_devops_description: Permete a los utilizadores akseder a los paneles de kontrolo Sidekiq i pgHero
      title: Rolos
    rules:
      add_new: Adjusta regla
      add_translation: Adjusta traduksyon
      delete: Efasa
      description_html: Aunke la majorita afirma aver meldado i estar de akodro kon los terminos de servisyo, la djente normalmente no los melda asta dempues de ke surja algun problema. <strong>Az ke sea mas kolay ver las normas de tu sirvidor de un vistazo estipulándolas en una lista de puntos.</strong> Aprova ke kada norma sea corta i kolay, ama sin estar divididas en munchos puntos.
      edit: Edita regla
      empty: Dinguna regla del sirvidor tiene sido definida.
      move_down: Mueve verso abasho
      move_up: Mueve verso arriva
      title: Reglas del sirvidor
      translation: Traduksyon
      translations: Traduksyones
    settings:
      about:
        manage_rules: Administra reglas del sirvidor
        preamble: Mete aki enformasyon detalyada sovre komo el sirvidor es operado, moderado i finansyado.
        rules_hint: Ay una area dedikada para las reglas a las ke se aspera ke tus utilizadores sigan.
        title: Sovre esto
      appearance:
        preamble: Personaliza la enterfaz web de Mastodon.
        title: Aparensya
      branding:
        preamble: La marka de tu sirvidor lo desferensia de otros sirvidores de la red. Esta enformasyon puede amostrarse por una varieta de entornos, komo en la enterfaz web de Mastodon, en aplikasyones nativas, en previsualizasiones de atadijos en otros sitios internetikos i en aplikasyones de mesajes, etc. Por esta razon, es mijor mantener esta enformasyon klara, breve i konsiza.
        title: Marka
      captcha_enabled:
        desc_html: Esto se baza en eskriptos eksternos de hCaptcha, ke pueden ser una influensya negra a la sigurita i privasita. Ademas, <strong>esto puede rezultar en un proseso de enrejistrasyon signifikativamente manko aksesivle para algunas personas (espesyalmente diskapasitadas)</strong>. Por estas razones, por favor, konsidera otras alternativas komo rejistrasyon por aprovasyon manuala o kon envitasyon.
        title: Solisita ke los muevos utilizadores rezolven un CAPTCHA para konfirmar su konto
      content_retention:
        danger_zone: Zona de perikolo
        preamble: Kontrola komo el kontenido jenerado por el utilizador se magazina en Mastodon.
        title: Retensyon de kontenido
      default_noindex:
        desc_html: Afekta a todos los utilizadores ke no trokaron esta preferensya eyos mezmos
        title: Ekskluye utilizadores de la indeksasyon de los bushkadores komo preferensya predeterminada
      discovery:
        follow_recommendations: Rekomendasyones de kuentos
<<<<<<< HEAD
        preamble: Ekspone kontenido enteresante a la superfisie es fundamental para inkorporar muevos utilizadores ke pueden no koneser a dinguno Mastodon. Kontrola komo fonksionan varias opsiones de diskuvrimiento en tu sirvidor.
=======
        preamble: Ekspone kontenido enteresante a la superfisie es fundamental para inkorporar muevos utilizadores ke pueden no koneser a dinguno en Mastodon. Kontrola komo fonksionan varias opsiones de diskuvrimiento en tu sirvidor.
>>>>>>> 26c78392
        privacy: Privasita
        profile_directory: Katalogo de profiles
        public_timelines: Linyas de tiempo publikas
        publish_statistics: Publika estatistikas
        title: Diskuvrimiento
        trends: Trendes
      domain_blocks:
        all: A todos
        disabled: A dinguno
        users: Para los utilizadores lokales ke entrado en su kuento
      feed_access:
        modes:
          public: Todos
      landing_page:
        values:
          about: Sovre esto
          trends: Trendes
      registrations:
        moderation_recommandation: Por favor, asigurate ke tyenes una taifa de moderasyon adekuada i reaktiva antes de avrir los enrejistramyentos a todos!
        preamble: Kontrola ken puede kriyar un kuento en tu sirvidor.
        title: Enrejistramientos
      registrations_mode:
        modes:
          approved: Se rekiere achetasion para enrejistrarse
          none: Permete a los utilizadores trokar la konfigurasyon del sitio
          open: Kualkiera puede enrejistrarse
        warning_hint: Rekomendamos el uzo de "Se rekiere achetasion para enrejistrarse" a manko ke estes siguro ke tu taifa de moderasyon puede moderar el spam i los enrejistramyentos malisiozos en un tyempo razonavle.
      security:
        authorized_fetch: Rekere autentifikasyon de sirvidores federados
        authorized_fetch_hint: Rekerir autentifikasyon de sirvidores federados permite un forsamyento mas estrikto de los blokos a nivel de utilizador i a nivel de sirvidor. Malgrado esto, el koste de esto es una penalizasyon de efisyensya, reduksyon del alkanse de tus repuestas i puede introduzir problemas de kompatibilita kon algunos sirvisyos federados. Ademas, esto no impidira ke aktores dedikados obtengan tus kuentos publikos i publikasyones publikas.
        authorized_fetch_overridden_hint: Agora no puedes trokar esta konfigurasyon dkee esta sovreeskrita por una variable de entorno.
        federation_authentication: Forzamyento de autentifikasyon para la federasyon
      title: Konfigurasyon del sirvidor
    site_uploads:
      delete: Efasa dosya kargada
      destroyed_msg: Dosya supremida kon sukseso!
    software_updates:
      critical_update: Kritiko – por favor aktualiza pishin
      description: Rekomendamos ke mantengas aktualizada tu enstalasyon de Mastodon para benefisyar de las muevas koreksyones y funksyones. Ademas, a vezes es kritiko aktualizar Mastodon punktualmente para evitar problemas de sigurita. Por estas razones, Mastodon komprova si ay aktualizasyones kada 30 minutos, i te avizara de akodro a tus preferensyas de avizos por posta elektronika.
      documentation_link: Ambezate mas
      release_notes: Notas sovre la versyon
      title: Aktualizasyones desponivles
      type: Tipo
      types:
        major: Versyon prinsipala
        minor: Versyon minora
        patch: Versyon de remendo – koreksyones de yerros i trokamientos simples
      version: Versyon
    statuses:
      account: Autor
      application: Aplikasyon
      back_to_account: Retorna al kuento
      back_to_report: Retorna a la pajina del raporto
      batch:
        add_to_report: 'Adjusta al raporto #%{id}'
        remove_from_report: Kita del raporto
        report: Raporto
      contents: Kontenidos
      deleted: Efasado
      favourites: Favoritos
      history: Estoria de versiones
      in_reply_to: En repuesta a
      language: Lingua
      media:
        title: Multimedia
      metadata: Metadatos
      no_status_selected: No se troko dinguna publikasyon al no eskojer dinguna
      open: Avre publikasyon
      original_status: Publikasyon orijinala
      quotes: Sitas
      reblogs: Repartajasyones
      status_changed: Publikasyon trokada
      trending: Trendes
      view_publicly: Ve puvlikamente
      view_quoted_post: Ve puvlikasyon sitada
      visibility: Vizivilita
      with_media: Kon multimedia
    strikes:
      actions:
        delete_statuses: "%{name} supremio las publikasyones de %{target}"
        disable: "%{name} konjelo el kuento de %{target}"
        mark_statuses_as_sensitive: "%{name} tiene markado las publikasyones de %{target} komo sensivles"
        none: "%{name} embio una avertensya a %{target}"
        sensitive: "%{name} marko el kuento de %{target} komo sensivle"
        silence: "%{name} limito el kuento de %{target}"
        suspend: "%{name} suspendio el kuento de %{target}"
      appeal_approved: Apelado
      appeal_pending: Apelasyon asperando
      appeal_rejected: Apelasyon refuzada
    system_checks:
      database_schema_check:
        message_html: Ay migrasyones asperando de la baza de datos. Por favor, egzekutalas para asigurarte de ke la aplikasyon fonksiona komo deveria
      elasticsearch_health_red:
        message_html: El klaster de Elasticsearch no es sano (estado kolorado), funksyones de bushkeda no estan disponivles
      elasticsearch_health_yellow:
        message_html: El klaster de Elasticsearch no es sano (estado amariyo), es posivle ke keras investigar la razon
      elasticsearch_index_mismatch:
        message_html: Las mapas de indeksos Elasticsearch estan dezaktualizadas. Por favor, uza <code>tootctl search deploy --only=%{value}</code>
      elasticsearch_preset:
        action: Ve dokumentasyon
        message_html: Tu klaster de Elasticsearch tiene mas ke un nodo, ama Mastodon no esta konfigurado para uzarlos.
      elasticsearch_preset_single_node:
        action: Ve dokumentasyon
        message_html: Tu klaster de Elasticsearch solo tyene un nodo, <code>ES_PRESET</code> deve estableserse a <code>single_node_cluster</code>.
      elasticsearch_reset_chewy:
        message_html: Tu indekso del sistema Elasticsearch esta dezaktualizado por un trokamyento de konfigurasyon. Por favor uza <code>tootctl search deploy --reset-chewy</code> para aktualizarlo.
      elasticsearch_running_check:
        message_html: No se pudo konektar a Elasticsearch. Por favor, averigua ke esta egzekutandose, o dezaktiva la bushkeda de teksto kompleto
      elasticsearch_version_check:
        message_html: 'Versyon inkompativle de Elasticsearch: %{value}'
        version_comparison: Elasticsearch %{running_version} se esta egzekutando ama ay menester de Elasticsearch %{required_version}
      rules_check:
        action: Administra reglas del sirvidor
        message_html: No tienes definido dinguna regla del sirvidor.
      sidekiq_process_check:
        message_html: No ay dingun prosedura Sidekiq en egzekusion para la(s) kola(s) %{value}. Por favor, reviza tu konfigurasyon de Sidekiq
      software_version_check:
        action: Amostra aktualizasyones desponivles
        message_html: Una aktualizasyon de Mastodon esta desponivle.
      software_version_critical_check:
        action: Amostra aktualizasyones desponivles
        message_html: Una aktualizasyon kritika de Mastodon esta desponivle. Por favor aktualiza pishin.
      software_version_patch_check:
        action: Amostra aktualizasyones desponivles
        message_html: Una aktualizasyon de Mastodon kon koreksyon de yerros esta desponivle.
      upload_check_privacy_error:
        action: Klika aki para mas enformasyon
        message_html: "<strong>Tu sirvidor de web es mal konfigurado. La privasita de tus utilizadores esta en riziko.</strong>"
      upload_check_privacy_error_object_storage:
        action: Ve aki para mas enformasyon
        message_html: "<strong>Tu magazinaje de objektos es mal konfigurado. La privasita de tus utilizadores esta en riziko.</strong>"
    tags:
      moderation:
        not_trendable: No trendavle
        not_usable: No uzavle
        pending_review: Revizion esta asperando
        reviewed: Revizado
        title: Estado
        trendable: Trendavle
        unreviewed: No revizado
        usable: Uzavle
      name: Nombre
      newest: Mas muevos
      oldest: Mas viejos
      open: Ve puvlikamente
      reset: Reinisya
      review: Estado de revizion
      search: Bushka
      title: Etiketas
      updated_msg: Konfigurasyon de etiketas aktualizada kon sukseso
    terms_of_service:
      changelog: Ke troko
<<<<<<< HEAD
      current: Aktual
      generates:
        action: Djenera
=======
      create: Uza los tuyos
      current: Aktual
      generate: Uza modelo
      generates:
        action: Djenera
        title: Konfigurasyon de terminos de servisyo
>>>>>>> 26c78392
      history: Istorya
      live: En bivo
      notify_users: Aviza a los utilizadores
      publish: Publika
      published_on_html: Puvlikado el %{date}
      title: Terminos de servisyo
    title: Administrasyon
    trends:
      allow: Permete
      approved: Achetadas
      disallow: No permete
      links:
        allow: Permete atadijo
        allow_provider: Permete publikador
        description_html: Estos son atadijos ke aktualmente estan siendo partajados muncho por los kuentos dizde las ke tu sirvidor ve los mesajes. Pueden ayudar a tus utilizadores a averiguar ke esta pasando en el mundo. Ningun atadijo se amostren publikamente asta ke autorice al domeno. Tamyen puede permeter o refuzar atadijos individuales.
        disallow: Refuza atadijo
        disallow_provider: Refuza publikador
        no_link_selected: No se troko dingun atadijo porke no eskojites dinguno
        publishers:
          no_publisher_selected: No se troko dingun publikador porke no eskojites dinguno
        shared_by_over_week:
          one: Partajado por una persona durante la ultima semana
          other: Partajado por %{count} personas durante la ultima semana
        title: Atadijos en trend
        usage_comparison: Partajado %{today} vezes oy, komparado kon %{yesterday} ayer
      not_allowed_to_trend: Sin permiso para estar en trendes
      only_allowed: Solo las permetidas
      pending_review: Revizion esta asperando
      preview_card_providers:
        allowed: Los atadijos de este medio pueden ser trend
        description_html: Estos son domenos dizde los ke los atadijos akoruto se partajan en sus sirvidor. Los atadijos no seran trend publikamente a menos ke se achete el domeno del atadijo. Sus achetasion (o refuzo) se ekstende a los subdomenos.
        rejected: Los atadijos de este medio no pueden ser trend
        title: Medios
      rejected: Refuzadas
      statuses:
        allow: Permete publikasyon
        allow_account: Permete al autor
        description_html: Estas son publikasyones ke tu sirvidor konese ke estan siendo partajadas muncho i plazen a munchas personas en este momento. Puedes ayudar a tus utilizadores muevos i retornantes a topar mas djente a la ke segir. No ay mesajes ke se amostren publikamente asta ke aproves el autor i el autor permeta ke su kuento sea sugjerado a otros. Tamyen puedes permeter o refuzar mesajes individuales.
        disallow: No permete publikasyon
        disallow_account: No permete al autor
        no_status_selected: No se troko dinguna publikasyon en trend porke no seleksionates dingunas
        not_discoverable: El autor no tiene optado por ser detektable
        shared_by:
          one: Repartajado por o plaze a alguno una vez
          other: Repartajado por o plaze a alguno %{friendly_count} vezes
        title: Publikasyones en trend
      tags:
        current_score: Puntuasion aktuala %{score}
        dashboard:
          tag_accounts_measure: uzos unikos
          tag_languages_dimension: Linguas popularas
          tag_servers_dimension: Sirvidores prinsipales
          tag_servers_measure: desferentes sirvidores
          tag_uses_measure: uzos totales
        description_html: Estas son etiketas ke estan aparesiendo en munchas publikasyones ke tu sirvidor ve. Pueden ayudar a tus utilizadores a averiguar de ke avla mas djente en estos momentos. No ay etiketas ke se amostren publikamente asta ke las achetes.
        listable: Pueden ser rekomendadas
        no_tag_selected: No se troko dinguna etiketa al no eskojer dinguna
        not_listable: No seran rekomendadas
        not_trendable: No aperesera en trendes
        not_usable: No se pueden uzar
        peaked_on_and_decaying: Alkanso el piko en %{date}, agora dekresiendo
        title: Etiketas en trend
        trendable: Pueden apareser en trendes
        trending_rank: Trend n.º %{rank}
        usable: Pueden uzarse
        usage_comparison: Uzada %{today} vezes oy, komparado kon %{yesterday} ayer
        used_by_over_week:
          one: Uzada por una persona durante la ultima semana
          other: Uzada por %{count} personas durante la ultima semana
      title: Rekomendasyones i trendes
      trending: En trend
    username_blocks:
      add_new: Adjusta muevo
      block_registrations: Bloka enrejistrasyones
      comparison:
        contains: Kontyene
        equals: Es egual a
      contains_html: Kontyene %{string}
      created_msg: Regla de nombre de utilizador kriyada kon reusho
      delete: Efasa
      edit:
        title: Edita regla de nombre de utilizador
      matches_exactly_html: Es egual a %{string}
      new:
        create: Kriya regla
        title: Kriya mueva regla de nombre de utilizador
      not_permitted: Sin permiso
      title: Reglas de nombre de utilizador
      updated_msg: Regla de nombre de utilizador aktualizada kon reusho
    warning_presets:
      add_new: Adjusta muevo
      delete: Efasa
      edit_preset: Edita avizo predeterminado
      empty: Ainda no tienes definido ningun avizo predeterminado.
    webhooks:
      add_new: Adjusta endpoint
      delete: Efasa
      description_html: Un <strong>webhook</strong> permete a Mastodon embiar <strong>avizos en tiempo real</strong> sovre los evenimientos eskojidos a tu propia aplikasyon, para ke tu aplikasyon pueda <strong>lanzar reaksyones otomatikamente</strong>.
      disable: Inkapasita
      disabled: Inkapasitado
      edit: Edita endpoint
      empty: Ainda no tienes ningun endpoint de webhook konfigurado.
      enable: Kapasita
      enabled: Aktivo
      enabled_events:
        one: 1 evenimiento kapasitado
        other: "%{count} evenimientos kapasitados"
      events: Evenimientos
      new: Muevo webhook
      rotate_secret: Rotar sekreto
      secret: Firmando sekreto
      status: Estado
      title: Webhooks
      webhook: Webhook
  admin_mailer:
    auto_close_registrations:
      body: Por la falta de moderadores aktivos, los enrejistramyentos en %{instance} tyenen sido trokados otomatikamente para rekerir revizyon manuala, para ke %{instance} no se utilize potensyalmente komo platforma por malos aktores. Puedes trokarlo de muevo para avrir los enrejistramyentos en kualseker momento.
      subject: Enrejistramyentos de %{instance} fueron otomatikamente trokados i agora nesesitan aprovasyon
    new_appeal:
      actions:
        delete_statuses: para supremir sus mesajes
        disable: para konjelar su kuento
        mark_statuses_as_sensitive: para markar sus mesajes komo sensivles
        none: una avertensya
        sensitive: para markar su kuento komo sensivle
        silence: para limitar su kuento
        suspend: para suspender su kuento
      body: "%{target} esta apelando a una solisitasyon de moderasyon de %{action_taken_by} el %{date}, del tipo %{type}. Eyos eskrivieron:"
      next_steps: Puedes achetar la apelasyon para dezazer la dechizyon de moderasyon, o ignorarla.
      subject: "%{username} esta apelando a una dechizyon de moderasyon en %{instance}"
    new_critical_software_updates:
      body: Ay mueva versyon kritika de Mastodon. Es posivle ke keras aktualizar pishin!
      subject: Ay aktualizasyones kritikas de Mastodon desponivles para %{instance}!
    new_pending_account:
      body: Los peratim del muevo kuento estan abashos. Puedes achetar o refuzar esta aplikasyon.
      subject: Muevo kuento para revizion en %{instance} (%{username})
    new_report:
      body: "%{reporter} tiene raportado a %{target}"
      body_remote: Alguno de %{domain} a raportado a %{target}
      subject: Muevo raporto para la %{instance} (#%{id})
    new_software_updates:
      body: Ay mueva versyon de Mastodon, kizas keras aktualizar!
      subject: Ay muevas versyones de Mastodon desponivles para %{instance}!
    new_trends:
      body: 'Los sigientes elementos nesesitan una revizion antes de ke se puedan amostrar publikamente:'
      new_trending_links:
        title: Atadijos en trend
      new_trending_statuses:
        title: Publikasyones en trend
      new_trending_tags:
        title: Etiketas en trend
      subject: Muevo trend para revizion en %{instance}
  aliases:
    add_new: Kriya un alias
    created_msg: Tienes kriyado djustamente el muevo alias. Agora puedes ampesar la movida dizde el kuento viejo.
    deleted_msg: El alias fue supremido djustamente. La movida de akel kuento a esta ya no sera posivle.
    empty: No tienes aliases.
    hint_html: Si keres migrar de otro kuento a este, aki puedes kriyar un alias, kale proseder antes de ampesar a mover suivantes del kuento anterior a este. Esta aksion por si mezma es <strong>inofensiva i reversivle</strong>. <strong>La migrasyon del kuento se inisya dizde el kuento viejo</strong>.
    remove: Dezata alias
  appearance:
    advanced_settings: Konfigurasyon avansada
    animations_and_accessibility: Animasyones i aksesivilita
    boosting_preferences: Preferensias de repartajar
    discovery: Diskuvrimiento
    localization:
      body: Mastodon es trezladado por volontarios.
      guide_link: https://crowdin.com/project/mastodon
      guide_link_text: Todos pueden kontribuir.
    sensitive_content: Kontenido sensivle
  application_mailer:
    notification_preferences: Troka preferensyas de posta
    salutation: "%{name},"
    settings: 'Troka preferensyas de posta: %{link}'
    unsubscribe: Dezabona
    view: 'Mira:'
    view_profile: Ve profil
    view_status: Ve publikasyon
  applications:
    created: Aplikasyon kriyada kon sukseso
    destroyed: Aplikasyon supremida kon sukseso
    logout: Sal
    regenerate_token: Redjenera token de akseso
    token_regenerated: Token de akseso redjenerado kon sukseso
    warning: Ten muncho kudiado kon estos datos. No los partajes kon dinguno!
    your_token: Tu token de akseso
  auth:
    apply_for_account: Solisita un kuento
    captcha_confirmation:
      help_html: Si tyenes problemas kon rezolver el CAPTCHA, puedes kontaktarnos en %{email} i podremos ayudarte.
      hint_html: Una koza mas! Tenemos ke konfirmar ke eres umano (para evitar spam!). Rezolve el CAPTCHA abasho i klika "Kontinua".
      title: Kontrolo de sigurita
    confirmations:
      awaiting_review: Tu adreso de posta tiene sido konfirmado! La taifa de %{domain} esta revizando tu enrejistrasyon. Risiviras un meil si acheten tu kuento!
      awaiting_review_title: Estamos revizando tu enrejistramiento
      clicking_this_link: klikando en este atadijo
      login_link: konektate kon kuento
      proceed_to_login_html: Agora puedes ir a %{login_link}.
      redirect_to_app_html: Seras readresado a la aplikasyon <strong>%{app_name}</strong>. Si esto no afita, aprova %{clicking_this_link} o regresa manualmente a la aplikasyon.
      registration_complete: Tu enrejistrasyon en %{domain} ya esta kompletada!
      welcome_title: Bienvenido, %{name}!
      wrong_email_hint: Si este adreso de posta es inkorekto, puedes trokarlo en las preferensyas del kuento.
    delete_account: Efasa kuento
    delete_account_html: Si keres supremir tu kuento, puedes <a href="%{path}">ir aki</a>. Seras pedido de una konfirmasyon.
    description:
      prefix_invited_by_user: "@%{name} te envita a unirte a este sirvidor de Mastodon!"
      prefix_sign_up: Adjuntate a Mastodon oy!
      suffix: Kon un kuento podras segir a djente, publikar haberes e enterkambiar mesajes kon utilizadores de kualkier sirvidor de Mastodon i mas!
    didnt_get_confirmation: No risivites el atadijo de konfirmasyon?
    dont_have_your_security_key: No tienes tu yave de sigurita?
    forgot_password: Neglijates tu kod?
    invalid_reset_password_token: El token de reinisyo de kod es malato o ekspiro. Por favor pide uno muevo.
    link_to_otp: Introduse un kodiche de autorizasyon en dos pasos dizde tu telefon o un kodiche de rekuperasyon
    link_to_webauth: Utiliza tu aparato de yave de sigurita
    log_in_with: Konektate kon kuento kon
    login: Konektate kon kuento
    logout: Sal
    migrate_account: Transferate a otro kuento
    migrate_account_html: Si keres readresar este kuento a otra distinta, puedes <a href="%{path}">konfigurarlo aki</a>.
    or_log_in_with: O konektate kon tu kuento kon
    progress:
      confirm: Konfirma posta
      details: Tus detalyos
      review: Muestra revizyon
      rules: Acheta reglas
    providers:
      cas: CAS
      saml: SAML
    register: Enrejistrate
    registration_closed: "%{instance} no esta achetando a muevos miembros"
    resend_confirmation: Reembia posta de konfirmasyon
    reset_password: Reinisya kod
    rules:
      accept: Acheta
      back: Atras
      invited_by: 'Puedes adjuntarte a %{domain} grasyas a la envitasyon de:'
      preamble: Estas son establesidas i aplikadas por los moderadores de %{domain}.
      preamble_invited: Antes de kontinuar, por favor reviza las reglas del sirvidor establesidas por los moderatores de %{domain}.
      title: Algunas reglas bazikas.
      title_invited: Fuites envitado.
    security: Sigurita
    set_new_password: Establese muevo kod
    setup:
      email_below_hint_html: Mira en tu kuti de spam o solisita de muevo. Si el adreso de posta elektronika ke aparese aki es yerrado, puedes trokarlo aki.
      link_not_received: No risivites un atadijo?
      new_confirmation_instructions_sent: Resiviras un muevo mesaj de posta elektronika kon el atadjio de konfirmasyon en unos minutos!
      title: Reviza tu kuti de arivo
    sign_in:
      preamble_html: Konektate kon tus kredensiales de <strong>%{domain}</strong>. Si tu kuento esta balabayado en otruno servidor, no puedras konektarte aki.
      title: Konektate kon %{domain}
    sign_up:
      manual_review: Las enrejistrasyones en %{domain} pasan por la revizyon manuala de muestros moderadores. Para ayudarmos a prosesar tu enrejistrasyon, eskrive un poko sovre ti i por ke keres un kuento en %{domain}.
      preamble: Kon un kuento en este sirvidor de Mastodon, podras segir a kualkier otra persona en el fediverso, endependientemente del sirvidor en el ke se tope.
      title: Kriya kuento de Mastodon en %{domain}.
    status:
      account_status: Estado del kuento
      confirming: Bekleando konfirmasyon de posta elektronika.
      functional: Tu kuento esta kompletamente funksyonal.
      pending: Tu solisitasyon esta asperando la revizion por muestros administradores. Esto puede tadrar algun tiempo. Arisiviras una posta elektronika si la solisitasyon sea achetada.
      redirecting_to: Tu kuento se topa inaktivo porke esta siendo readresado a %{acct}.
      self_destruct: Deke %{domain} va a serrarse, solo tendras akseso limitado a tu kuento.
      view_strikes: Ve amonestamientos pasados kontra tu kuento
    too_fast: Formulario enviado demaziado rapido, aprovalo de muevo.
    use_security_key: Uza la yave de sigurita
  author_attribution:
    example_title: Teksto de enshemplo
    more_from_html: Mas de %{name}
    s_blog: Blog de %{name}
    title: Atribusyon del otor
  challenge:
    confirm: Kontinua
    hint_html: "<strong>Konsejo:</strong> No retornaremos a demandarte por el kod durante la sigiente ora."
    invalid_password: Kod inkorekto
    prompt: Konfirma kod para segir
  crypto:
    errors:
      invalid_key: no es una yave Ed25519 o Curve25519 valida
  date:
    formats:
      default: "%d %b %Y"
      with_month_name: "%d %B %Y"
  datetime:
    distance_in_words:
      about_x_hours: "%{count} o"
      about_x_months: "%{count} me"
      about_x_years: "%{count} a"
      almost_x_years: "%{count} a"
      half_a_minute: Agora
      less_than_x_minutes: "%{count} m"
      less_than_x_seconds: Agora
      over_x_years: "%{count} a"
      x_days: "%{count} d"
      x_minutes: "%{count} m"
      x_months: "%{count} me"
      x_seconds: "%{count} s"
  deletes:
    challenge_not_passed: Los datos introdusidos son yerrados
    confirm_password: Eskrive tu kod aktual para demostrar tu identita
    confirm_username: Eskrive tu nombre de utilizador para konfirmar
    proceed: Efasa kuento
    success_msg: Tu kuento fue efasado kon reushita
    warning:
      before: 'Antes de kontinuar, por favor melda kon atensyon las sigientes notas:'
      caches: El kontenido ke tiene sido magazinado en kashe por otros sirvidores puede persistir
      data_removal: Tus publikasyones i el resto de datos se supremiran definitivamente
      email_change_html: Puedes <a href="%{path}"> trokar tu adreso de posta elektronika</a> sin supremir tu kuento
      email_contact_html: Si ainda no te tiene parvenido, puedes eskrivir a <a href="mailto:%{email}">%{email}</a> para pider ayuda
      email_reconfirmation_html: Si no te tiene parvenido la posta de konfirmasyon, puedes <a href="%{path}"> retornar a solisitarlo</a>
      irreversible: No podras restaurar ni reaktivar tu kuento
      more_details_html: Para mas detalyos, ver <a href="%{terms_path}"> la politika de privasita</a>.
      username_available: Tu nombre de utilizador retornara a estar desponivle
      username_unavailable: Tu nombre de utilizador no estara desponivle
  disputes:
    strikes:
      action_taken: Aksyon tomada
      appeal: Apela
      appeal_approved: Este amonestamiento fue apelado kon sukseso i ya no es valido
      appeal_rejected: La apelasyon fue refuzada
      appeal_submitted_at: Apelasyon embiada
      appealed_msg: Tu apelasyon fue embiada. Si la achetamos, se te avizara.
      appeals:
        submit: Embia apelasyon
      approve_appeal: Acheta apelasyon
      associated_report: Raporto asosiado
      created_at: Kon data
      description_html: Estas son las aksyones emprendidas kontra tu kuento i las avertensyas ke te an sido enviadas por la taifa de %{instance}.
      recipient: Dirijda a
      reject_appeal: Refuza apelasyon
      status: 'Publikasyon #%{id}'
      status_removed: Publikasyon ya supremida del sistem
      title: "%{action} del %{date}"
      title_actions:
        delete_statuses: Efasasyon de publikasyon
        disable: Konjelasyon del kuento
        mark_statuses_as_sensitive: Markamiento de los mesajes komo sensivles
        none: Avertensya
        sensitive: Markamiento del kuento komo sensivle
        silence: Limitasyon de kuento
        suspend: Suspensyon de kuento
      your_appeal_approved: Tu apelasyon fue achetada
      your_appeal_pending: Tienes enviado una apelasyon
      your_appeal_rejected: Tu apelasyon fue refuzada
  edit_profile:
    basic_information: Enformasyon bazika
    hint_html: "<strong>Personaliza lo ke la djente ve en tu profil publiko i kon tus publikasyones.</strong> Es mas probavle ke otras personas te sigan i enteraktuen kontigo kuando kompletas tu profil i foto."
    other: Otros
  emoji_styles:
    auto: Otomatiko
    native: Nativo
    twemoji: Twemoji
  errors:
    '400': La solisitasyon ke enviates no fue valida o fue malformada.
    '403': No tienes permiso para ver esta pajina.
    '404': La pajina ke bushkas no egziste.
    '406': Esta pajina no esta desponivle en el formato solisitado.
    '410': La pajina ke estavas bushkando no egziste mas.
    '422':
      content: Verifikasyon de sigurita no reushida. Estas blokando algunas cookies?
      title: Verifikasyon de sigurita no reushida
    '429': Demaziadas solisitasyones
    '500':
      content: Pardon, algo tiene fonksionado mal por muestra parte.
      title: Esta pajina no es djusta
    '503': La pajina no se tiene podido desbarkar por un yerro temporal del sirvidor.
    noscript_html: Para uzar la aplikasyon web de Mastodon, por favor aktiva Javascript. Alternativamente, aprova alguna de las <a href="%{apps_path}">aplikasyones nativas</a> para Mastodon para tu platforma.
  existing_username_validator:
    not_found: no se pudo topar un utilizador lokal kon akel nombre de utilizador
    not_found_multiple: no se pudo topar %{usernames}
  exports:
    archive_takeout:
      date: Data
      download: Abasha tu dosya
      hint_html: Puedes solisitar una dosya de tus <strong>publikasyones i dosyas multimedia kargadas</strong>. Los datos eksportados estaran en formato ActivityPub, meldavles por kualkier programario kompativle. Puedes solisitar una dosya kada 7 diyas.
      in_progress: Rekopilando tu dosya...
      request: Solisita tu dosya
      size: Boy
    blocks: Personas a las kualas tienes blokado
    bookmarks: Markadores
    csv: CSV
    domain_blocks: Blokos de domenos
    lists: Listas
    mutes: Silensias
    storage: Magazinaje de multimedia
  featured_tags:
    add_new: Adjusta muevo
    errors:
      limit: Tienes alkansado el karar maksimo de etiketas
    hint_html: "<strong>Avalia tus etiketas mas importantes en tu profil.</strong> Se amostran de forma prominente en tu profil publiko i permeten a los utilizadores navigar por tus publikasyones publikas espesifikamente basho akeyas etiketas."
  filters:
    contexts:
      account: Profiles
      home: Prinsipyo i listas
      notifications: Avizos
      public: Linyas de tiempo publikas
      thread: Konversasyones
    edit:
      add_keyword: Adjusta biervo yave
      keywords: Biervos yaves
      statuses: Publikasyones individualas
      statuses_hint_html: Este filtro se aplika a las publikasyones individualas eskojidas endependientemente de si koensidan kon los biervos yave a kontinuasyon. <a href="%{path}">Revize o suprema publikasyones del filtro</a>.
      title: Edita filtro
    errors:
      deprecated_api_multiple_keywords: Estos parametros no se pueden trokar dizde esta aplikasyon porke se aplikan a mas de un biervo yave de filtro. Utiliza una aplikasyon mas reziente o la enterfaz web.
      invalid_context: Se suminstro un konteksto malato o vazyo
    index:
      contexts: Filtros en %{contexts}
      delete: Efasa
      empty: No tyenes filtros.
      expires_in: Kaduka en %{distance}
      expires_on: Kaduka en %{date}
      keywords:
        one: "%{count} biervo yave"
        other: "%{count} biervos yave"
      statuses:
        one: "%{count} publikasyon"
        other: "%{count} publikasyones"
      statuses_long:
        one: "%{count} publikasyon individuala eskondida"
        other: "%{count} publikasyones individualas eskondidas"
      title: Filtros
    new:
      save: Guadra muevo filtro
      title: Adjusta muevo filtro
    statuses:
      back_to_filter: Retorna al filtro
      batch:
        remove: Kita del filtro
      index:
        hint: Este filtro se aplika a la seleksyon de publikasyones individualas independentemente de otros kriteryos. Puedes adjustar mas publikasyones a este filtro dizde la enterfaz de web.
        title: Publikasyones filtradas
  generic:
    all: Todos
    all_items_on_page_selected_html:
      one: "<strong>%{count}</strong> elemento en esta pajina esta eskojido."
      other: Todos los <strong>%{count}</strong> elementos en esta pajina estan eskojidos.
    all_matching_items_selected_html:
      one: "<strong>%{count}</strong> elemento ke koenside con tu bushkeda esta eskojido."
      other: Todos los <strong>%{count}</strong> elementos ke koensiden con tu bushkeda estan eskojidos.
    cancel: Anula
    changes_saved_msg: Trokamientos guadrados kon reushita!
    confirm: Konfirma
    copy: Kopia
    delete: Efasa
    deselect: Deseleksyonar todo
    none: Dinguno
    order_by: Ordena por
    save_changes: Guadra trokamientos
    select_all_matching_items:
      one: Eskoje %{count} elemento ke koensida kon tu bushkeda.
      other: Eskoje todos los %{count} elementos ke koensidan kon tu bushkeda.
    today: oy
    validation_errors:
      one: Algo no esta bien! Por favor, reviza el yerro mas abasho
      other: Algo no esta bien! Por favor, reviza %{count} yerros mas abasho
  imports:
    errors:
      empty: Dosya CSV vaziya
      incompatible_type: Inkompativle kon el tipo de importo eskojido
      invalid_csv_file: 'Dosya CSV no valida. Yerro: %{error}'
      over_rows_processing_limit: kontiene mas de %{count} filas
      too_large: Dosya es mas grande
    failures: Yerros
    imported: Importado
    mismatched_types_warning: Parese ke podrias eskojer el tipo inkorekto para este importo, por favor verifikalo de muevo.
    modes:
      merge: Une
      merge_long: Manten rejistros egzistentes i adjusta muevos
      overwrite: Sobreskrive
      overwrite_long: Mete muevos rejistros en vez de los aktuales
    preface: Puedes importar siertos datos, komo todas las personas a las kualas estas sigiendo o blokando en tu kuento en esta instansya, dizde dosyas eksportadas de otra instansya.
    recent_imports: Importasyones resyentes
    states:
      finished: Finalizado
      in_progress: En progreso
      scheduled: Programado
      unconfirmed: Sin konfirmasyon
    status: Estado
    success: Tus datos se tienen kargado djustamente i seran prosesados pishin
    time_started: Ampesado el
    titles:
      blocking: Importando kuentos blokados
      bookmarks: Importando markadores
      domain_blocking: Importando domenos blokados
      following: Importando kuentos segidos
      lists: Importando listas
      muting: Importando kuentos silensyados
    type: Tipo de importasyon
    type_groups:
      constructive: Segidores i markadores
      destructive: Blokos i silensyos
    types:
      blocking: Lista de blokos
      bookmarks: Markadores
      domain_blocking: Lista de domenos blokados
      following: Lista de segidos
      lists: Listas
      muting: Lista de silensyados
    upload: Karga
  invites:
    delete: Dezaktiva
    expired: Kadukado
    expires_in:
      '1800': 30 minutos
      '21600': 6 oras
      '3600': 1 ora
      '43200': 12 oras
      '604800': 1 semana
      '86400': 1 diya
    expires_in_prompt: Nunkua
    generate: Djenera un atadijo de envitasyon
    invalid: Esta envitasyon no es valida
    invited_by: 'Fuites envitado por:'
    max_uses:
      one: 1 uzo
      other: "%{count} uzos"
    max_uses_prompt: Sin limito
    prompt: Djenera i partaja atadijos kon otros para darles akseso a este sirvidor
    table:
      expires_at: Kaduka
      uses: Uzos
    title: Envita a djente
  link_preview:
    author_html: Publikasyon de %{name}
    potentially_sensitive_content:
      action: Klika para amostrar
      confirm_visit: Estas siguro ke keres avrir este atadijo?
      hide_button: Eskonde
  lists:
    errors:
      limit: Tienes alkansado el karar maksimo de listas
  login_activities:
    authentication_methods:
      otp: aplikasyon de autentifikasyon en dos pasos
      password: kod
      sign_in_token: kodiche de sigurita por posta elektronika
      webauthn: yaves de sigurita
    description_html: Si ves una aktivita ke no rekoneses, konsidera trokar tu kod i kapasitar la autentifikasyon en dos pasos.
    empty: No ay estoria de autentifikasyon desponivle
    failed_sign_in_html: Prova de inisiasyon de sesion no reushida kon %{method} de %{ip} (%{browser})
    successful_sign_in_html: Prova de sesion reushida kon %{method} dizde %{ip} (%{browser})
    title: Estoria de autentifikasyon
  mail_subscriptions:
    unsubscribe:
      action: Si, dezabona
      complete: Dezabonado
      confirmation_html: Estas siguro de ke ya no keres risivir %{type} de Mastodon en %{domain} a tu posta elektronika %{email}? Syempre podras reabonarte dizde las <a href="%{settings_path}"> opsyones de avizos por posta.</a>.
      emails:
        notification_emails:
          favourite: avizos de favoritos por posta
          follow: avizos de segidores por posta
          follow_request: avizos de solisitasyones de segimyento por posta
          mention: avizos de enmentaduras por posta
          reblog: avizos de repartajasyones por posta
      resubscribe_html: Si tyenes deabonado por yerro, puedes reabonar en tus <a href="%{settings_path}">opsyones de avizos por posta elektronika</a>.
      success_html: Ya no risiviras %{type} de Mastodon en %{domain} a tu posta en %{email}.
      title: Dezabona
  media_attachments:
    validations:
      images_and_video: No se puede adjuntar un video a un estado ke ya kontenga imajes
      not_ready: No se pueden adjuntar dosyas ke no se tienen eskapado de prosesar. Aprovalo de muevo en un momento!
      too_many: No se pueden adjuntar mas de 4 dosyas
  migrations:
    acct: Migrado a
    cancel: Anula readreso
    cancel_explanation: Al anular el readreso se reaktivara tu kuento aktual, ama no rekuperaras los suivantes ke ayan sido trasladados al otro kuento.
    cancelled_msg: Tienes anulado el readreso djustamente.
    errors:
      already_moved: es el mezmo kuento al ke ya tienes migrado
      missing_also_known_as: no es un alias de este kuento
      move_to_self: no puede ser el kuento aktual
      not_found: no se pudo topar
      on_cooldown: Estas en tiempo de reutilizasyon
    followers_count: Suivantes al momento de migrar
    incoming_migrations: Migra de un kuento desferente
    incoming_migrations_html: Para migrar de otro kuento a este, primero kale <a href="%{path}">kriyar un alias del kuento</a>.
    moved_msg: Tu kuento agora se esta redirigiendo a %{acct} i tus suivantes se estan migrando.
    not_redirecting: Tu kuento no se esta readresando a dinguna otro kuento aktualmente.
    on_cooldown: Tienes migrado tu kuento rezientemente. Esta fonksyon estara desponivle de muevo en %{count} diyas.
    past_migrations: Migrasyones pasadas
    proceed_with_move: Migra suivantes
    redirected_msg: Tu kuento agora readresa a %{acct}.
    redirecting_to: Tu kuento se esta readresando a %{acct}.
    set_redirect: Establese readreso
    warning:
      backreference_required: El muevo kuento deve ser konfigurado primero para fazer referensya a este
      before: 'Antes de kontinuar, por favor melda kon atensyon las sigientes notas:'
      cooldown: Dempues de migrar ay un periodo de aspera durante el kual no podras retornar a migrar
      disabled_account: Tu kuento aktual no sera kompletamente utilizable dempues. Portanto, tendras akseso a la eksportasyon de datos ansi komo a la reaktivasyon.
      followers: Esta aksion migrara a todos los suivantes del kuento aktual al muevo kuento
      only_redirect_html: Alternativamente, solo puedes <a href="%{path}">poner un readreso en tu profil</a>.
      other_data: No se moveran otros datos otomatikamente
      redirect: El profil de tu kuento aktual se aktualizara kon un avizo de readreso i sera eskluido de las bushkedas
  moderation:
    title: Moderasyon
  move_handler:
    carry_blocks_over_text: Este utilizador se movio dizde %{acct}, ke blokates.
    carry_mutes_over_text: Este utilizador se movio dizde %{acct}, ke silensiates.
    copy_account_note_text: 'Este utilizador se movio dizde %{acct}, aki estavan tus notas anteriores sovre el:'
  navigation:
    toggle_menu: Alterna menu
  notification_mailer:
    admin:
      report:
        subject: "%{name} embio un raporto"
      sign_up:
        subject: "%{name} se enrejistro"
    favourite:
      body: 'Tu publikasyon fue favoritada por %{name}:'
      subject: A %{name} le plaze tu publikasyon
      title: Muevo favorito
    follow:
      body: "%{name} te esta sigiendo!"
      subject: "%{name} te esta sigiendo"
      title: Muevo suivante
    follow_request:
      action: Administra solisitudes de segimiento
      body: "%{name} tiene solisitado segirte"
      subject: 'Segidor esta asperando: %{name}'
      title: Mueva solisitud de segimiento
    mention:
      action: Arisponde
      body: 'Fuites enmentado por %{name} en:'
      subject: Fuites enmentado por %{name}
      title: Mueva enmentadura
    poll:
      subject: Una anketa de %{name} eskapo
    quote:
      body: 'Tu publikasyon fue sitada por %{name}:'
      subject: "%{name} sito tu publikasyon"
      title: Mueva sita
    reblog:
      body: 'Tu publikasyon fue repartajada por %{name}:'
      subject: "%{name} repartajo tu publikasyon"
      title: Mueva repartajasyon
    status:
      subject: "%{name} publiko algo"
    update:
      subject: "%{name} edito una publikasyon"
  notifications:
    administration_emails: Avizos de administrasyon por posta
    email_events: Evenimyentos para avizos por posta
    email_events_hint: 'Eskoje los evenimientos para los kualos keres risivir avizos:'
  number:
    human:
      decimal_units:
        format: "%n%u"
        units:
          billion: MM
          million: M
          quadrillion: Ku
          thousand: K
          trillion: T
  otp_authentication:
    code_hint: Introduse el kodiche jenerado por tu aplikasyon de autentifikasyon para konfirmar
    description_html: Si kapasitas <strong>autentifikasyon en dos pasos</strong> kon una aplikasyon de autentifikasyon, la entrada rekerira ke estes en posesyon de tu telefon, ke djenerara kodiches para ke entres.
    enable: Kapasita
    instructions_html: "<strong>Eskanea este kodiche QR dizde Google Authenticator o una aplikasyon similar en tu telefon</strong>. A partir de agora, esta aplikasyon djenerara kodiches ke tendras ke ingresar kuando keras konektarte kon tu kuento."
    manual_instructions: 'Si no puedes eskanear el kodiche QR i nesesitas introdusirlo manualmente, este es el sekreto en teksto plano:'
    setup: Konfigura
    wrong_code: El kodiche ingresado es malato! Es djusta la ora del aparato i el sirvidor?
  pagination:
    newer: Mas muevo
    next: Sigiente
    older: Mas viejo
    prev: Anterior
    truncate: "&hellip;"
  polls:
    errors:
      already_voted: Ya tienes votado en esta anketa
      duplicate_options: kontiene elementos duplikados
      duration_too_long: esta demaziado leshos en el avenir
      duration_too_short: es demaziado pronto
      expired: La anketa ya tiene eskapado
      invalid_choice: La opsyon de voto eskojida no egziste
      over_character_limit: no puede trespasar %{max} karakteres kada uno
      self_vote: No puedes votar en tus propias anketas
      too_few_options: deve tener mas de un elemento
      too_many_options: no puede kontener mas de %{max} elementos
    vote: Vota
  preferences:
    other: Otros
    posting_defaults: Konfigurasyon predeterminada de publikasyones
    public_timelines: Linyas de tiempo publikas
  privacy:
    hint_html: "<strong>Personaliza el diskuvrimyento de tu profil y tus publikasyones.</strong> En Mastodon tyenes distinktas funksyones ke te ayudaran a alkansar una audiensya mas ancha si las aktivas. Reviza estas opsyones por un momento para estar siguro ke kaven tus nesesidades."
    privacy: Privasita
    privacy_hint_html: Kontrola kuanto keres revelar a otros. Las personas diskuvren profiles i aplikasyones interesantes navigando por los suivantes de otras personas i vyendo dizde ke aplikasyones publikan, ama puede ke preferas mantenerlo eskondido.
    reach: Alkanse
    reach_hint_html: Kontrola si keres ke te diskuvren i sigen muevas personas. Keres ke tus publikasyones se amostren en la seksyon de Eksplorasyon? Keres que tu kuento este rekomendado a otras personas? Keres achetar otomatikamente a todos los muevos suivantes o tener kontrol sovre kada uno de eyos?
    search: Bushkeda
    search_hint_html: Kontrola komo keres ke te topen. Keres ke otras personas te topan por lo ke tyenes publikado publikamente? Keres ke las personas de fuera de Mastodon topen tu profil al bushkar en la web? Por favor, akodrate de ke la ekskluzyon totala de todos los bushkadores no puede ser garantizada para enformasyon publika.
    title: Privasita i alkanse
  privacy_policy:
    title: Politika de privasita
  reactions:
    errors:
      limit_reached: Limito de reaksyones desferentes alkansado
      unrecognized_emoji: no es un emoji konesido
  redirects:
    prompt: Si konfiyas en este atadijo, klikalo para kontinuar.
    title: Estas salyendo de %{instance}.
  relationships:
    activity: Aktivita del kuento
    confirm_follow_selected_followers: Estas siguro ke keres segir a los suivantes eskojidos?
    confirm_remove_selected_followers: Estas siguro ke keres kitar a los suivantes eskojidos?
    confirm_remove_selected_follows: Estas siguro ke keres kitar los kuentos segidos a los kualos tienes eskojido?
    dormant: Inaktivo
    follow_failure: No se pudo segir algunos de los kuentos eskojidos.
    follow_selected_followers: Sige a los suivantes eskojidos
    followers: Suivantes
    following: Segidos
    invited: Envitados
    last_active: Ultima aktivita
    most_recent: Mas reziente
    moved: Migrados
    mutual: Mutual
    primary: Prinsipal
    relationship: Relasyon
    remove_selected_domains: Kita todos los suivantes de los domenos eskojidos
    remove_selected_followers: Kita a los suivantes eskojidos
    remove_selected_follows: Desige a los utilizadores eskojidos
    status: Estado del kuento
  remote_follow:
    missing_resource: No se pudo topar el URL del readreso rekerido para tu kuento
  reports:
    errors:
      invalid_rules: no faze referensia a reglas validas
  rss:
    content_warning: 'Avertensya de kontenido:'
    descriptions:
      account: Publikasyones publikas de @%{acct}
      tag: 'Publikasyones publikas etiketadas kon #%{hashtag}'
  scheduled_statuses:
    over_daily_limit: Tienes superado el limito de %{limit} publikasyones programadas para akel diya
    over_total_limit: Tienes superado el limito de %{limit} publikasyones programadas
    too_soon: data tiene ke ser en el avenir
  self_destruct:
    lead_html: Malorozamente, <strong>%{domain}</strong> va serrar permanentemente. Si teniyas un kuento ayi, ya no podras utilizarlo, ama ainda puedes solisitar una kopya de tus datos.
    title: Este sirvidor esta serrando
  sessions:
    activity: Ultima aktivita
    browser: Navigador
    browsers:
      alipay: Alipay
      blackberry: BlackBerry
      chrome: Chrome
      edge: Microsoft Edge
      electron: Electron
      firefox: Firefox
      generic: Navigador deskonosido
      huawei_browser: Huawei Browser
      ie: Internet Explorer
      micro_messenger: MicroMessenger
      nokia: Nokia S40 Ovi Browser
      opera: Opera
      otter: Otter
      phantom_js: PhantomJS
      qq: QQ Browser
      safari: Safari
      uc_browser: UC Browser
      unknown_browser: Navigador deskonosido
      weibo: Weibo
    current_session: Sesyon aktuala
    date: Data
    description: "%{browser} en %{platform}"
    explanation: Estos son los navigadores internetikos konektados aktualmente kon tu kuento de Mastodon.
    ip: IP
    platforms:
      adobe_air: Adobe Air
      android: Android
      blackberry: BlackBerry
      chrome_os: ChromeOS
      firefox_os: Firefox OS
      ios: iOS
      kai_os: KaiOS
      linux: Linux
      mac: macOS
      unknown_platform: Platforma deskonesida
      windows: Windows
      windows_mobile: Windows Mobile
      windows_phone: Windows Phone
    revoke: Revoka
    revoke_success: Sesion revokada kon sukseso
    title: Sesiones
    view_authentication_history: Ve estoria de autentifikasyon de tu kuento
  settings:
    account: Kuento
    account_settings: Preferensyas de kuento
    aliases: Aliases del kuento
    appearance: Aparensya
    authorized_apps: Aplikasyones autorizadas
    back: Retorna a Mastodon
    delete: Efasa kuento
    development: Dezvelopamiento
    edit_profile: Edita profil
    export: Eksporto
    featured_tags: Etiketas avaliadas
    import: Importo
    import_and_export: Importo i eksporto
    migrate: Migrasyon de kuento
    notifications: Avizos por posta elektronika
    preferences: Preferensyas
    profile: Profil publiko
    relationships: Segidos i suivantes
    severed_relationships: Relasyones kortadas
    statuses_cleanup: Efasasyon otomatika de publikasyones
    strikes: Amonestamientos de moderasyon
    two_factor_authentication: Autentifikasyon en dos pasos
    webauthn_authentication: Yaves de sigurita
  severed_relationships:
    download: Abasha (%{count})
    event_type:
      account_suspension: Suspensyon de kuento (%{target_name})
      domain_block: Suspensyon de sirvidor (%{target_name})
      user_domain_block: Blokates a %{target_name}
    lost_followers: Suivantes pedridos
    lost_follows: Segimyentos pedridos
    type: Evenimiento
  statuses:
    attached:
      audio:
        one: "%{count} audio"
        other: "%{count} audios"
      description: 'Atamiento: %{attached}'
      image:
        one: "%{count} imaje"
        other: "%{count} imajes"
      video:
        one: "%{count} video"
        other: "%{count} videos"
    boosted_from_html: Repartajado dizde %{acct_link}
    content_warning: 'Avertensya de kontenido: %{warning}'
    content_warnings:
      hide: Eskonde puvlikasyon
      show: Amostra mas
    default_language: La mezma ke la lingua de la enterfaz
    disallowed_hashtags:
      one: 'kontenia una etiketa no permetida: %{tags}'
      other: 'kontenia las etiketas no permetidas: %{tags}'
    edited_at_html: Editado %{date}
    errors:
      in_reply_not_found: La publikasion a la ke aprovas arispondir no egziste.
      quoted_status_not_found: La publikasion a la ke aprovas sitar no egziste.
    over_character_limit: limito de karakteres de %{max} superado
    pin_errors:
      direct: Las publikasyones ke son vizivles solo para los utilizadores enmentados no pueden fiksarse
      limit: Ya tienes fiksado el numero maksimo de publikasyones
      ownership: La publikasyon de otra persona no puede fiksarse
      reblog: No se puede fixar una repartajasyon
    quote_error:
      not_available: Puvlikasyon no desponivle
      pending_approval: Puvlikasyon esta asperando
      revoked: Puvlikasyon kitada por el otor
    quote_policies:
<<<<<<< HEAD
      nobody: Solo yo
=======
      followers: Solo suivantes
      nobody: Solo yo
      public: Todos
    quote_post_author: Sito una puvlikasyon de %{acct}
>>>>>>> 26c78392
    title: '%{name}: "%{quote}"'
    visibilities:
      direct: Enmentadura privada
      private: Solo suivantes
      public: Publiko
      public_long: Todos en i afuera de Mastodon
      unlisted: Publiko i silensyozo
  statuses_cleanup:
    enabled: Otomatikamente efasa publikasyones viejas
    enabled_hint: Supreme otomatikamente tus publikasyones kuando alkansen un limito de tiempo espesifikado, a manko ke koensiden kon alguna de las eksepsiones detalyadas debasho
    exceptions: Eksepsiones
    explanation: Porke la efasasion de mesajes es una operasyon kostoza, esto se faze avagar, a lo longo de un tiempo, kuando el sirvidor no esta okupado. Por esta razon, puede ser ke tus publikasyones sean efasadas un tiempo dempues de ke alkansen el limito de tiempo espesifikado.
    ignore_favs: Ignora favoritos
    ignore_reblogs: Ignora repartajasyones
    interaction_exceptions: Eksepsiones bazadas en enteraksyones
    interaction_exceptions_explanation: Akodrate ke no ay garantiya de ke se supremen las publikasyones ke estan por debasho de los limitos de favoritos o de repartajasiones si los tienen superado en algun momento.
    keep_direct: Manten enmentaduras privadas
    keep_direct_hint: No efasa dingunos mesajes privados
    keep_media: Manten publikasyones kon atamientos
    keep_media_hint: No efasa tus publikasyones kon atamientos de multimedia
    keep_pinned: Manten publikasyones fiksadas
    keep_pinned_hint: No efasa tus publikasyones fiksadas
    keep_polls: Manten anketas
    keep_polls_hint: No efasa tus anketas
    keep_self_bookmark: Manten publikasyones kon markadores
    keep_self_bookmark_hint: No efasa tus publikasyones kon tus markadores
    keep_self_fav: Manten publikasyones ke te plazen
    keep_self_fav_hint: No efasa las tus publikasyones kualas markates komo favoritas
    min_age:
      '1209600': 2 semanas
      '15778476': 6 mezes
      '2629746': 1 mez
      '31556952': 1 anyo
      '5259492': 2 mezes
      '604800': 1 semana
      '63113904': 2 anyos
      '7889238': 3 mezes
    min_age_label: Limito de tiempo
    min_favs: Manten publikasyones favoritadas a lo manko
    min_favs_hint: No efasa dinguna de las publikasyones ke plazgan a mas de esta kantita de personas. Desha en blanko para supremir publikasyones sin importar el numero de personas a las ke plazen las publikasyones
    min_reblogs: Manten publikasyones repartajadas a lo manko
    min_reblogs_hint: No efasa dinguna de las publikasyones ke ayan sido repartajadas mas de este numero de vezes. Desha en blanko para supremir publikasyones sin importar el numero de repartajasiones
  stream_entries:
    sensitive_content: Kontenido sensivle
  strikes:
    errors:
      too_late: Es demaziado tadre para apelar este amonestamiento
  tags:
    does_not_match_previous_name: no koensida kon el nombre anterior
  terms_of_service:
    title: Terminos de servisyo
  themes:
    contrast: Mastodon (alto kontraste)
    default: Mastodon (eskuro)
    mastodon-light: Mastodon (klaro)
  time:
    formats:
      default: "%d de %b del %Y, %H:%M"
      month: "%b %Y"
      time: "%H:%M"
      with_time_zone: "%d de %b del %Y, %H:%M %Z"
  translation:
    errors:
      quota_exceeded: La kuota de uzo del sirvisyo de traduksyon para todo el sirvidor tiene sido sovrepasada.
      too_many_requests: Ay demaziadas solisitudes de servisyo de traduksyon.
  two_factor_authentication:
    add: Adjusta
    disable: Inkapasita autentifikasyon en dos pasos
    disabled_success: Autentifikasyon de dos pasos inkapasitada djustamente
    edit: Edita
    enabled: Autentifikasyon de dos pasos esta kapasitada
    enabled_success: Autentifikasyon de dos pasos kapasitada djustamente
    generate_recovery_codes: Jenera kodiches de rekuperasyon
    lost_recovery_codes: Los kodiches de rekuperasyon te permeten obtener akseso a tu kuento si piedres tu telefon. Si tienes pedrido tus kodiches de rekuperasyon, puedes redjenerarlos aki. Tus viejos kodiches de rekuperasyon se aran malatos.
    methods: Metodos de autentifikasyon de dos pasos
    otp: Aplikasyon de autentifikasyon
    recovery_codes: Faz kopias de sigurita de tus kodiches de rekuperasyon
    recovery_codes_regenerated: Kodiches de rekupersayon redjenerados kon sukseso
    recovery_instructions_html: Si piedres akseso a tu telefon, puedes uzar uno de los sigientes kodiches de rekuperasyon para obtener akseso a tu kuento. <strong>Mantenlos a salvo</strong>. Por enshemplo, puedes imprimirlos i guadrarlos kon otros dokumentos emportantes.
    webauthn: Yaves de sigurita
  user_mailer:
    announcement_published:
      subject: Pregon de servisyo
    appeal_approved:
      action: Preferensyas de kuento
      explanation: La apelasyon del amonestamiento kontra tu kuento del %{strike_date} ke mandates el %{appeal_date} fue achetada. Tu kuento se topa de muevo en dobro estado.
      subject: Tu apelasyon del %{date} fue achetada
      subtitle: Tu konto de muevo tiene una reputasyon buena.
      title: Apelasyon achetada
    appeal_rejected:
      explanation: La apelasyon del amonestamiento kontra tu kuento del %{strike_date} ke mandates el %{appeal_date} fue refuzada.
      subject: Tu apelasyon del %{date} fue refuzada
      subtitle: Tu apelasyon fue refuzada.
      title: Apelasyon refuzada
    backup_ready:
      explanation: Tienes solisitado una kopia de sigurita de tu kuento de Mastodon.
      extra: Agora esta pronto para abashar!
      subject: Tu dosya esta pronta para abashar
      title: Abasha dosya
    failed_2fa:
      details: 'Aki estan los peratim de las provas de koneksyon kon tu kuento:'
      explanation: Algun ha intentado konektarte kon tu cuenta ama prokuro un sigundo paso de autentifikasyon invalido.
      further_actions_html: Si no fuites tu, rekomendamos %{action} inmediatamente deke puede estar komprometido.
      subject: Autentikasyon del sigundo paso sin sukseso
      title: Autentifikasyon del sigundo paso no reushida
    suspicious_sign_in:
      change_password: troka tu kod
      details: 'Aki estan los peratim de la koneksyon kon tu kuento:'
      explanation: Topimos una koneksyon kon tu kuento dizde un muevo adreso IP.
      further_actions_html: Si no fuites tu, te rekomendamos ke %{action} pishin i kapasites la autentifikasyon en dos pasos para mantener tu kuento siguro.
      subject: Tu kuento fue aksedido dizde un muevo adreso IP
      title: Una mueva koneksyon kon tu kuento
    terms_of_service_changed:
      sign_off: La taifa de %{domain}
      subject: Aktualizasyones de muestros terminos de sirvisyo
      title: Aktualizasyon emportante
    warning:
      appeal: Embia una apelasyon
      appeal_description: Si kreyes ke esto es un yerro, puedes embiar una apelasyon a la taifa de %{instance}.
      categories:
        spam: Spam
        violation: El kontenido viola las sigientes reglas de la komunita
      explanation:
        delete_statuses: Se tiene determinado ke algunos de tus mesajes violan una o mas reglas de la komunita i por tanto fueron supremidos por los moderadores de %{instance}.
        disable: Ya no puedes uzar tu kuento, ama tu profil i el resto de datos permanesen intactos. Puedes solisitar una kopia de sigurita de tus datos, trokar la konfigurasyon de tu kuento o supremirlo.
        mark_statuses_as_sensitive: Algunas de tus publikasyones an sido markados komo sensivles por los moderadores de %{instance}. Esto sinyifika ke la djente tendra ke pulsar los dosyas multimedia en las publikasyones antes de ke se amostre una vista previa. Puedes markar los dosyas multimedia komo sensivles tu mezmo kuando publikes en el avenir.
        sensitive: A partir de agora todas los dosyas multimedia ke subas seran markados komo sensivles i eskondidos tras una avertensya.
        silence: Ainda puedes uzar tu kuento, ama solo las personas ke te estan sigiendo veran tus publikasyones en este sirvidor, i puedes ser eskluido de varias fonksionalitas de diskuvrimiento. Portanto, otros kuentos podran ampesar a segirte manualmente.
        suspend: Ya no puedes utilizar tu kuento, i tu profil i el resto de datos ya no son aksesivles. Ainda puedes inisyar sesion para solisitar una kopia de sigurita de tus datos, asta ke estos sean supremidos por kompleto en unos 30 diyas, aunke konservaremos algunos datos bazikos para impedir ke evitas la suspensyon.
      reason: 'Razon:'
      statuses: 'Publikasyones relevantes:'
      subject:
        delete_statuses: Tus publikasyones en %{acct} tienen sido efasadas
        disable: Tu kuento %{acct} tiene sido konjelado
        mark_statuses_as_sensitive: Tus publikasyones en %{acct} tienen sido markadas komo sensivles
        none: Avertensya para %{acct}
        sensitive: Tus publikasyones en %{acct} seran markadas komo sensivles dizde agora
        silence: Tu kuento %{acct} tiene sido limitado
        suspend: Tu kuento %{acct} tiene sido suspendido
      title:
        delete_statuses: Publikasyones efasadas
        disable: Kuento konjelado
        mark_statuses_as_sensitive: Publikasyones markadas komo sensivles
        none: Avertensya
        sensitive: Kuento markado komo sensivle
        silence: Kuento limitado
        suspend: Kuento suspendido
    welcome:
      apps_android_action: Abasha en Google Play
      apps_ios_action: Abasha en App Store
      apps_step: Abasha muestras aplikasyones ofisyalas.
      apps_title: Aplikasyones de Mastodon
      checklist_title: Lista de bienvenida
      edit_profile_action: Personaliza
      edit_profile_step: Kompleta tu profil para aumentar tus enteraksyones.
      edit_profile_title: Personaliza tu profil
      explanation: Aki ay algunos konsejos para ampesar
      feature_action: Ambezate mas
      feature_audience_title: Konstruye tu audyensya kon konfyansa
      feature_control_title: Manten kontrol de tu linya de tyempo
      feature_creativity_title: Kreativita sin paralelas
      feature_moderation_title: La moderasyon komo deveria ser
      follow_action: Sige
      follow_step: El buto de Mastodon es segir a djente interesante.
      follow_title: Personaliza tu linya prinsipala
      follows_subtitle: Sige kuentos konesidos
      follows_title: A ken segir
      follows_view_more: Ve mas personas para segir
      hashtags_recent_count:
        one: "%{people} persona en los ultimos 2 diyas"
        other: "%{people} personas en los ultimos 2 diyas"
      hashtags_subtitle: Eksplora los trendes de los ultimos 2 diyas
      hashtags_title: Etiketas en trend
      hashtags_view_more: Ve mas etiketas en trend
      post_action: Eskrive
      post_step: Puedes introdusirte al mundo kon teksto, fotos, videos o anketas.
      post_title: Eskrive tu primera publikasyon
      share_step: Informa a tus amigos komo toparte en Mastodon.
      share_title: Partaja tu profil de Mastodon
      sign_in_action: Konektate
      subject: Bienvenido a Mastodon
      title: Bienvenido, %{name}!
  users:
    follow_limit_reached: No puedes segir a mas de %{limit} personas
    go_to_sso_account_settings: Va a la konfigurasyon de kuento de tu prokurador de identita
    invalid_otp_token: Kodiche de dos pasos no valido
    otp_lost_help_html: Si pedriste akseso a los dos, puedes kontaktarte kon %{email}
    rate_limited: Demaziadas provas de autentifikasyon, aprova de muevo dempues.
    seamless_external_login: Estas konektado por un servisyo eksterno i estonses la konfigurasyon de kod i konto de posta no estan disponivles.
    signed_in_as: 'Konektado komo:'
  verification:
    extra_instructions_html: <strong>Konsejo:</strong> El atadijo en tu web puede ser invizivle. La parte importante es <code>rel="me"</code>, ke evita la suplantasyon de identita en sitios kon kontenido jenerado por el utilizador. Puedes inkluzo uzar una etiketa <code>atadijo</code> en la kavesera de la pajina en vez de <code>a</code>, ama el HTML deve ser aksesivle sin exekutar JavaScript.
    here_is_how: Ansina es komo
    hint_html: "<strong>La verifikasyon de identita en Mastodon es para todos.</strong> Bazado en estandardes abiertos, agora i para syempre. Todo lo ke nesesitas es un sitio web propio ke la gente rekonozka. Kuando adjustas un atadijo a este sitio web dizde tu profil, komprovaremos ke el sitio web se ata a tu profil i lo amostraremos vizualmente."
    instructions_html: Kopia i apega este kodiche en el HTML de tu sitio web. Estonses, adjusta el adreso de tu sitio web en uno de los kutis adisyonales de tu profil dizde la seksyon "Edita profil" i guadra los trokamyentos.
    verification: Verifikasyon
    verified_links: Tus atadijos verifikados
    website_verification: Verifikasyon de sityo web
  webauthn_credentials:
    add: Adjusta mueva yave de sigurita
    create:
      error: Uvo un problem al adjustar tu yave de sigurita. Por favor aprova de muevo.
      success: Tu yave de sigurita fue adjustada kon sukseso.
    delete: Efasa
    delete_confirmation: Estas siguro ke keres efasar esta yave de sigurita?
    description_html: Si kapasites <strong>autentifikasyon kon yave de sigurita</strong>, nesesitaras uno de tus yaves de sigurita para konektarte kon tu kuento.
    destroy:
      error: Uvo un problem al efasar tu yave de sigurita. Por favor aprova de muevo.
      success: Tu yave de sigurita fue efasada kon sukseso.
    invalid_credential: Yave de sigurita no valida
    nickname_hint: Introduska el sovrenombre de tu mueva yave de sigurita
    not_enabled: Ainda no tienes aktivado WebAuthn
    not_supported: Este navigador no soporta yaves de sigurita
    otp_required: Para uzar yaves de sigurita, por favor kapasite primero la autentifikasyon de dos pasos.
    registered_on: Enrejistrado el %{date}<|MERGE_RESOLUTION|>--- conflicted
+++ resolved
@@ -481,10 +481,7 @@
         active: Aktivo
         base_url: URL baza
         delete: Efasa
-<<<<<<< HEAD
-=======
         edit: Edita prokurador
->>>>>>> 26c78392
         finish_registration: Finaliza enrejistrasyon
         name: Nombre
         providers: Prokuradores
@@ -808,11 +805,7 @@
         title: Ekskluye utilizadores de la indeksasyon de los bushkadores komo preferensya predeterminada
       discovery:
         follow_recommendations: Rekomendasyones de kuentos
-<<<<<<< HEAD
-        preamble: Ekspone kontenido enteresante a la superfisie es fundamental para inkorporar muevos utilizadores ke pueden no koneser a dinguno Mastodon. Kontrola komo fonksionan varias opsiones de diskuvrimiento en tu sirvidor.
-=======
         preamble: Ekspone kontenido enteresante a la superfisie es fundamental para inkorporar muevos utilizadores ke pueden no koneser a dinguno en Mastodon. Kontrola komo fonksionan varias opsiones de diskuvrimiento en tu sirvidor.
->>>>>>> 26c78392
         privacy: Privasita
         profile_directory: Katalogo de profiles
         public_timelines: Linyas de tiempo publikas
@@ -965,18 +958,12 @@
       updated_msg: Konfigurasyon de etiketas aktualizada kon sukseso
     terms_of_service:
       changelog: Ke troko
-<<<<<<< HEAD
-      current: Aktual
-      generates:
-        action: Djenera
-=======
       create: Uza los tuyos
       current: Aktual
       generate: Uza modelo
       generates:
         action: Djenera
         title: Konfigurasyon de terminos de servisyo
->>>>>>> 26c78392
       history: Istorya
       live: En bivo
       notify_users: Aviza a los utilizadores
@@ -1830,14 +1817,10 @@
       pending_approval: Puvlikasyon esta asperando
       revoked: Puvlikasyon kitada por el otor
     quote_policies:
-<<<<<<< HEAD
-      nobody: Solo yo
-=======
       followers: Solo suivantes
       nobody: Solo yo
       public: Todos
     quote_post_author: Sito una puvlikasyon de %{acct}
->>>>>>> 26c78392
     title: '%{name}: "%{quote}"'
     visibilities:
       direct: Enmentadura privada
