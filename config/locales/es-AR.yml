---
es-AR:
  about:
    about_mastodon_html: 'La red social del futuro: ¡sin publicidad, sin vigilancia corporativa, con diseño ético y descentralización! ¡Con Mastodon vos sos el dueño de tus datos!'
    contact_missing: No establecido
    contact_unavailable: No disponible
    hosted_on: Mastodon alojado en %{domain}
    title: Información
  accounts:
    followers:
      one: Seguidor
      other: Seguidores
    following: Siguiendo
    instance_actor_flash: Esta cuenta es un actor virtual usado para representar al servidor en sí mismo y no a ningún usuario individual. Se usa para propósitos de la federación y no debe ser suspendido.
    last_active: última actividad
    link_verified_on: La propiedad de este enlace fue verificada el %{date}
    nothing_here: "¡No hay nada acá!"
    pin_errors:
      following: Ya tenés que estar siguiendo a la cuenta que querés recomendar
    posts:
      one: Mensaje
      other: Mensajes
    posts_tab_heading: Mensajes
    self_follow_error: No está permitido seguir tu propia cuenta
  admin:
    account_actions:
      action: Ejecutar acción
      already_silenced: Esta cuenta ya fue limitada.
      already_suspended: Esta cuenta ya ha sido suspendida.
      title: Ejecutar acción de moderación en %{acct}
    account_moderation_notes:
      create: Dejar nota
      created_msg: "¡Nota de moderación creada exitosamente!"
      destroyed_msg: "¡Nota de moderación destruída exitosamente!"
    accounts:
      add_email_domain_block: Bloquear el dominio del correo electrónico
      approve: Aprobar
      approved_msg: Se aprobó exitosamente la solicitud de registro de %{username}
      are_you_sure: "¿Estás seguro?"
      avatar: Avatar
      by_domain: Dominio
      change_email:
        changed_msg: "¡Correo electrónico cambiado exitosamente!"
        current_email: Correo electrónico actual
        label: Cambiar correo electrónico
        new_email: Nuevo correo electrónico
        submit: Cambiar correo electrónico
        title: Cambiar correo electrónico para %{username}
      change_role:
        changed_msg: "¡Rol cambiado exitosamente!"
        edit_roles: Administrar roles de usuario
        label: Cambiar rol
        no_role: Sin rol
        title: Cambiar rol para %{username}
      confirm: Confirmar
      confirmed: Confirmado
      confirming: Confirmación
      custom: Personalizar
      delete: Eliminar datos
      deleted: Eliminado
      demote: Bajar de nivel
      destroyed_msg: Los datos de %{username} están ahora en cola para ser eliminados inminentemente
      disable: Congelar
      disable_sign_in_token_auth: Deshabilitar autenticación de token por correo electrónico
      disable_two_factor_authentication: Deshabilitar 2FA
      disabled: Congelada
      display_name: Nombre para mostrar
      domain: Dominio
      edit: Editar
      email: Correo electrónico
      email_status: Estado del correo
      enable: Descongelar
      enable_sign_in_token_auth: Habilitar autenticación de token por correo electrónico
      enabled: Habilitada
      enabled_msg: Se descongeló exitosamente la cuenta de %{username}
      followers: Seguidores
      follows: Siguiendo
      header: Cabecera
      inbox_url: Dirección web de la bandeja de entrada
      invite_request_text: Motivos para unirte
      invited_by: Invitado por
      ip: Dirección IP
      joined: Se unió en
      location:
        all: Todas
        local: Locales
        remote: Remotas
        title: Ubicación
      login_status: Estado del inicio de sesión
      media_attachments: Adjuntos
      memorialize: Convertir en cuenta conmemorativa
      memorialized: Cuenta conmemorativa
      memorialized_msg: "%{username} se convirtió exitosamente en una cuenta conmemorativa"
      moderation:
        active: Activas
        all: Todas
        disabled: Deshabilitadas
        pending: Pendientes
        silenced: Limitada
        suspended: Suspendidas
        title: Moderación
      moderation_notes: Notas de moderación
      most_recent_activity: Actividad más reciente
      most_recent_ip: Dirección IP más reciente
      no_account_selected: No se cambió ninguna cuenta ya que ninguna fue seleccionada
      no_limits_imposed: Sin límites impuestos
      no_role_assigned: Sin rol asignado
      not_subscribed: No suscripto
      pending: Revisión pendiente
      perform_full_suspension: Suspender
      previous_strikes: Incumplimientos previos
      previous_strikes_description_html:
        one: Esta cuenta tiene <strong>un</strong> incumplimiento.
        other: Esta cuenta tiene <strong>%{count}</strong> incumplimientos.
      promote: Promover
      protocol: Protocolo
      public: Pública
      push_subscription_expires: La suscripción push vence
      redownload: Refrescar perfil
      redownloaded_msg: Se refrescó exitosamente el perfil de %{username} desde el origen
      reject: Rechazar
      rejected_msg: Se rechazó exitosamente la solicitud de registro de %{username}
      remote_suspension_irreversible: Los datos de esta cuenta fueron eliminados irreversiblemente.
      remote_suspension_reversible_hint_html: La cuenta fue suspendida en su servidor y los datos se eliminarán completamente el %{date}. Hasta entonces, el servidor remoto puede restaurar esta cuenta sin ningún efecto perjudicial. Si querés eliminar todos los datos de la cuenta inmediatamente, podés hacerlo abajo.
      remove_avatar: Quitar avatar
      remove_header: Quitar cabecera
      removed_avatar_msg: Se quitó exitosamente el avatar de %{username}
      removed_header_msg: Se quitó exitosamente la cabecera de %{username}
      resend_confirmation:
        already_confirmed: Este usuario ya está confirmado
        send: Reenviar enlace de confirmación
        success: "¡Enlace de confirmación enviado exitosamente!"
      reset: Restablecer
      reset_password: Cambiar contraseña
      resubscribe: Resuscribir
      role: Rol
      search: Buscar
      search_same_email_domain: Otros usuarios con el mismo dominio de correo electrónico
      search_same_ip: Otros usuarios con la misma dirección IP
      security: Seguridad
      security_measures:
        only_password: Sólo contraseña
        password_and_2fa: Contraseña y 2FA
      sensitive: Forzar como sensible
      sensitized: Marcado como sensible
      shared_inbox_url: Dirección web de la bandeja de entrada compartida
      show:
        created_reports: Denuncias hechas
        targeted_reports: Denunciada por otros
      silence: Limitar
      silenced: Limitadas
      statuses: Mensajes
      strikes: Sanciones previas
      subscribe: Suscribirse
      suspend: Suspender
      suspended: Suspendidas
      suspension_irreversible: Se eliminaron irreversiblemente los datos de esta cuenta. Podés dejar de suspenderla para hacerla utilizable, pero no se recuperarán los datos que tenía anteriormente.
      suspension_reversible_hint_html: La cuenta fue suspendida y los datos se eliminarán completamente el %{date}. Hasta entonces, la cuenta puede ser restaurada sin ningún efecto perjudicial. Si querés eliminar todos los datos de la cuenta inmediatamente, podés hacerlo abajo.
      title: Cuentas
      unblock_email: Desbloquear dirección de correo electrónico
      unblocked_email_msg: Se desbloqueó exitosamente la dirección de correo electrónico de %{username}
      unconfirmed_email: Correo electrónico sin confirmar
      undo_sensitized: Deshacer Forzar como sensible
      undo_silenced: Deshacer límite
      undo_suspension: Deshacer suspensión
      unsilenced_msg: Se quitó exitosamente el límite de la cuenta de %{username}
      unsubscribe: Desuscribirse
      unsuspended_msg: Se quitó exitosamente la suspensión de la cuenta de %{username}
      username: Nombre de usuario
      view_domain: Ver resumen del dominio
      warn: Advertir
      web: Web
      whitelisted: Permitidas para federación
    action_logs:
      action_types:
        approve_appeal: Aprobar apelación
        approve_user: Aprobar usuario
        assigned_to_self_report: Asignar denuncia
        change_email_user: Cambiar correo electrónico del usuario
        change_role_user: Cambiar rol del usuario
        confirm_user: Confirmar usuario
        create_account_warning: Crear advertencia
        create_announcement: Crear anuncio
        create_canonical_email_block: Crear bloqueo de correo electrónico
        create_custom_emoji: Crear emoji personalizado
        create_domain_allow: Crear permiso de dominio
        create_domain_block: Crear bloqueo de dominio
        create_email_domain_block: Crear bloqueo de dominio de correo electrónico
        create_ip_block: Crear regla de dirección IP
        create_relay: Crear relé
        create_unavailable_domain: Crear dominio no disponible
        create_user_role: Crear rol
        create_username_block: Crear regla de nombre de usuario
        demote_user: Descender usuario
        destroy_announcement: Eliminar anuncio
        destroy_canonical_email_block: Eliminar bloqueo de correo electrónico
        destroy_custom_emoji: Eliminar emoji personalizado
        destroy_domain_allow: Eliminar permiso de dominio
        destroy_domain_block: Eliminar bloqueo de dominio
        destroy_email_domain_block: Eliminar bloqueo de dominio de correo electrónico
        destroy_instance: Purgar dominio
        destroy_ip_block: Eliminar regla de dirección IP
        destroy_relay: Eliminar relé
        destroy_status: Eliminar mensaje
        destroy_unavailable_domain: Eliminar dominio no disponible
        destroy_user_role: Destruir rol
        destroy_username_block: Eliminar regla de nombre de usuario
        disable_2fa_user: Deshabilitar 2FA
        disable_custom_emoji: Deshabilitar emoji personalizado
        disable_relay: Deshabilitar relé
        disable_sign_in_token_auth_user: Deshabilitar autenticación de token por correo electrónico para el usuario
        disable_user: Deshabilitar usuario
        enable_custom_emoji: Habilitar emoji personalizado
        enable_relay: Habilitar relé
        enable_sign_in_token_auth_user: Habilitar autenticación de token por correo electrónico para el usuario
        enable_user: Habilitar usuario
        memorialize_account: Convertir en cuenta conmemorativa
        promote_user: Promover usuario
        publish_terms_of_service: Publicar términos del servicio
        reject_appeal: Rechazar apelación
        reject_user: Rechazar usuario
        remove_avatar_user: Quitar avatar
        reopen_report: Reabrir denuncia
        resend_user: Reenviar correo electrónico de confirmación
        reset_password_user: Cambiar contraseña
        resolve_report: Resolver denuncia
        sensitive_account: Forzar cuenta como sensible
        silence_account: Limitar cuenta
        suspend_account: Suspender cuenta
        unassigned_report: Desasignar denuncia
        unblock_email_account: Desbloquear dirección de correo electrónico
        unsensitive_account: Desmarcar Forzar cuenta como sensible
        unsilence_account: Deshacer Limitar cuenta
        unsuspend_account: Dejar de suspender cuenta
        update_announcement: Actualizar anuncio
        update_custom_emoji: Actualizar emoji personalizado
        update_domain_block: Actualizar bloque de dominio
        update_ip_block: Actualizar regla de dirección IP
        update_report: Actualizar denuncia
        update_status: Actualizar mensaje
        update_user_role: Actualizar rol
        update_username_block: Actualizar regla de nombre de usuario
      actions:
        approve_appeal_html: "%{name} aprobó la solicitud de moderación de %{target}"
        approve_user_html: "%{name} aprobó el registro de %{target}"
        assigned_to_self_report_html: "%{name} se asignó la denuncia %{target} a sí"
        change_email_user_html: "%{name} cambió la dirección de correo electrónico del usuario %{target}"
        change_role_user_html: "%{name} cambió el rol de %{target}"
        confirm_user_html: "%{name} confirmó la dirección de correo del usuario %{target}"
        create_account_warning_html: "%{name} envió una advertencia a %{target}"
        create_announcement_html: "%{name} creó el nuevo anuncio %{target}"
        create_canonical_email_block_html: "%{name} bloqueó el correo electrónico con el hash %{target}"
        create_custom_emoji_html: "%{name} subió nuevo emoji %{target}"
        create_domain_allow_html: "%{name} permitió la federación con el dominio %{target}"
        create_domain_block_html: "%{name} bloqueó el dominio %{target}"
        create_email_domain_block_html: "%{name} bloqueó el dominio de correo electrónico %{target}"
        create_ip_block_html: "%{name} creó la regla para la dirección IP %{target}"
        create_relay_html: "%{name} creó el relé %{target}"
        create_unavailable_domain_html: "%{name} detuvo la entrega al dominio %{target}"
        create_user_role_html: "%{name} creó el rol %{target}"
        create_username_block_html: "%{name} agregó una regla para los nombres de usuario que contienen %{target}"
        demote_user_html: "%{name} bajó de nivel al usuario %{target}"
        destroy_announcement_html: "%{name} eliminó el anuncio %{target}"
        destroy_canonical_email_block_html: "%{name} desbloqueó el correo electrónico con el hash %{target}"
        destroy_custom_emoji_html: "%{name} eliminó el emoji %{target}"
        destroy_domain_allow_html: "%{name} no permitió la federación con el dominio %{target}"
        destroy_domain_block_html: "%{name} desbloqueó el dominio %{target}"
        destroy_email_domain_block_html: "%{name} desbloqueó el dominio de correo electrónico %{target}"
        destroy_instance_html: "%{name} purgó el dominio %{target}"
        destroy_ip_block_html: "%{name} eliminó la regla para la dirección IP %{target}"
        destroy_relay_html: "%{name} eliminó el relé %{target}"
        destroy_status_html: "%{name} eliminó el mensaje de %{target}"
        destroy_unavailable_domain_html: "%{name} reanudó la entrega al dominio %{target}"
        destroy_user_role_html: "%{name} eliminó el rol %{target}"
        destroy_username_block_html: "%{name} eliminó una regla para los nombres de usuario que contienen %{target}"
        disable_2fa_user_html: "%{name} deshabilitó el requerimiento de dos factores para el usuario %{target}"
        disable_custom_emoji_html: "%{name} deshabilitó el emoji %{target}"
        disable_relay_html: "%{name} deshabilitó el relé %{target}"
        disable_sign_in_token_auth_user_html: "%{name} deshabilitó la autenticación de token por correo electrónico para %{target}"
        disable_user_html: "%{name} deshabilitó el inicio de sesión para el usuario %{target}"
        enable_custom_emoji_html: "%{name} habilitó el emoji %{target}"
        enable_relay_html: "%{name} eliminó el relé %{target}"
        enable_sign_in_token_auth_user_html: "%{name} habilitó la autenticación de token por correo electrónico para %{target}"
        enable_user_html: "%{name} habilitó el inicio de sesión para el usuario %{target}"
        memorialize_account_html: "%{name} convirtió la cuenta de %{target} en una cuenta conmemorativa"
        promote_user_html: "%{name} promovió al usuario %{target}"
        publish_terms_of_service_html: "%{name} publicó actualizaciones de los términos del servicio"
        reject_appeal_html: "%{name} rechazó la solicitud de moderación de %{target}"
        reject_user_html: "%{name} rechazó el registro de %{target}"
        remove_avatar_user_html: "%{name} quitó el avatar de %{target}"
        reopen_report_html: "%{name} reabrió la denuncia %{target}"
        resend_user_html: "%{name} reenvió el correo electrónico de confirmación para %{target}"
        reset_password_user_html: "%{name} cambió la contraseña del usuario %{target}"
        resolve_report_html: "%{name} resolvió la denuncia %{target}"
        sensitive_account_html: "%{name} marcó los medios de %{target} como sensibles"
        silence_account_html: "%{name} limitó la cuenta de %{target}"
        suspend_account_html: "%{name} suspendió la cuenta de %{target}"
        unassigned_report_html: "%{name} desasignó la denuncia %{target}"
        unblock_email_account_html: "%{name} desbloqueó la dirección de correo electrónico de %{target}"
        unsensitive_account_html: "%{name} desmarcó los medios de %{target} como sensibles"
        unsilence_account_html: "%{name} quitó el límite de la cuenta de %{target}"
        unsuspend_account_html: "%{name} quitó la suspensión de la cuenta de %{target}"
        update_announcement_html: "%{name} actualizó el anuncio %{target}"
        update_custom_emoji_html: "%{name} actualizó el emoji %{target}"
        update_domain_block_html: "%{name} actualizó el bloqueo de dominio para %{target}"
        update_ip_block_html: "%{name} cambió la regla para la dirección IP %{target}"
        update_report_html: "%{name} actualizó la denuncia %{target}"
        update_status_html: "%{name} actualizó el mensaje de %{target}"
        update_user_role_html: "%{name} cambió el rol %{target}"
        update_username_block_html: "%{name} actualizó una regla para los nombres de usuario que contienen %{target}"
      deleted_account: cuenta eliminada
      empty: No se encontraron registros.
      filter_by_action: Filtrar por acción
      filter_by_user: Filtrar por usuario
      title: Registro de auditoría
      unavailable_instance: "[nombre de dominio no disponible]"
    announcements:
      back: Volver a los anuncios
      destroyed_msg: "¡Anuncio eliminado exitosamente!"
      edit:
        title: Editar anuncio
      empty: No se encontraron anuncios.
      live: En vivo
      new:
        create: Crear anuncio
        title: Nuevo anuncio
      preview:
        disclaimer: Como los usuarios no pueden excluirse de ellas, las notificaciones por correo electrónico deberían limitarse a anuncios importantes como la violación de datos personales o las notificaciones de cierre del servidor.
        explanation_html: 'El correo electrónico se enviará a <strong>%{display_count} usuarios</strong>. En el correo electrónico se incluirá el siguiente texto:'
        title: Previsualizar la notificación del anuncio
      publish: Publicar
      published_msg: "¡Anuncio publicado exitosamente!"
      scheduled_for: Programado para %{time}
      scheduled_msg: "¡Anuncio programado para su publicación!"
      title: Anuncios
      unpublish: Eliminar publicación
      unpublished_msg: "¡Se dejó de publicar el anuncio exitosamente!"
      updated_msg: "¡Anuncio actualizado exitosamente!"
    critical_update_pending: Actualización crítica pendiente
    custom_emojis:
      assign_category: Asignar categoría
      by_domain: Dominio
      copied_msg: Copia local del emoji creada exitosamente
      copy: Copiar
      copy_failed_msg: No se pudo realizar una copia local de ese emoji
      create_new_category: Crear nueva categoría
      created_msg: "¡Emoji creado exitosamente!"
      delete: Eliminar
      destroyed_msg: "¡Emoji destruido exitosamente!"
      disable: Deshabilitar
      disabled: Deshabilitado
      disabled_msg: Se deshabilitó ese emoji exitosamente
      emoji: Emoji
      enable: Habilitar
      enabled: Habilitado
      enabled_msg: Se habilitó ese emoji exitosamente
      image_hint: PNG o GIF, hasta %{size}
      list: Listar
      listed: Listados
      new:
        title: Agregar nuevo emoji personalizado
      no_emoji_selected: No se cambió ningún emoji, ya que ninguno fue seleccionado
      not_permitted: No tenés permiso para realizar esta acción
      overwrite: Sobreescribir
      shortcode: Código corto
      shortcode_hint: Al menos 2 caracteres, sólo caracteres alfanuméricos y subguiones ("_")
      title: Emojis personalizados
      uncategorized: Sin categoría
      unlist: No listar
      unlisted: No listado
      update_failed_msg: No se pudo actualizar ese emoji
      updated_msg: "¡Emoji actualizado exitosamente!"
      upload: Subir
    dashboard:
      active_users: usuarios activos
      interactions: interacciones
      media_storage: Almacenamiento de medios
      new_users: nuevos usuarios
      opened_reports: denuncias abiertas
      pending_appeals_html:
        one: "<strong>%{count}</strong> apelación pendiente"
        other: "<strong>%{count}</strong> apelaciones pendientes"
      pending_reports_html:
        one: "<strong>%{count}</strong> denuncia pendiente"
        other: "<strong>%{count}</strong> denuncias pendientes"
      pending_tags_html:
        one: "<strong>%{count}</strong> etiqueta pendiente"
        other: "<strong>%{count}</strong> etiquetas pendientes"
      pending_users_html:
        one: "<strong>%{count}</strong> usuario pendiente"
        other: "<strong>%{count}</strong> usuarios pendientes"
      resolved_reports: denuncias resueltas
      software: Software
      sources: Fuentes de registro
      space: Uso de almacenamiento
      title: Panel
      top_languages: Idiomas más activos
      top_servers: Servidores más activos
      website: Sitio web
    disputes:
      appeals:
        empty: No se encontraron apelaciones.
        title: Apelaciones
    domain_allows:
      add_new: Permitir federación con el dominio
      created_msg: El dominio fue exitosamente permitido para la federación
      destroyed_msg: El dominio no fue permitido para la federación
      export: Exportar
      import: Importar
      undo: No permitir federación con el dominio
    domain_blocks:
      add_new: Agregar nuevo bloqueo de dominio
      confirm_suspension:
        cancel: Cancelar
        confirm: Suspender
        permanent_action: Deshacer la suspensión no recuperará ningún dato ni relación (seguidores y en seguimiento).
        preamble_html: Estás a punto de suspender a <strong>%{domain}</strong> y sus subdominios.
        remove_all_data: Esto eliminará todo el contenido, medios y datos de perfil de las cuentas de este dominio en tu servidor.
        stop_communication: Tu servidor dejará de comunicarse con estos servidores.
        title: Confirmar bloqueo del dominio para %{domain}
        undo_relationships: Esto deshará cualquier relación (seguidores y en seguimiento) entre las cuentas de estos servidores y el tuyo.
      created_msg: Ahora se está procesando el bloqueo de dominio
      destroyed_msg: Se deshizo el bloqueo de dominio
      domain: Dominio
      edit: Editar bloqueo de dominio
      existing_domain_block: Ya impusiste límites más estrictos a %{name}.
      existing_domain_block_html: Ya le aplicaste límites más estrictos a %{name}, por lo que primero necesitás <a href="%{unblock_url}">desbloquearlo</a>.
      export: Exportar
      import: Importar
      new:
        create: Crear bloqueo
        hint: El bloqueo de dominio no va a prevenir la creación de mensajes de cuenta en la base de datos, pero se aplicarán métodos específicos de moderación en esas cuentas, retroactiva y automáticamente.
        severity:
          desc_html: "<strong>Limitar</strong> hará que los mensajes de cuentas en este dominio sean invisibles a quienes no las estén siguiendo. <strong>Suspender</strong> quitará todo el contenido, archivos de medio y datos de perfil de cuentas en este dominio de tu servidor. Usá <strong>Ninguno</strong> si simplemente querés rechazar archivos de medios."
          noop: Ninguno
          silence: Limitar
          suspend: Suspender
        title: Nuevo bloqueo de dominio
      no_domain_block_selected: No se cambiaron bloques de dominio, ya que ninguno fue seleccionado
      not_permitted: No tenés permiso para realizar esta acción
      obfuscate: Obfuscar nombre de dominio
      obfuscate_hint: Obfusca parcialmente el nombre de dominio en la lista, si el anuncio de la lista de limitaciones de dominio está habilitado
      private_comment: Comentario privado
      private_comment_hint: Comentario sobre la limitación de este dominio, para uso interno de los moderadores.
      public_comment: Comentario público
      public_comment_hint: Comentario sobre la limitación de este dominio para el público en general, si está habilitada la publicación de lista de limitaciones de dominio.
      reject_media: Rechazar archivos de medios
      reject_media_hint: Quita los archivos de medios almacenados e impide la descarga en el futuro. Irrelevante para suspensiones
      reject_reports: Rechazar denuncias
      reject_reports_hint: Ignora todas las denuncias que vengan de este dominio. Irrelevante para suspensiones
      undo: Deshacer bloqueo de dominio
      view: Ver bloqueo de dominio
    email_domain_blocks:
      add_new: Agregar nuevo
      allow_registrations_with_approval: Permitir crear cuentas con aprobación
      attempts_over_week:
        one: "%{count} intento durante la última semana"
        other: "%{count} intentos durante la última semana"
      created_msg: Se bloqueó el dominio de correo electrónico exitosamente
      delete: Eliminar
      dns:
        types:
          mx: Registro MX
      domain: Dominio
      new:
        create: Agregar dominio
        resolve: Resolver dominio
        title: Bloquear nuevo dominio de correo electrónico
      no_email_domain_block_selected: No se cambiaron bloqueos de dominio de correo electrónico, ya que no se seleccionó ninguno
      not_permitted: No permitidos
      resolved_dns_records_hint_html: El nombre de dominio resuelve los siguientes dominios MX, los cuales son responsables en última instancia de aceptar el correo electrónico. Bloquear un dominio MX bloqueará los registros de cualquier dirección de correo electrónico que utilice el mismo dominio MX, incluso si el nombre de dominio visible es diferente. <strong>Tené cuidado de no bloquear los principales proveedores de correo electrónico.</strong>
      resolved_through_html: Resuelto a través de %{domain}
      title: Dominios bloqueados de correo electrónico
    export_domain_allows:
      new:
        title: Importar permisos de dominio
      no_file: No hay ningún archivo seleccionado
    export_domain_blocks:
      import:
        description_html: Estás a punto de importar una lista de bloques de dominio. Por favor, revisá esta lista con mucho cuidado, especialmente si no creaste esta lista vos mismo.
        existing_relationships_warning: Relaciones de seguimientos existentes
        private_comment_description_html: 'Para ayudarte a rastrear de dónde vienen los bloques importados, se crearán los mismos con el siguiente comentario privado: <q>%{comment}</q>'
        private_comment_template: Importado desde %{source} el %{date}
        title: Importar bloques de dominio
      invalid_domain_block: 'Uno o más bloqueos de dominio fueron omitidos debido al/los siguiente/s error/es: %{error}'
      new:
        title: Importar bloques de dominio
      no_file: No hay ningún archivo seleccionado
    fasp:
      debug:
        callbacks:
          created_at: 'Fecha de creación:'
          delete: Eliminar
          ip: Dirección IP
          request_body: Cuerpo de la solicitud
          title: Depurar llamadas
      providers:
        active: Activo
        base_url: Dirección web base
        callback: Depuraciones
        delete: Eliminar
        edit: Editar proveedor
        finish_registration: Finalizar registro
        name: Nombre
        providers: Proveedores
        public_key_fingerprint: Huella de clave pública
        registration_requested: Registro solicitado
        registrations:
          confirm: Confirmar
          description: Recibiste un registro de un FASP (Fediverse Auxiliary Service Providers; Proveedores de Servicio Auxiliares del Fediverso). Rechazalo si no iniciaste esto. Si, en cambio, iniciaste esto, compará cuidadosamente el nombre y la huella de la clave antes de confirmar el registro.
          reject: Rechazar
          title: Confirmar registro FASP
        save: Guardar
        select_capabilities: Seleccionar capacidades
        sign_in: Iniciar sesión
        status: Estado
        title: Proveedores de Servicios Auxiliares del Fediverso
      title: FASP
    follow_recommendations:
      description_html: "<strong>Las recomendaciones de cuentas para seguir ayudan a los nuevos usuarios a encontrar rápidamente contenido interesante</strong>. Cuando un usuario no ha interactuado con otros lo suficiente como para formar recomendaciones personalizadas de seguimiento, se recomiendan estas cuentas, en su lugar. Se recalculan diariamente a partir de una mezcla de cuentas con las interacciones más recientes y el mayor número de seguidores para un idioma determinado."
      language: Por idioma
      status: Estado
      suppress: Eliminar recomendación de cuentas para seguir
      suppressed: Eliminado
      title: Recom. de cuentas a seguir
      unsuppress: Restablecer recomendaciones de cuentas para seguir
    instances:
      audit_log:
        title: Registros de auditoría recientes
        view_all: Ver registros de auditoría completos
      availability:
        description_html:
          one: Si el envío al dominio falla durante <strong>%{count} día</strong> sin éxito, no se harán más intentos de entrega a menos que se reciba un envío <em>desde</em> el dominio.
          other: Si el envío al dominio falla durante <strong>%{count} días</strong> sin éxito, no se harán más intentos de entrega a menos que se reciba un envío <em>desde</em> el dominio.
        failure_threshold_reached: Umbral de límite de fallo alcanzado el %{date}.
        failures_recorded:
          one: Intento fallido en %{count} día.
          other: Intentos fallidos en %{count} días.
        no_failures_recorded: No hay fallos en el registro.
        title: Disponibilidad
        warning: El último intento de conexión a este servidor no fue exitoso
      back_to_all: Todos
      back_to_limited: Limitados
      back_to_warning: Advertencia
      by_domain: Dominio
      confirm_purge: "¿Estás seguro que querés eliminar permanentemente los datos de este dominio?"
      content_policies:
        comment: Nota interna
        description_html: Podés definir políticas de contenido que se aplicarán a todas las cuentas de este dominio y a cualquiera de sus subdominios.
        limited_federation_mode_description_html: Podés elegir si permit´s la federación con este dominio.
        policies:
          reject_media: Rechazar medios
          reject_reports: Rechazar denuncias
          silence: Limitar
          suspend: Suspender
        policy: Política
        reason: Razón pública
        title: Políticas de contenido
      dashboard:
        instance_accounts_dimension: Cuentas más seguidas
        instance_accounts_measure: cuentas almacenadas
        instance_followers_measure: nuestros seguidores allí
        instance_follows_measure: sus seguidores aquí
        instance_languages_dimension: Idiomas principales
        instance_media_attachments_measure: archivos adjuntos almacenados
        instance_reports_measure: denuncias sobre ellos
        instance_statuses_measure: mensajes almacenados
      delivery:
        all: Todos
        clear: Limpiar errores de entrega
        failing: Fallo
        restart: Reiniciar entrega
        stop: Detener entrega
        unavailable: No disponible
      delivery_available: La entrega está disponible
      delivery_error_days: Días de error de entrega
      delivery_error_hint: Si la entrega no es posible durante %{count} días, se marcará automáticamente como no entregable.
      destroyed_msg: Los datos de %{domain} están ahora en cola para su eliminación inminente.
      empty: No se encontraron dominios.
      known_accounts:
        one: "%{count} cuenta conocida"
        other: "%{count} cuentas conocidas"
      moderation:
        all: Todas
        limited: Limitadas
        title: Moderación
      moderation_notes:
        create: Agregar nota de moderación
        created_msg: "¡Nota de moderación de servidor creada exitosamente!"
        description_html: Ver y dejar notas para otros moderadores y como referencia futura
        destroyed_msg: "¡Nota de moderación de servidor eliminada exitosamente!"
        placeholder: Información sobre este servidor, acciones tomadas, o cualquier otra cosa que te ayude a moderar al mismo en el futuro.
        title: Notas de moderación
      private_comment: Comentario privado
      public_comment: Comentario público
      purge: Purgar
      purge_description_html: Si creés que este dominio está fuera de línea para siempre, podés eliminar de tu almacenamiento todos los registros de cuentas y los datos asociados a este dominio. Esto puede llevar un tiempo.
      title: Federación
      total_blocked_by_us: Bloqueada por nosotros
      total_followed_by_them: Seguidas por ellos
      total_followed_by_us: Seguidas por nosotros
      total_reported: Denuncias sobre ellas
      total_storage: Adjuntos
      totals_time_period_hint_html: Los datos totales mostrados a continuación incluyen datos para todo el tiempo.
      unknown_instance: Actualmente no hay ningún registro de este dominio en este servidor.
    invites:
      deactivate_all: Desactivar todas
      filter:
        all: Todas
        available: Disponibles
        expired: Vencidas
        title: Filtrar
      title: Invitaciones
    ip_blocks:
      add_new: Crear regla
      created_msg: Se agregó exitosamente la nueva regla de dirección IP
      delete: Eliminar
      expires_in:
        '1209600': 2 semanas
        '15778476': 6 meses
        '2629746': 1 mes
        '31556952': 1 año
        '86400': 1 día
        '94670856': 3 años
      new:
        title: Crear nueva regla de dirección IP
      no_ip_block_selected: No se cambió ninguna regla de dirección IP, ya que no se seleccionó ninguna
      title: Reglas de dirección IP
    relationships:
      title: Relaciones de %{acct}
    relays:
      add_new: Agregar nuevo relé
      delete: Eliminar
      description_html: Un <strong>relé de federación</strong> es un servidor intermedio que intercambia grandes volúmenes de mensajes públicos entre servidores que se suscriben y publican en él. <strong>Puede ayudar a servidores chicos y medianos a descubrir contenido del fediverso</strong>, que de otra manera requeriría que los usuarios locales siguiesen manualmente a cuentas de servidores remotos.
      disable: Deshabilitar
      disabled: Deshabilitado
      enable: Habilitar
      enable_hint: Una vez habilitado, tu servidor se suscribirá a todos los mensajes públicos desde este relé, y comenzará a enviar los mensajes públicos de este servidor al relé.
      enabled: Habilitado
      inbox_url: Dirección web del relé
      pending: Esperando aprobación del relé
      save_and_enable: Guardar y habilitar
      setup: Configurar una conexión de relé
      signatures_not_enabled: Puede que los relés no funcionen correctamente mientras el modo seguro o el de federación limitada estén habilitados
      status: Estado
      title: Relés
    report_notes:
      created_msg: "¡La nota de denuncia fue creada exitosamente!"
      destroyed_msg: "¡La nota de denuncia fue eliminada exitosamente!"
    reports:
      account:
        notes:
          one: "%{count} nota"
          other: "%{count} notas"
      action_log: Registro de auditoría
      action_taken_by: Acción tomada por
      actions:
        delete_description_html: Los mensajes denunciados serán eliminados y se registrará un incumplimiento para ayudarte a escalar en futuras infracciones por la misma cuenta.
        mark_as_sensitive_description_html: Los archivos de medios en los mensajes denunciados se marcarán como sensibles y se registrará un incumplimiento para ayudarte a escalar las futuras infracciones de la misma cuenta.
        other_description_html: Ver más opciones para controlar el comportamiento de la cuenta y personalizar la comunicación de la cuenta denunciada.
        resolve_description_html: No se tomarán medidas contra la cuenta denunciada, no se registrará el incumplimiento, y se cerrará la denuncia.
        silence_description_html: La cuenta será visible sólo para quienes ya la siguen o la busquen manualmente, limitando severamente su alcance. Siempre puede ser revertido. Esto cierra todas las denuncias contra esta cuenta.
        suspend_description_html: La cuenta y todos sus contenidos serán inaccesibles y finalmente eliminados, e interactuar con ella será imposible. Revertible en 30 días. Esto cierra todas las denuncias contra esta cuenta.
      actions_description_html: Decidí qué medidas tomar para resolver esta denuncia. Si tomás una acción punitiva contra la cuenta denunciada, se le enviará a dicha cuenta una notificación por correo electrónico, excepto cuando se seleccione la categoría <strong>Spam</strong>.
      actions_description_remote_html: Decidí qué medidas tomar para resolver esta denuncia. Esto sólo afectará la forma en que <strong>tu servidor</strong> se comunica con esta cuenta remota y maneja su contenido.
      actions_no_posts: Esta denuncia no tiene ningún mensaje asociado para eliminar
      add_to_report: Agregar más a la denuncia
      already_suspended_badges:
        local: Ya suspendido en este servidor
        remote: Ya suspendido en su servidor
      are_you_sure: "¿Estás seguro?"
      assign_to_self: Asignármela a mí
      assigned: Moderador asignado
      by_target_domain: Dominio de la cuenta denunciada
      cancel: Cancelar
      category: Categoría
      category_description_html: El motivo por el que se denunció esta cuenta o contenido será citado en las comunicaciones con la cuenta denunciada
      comment:
        none: Ninguno
      comment_description_html: 'Para proporcionar más información, %{name} escribió:'
      confirm: Confirmar
      confirm_action: Confirmar acción de moderación contra @%{acct}
      created_at: Denunciado
      delete_and_resolve: Eliminar mensajes
      forwarded: Reenviado
      forwarded_replies_explanation: Esta denuncia es de un usuario remoto y sobre contenido remoto. Se te reenvió porque el contenido denunciado es en respuesta a uno de tus usuarios.
      forwarded_to: Reenviado a %{domain}
      mark_as_resolved: Marcar como resuelta
      mark_as_sensitive: Marcar como sensible
      mark_as_unresolved: Marcar como no resuelta
      no_one_assigned: Nadie
      notes:
        create: Agregar nota
        create_and_resolve: Resolver con nota
        create_and_unresolve: Reabrir con nota
        delete: Eliminar
        placeholder: Describí qué acciones se tomaron, o cualquier otra actualización relacionada...
        title: Notas
      notes_description_html: Ver y dejar notas para otros moderadores y como referencia futura
      processed_msg: 'Denuncia #%{id}, procesada exitosamente'
      quick_actions_description_html: 'Tomá una acción rápida o desplazate hacia abajo para ver el contenido denunciado:'
      remote_user_placeholder: el usuario remoto de %{instance}
      reopen: Reabrir denuncia
      report: 'Denuncia #%{id}'
      reported_account: Cuenta denunciada
      reported_by: Denunciada por
      reported_with_application: Denunciado con aplicación
      resolved: Resueltas
      resolved_msg: "¡Denuncia exitosamente resuelta!"
      skip_to_actions: Ir directamente a las acciones
      status: Estado
      statuses: Contenido denunciado
      statuses_description_html: El contenido ofensivo se citará en la comunicación con la cuenta denunciada
      summary:
        action_preambles:
          delete_html: 'Estás a punto de <strong>eliminar</strong> algunos de los mensajes de <strong>@%{acct}</strong>. Esto hará lo siguiente:'
          mark_as_sensitive_html: 'Estás a punto de <strong>marcar</strong> algunos de los mensajes de <strong>@%{acct}</strong>como <strong>sensibles</strong>. Esto hará lo siguiente:'
          silence_html: 'Estás a punto de <strong>limitar</strong> la cuenta de <strong>@%{acct}</strong>. Esto hará lo siguiente:'
          suspend_html: 'Estás a punto de <strong>suspender</strong> la cuenta de <strong>@%{acct}</strong>. Esto hará lo siguiente:'
        actions:
          delete_html: Eliminar los mensajes ofensivos
          mark_as_sensitive_html: Marcar los mensajes ofensivos como sensibles
          silence_html: Limitar severamente el alcance de <strong>@%{acct}</strong> haciendo que su perfil y contenido sólo sean visibles para las personas que ya lo siguen o que busquen manualmente su perfil
          suspend_html: Suspender <strong>@%{acct}</strong>, haciendo su perfil y contenido inaccesibles, e imposibilitando la interacción con la cuenta
        close_report: 'Marcar denuncia #%{id} como resuelta'
        close_reports_html: Marcar <strong>todas</strong> las denuncias contra <strong>@%{acct}</strong> como resueltas
        delete_data_html: Eliminar el perfil y contenido de <strong>@%{acct}</strong> en 30 días a partir de ahora, a menos que se revierta la suspensión en ese tiempo
        preview_preamble_html: "<strong>@%{acct}</strong> recibirá una advertencia con el siguiente contenido:"
        record_strike_html: Registrar una amonestación contra <strong>@%{acct}</strong> para ayudarte a escalar futuras violaciones de esta cuenta
        send_email_html: Enviar a <strong>@%{acct}</strong> un correo electrónico de advertencia
        warning_placeholder: Razones adicionales opcionales para la acción de moderación.
      target_origin: Origen de la cuenta denunciada
      title: Denuncias
      unassign: Desasignar
      unknown_action_msg: 'Acción desconocida: %{action}'
      unresolved: No resueltas
      updated_at: Actualizadas
      view_profile: Ver perfil
    roles:
      add_new: Agregar rol
      assigned_users:
        one: "%{count} usuario"
        other: "%{count} usuarios"
      categories:
        administration: Administración
        devops: Operadores de desarrollo
        invites: Invitaciones
        moderation: Moderación
        special: Especial
      delete: Eliminar
      description_html: Con <strong>roles de usuario</strong>, podés personalizar las funciones y áreas de Mastodon a las que pueden acceder tus usuarios.
      edit: Editar rol de «%{name}»
      everyone: Permisos predeterminados
      everyone_full_description_html: Este es el <strong>rol base</strong> que afecta a <strong>todos los usuarios</strong>, incluso aquellos sin un rol asignado. Todos los otros roles heredan permisos de él.
      permissions_count:
        one: "%{count} permiso"
        other: "%{count} permisos"
      privileges:
        administrator: Administrador
        administrator_description: Los usuarios con este permiso saltarán todos los permisos
        delete_user_data: Eliminar datos del usuario
        delete_user_data_description: Permite a los usuarios eliminar los datos de otros usuarios sin demora
        invite_users: Invitar usuarios
        invite_users_description: Permite a los usuarios invitar a nuevas personas al servidor
        manage_announcements: Administrar anuncios
        manage_announcements_description: Permite a los usuarios administrar anuncios en el servidor
        manage_appeals: Administrar apelaciones
        manage_appeals_description: Permite a los usuarios revisar apelaciones contra acciones de moderación
        manage_blocks: Administrar bloqueos
        manage_blocks_description: Permite a los usuarios bloquear proveedores de correo electrónico y direcciones IP
        manage_custom_emojis: Administrar emojis personalizados
        manage_custom_emojis_description: Permite a los usuarios administrar emojis personalizados en el servidor
        manage_federation: Administrar Federación
        manage_federation_description: Permite a los usuarios bloquear o permitir la federación con otros dominios y controlar las entregas
        manage_invites: Administrar invitaciones
        manage_invites_description: Permite a los usuarios navegar y desactivar los enlaces de invitación
        manage_reports: Administrar denuncias
        manage_reports_description: Permite a los usuarios revisar denuncias y realizar acciones de moderación contra ellas
        manage_roles: Administrar roles
        manage_roles_description: Permite a los usuarios administrar y asignar roles por debajo de los suyos
        manage_rules: Administrar reglas
        manage_rules_description: Permite a los usuarios cambiar las reglas del servidor
        manage_settings: Administrar configuración
        manage_settings_description: Permite a los usuarios cambiar la configuración del sitio
        manage_taxonomies: Administrar taxonomías
        manage_taxonomies_description: Permite a los usuarios revisar el contenido de tendencia y actualizar la configuración de las etiquetas
        manage_user_access: Administrar acceso de usuario
        manage_user_access_description: Permite a los usuarios deshabilitar la autenticación de dos factores de otros usuarios, cambiar su dirección de correo electrónico y restablecer su contraseña
        manage_users: Administrar usuarios
        manage_users_description: Permite a los usuarios ver los detalles de otros usuarios y realizar acciones de moderación contra ellos
        manage_webhooks: Administrar Webhooks
        manage_webhooks_description: Permite a los usuarios configurar webhooks para eventos administrativos
        view_audit_log: Ver auditoría
        view_audit_log_description: Permite a los usuarios ver un historial de acciones administrativas en el servidor
        view_dashboard: Ver panel
        view_dashboard_description: Permite a los usuarios acceder al panel de control y varias métricas
        view_devops: Operadores de desarrollo
        view_devops_description: Permite a los usuarios acceder a los paneles de Sidekiq y pgHero
        view_feeds: Ver líneas temporales y por temas
        view_feeds_description: Permite a los usuarios acceder a las líneas temporales en vivo y por temas, sin importar la configuración del servidor
      title: Roles
    rules:
      add_new: Agregar regla
      add_translation: Agregar traducción
      delete: Eliminar
      description_html: Aunque la mayoría afirma haber leído y aceptado los términos del servicio, normalmente la gente no los revisa hasta después de que surge un problema. <strong>Hacé que sea más fácil ver las reglas de tu servidor, de un vistazo, disponiéndolas en una lista por puntos.</strong> Tratá de hacer cada regla corta y sencilla, pero no de dividirlas en muchos temas individuales.
      edit: Editar regla
      empty: Aún no se han definido las reglas del servidor.
      move_down: Bajar
      move_up: Subir
      title: Reglas del servidor
      translation: Traducción
      translations: Traducciones
      translations_explanation: Opcionalmente, podés agregar traducciones para las reglas. El valor predeterminado se mostrará si no hay una versión traducida disponible. Por favor, asegurate siempre de que cualquier traducción proporcionada esté sincronizada con el valor predeterminado.
    settings:
      about:
        manage_rules: Administrar reglas del servidor
        preamble: Proveé información en profundidad sobre cómo el servidor es operado, moderado y financiado.
        rules_hint: Hay un área dedicada para las reglas a las que se espera que tus usuarios se adhieran.
        title: Información
      allow_referrer_origin:
        desc: Cuando tus usuarios hagan clic en enlaces a sitios externos, sus navegadores pueden enviar la dirección de tu servidor de Mastodon como la referencia. Deshabilitá esto si significase identificar inequívocamente a tus usuarios; por ejemplo, si se trata de un servidor personal de Mastodon.
        title: Permitir a los sitios externos ver tu servidor de Mastodon como fuente de tráfico
      appearance:
        preamble: Personalizá la interface web de Mastodon.
        title: Apariencia
      branding:
        preamble: La marca de tu servidor lo diferencia de otros servidores de la red. Esta información puede mostrarse a través de una variedad de entornos, como en la interface web de Mastodon, en aplicaciones nativas, en previsualizaciones de enlaces en otros sitios web y en aplicaciones de mensajería, etc. Por esta razón, es mejor mantener esta información clara, breve y concisa.
        title: Marca
      captcha_enabled:
        desc_html: Esto depende de scripts externos de hCaptcha, que pueden ser una preocupación de seguridad y privacidad. Además, <strong>esto puede hacer el proceso de registro significativamente menos accesible para algunas personas (especialmente para gente con discapacidades)</strong>. Por estas razones, por favor, considerá medidas alternativas, como el registro basado en la aprobación o la invitación.
        title: Solicitar a los nuevos usuarios que resuelvan una CAPTCHA para confirmar su cuenta
      content_retention:
        danger_zone: Zona de peligro
        preamble: Controlá cómo el contenido generado por el usuario se almacena en Mastodon.
        title: Retención de contenido
      default_noindex:
        desc_html: Afecta a todos los usuarios que no cambiaron esta configuración por sí mismos
        title: Quitar predeterminadamente a los usuarios de la indexación de los motores de búsqueda
      discovery:
        follow_recommendations: Recom. de cuentas a seguir
        preamble: Exponer contenido interesante a la superficie es fundamental para incorporar nuevos usuarios que pueden no conocer a nadie Mastodon. Controlá cómo funcionan varias opciones de descubrimiento en tu servidor.
        privacy: Privacidad
        profile_directory: Directorio de perfiles
        public_timelines: Líneas temporales públicas
        publish_statistics: Publicar estadísticas
        title: Descubrí
        trends: Tendencias
      domain_blocks:
        all: A todos
        disabled: A nadie
        users: A usuarios locales con sesiones abiertas
      feed_access:
        modes:
          authenticated: Solo usuarios autenticados
          disabled: Requerir un rol de específico de usuario
          public: Todos
      landing_page:
        values:
          about: Información
          local_feed: Línea temporal local
          trends: Tendencias
      registrations:
        moderation_recommandation: Por favor, ¡asegurate de tener un equipo de moderación adecuado y reactivo antes de abrir los registros a todos!
        preamble: Controlá quién puede crear una cuenta en tu servidor.
        title: Registros
      registrations_mode:
        modes:
          approved: Se requiere aprobación para registrarse
          none: Nadie puede registrarse
          open: Cualquiera puede registrarse
        warning_hint: Recomendamos el uso de la opción “Se requiere aprobación para registrarse”, a menos que estés seguro de que tu equipo de moderación puede manejar el spam y los registros maliciosos de forma oportuna.
      security:
        authorized_fetch: Requiere autenticación de servidores federados
        authorized_fetch_hint: Requerir autenticación de servidores federados permite un cumplimiento más estricto tanto de los bloques de nivel de usuario como de nivel de servidor. Sin embargo, esto se produce a costa de una penalidad en el rendimiento, reduce el alcance de tus respuestas y puede introducir problemas de compatibilidad con algunos servicios federados. Además, esto no impedirá que actores dedicados obtengan tus mensajes y cuentas públicas.
        authorized_fetch_overridden_hint: Actualmente no podés cambiar esta configuración porque está sobreescrita por una variable de entorno.
        federation_authentication: Ejecución de autenticación de federación
      title: Configuración del servidor
    site_uploads:
      delete: Eliminar archivo subido
      destroyed_msg: "¡Subida al sitio eliminada exitosamente!"
    software_updates:
      critical_update: Crítica — por favor, actualizá cuanto antes
      description: Se recomienda mantener actualizada tu instalación de Mastodon para beneficiarte de las últimas correcciones y funciones. Además, a veces es crítico actualizar Mastodon inmediatamente para evitar problemas de seguridad. Por estas razones, Mastodon comprueba si hay actualizaciones cada 30 minutos, y te notificará de acuerdo a tu configuración de notificaciones por correo electrónico.
      documentation_link: Aprendé más
      release_notes: Notas de lanzamiento
      title: Actualización disponible
      type: Tipo
      types:
        major: Lanzamiento importante
        minor: Lanzamiento menor
        patch: Lanzamiento parche — correcciones de errores y cambios fáciles de aplicar
      version: Versión
    statuses:
      account: Autor
      application: Aplicación
      back_to_account: Volver a la página de la cuenta
      back_to_report: Volver a la página de la denuncia
      batch:
        add_to_report: Agregar a la denuncia N°%{id}
        remove_from_report: Quitar de la denuncia
        report: Denunciar
      contents: Contenido
      deleted: Eliminado
      favourites: Favoritos
      history: Historial de versiones
      in_reply_to: Respondiendo a
      language: Idioma
      media:
        title: Medios
      metadata: Metadatos
      no_history: Este mensaje no ha sido editado
      no_status_selected: No se cambió ningún mensaje, ya que ninguno fue seleccionado
      open: Abrir mensaje
      original_status: Mensaje original
      quotes: Citas
      reblogs: Adhesiones
      replied_to_html: Respondido a %{acct_link}
      status_changed: Mensaje cambiado
      status_title: Mensaje por @%{name}
      title: Mensajes de cuenta - @%{name}
      trending: En tendencia
      view_publicly: Ver públicamente
      view_quoted_post: Ver mensaje citado
      visibility: Visibilidad
      with_media: Con medios
    strikes:
      actions:
        delete_statuses: "%{name} eliminó los mensajes de %{target}"
        disable: "%{name} congeló la cuenta de %{target}"
        mark_statuses_as_sensitive: "%{name} marcó los mensajes de %{target} como sensibles"
        none: "%{name} envió una advertencia a %{target}"
        sensitive: "%{name} marcó los medios de %{target} como sensibles"
        silence: "%{name} limitó la cuenta de %{target}"
        suspend: "%{name} suspendió la cuenta de %{target}"
      appeal_approved: Apelado
      appeal_pending: Apelación pendiente
      appeal_rejected: Apelación rechazada
    system_checks:
      database_schema_check:
        message_html: Hay migraciones pendientes de la base de datos. Por favor, ejecutalas para asegurarte de que la aplicación funciona según lo esperado
      elasticsearch_analysis_index_mismatch:
        message_html: La configuración del analizador de índices Elasticsearch está desactualizada. Por favor, ejecutá <code>tootctl search deploy --only-mapping --only=%{value}</code>
      elasticsearch_health_red:
        message_html: El estado del clúster de Elasticsearch no es saludable (estado rojo), las funciones de búsqueda no están disponibles
      elasticsearch_health_yellow:
        message_html: El estado del clúster de Elasticsearch no es saludable (estado amarillo), es posible que quieras investigar el motivo
      elasticsearch_index_mismatch:
        message_html: Las asignaciones de índices de Elasticsearch están desactualizadas. Por favor, ejecutá <code>tootctl search deploy --only=%{value}</code>
      elasticsearch_preset:
        action: Ver documentación
        message_html: Tu clúster de Elasticsearch tiene más de un nodo, pero Mastodon no está configurado para usarlos.
      elasticsearch_preset_single_node:
        action: Ver documentación
        message_html: Tu clúster de Elasticsearch solo tiene un nodo, <code>ES_PRESET</code> debe establecerse a <code>single_node_cluster</code>.
      elasticsearch_reset_chewy:
        message_html: Tu sistema de indexado Elasticsearch está desactualizado debido a un cambio de configuración. Ejecutá <code>tootctl search deploy --reset-chewy</code> para actualizarlo.
      elasticsearch_running_check:
        message_html: No se pudo conectar a Elasticsearch. Por favor, revisá que se esté ejecutando, o deshabilitá la búsqueda de texto completo
      elasticsearch_version_check:
        message_html: 'Versión incompatible de Elasticsearch: %{value}'
        version_comparison: Se está ejecutando la versión %{running_version} de Elasticsearch, mientras que la versión requerida es la %{required_version}
      rules_check:
        action: Administrar reglas del servidor
        message_html: No definiste ninguna regla del servidor.
      sidekiq_process_check:
        message_html: No hay ningún proceso Sidekiq en ejecución para la/s cola/s %{value}. Por favor, revisá tu configuración de Sidekiq
      software_version_check:
        action: Ver actualizaciones disponibles
        message_html: Hay disponible una actualización de Mastodon.
      software_version_critical_check:
        action: Ver actualizaciones disponibles
        message_html: Una actualización crítica de Mastodon está disponible; por favor, actualizá lo antes posible.
      software_version_patch_check:
        action: Ver actualizaciones disponibles
        message_html: Hay disponible una corrección de errores en la actualización de Mastodon.
      upload_check_privacy_error:
        action: Revisá acá para más información
        message_html: "<strong>Tu servidor web está mal configurado. La privacidad de tus usuarios está en riesgo.</strong>"
      upload_check_privacy_error_object_storage:
        action: Revisá acá para más información
        message_html: "<strong>El almacenamiento de tu objeto está mal configurado. La privacidad de tus usuarios está en riesgo.</strong>"
    tags:
      moderation:
        not_trendable: No disponible para tendencia
        not_usable: No disponible para uso
        pending_review: Revisión pendiente
        review_requested: Revisión solicitada
        reviewed: Revisada
        title: Estado
        trendable: Disponible para tendencia
        unreviewed: No revisada
        usable: Disponible para uso
      name: Nombre
      newest: Lo más reciente
      oldest: Lo más antiguo
      open: Ver públicamente
      reset: Restablecer
      review: Estado de revisión
      search: Buscar
      title: Etiquetas
      updated_msg: La configuración de la etiqueta se actualizó exitosamente
    terms_of_service:
      back: Volver a los términos del servicio
      changelog: Qué cambió
      create: Usá los tuyos
      current: Actual
      draft: Borrador
      generate: Usar plantilla
      generates:
        action: Generar
        chance_to_review_html: "<strong>Los términos del servicio generados no se publicarán automáticamente.</strong> Vas a tener la oportunidad de revisar el resultado. Por favor, rellená los detalles necesarios para continuar."
        explanation_html: La plantilla de términos de servicio ofrecida es únicamente para propósito informativo, y no debería ser considerada asesoramiento legal sobre ningún tema. Por favor, consultá con tu propio asesor legal sobre tu situación y las cuestiones legales específicas que tengás.
        title: Configuración de los términos del servicio
      going_live_on_html: Actual, efectivo desde %{date}
      history: Historial
      live: En vivo
      no_history: Aún no se han registrado cambios en los términos del servicio.
      no_terms_of_service_html: Actualmente, no tenés configurado ningún término del servicio. Los términos del servicio están pensados para proporcionar claridad y protegerte de posibles responsabilidades en disputas con tus usuarios.
      notified_on_html: Usuarios notificados el %{date}
      notify_users: Notificar usuarios
      preview:
        explanation_html: 'El correo electrónico se enviará a <strong>%{display_count} usuarios</strong> que se registraron antes del %{date}. El siguiente texto se incluirá en el correo:'
        send_preview: Enviar previsualización a %{email}
        send_to_all:
          one: Enviar %{display_count} correo electrónico
          other: Enviar %{display_count} correos electrónicos
        title: Previsualizar la notificación de los términos del servicio
      publish: Publicar
      published_on_html: Publicado el %{date}
      save_draft: Guardar borrador
      title: Términos del servicio
    title: Administración
    trends:
      allow: Permitir
      approved: Aprobadas
      confirm_allow: "¿Estás seguro de que querés permitir las etiquetas seleccionadas?"
      confirm_disallow: "¿Estás seguro de que no querés permitir las etiquetas seleccionadas?"
      disallow: Rechazar
      links:
        allow: Permitir enlace
        allow_provider: Permitir medio
        confirm_allow: "¿Estás seguro de que querés permitir los enlaces seleccionados?"
        confirm_allow_provider: "¿Estás seguro de que querés permitir los proveedores seleccionados?"
        confirm_disallow: "¿Estás seguro de que no querés permitir los enlaces seleccionados?"
        confirm_disallow_provider: "¿Estás seguro de que no querés permitir los proveedores seleccionados?"
        description_html: Estos son enlaces que actualmente están siendo muy compartidos por cuentas desde las que tu servidor ve los mensajes. Esto puede ayudar a tus usuarios a averiguar qué está pasando en el mundo. No hay enlaces que se muestren públicamente hasta que autoricés al publicador. También podés permitir o rechazar enlaces individuales.
        disallow: Rechazar enlace
        disallow_provider: Rechazar medio
        no_link_selected: No se cambió ningún enlace, ya que ninguno fue seleccionado
        publishers:
          no_publisher_selected: No se cambió ningún medio, ya que ninguno fue seleccionado
        shared_by_over_week:
          one: Compartido por una persona durante la última semana
          other: Compartido por %{count} personas durante la última semana
        title: Enlaces en tendencia
        usage_comparison: Compartido %{today} veces hoy, comparado con la/s %{yesterday} vez/veces de ayer
      not_allowed_to_trend: No se permite la tendencia
      only_allowed: Sólo permitidas
      pending_review: Revisión pendiente
      preview_card_providers:
        allowed: Los enlaces de este medio pueden ser tendencia
        description_html: Estos son dominios desde los que los enlaces a menudo se comparten en tu servidor. Los enlaces no serán tendencia públicamente a menos que se apruebe el dominio del enlace. Tu aprobación (o rechazo) se extiende a los subdominios.
        rejected: Los enlaces de este medio no serán tendencia
        title: Medios
      rejected: Rechazadas
      statuses:
        allow: Permitir mensaje
        allow_account: Permitir autor
        confirm_allow: "¿Estás seguro de que querés permitir los estados seleccionados?"
        confirm_allow_account: "¿Estás seguro de que querés permitir las cuentas seleccionadas?"
        confirm_disallow: "¿Estás seguro de que no querés permitir los estados seleccionados?"
        confirm_disallow_account: "¿Estás seguro de que no querés permitir las cuentas seleccionadas?"
        description_html: Estos son mensajes que tu servidor detecta que están siendo compartidos y marcados como favoritos muchas veces en este momento. Esto puede ayudar a tus usuarios nuevos y retornantes a encontrar más cuentas para seguir. No hay mensajes que se muestren públicamente hasta que aprobés al autor, y el autor permita que su cuenta sea sugerida a otros. También podés permitir o rechazar mensajes individuales.
        disallow: Rechazar mensaje
        disallow_account: Rechazar autor
        no_status_selected: No se cambió ningún mensaje en tendencia, ya que ninguno fue seleccionado
        not_discoverable: El autor optó ser detectable
        shared_by:
          one: Compartido y marcado como favorito %{friendly_count} vez
          other: Compartido y marcado como favorito %{friendly_count} veces
        title: Mensajes en tendencia
      tags:
        current_score: Puntuación actual %{score}
        dashboard:
          tag_accounts_measure: usos únicos
          tag_languages_dimension: Idiomas principales
          tag_servers_dimension: Servidores principales
          tag_servers_measure: diferentes servidores
          tag_uses_measure: usos totales
        description_html: Estas son etiquetas que están apareciendo en muchos mensajes que tu servidor ve. Esto puede ayudar a tus usuarios a averiguar de qué habla la gente en estos momentos. No hay etiquetas que se muestren públicamente hasta que las aprobés.
        listable: Pueden ser recomendadas
        no_tag_selected: No se cambió ninguna etiqueta, ya que ninguna fue seleccionada
        not_listable: No serán recomendadas
        not_trendable: No aparecerán en tendencias
        not_usable: No podrán ser usadas
        peaked_on_and_decaying: Alcanzó el pico el %{date}, ahora decreciendo
        title: Etiquetas en tendencia
        trendable: Pueden aparecer en tendencias
        trending_rank: Tendencia n.º %{rank}
        usable: Pueden usarse
        usage_comparison: Usadas %{today} veces hoy, comparado con la/s %{yesterday} vez/veces de ayer
        used_by_over_week:
          one: Usada por una persona durante la última semana
          other: Usada por %{count} personas durante la última semana
      title: Recomendaciones y tendencias
      trending: En tendencia
    username_blocks:
      add_new: Agregar nueva
      block_registrations: Bloquear registros
      comparison:
        contains: Contiene
        equals: Es igual a
      contains_html: Contiene %{string}
      created_msg: Regla de nombre de usuario creada exitosamente
      delete: Eliminar
      edit:
        title: Editar regla de nombre de usuario
      matches_exactly_html: Es igual a %{string}
      new:
        create: Crear regla
        title: Crear nueva regla de nombre de usuario
      no_username_block_selected: No se cambiaron las reglas de nombre de usuario, ya que no se seleccionó ninguna
      not_permitted: No permitido
      title: Reglas de nombre de usuario
      updated_msg: Regla de nombre de usuario actualizada exitosamente
    warning_presets:
      add_new: Agregar nuevo
      delete: Eliminar
      edit_preset: Editar preajuste de advertencia
      empty: Aún no ha definido ningún preajuste de advertencia.
      title: Preajustes de advertencia
    webhooks:
      add_new: Agregar punto final
      delete: Eliminar
      description_html: Un <strong>webhook</strong> habilita a Mastodon a enviar <strong>notificaciones en tiempo real</strong> sobre los eventos elegidos a tu propia aplicación, así la misma puede <strong>activar automáticamente las reacciones</strong>.
      disable: Deshabilitar
      disabled: Deshabilitada
      edit: Editar punto final
      empty: Todavía no tenés configurado ningún punto final de webhook.
      enable: Habilitar
      enabled: Activar
      enabled_events:
        one: 1 evento habilitado
        other: "%{count} eventos habilitados"
      events: Eventos
      new: Nuevo webhook
      rotate_secret: Rotar secreto
      secret: Firma secreta
      status: Estado
      title: Webhooks
      webhook: Webhook
  admin_mailer:
    auto_close_registrations:
      body: Debido a la falta de actividad reciente por parte de moderadores, los registros en %{instance} fueron cambiados automáticamente para requerir revisión manual, para evitar que %{instance} se use como una plataforma para potenciales malos actores. Podés volver a cambiar esto para abrir los registros en cualquier momento.
      subject: Los registros de %{instance} se cambiaron automáticamente para requerir aprobación
    new_appeal:
      actions:
        delete_statuses: para eliminar sus mensajes
        disable: para congelar su cuenta
        mark_statuses_as_sensitive: para marcar sus mensajes como sensibles
        none: una advertencia
        sensitive: para marcar su cuenta como sensible
        silence: para limitar su cuenta
        suspend: para suspender su cuenta
      body: "%{target} está apelando a una solicitud de moderación de %{action_taken_by} de %{date}, del tipo %{type}. Ellos escribieron:"
      next_steps: Podés aprobar la apelación para deshacer la solicitud de moderación, o ignorarla.
      subject: "%{username} está apelando a una solicitud de moderación en %{instance}"
    new_critical_software_updates:
      body: Se lanzaron nuevas versiones críticas de Mastodon; ¡es posible que quieras actualizar lo antes posible!
      subject: "¡Las actualizaciones críticas de Mastodon están disponibles para %{instance}!"
    new_pending_account:
      body: Abajo están los detalles de la nueva cuenta. Podés aprobar o rechazar esta solicitud.
      subject: Nueva cuenta para revisión en %{instance} (%{username})
    new_report:
      body: "%{reporter} denunció a %{target}"
      body_remote: Alguien de %{domain} denunció a %{target}
      subject: Nueva denuncia para %{instance} (#%{id})
    new_software_updates:
      body: Se liberaron nuevas versiones de Mastodon; ¡es posible que quieras actualizar!
      subject: "¡Las nuevas versiones de Mastodon están disponibles para %{instance}!"
    new_trends:
      body: 'Los siguientes elementos necesitan una revisión antes de que se puedan mostrar públicamente:'
      new_trending_links:
        title: Enlaces en tendencia
      new_trending_statuses:
        title: Mensajes en tendencia
      new_trending_tags:
        title: Etiquetas en tendencia
      subject: Nuevas tendencias para revisar en %{instance}
  aliases:
    add_new: Crear alias
    created_msg: El nuevo alias se creó exitosamente. Ahora podés empezar la mudanza desde la cuenta vieja.
    deleted_msg: Eliminaste el alias exitosamente. La mudanza de esa cuenta a ésta ya no será posible.
    empty: No tenés alias.
    hint_html: Si querés mudarte desde otra cuenta a esta, acá podés crear un alias, el cual es necesario antes de empezar a mudar seguidores de la cuenta vieja a ésta. Esta acción por sí misma es <strong>inofensiva y reversible</strong>. <strong>La migración de la cuenta se inicia desde la cuenta anterior</strong>.
    remove: Desvincular alias
  appearance:
    advanced_settings: Configuración avanzada
    animations_and_accessibility: Animaciones y accesibilidad
    boosting_preferences: Configuración de adhesiones
    boosting_preferences_info_html: "<strong>Truco:</strong> Más allá de la configuración, si mantenés pulsada la tecla <kbd>Mayúscula</kbd> y hacés <kbd>clic</kbd> en el ícono para adherir %{icon}, vas a adherir inmediatamente."
    discovery: Descubrí
    localization:
      body: Mastodon es localizado por voluntarios.
      guide_link: https://es.crowdin.com/project/mastodon
      guide_link_text: Todos pueden contribuir.
    sensitive_content: Contenido sensible
  application_mailer:
    notification_preferences: Cambiar configuración de correo electrónico
    salutation: "%{name}:"
    settings: 'Cambiar configuración de correo electrónico: %{link}'
    unsubscribe: Desuscribirse
    view: 'Visitá:'
    view_profile: Ver perfil
    view_status: Ver mensaje
  applications:
    created: Aplicación creada exitosamente
    destroyed: Aplicación eliminada exitosamente
    logout: Cerrar sesión
    regenerate_token: Regenerar clave de acceso
    token_regenerated: Clave de acceso regenerada exitosamente
    warning: Ojo con estos datos. ¡Nunca los compartas con nadie!
    your_token: Tu clave de acceso
  auth:
    apply_for_account: Solicitar una cuenta
    captcha_confirmation:
      help_html: Si tenés problemas resolviendo la CAPTCHA, podés ponerte en contacto con nosotros a través de %{email} y te vamos a ayudar.
      hint_html: ¡Solo una cosa más! Necesitamos confirmar que sos humano (¡esto es para que podamos mantener el spam fuera!). Resolvé la CAPTCHA abajo y hacé clic en "Continuar".
      title: Comprobación de seguridad
    confirmations:
      awaiting_review: "¡Tu dirección de correo electrónico fue confirmada! El equipo de %{domain} está revisando tu registro. ¡Recibirás un correo electrónico si aprueban tu cuenta!"
      awaiting_review_title: Tu registro está siendo revisado
      clicking_this_link: haciendo clic en este enlace
      login_link: iniciar sesión
      proceed_to_login_html: Ahora podés %{login_link}.
      redirect_to_app_html: Deberías haber sido redirigido a la aplicación <strong>%{app_name}</strong>. Si eso no sucedió, probá %{clicking_this_link} o volvé a la aplicación manualmente.
      registration_complete: "¡Tu registro en %{domain} fue completado!"
      welcome_title: "¡Te damos la bienvenida, %{name}!"
      wrong_email_hint: Si esa dirección de correo electrónico no es correcta, podés cambiarla en la configuración de la cuenta.
    delete_account: Eliminar cuenta
    delete_account_html: Si querés eliminar tu cuenta, podés <a href="%{path}">seguir por acá</a>. Se te va a pedir una confirmación.
    description:
      prefix_invited_by_user: "¡@%{name} te invita para que te unás a este servidor de Mastodon!"
      prefix_sign_up: "¡Unite a Mastodon hoy!"
      suffix: Con una cuenta vas a poder seguir a otras cuentas, escribir mensajes e intercambiarlos con usuarios de cualquier servidor de Mastodon, ¡y mucho más!
    didnt_get_confirmation: "¿No recibiste un enlace de confirmación?"
    dont_have_your_security_key: "¿No tenés tu llave de seguridad?"
    forgot_password: "¿Te olvidaste la contraseña?"
    invalid_reset_password_token: La clave para cambiar la contraseña no es válida o venció. Por favor, solicitá una nueva.
    link_to_otp: Ingresá un código de dos factores desde tu dispositivo o un código de recuperación
    link_to_webauth: Usá tu dispositivo de llave de seguridad
    log_in_with: Iniciar sesión con
    login: Iniciar sesión
    logout: Cerrar sesión
    migrate_account: Mudarse a otra cuenta
    migrate_account_html: Si querés redireccionar esta cuenta a otra distinta, podés <a href="%{path}">configurar eso acá</a>.
    or_log_in_with: O iniciar sesión con
    progress:
      confirm: Confirmar correo electrónico
      details: Tus detalles
      review: Nuestra reseña
      rules: Aceptar reglas
    providers:
      cas: CAS
      saml: SAML
    register: Registrarse
    registration_closed: "%{instance} no está aceptando nuevos miembros"
    resend_confirmation: Reenviar enlace de confirmación
    reset_password: Cambiar contraseña
    rules:
      accept: Aceptar
      back: Volver
      invited_by: 'Podés unirte a %{domain} gracias a la invitación que recibiste de:'
      preamble: Estas reglas son establecidas y aplicadas por los moderadores de %{domain}.
      preamble_invited: Antes de continuar, por favor, tené en cuenta las reglas básicas establecidas por los moderadores de %{domain}.
      title: Algunas reglas básicas.
      title_invited: Te invitaron.
    security: Seguridad
    set_new_password: Establecer nueva contraseña
    setup:
      email_below_hint_html: Revisá tu carpeta de correo no deseado / spam, o solicitá otro enlace de confirmación. Podés corregir tu dirección de correo electrónico si está mal.
      email_settings_hint_html: Hacé clic en el enlace que enviamos a %{email} para comenzar a usar Mastodon. Estaremos esperando aquí mismo.
      link_not_received: "¿No recibiste un enlace?"
      new_confirmation_instructions_sent: "¡Recibirás un nuevo correo electrónico con el enlace de confirmación en unos minutos!"
      title: Revisá tu bandeja de entrada
    sign_in:
      preamble_html: Iniciá sesión con tus credenciales de <strong>%{domain}</strong>. Si tu cuenta está alojada en un servidor diferente, no vas a poder iniciar sesión acá.
      title: Iniciar sesión en %{domain}
    sign_up:
      manual_review: Los registros en %{domain} pasan por la revisión manual de nuestros moderadores. Para ayudarnos a procesar tu registro, escribinos un poco sobre vos y contanos por qué querés una cuenta en %{domain}.
      preamble: Con una cuenta en este servidor de Mastodon, podrás seguir a cualquier otra cuenta en el Fediverso, independientemente de dónde esté alojada su cuenta.
      title: Dejá que te preparemos en %{domain}.
    status:
      account_status: Estado de la cuenta
      confirming: Esperando confirmación de correo electrónico.
      functional: Tu cuenta está totalmente operativa.
      pending: Tu solicitud está pendiente de revisión por nuestra administración. Eso puede tardar algún tiempo. Si se aprueba tu solicitud, vas a recibir un correo electrónico.
      redirecting_to: Tu cuenta se encuentra inactiva porque está siendo redirigida a %{acct}.
      self_destruct: Como %{domain} está en proceso de cierre, solo tendrás acceso limitado a tu cuenta.
      view_strikes: Ver incumplimientos pasados contra tu cuenta
    too_fast: Formulario enviado demasiado rápido, probá de nuevo.
    use_security_key: Usar la llave de seguridad
    user_agreement_html: Leí y acepto los <a href="%{terms_of_service_path}" target="_blank">términos del servicio</a> y la <a href="%{privacy_policy_path}" target="_blank">política de privacidad</a>
    user_privacy_agreement_html: Leí y acepto la <a href="%{privacy_policy_path}" target="_blank">política de privacidad</a>
  author_attribution:
    example_title: Texto de ejemplo
    hint_html: "¿Escribís artículos de noticias o de blog fuera de Mastodon? Controlá cómo se te acredita cuando se comparten en Mastodon."
    instructions: 'Asegurate de que este código está en el HTML de tu artículo:'
    more_from_html: Más de %{name}
    s_blog: Blog de %{name}
    then_instructions: Luego, agregá el nombre de dominio de la publicación en el campo de abajo.
    title: Atribución del autor
  challenge:
    confirm: Continuar
    hint_html: "<strong>Dato:</strong> No volveremos a preguntarte por la contraseña durante la siguiente hora."
    invalid_password: Contraseña no válida
    prompt: Confirmar contraseña para seguir
  crypto:
    errors:
      invalid_key: no es una clave Ed25519 o Curve25519 válida
  date:
    formats:
      default: "%d de %b de %Y"
      with_month_name: "%d de %B de %Y"
  datetime:
    distance_in_words:
      about_x_hours: "%{count}hrs."
      about_x_months: "%{count}mes."
      about_x_years: "%{count}año."
      almost_x_years: "%{count}año."
      half_a_minute: Recién
      less_than_x_minutes: "%{count}min."
      less_than_x_seconds: Recién
      over_x_years: "%{count}año."
      x_days: "%{count}día."
      x_minutes: "%{count}min."
      x_months: "%{count}mes."
      x_seconds: "%{count}seg."
  deletes:
    challenge_not_passed: La información que ingresaste no es correcta
    confirm_password: Ingresá tu contraseña actual para verificar tu identidad
    confirm_username: Ingresá tu nombre de usuario para confirmar el procedimiento
    proceed: Eliminar cuenta
    success_msg: Tu cuenta fue eliminada exitosamente
    warning:
      before: 'Antes de proceder, por favor, leé estas notas cuidadosamente:'
      caches: El contenido que fue almacenado en caché por otros servidores puede persistir
      data_removal: Tus mensajes y el resto de los datos se eliminarán definitivamente
      email_change_html: Podés <a href="%{path}">cambiar tu dirección de correo electrónico</a> sin eliminar tu cuenta
      email_contact_html: Si todavía no llegó, podés escribir a <a href="mailto:%{email}">%{email}</a> para pedir ayuda
      email_reconfirmation_html: Si no te llegó el correo de confirmación, podés <a href="%{path}">solicitarlo de nuevo</a>
      irreversible: No podrás restaurar ni reactivar tu cuenta
      more_details_html: Para más detalles, leé la <a href="%{terms_path}">política de privacidad</a>.
      username_available: Tu nombre de usuario volverá a estar disponible
      username_unavailable: Tu nombre de usuario no estará disponible
  disputes:
    strikes:
      action_taken: Acción tomada
      appeal: Apelar
      appeal_approved: Este incumplimiento fue apelado exitosamente y ya no es válido
      appeal_rejected: Se rechazó la apelación
      appeal_submitted_at: Apelación enviada
      appealed_msg: Tu apelación fue enviada. Si se aprueba, se te notificará.
      appeals:
        submit: Enviar apelación
      approve_appeal: Aprobar apelación
      associated_report: Denuncia asociada
      created_at: Con fecha
      description_html: Estas son acciones tomadas contra tu cuenta y las advertencias que te han sido enviadas por el equipo de %{instance}.
      recipient: Dirigida a
      reject_appeal: Rechazar apelación
      status: 'Mensaje #%{id}'
      status_removed: Mensaje ya eliminado del sistema
      title: "%{action} de %{date}"
      title_actions:
        delete_statuses: Eliminación de mensaje
        disable: Congelación de cuenta
        mark_statuses_as_sensitive: Marcado de mensajes como sensibles
        none: Advertencia
        sensitive: Marcado de cuenta como sensible
        silence: Limitación de cuenta
        suspend: Suspensión de cuenta
      your_appeal_approved: Se aprobó tu apelación
      your_appeal_pending: Enviaste una apelación
      your_appeal_rejected: Se rechazó tu apelación
  edit_profile:
    basic_information: Información básica
    hint_html: "<strong>Personalizá lo que la gente ve en tu perfil público y junto a tus publicaciones.</strong> Es más probable que otras personas te sigan e interactúen con vos cuando tengas un perfil completo y una foto de perfil."
    other: Otros
  emoji_styles:
    auto: Automático
    native: Nativo
    twemoji: Twemoji
  errors:
    '400': La solicitud que enviaste no era válida o estaba corrompida.
    '403': No tenés permiso para ver esta página.
    '404': La página que estabas buscando no está acá.
    '406': Esta página no está disponible en el formato solicitado.
    '410': La página que estabas buscando no existe más.
    '422':
      content: Falló la verificación de seguridad. ¿Estás bloqueando cookies?
      title: Falló la verificación de seguridad
    '429': Demasiadas solicitudes
    '500':
      content: Lo sentimos, pero algo salió mal en nuestro lado.
      title: Esta página no es correcta
    '503': La página no se pudo cargar debido a un fallo temporal del servidor.
    noscript_html: Para usar la aplicación web de Mastodon, por favor, activá Javascript. Alternativamente, probá alguna de las <a href="%{apps_path}">aplicaciones nativas</a> de Mastodon para tu plataforma.
  existing_username_validator:
    not_found: no se pudo encontrar un usuario local con ese nombre de usuario
    not_found_multiple: no se pudo encontrar a %{usernames}
  exports:
    archive_takeout:
      date: Fecha
      download: Descargá tu archivo historial
      hint_html: Podés solicitar un archivo historial de tus <strong>mensajes y medios subidos</strong>. Los datos exportados estarán en formato "ActivityPub", legibles por cualquier software compatible. Podés solicitar un archivo historial cada 7 días.
      in_progress: Compilando tu archivo historial...
      request: Solicitá tu archivo historial
      size: Tamaño
    blocks: Cuentas que bloqueaste
    bookmarks: Marcadores
    csv: CSV
    domain_blocks: Dominios bloqueados
    lists: Listas
    mutes: Cuentas que silenciaste
    storage: Almacenamiento de medios
  featured_tags:
    add_new: Agregar nueva
    errors:
      limit: Ya estableciste el número máximo de etiquetas
    hint_html: "<strong>Destacá tus etiquetas más importantes en tu perfil.</strong> Una gran herramienta para realizar un seguimiento de tus obras creativas y de tus proyectos a largo plazo. Las etiquetas destacadas se muestran de tal forma en tu perfil y permiten un acceso rápido a tus propios mensajes."
  filters:
    contexts:
      account: Perfiles
      home: Principal y listas
      notifications: Notificaciones
      public: Líneas temporales públicas
      thread: Conversaciones
    edit:
      add_keyword: Agregar palabra clave
      keywords: Palabras clave
      statuses: Mensajes individuales
      statuses_hint_html: Este filtro se aplica a la selección de mensajes individuales, independientemente de si coinciden con las palabras clave a continuación. <a href="%{path}">Revisar o quitar mensajes del filtro</a>.
      title: Editar filtro
    errors:
      deprecated_api_multiple_keywords: Estos parámetros no se pueden cambiar de esta aplicación porque se aplican a más de una palabra clave de filtro. Usá una aplicación más reciente o la interface web.
      invalid_context: Se suministró un contexto no válido o vacío
    index:
      contexts: Filtros en %{contexts}
      delete: Eliminar
      empty: No tenés filtros.
      expires_in: Caduca en %{distance}
      expires_on: Caduca en %{date}
      keywords:
        one: "%{count} palabra clave"
        other: "%{count} palabras clave"
      statuses:
        one: "%{count} mensaje"
        other: "%{count} mensajes"
      statuses_long:
        one: "%{count} mensaje individual oculto"
        other: "%{count} mensajes individuales ocultos"
      title: Filtros
    new:
      save: Guardar nuevo filtro
      title: Agregar nuevo filtro
    statuses:
      back_to_filter: Volver al filtro
      batch:
        remove: Quitar del filtro
      index:
        hint: Este filtro se aplica a la selección de mensajes individuales, independientemente de otros criterios. Podés agregar más mensajes a este filtro desde la interface web.
        title: Mensajes filtrados
  generic:
    all: Todas
    all_items_on_page_selected_html:
      one: "<strong>%{count}</strong> elemento en esta página está seleccionado."
      other: Todos los <strong>%{count}</strong> elementos en esta página están seleccionados.
    all_matching_items_selected_html:
      one: "<strong>%{count}</strong> elemento que coincide con tu búsqueda está seleccionado."
      other: Todos los <strong>%{count}</strong> elementos que coinciden con tu búsqueda están seleccionados.
    cancel: Cancelar
    changes_saved_msg: "¡Cambios guardados exitosamente!"
    confirm: Confirmar
    copy: Copiar
    delete: Eliminar
    deselect: Deseleccionar todo
    none: "[Ninguna]"
    order_by: Ordenar por
    save_changes: Guardar cambios
    select_all_matching_items:
      one: Seleccionar %{count} elemento que coincide con tu búsqueda.
      other: Seleccionar todos los %{count} elementos que coinciden con tu búsqueda.
    today: hoy
    validation_errors:
      one: "¡Falta algo! Por favor, revisá el error abajo"
      other: "¡Falta algo! Por favor, revisá los %{count} errores abajo"
  imports:
    errors:
      empty: Archivo CSV vacío
      incompatible_type: Incompatible con el tipo de importación seleccionado
      invalid_csv_file: 'Archivo CSV no válido. Error: %{error}'
      over_rows_processing_limit: contiene más de %{count} filas
      too_large: El archivo es demasiado grande
    failures: Fallos
    imported: Importadas
    mismatched_types_warning: Parece que podrías haber seleccionado el tipo incorrecto para esta importación; por favor, volvé a verificarlo.
    modes:
      merge: Combinar
      merge_long: Mantener registros existentes y agregar nuevos
      overwrite: Sobrescribir
      overwrite_long: Reemplazar registros actuales con los nuevos
    overwrite_preambles:
      blocking_html:
        one: Estás a punto de <strong>reemplazar tu lista de bloqueos</strong> por hasta <strong>%{count} cuenta</strong> provenientes de <strong>%{filename}</strong>.
        other: Estás a punto de <strong>reemplazar tu lista de bloqueos</strong> por hasta <strong>%{count} cuentas</strong> provenientes de <strong>%{filename}</strong>.
      bookmarks_html:
        one: Estás a punto de <strong>reemplazar tus marcadores</strong> por hasta <strong>%{count} mensaje</strong> provenientes de <strong>%{filename}</strong>.
        other: Estás a punto de <strong>reemplazar tus marcadores</strong> por hasta <strong>%{count} mensajes</strong> provenientes de <strong>%{filename}</strong>.
      domain_blocking_html:
        one: Estás a punto de <strong>reemplazar tu lista de bloqueos de dominio</strong> por hasta <strong>%{count} dominio</strong> provenientes de <strong>%{filename}</strong>.
        other: Estás a punto de <strong>reemplazar tu lista de bloqueos de dominio</strong> por hasta <strong>%{count} dominios</strong> provenientes de <strong>%{filename}</strong>.
      following_html:
        one: Estás a punto de <strong>seguir</strong> hasta <strong>%{count} cuenta</strong> provenientes de <strong>%{filename}</strong> y <strong>dejar de seguir a cualquier otra cuenta</strong>.
        other: Estás a punto de <strong>seguir</strong> hasta <strong>%{count} cuentas</strong> provenientes de <strong>%{filename}</strong> y <strong>dejar de seguir a cualquier otra cuenta</strong>.
      lists_html:
        one: Estás a punto de <strong>reemplazar tus listas</strong> con el contenido de <strong>%{filename}</strong>. Se agregarán hasta <strong>%{count} cuenta</strong> a listas nuevas.
        other: Estás a punto de <strong>reemplazar tus listas</strong> con el contenido de <strong>%{filename}</strong>. Se agregarán hasta <strong>%{count} cuentas</strong> a listas nuevas.
      muting_html:
        one: Estás a punto de <strong>reemplazar tu lista de cuentas silenciadas</strong> con hasta <strong>%{count} cuenta</strong> provenientes de <strong>%{filename}</strong>.
        other: Estás a punto de <strong>reemplazar tu lista de cuentas silenciadas</strong> con hasta <strong>%{count} cuentas</strong> provenientes de <strong>%{filename}</strong>.
    preambles:
      blocking_html:
        one: Estás a punto de <strong>bloquear</strong> hasta <strong>%{count} cuenta</strong> provenientes de <strong>%{filename}</strong>.
        other: Estás a punto de <strong>bloquear</strong> hasta <strong>%{count} cuentas</strong> provenientes de <strong>%{filename}</strong>.
      bookmarks_html:
        one: Está a punto de agregar hasta <strong>%{count} mensaje</strong> provenientes de <strong>%{filename}</strong> a tus <strong>marcadores</strong>.
        other: Está a punto de agregar hasta <strong>%{count} mensajes</strong> provenientes de <strong>%{filename}</strong> a tus <strong>marcadores</strong>.
      domain_blocking_html:
        one: Estás a punto de <strong>bloquear</strong> hasta <strong>%{count} dominio</strong> provenientes de <strong>%{filename}</strong>.
        other: Estás a punto de <strong>bloquear</strong> hasta <strong>%{count} dominios</strong> provenientes de <strong>%{filename}</strong>.
      following_html:
        one: Estás a punto de <strong>seguir</strong> hasta <strong>%{count} cuenta</strong> provenientes de <strong>%{filename}</strong>.
        other: Estás a punto de <strong>seguir</strong> hasta <strong>%{count} cuentas</strong> provenientes de <strong>%{filename}</strong>.
      lists_html:
        one: Estás a punto de agregar hasta <strong>%{count} cuenta</strong> desde <strong>%{filename}</strong> a tus <strong>listas</strong>. Se crearán nuevas listas si no hay lista a cuál agregar.
        other: Estás a punto de agregar hasta <strong>%{count} cuentas</strong> desde <strong>%{filename}</strong> a tus <strong>listas</strong>. Se crearán nuevas listas si no hay lista a cuál agregar.
      muting_html:
        one: Estás a punto de <strong>silenciar</strong> hasta <strong>%{count} cuenta</strong> provenientes de <strong>%{filename}</strong>.
        other: Estás a punto de <strong>silenciar</strong> hasta <strong>%{count} cuentas</strong> provenientes de <strong>%{filename}</strong>.
    preface: Podés importar ciertos datos que exportaste desde otro servidor, como una lista de las cuentas que estás siguiendo o bloqueando.
    recent_imports: Importaciones recientes
    states:
      finished: Finalizadas
      in_progress: En progreso
      scheduled: Programadas
      unconfirmed: Sin confirmar
    status: Estado
    success: Tus datos se subieron exitosamente y serán procesados en brevedad
    time_started: Comenzada el
    titles:
      blocking: Importación de cuentas bloqueadas
      bookmarks: Importación de marcadores
      domain_blocking: Importación de dominios bloqueados
      following: Importación de cuentas seguidas
      lists: Importando listas
      muting: Importación de cuentas silenciadas
    type: Importar tipo
    type_groups:
      constructive: Seguimientos y marcadores
      destructive: Bloqueos y silencios
    types:
      blocking: Lista de bloqueados
      bookmarks: Marcadores
      domain_blocking: Lista de dominios bloqueados
      following: Lista de seguidos
      lists: Listas
      muting: Lista de silenciados
    upload: Subir
  invites:
    delete: Desactivar
    expired: Vencidas
    expires_in:
      '1800': 30 minutos
      '21600': 6 horas
      '3600': 1 hora
      '43200': 12 horas
      '604800': 1 semana
      '86400': 1 día
    expires_in_prompt: Nunca
    generate: Generar enlace de invitación
    invalid: Esta invitación no es válida
    invited_by: 'Fuiste invitado por:'
    max_uses:
      one: 1 uso
      other: "%{count} usos"
    max_uses_prompt: Sin límite
    prompt: Generar y compartir enlaces con otros para ofrecer acceso a este servidor
    table:
      expires_at: Vence
      uses: Usos
    title: Invitar a gente
  link_preview:
    author_html: Por %{name}
    potentially_sensitive_content:
      action: Clic para mostrar
      confirm_visit: "¿Está seguro de que querés abrir este enlace?"
      hide_button: Ocultar
      label: Contenido potencialmente sensible
  lists:
    errors:
      limit: Alcanzaste el número máximo de listas
  login_activities:
    authentication_methods:
      otp: aplicación de autenticación de dos factores
      password: contraseña
      sign_in_token: código de seguridad por correo electrónico
      webauthn: llaves de seguridad
    description_html: Si ves actividad que no reconocés, considerá cambiar tu contraseña y habilitar la autenticación de dos factores.
    empty: No hay historial de autenticación disponible
    failed_sign_in_html: Intento de inicio de sesión fallido con %{method} desde %{ip} (%{browser})
    successful_sign_in_html: Inicio de sesión exitoso con %{method} desde %{ip} (%{browser})
    title: Historial de autenticación
  mail_subscriptions:
    unsubscribe:
      action: Sí, desuscribir
      complete: Desuscripto
      confirmation_html: ¿Estás seguro que querés dejar de recibir %{type} de Mastodon en %{domain} a tu correo electrónico %{email}? Siempre podrás volver a suscribirte desde la <a href="%{settings_path}"> configuración de notificaciones por correo electrónico.</a>.
      emails:
        notification_emails:
          favourite: notificaciones de favoritos por correo electrónico
          follow: notificaciones de seguidores por correo electrónico
          follow_request: notificaciones de solicitudes de seguimiento por correo electrónico
          mention: notificaciones de menciones por correo electrónico
          reblog: notificaciones de adhesiones por correo electrónico
      resubscribe_html: Si te desuscribiste por error, podés resuscribirte desde la <a href="%{settings_path}">configuración de notificaciones por correo electrónico</a>.
      success_html: Ya no recibirás %{type} de mastodon en %{domain} a tu correo electrónico %{email}.
      title: Desuscribirse
  media_attachments:
    validations:
      images_and_video: No se puede adjuntar un video a un mensaje que ya contenga imágenes
      not_found: Medios %{ids} no encontrados o ya adjuntados a otro mensaje
      not_ready: No se pueden adjuntar archivos que no se han terminado de procesar. ¡Intentá de nuevo en un rato!
      too_many: No se pueden adjuntar más de 4 archivos
  migrations:
    acct: Mudada a
    cancel: Cancelar redireccionamiento
    cancel_explanation: Al cancelar el redireccionamiento se reactivará tu cuenta actual, pero no recuperarás los seguidores que hayan sido mudados a la otra cuenta.
    cancelled_msg: Se canceló exitosamente el redireccionamiento.
    errors:
      already_moved: es la misma cuenta a la que ya te mudaste
      missing_also_known_as: no está haciendo referencia a esta cuenta
      move_to_self: no puede ser la cuenta actual
      not_found: no se pudo encontrar
      on_cooldown: Estás en receso intermedio
    followers_count: Seguidores al momento de mudarse
    incoming_migrations: Mudarse desde una cuenta diferente
    incoming_migrations_html: Para mudarte de otra cuenta a esta, primero necesitás <a href="%{path}">crear un alias de la cuenta</a>.
    moved_msg: Ahora tu cuenta está siendo redirigida a %{acct} y tus seguidores se están mudando.
    not_redirecting: Actualmente, tu cuenta no está siendo redirigida a ninguna otra cuenta.
    on_cooldown: Recientemente mudaste tu cuenta. Esta función estará disponible de nuevo en %{count} días.
    past_migrations: Mudanzas pasadas
    proceed_with_move: Mudar seguidores
    redirected_msg: Tu cuenta ahora redirige a %{acct}.
    redirecting_to: Tu cuenta está siendo redirigida a %{acct}.
    set_redirect: Establecer redireccionamiento
    warning:
      backreference_required: La cuenta nueva debe ser configurada primero para hacer referencia a ésta
      before: 'Antes de proceder, por favor, leé estas notas cuidadosamente:'
      cooldown: Después de mudarte hay un período de receso intermedio durante el cual no podrás volver a mudarte
      disabled_account: Tu cuenta actual no será completamente utilizable luego de esto. Sin embargo, tendrás acceso a la exportación de datos así como a la reactivación.
      followers: Esta acción mudará a todos los seguidores de la cuenta actual a la cuenta nueva
      only_redirect_html: Alternativamente, podés <a href="%{path}">poner solamente un redireccionamiento en tu perfil</a>.
      other_data: No se mudarán otros datos automáticamente
      redirect: El perfil de tu cuenta actual se actualizará con un aviso de redireccionamiento y será excluido de las búsquedas
  moderation:
    title: Moderación
  move_handler:
    carry_blocks_over_text: Este usuario se mudó desde %{acct}, que habías bloqueado.
    carry_mutes_over_text: Este usuario se mudó desde %{acct}, que habías silenciado.
    copy_account_note_text: 'Este usuario se mudó desde %{acct}, acá están tus notas previas sobre él/ella:'
  navigation:
    toggle_menu: Cambiar menú
  notification_mailer:
    admin:
      report:
        subject: "%{name} envió una denuncia"
      sign_up:
        subject: Se registró %{name}
    favourite:
      body: 'Tu mensaje fue marcado como favorito por %{name}:'
      subject: "%{name} marcó tu mensaje como favorito"
      title: Nuevo favorito
    follow:
      body: "¡%{name} te está siguiendo!"
      subject: "%{name} te está siguiendo"
      title: Nuevo seguidor
    follow_request:
      action: Administrar solicitudes de seguimiento
      body: "%{name} solicitó seguirte"
      subject: 'Seguidor pendiente: %{name}'
      title: Nueva solicitud de seguimiento
    mention:
      action: Responder
      body: 'Fuiste mencionado por %{name} en:'
      subject: Fuiste mencionado por %{name}
      title: Nueva mención
    poll:
      subject: Terminó una encuesta de %{name}
    quote:
      body: 'Tu mensaje fue citado por %{name}:'
      subject: "%{name} citó tu mensaje"
      title: Nueva cita
    reblog:
      body: "%{name} adhirió a tu mensaje:"
      subject: "%{name} adhirió a tu mensaje"
      title: Nueva adhesión
    status:
      subject: "%{name} acaba de enviar un mensaje"
    update:
      subject: "%{name} editó un mensaje"
  notifications:
    administration_emails: Notificaciones de administración por correo electrónico
    email_events: Eventos para notificaciones por correo electrónico
    email_events_hint: 'Seleccioná los eventos para los que querés recibir notificaciones:'
  number:
    human:
      decimal_units:
        format: "%n%u"
        units:
          billion: MM
          million: M
          quadrillion: C
          thousand: m
          trillion: T
  otp_authentication:
    code_hint: Ingresá el código generado por tu aplicación de autenticación para confirmar
    description_html: Si habilitás la <strong>autenticación de dos factores</strong> usando una aplicación de autenticación, entonces en el inicio de sesión se te pedirá que estés con tu dispositivo, el cual generará un código numérico ("token") para que lo ingresés.
    enable: Habilitar
    instructions_html: <strong>Escaneá este código QR en Authy, Google Authenticator o en otra aplicación TOTP en tu dispositivo</strong>. A partir de ahora, esa aplicación generará un código numérico ("token") para que lo ingresés.
    manual_instructions: 'Si no podés escanear el código QR y necesitás ingresarlo manualmente, acá está el secreto en texto plano:'
    setup: Configurar
    wrong_code: "¡El código ingresado no es válido! ¿La hora del servidor y del dispositivo son correctas?"
  pagination:
    newer: Más recientes
    next: Siguiente
    older: Más antiguos
    prev: Anterior
    truncate: "&hellip;"
  polls:
    errors:
      already_voted: Ya votaste en esta encuesta
      duplicate_options: contiene elementos duplicados
      duration_too_long: está demasiado lejos en el futuro
      duration_too_short: es demasiado pronto
      expired: La encuesta ya finalizó
      invalid_choice: La opción elegida no existe
      over_character_limit: no puede ser más largo de %{max} caracteres, cada uno
      self_vote: No podés votar en tus propias encuestas
      too_few_options: debe tener más de un elemento
      too_many_options: no puede contener más de %{max} elementos
    vote: Votar
<<<<<<< HEAD
=======
  posting_defaults:
    explanation: Esta configuración se usará como predeterminada cuando crees nuevos mensajes, pero podés modificarla en cada mensaje dentro de la sección de redacción.
>>>>>>> 26c78392
  preferences:
    other: Otras opciones
    posting_defaults: Configuración predeterminada de mensajes
    public_timelines: Líneas temporales públicas
  privacy:
    hint_html: "<strong>Personalizá cómo querés que sean encontrados tu perfil y tus mensajes.</strong> Una variedad de funciones en Mastodon pueden ayudarte a alcanzar una mayor audiencia al estar activada. Tomate un momento para revisar esta configuración para asegurarte de que se ajusta a tu caso."
    privacy: Privacidad
    privacy_hint_html: Controlá cuánto querés revelar a los demás. La gente descubre perfiles interesantes y aplicaciones copadas explorando los seguimientos de otras personas y viendo qué aplicaciones usan, pero puede que prefieras mantener esto oculto.
    reach: Alcance
    reach_hint_html: Controla si querés ser descubierto y seguido por nuevas cuentas. ¿Querés que tus mensajes aparezcan en la sección de Explorar? ¿Querés que otras personas te vean en las recomendaciones para seguir? ¿Querés aceptar automáticamente a todos los nuevos seguidores, o querés tener el control sobre cada uno de ellos?
    search: Búsqueda
    search_hint_html: Controlá cómo querés ser encontrado. ¿Querés que la gente te encuentre por lo que publicaste? ¿Querés que desde fuera de Mastodon se encuentre tu perfil al buscar en la web? Por favor, tené en cuenta que la exclusión total de información pública de todos los motores de búsqueda no puede ser garantizada.
    title: Privacidad y alcance
  privacy_policy:
    title: Política de privacidad
  reactions:
    errors:
      limit_reached: Se alcanzó el límite de reacciones diferentes
      unrecognized_emoji: no es un emoji conocido
  redirects:
    prompt: Si confiás en este enlace, dale clic o un toque para continuar.
    title: Estás dejando %{instance}.
  relationships:
    activity: Actividad de la cuenta
    confirm_follow_selected_followers: "¿Estás seguro que querés seguir a los seguidores seleccionados?"
    confirm_remove_selected_followers: "¿Estás seguro que querés quitar a los seguidores seleccionados?"
    confirm_remove_selected_follows: "¿Estás seguro que querés quitar a las cuentas seguidas seleccionadas?"
    dormant: Inactivas
    follow_failure: No se pudieron seguir algunas de las cuentas seleccionadas.
    follow_selected_followers: Seguir a los seguidores seleccionados
    followers: Seguidores
    following: Siguiendo
    invited: Invitados
    last_active: Última actividad
    most_recent: Más recientes
    moved: Mudadas
    mutual: Mutuales
    primary: Principales
    relationship: Relación
    remove_selected_domains: Quitar todos los seguidores de los dominios seleccionados
    remove_selected_followers: Quitar los seguidores seleccionados
    remove_selected_follows: Dejar de seguir a los usuarios seleccionados
    status: Estado de la cuenta
  remote_follow:
    missing_resource: No se pudo encontrar la dirección web de redireccionamiento requerida para tu cuenta
  reports:
    errors:
      invalid_rules: no hace referencia a reglas válidas
  rss:
    content_warning: 'Advertencia de contenido:'
    descriptions:
      account: Mensajes públicos de @%{acct}
      tag: 'Mensajes públicos etiquetados #%{hashtag}'
  scheduled_statuses:
    over_daily_limit: Superaste el límite de %{limit} mensajes programados para ese día
    over_total_limit: Superaste el límite de %{limit} mensajes programados
    too_soon: la fecha debe ser en el futuro
  self_destruct:
    lead_html: Desafortunadamente, <strong>%{domain}</strong> va a cerrar permanentemente. Si tenías una cuenta ahí, no podrás continuar usándola, pero aún podés solicitar una copia de tus datos.
    title: Este servidor está cerrando
  sessions:
    activity: Última actividad
    browser: Navegador web
    browsers:
      alipay: Alipay
      blackberry: BlackBerry
      chrome: Chrome
      edge: Edge
      electron: Electron
      firefox: Mozilla Firefox
      generic: "[Navegador web desconocido]"
      huawei_browser: Navegador Huawei
      ie: Internet Explorer
      micro_messenger: MicroMessenger
      nokia: Navegador web de Nokia S40 Ovi
      opera: Opera
      otter: Otter
      phantom_js: PhantomJS
      qq: QQ Browser
      safari: Safari
      uc_browser: UC Browser
      unknown_browser: "[Navegador web desconocido]"
      weibo: Weibo
    current_session: Sesión actual
    date: Fecha
    description: "%{browser} en %{platform}"
    explanation: Estos son los navegadores web en los que actualmente iniciaste sesión en tu cuenta de Mastodon.
    ip: Dirección IP
    platforms:
      adobe_air: Adobe Air
      android: Android
      blackberry: BlackBerry
      chrome_os: ChromeOS
      firefox_os: Firefox OS
      ios: iOS
      kai_os: KaiOS
      linux: GNU/Linux
      mac: macOS
      unknown_platform: "[Plataforma desconocida]"
      windows: Windows
      windows_mobile: Windows Mobile
      windows_phone: Windows Phone
    revoke: Revocar
    revoke_success: Sesión revocada exitosamente
    title: Sesiones
    view_authentication_history: Ver historial de autenticación de tu cuenta.
  settings:
    account: Cuenta
    account_settings: Config. de la cuenta
    aliases: Alias de la cuenta
    appearance: Apariencia
    authorized_apps: Aplicaciones autorizadas
    back: Volver a Mastodon
    delete: Eliminación de la cuenta
    development: Desarrollo
    edit_profile: Editar perfil
    export: Exportar
    featured_tags: Etiquetas destacadas
    import: Importar
    import_and_export: Importación y exportación
    migrate: Migración de la cuenta
    notifications: Notificaciones por correo electrónico
    preferences: Configuración
    profile: Perfil público
    relationships: Seguimientos
    severed_relationships: Relaciones cortadas
    statuses_cleanup: Eliminación auto. de mensajes
    strikes: Moderación de incumplimientos
    two_factor_authentication: Aut. de dos factores
    webauthn_authentication: Llaves de seguridad
  severed_relationships:
    download: Descargar (%{count})
    event_type:
      account_suspension: Suspensión de cuenta (%{target_name})
      domain_block: Suspensión de cuenta (%{target_name})
      user_domain_block: Bloqueaste a %{target_name}
    lost_followers: Seguidores perdidos
    lost_follows: Cuentas seguidas perdidas
    preamble: Podés perder seguidores y cuentas seguidas cuando bloqueás un dominio o cuando tus moderadores deciden suspender un servidor remoto. Cuando esto suceda, vas a poder descargar listas de relaciones cortadas, que serán inspectadas y posiblemente importadas en otro servidor.
    purged: La información sobre este servidor fue purgada por los administradores de tu servidor.
    type: Evento
  statuses:
    attached:
      audio:
        one: "%{count} audio"
        other: "%{count} audios"
      description: 'Adjunto: %{attached}'
      image:
        one: "%{count} imagen"
        other: "%{count} imágenes"
      video:
        one: "%{count} video"
        other: "%{count} videos"
    boosted_from_html: Adherido desde %{acct_link}
    content_warning: 'Advertencia de contenido: %{warning}'
    content_warnings:
      hide: Ocultar mensaje
      show: Mostrar más
    default_language: Igual que el idioma de la interface
    disallowed_hashtags:
      one: 'contenía una etiqueta no permitida: %{tags}'
      other: 'contenía las etiquetas no permitidas: %{tags}'
    edited_at_html: Editado el %{date}
    errors:
      in_reply_not_found: El mensaje al que intentás responder no existe.
      quoted_status_not_found: El mensaje al que intentás citar parece que no existe.
      quoted_user_not_mentioned: No se puede citar a un usuario no mencionado en un mensaje de mención privada.
    over_character_limit: se excedió el límite de %{max} caracteres
    pin_errors:
      direct: Los mensajes que sólo son visibles para los usuarios mencionados no pueden ser fijados
      limit: Ya fijaste el número máximo de mensajes
      ownership: No se puede fijar el mensaje de otra cuenta
      reblog: No se puede fijar una adhesión
    quote_error:
      not_available: Mensaje no disponible
      pending_approval: Mensaje pendiente
      revoked: Mensaje eliminado por el autor
    quote_policies:
      followers: Solo seguidores
      nobody: Solo yo
      public: Cualquier cuenta
<<<<<<< HEAD
    title: '%{name}: "%{quote}"'
    visibilities:
      direct: Mención privada
      private: Sólo a seguidores
      private_long: Sólo mostrar a seguidores
=======
    quote_post_author: Se citó un mensaje de %{acct}
    title: '%{name}: "%{quote}"'
    visibilities:
      direct: Mención privada
      private: Solo seguidores
>>>>>>> 26c78392
      public: Público
      public_long: Todo el mundo, dentro y fuera de Mastodon
      unlisted: Público pero silencioso
      unlisted_long: Oculto de los resultados de búsqueda, tendencias y líneas temporales públicas de Mastodon
  statuses_cleanup:
    enabled: Eliminar automáticamente mensajes antiguos
    enabled_hint: Elimina automáticamente tus mensajes una vez que alcancen un umbral de edad especificado, a menos que coincidan con una de las excepciones a continuación
    exceptions: Exepciones
    explanation: Debido a que la eliminación de mensajes es una operación costosa, esto se hace lentamente con el tiempo cuando el servidor no está ocupado. Por esta razón, tus mensajes pueden ser borrados un poco después de que alcancen el umbral de edad.
    ignore_favs: Ignorar mensajes marcados como favoritos
    ignore_reblogs: Ignorar adhesiones
    interaction_exceptions: Excepciones basadas en interacciones
    interaction_exceptions_explanation: Tené en cuenta que no hay garantía de que los mensajes se eliminen si van por debajo del umbral de los mensajes marcados como favorito o de las adhesiones después de haberlos superado una vez.
    keep_direct: Conservar mensajes directos
    keep_direct_hint: No elimina ninguno de tus mensajes directos
    keep_media: Conservar mensajes con archivos adjuntos
    keep_media_hint: No elimina ninguno de tus mensajes con archivos adjuntos
    keep_pinned: Conservar mensajes fijados
    keep_pinned_hint: No elimina ninguno de tus mensajes fijados
    keep_polls: Conservar encuestas
    keep_polls_hint: No elimina ninguna de tus encuestas
    keep_self_bookmark: Conservar mensajes que enviaste a Marcadores
    keep_self_bookmark_hint: No elimina tus propios mensajes si los enviaste a Marcadores
    keep_self_fav: Conservar mensajes que enviaste a Favoritos
    keep_self_fav_hint: No elimina tus propios mensajes si los enviaste a Favoritos
    min_age:
      '1209600': 2 semanas
      '15778476': 6 meses
      '2629746': 1 mes
      '31556952': 1 año
      '5259492': 2 meses
      '604800': 1 semana
      '63113904': 2 años
      '7889238': 3 meses
    min_age_label: Umbral de edad
    min_favs: Conservar mensajes marcados como favoritos de por lo menos
    min_favs_hint: No elimina ninguno de tus mensajes que haya recibido al menos esta cantidad de favoritos. Dejá en blanco para eliminar mensajes independientemente de su número de favoritos.
    min_reblogs: Conservar adhesiones de por lo menos
    min_reblogs_hint: No elimina ninguno de tus mensajes que haya recibido más de esta cantidad de adhesiones. Dejá en blanco para eliminar mensajes independientemente de su número de adhesiones.
  stream_entries:
    sensitive_content: Contenido sensible
  strikes:
    errors:
      too_late: Es demasiado tarde para apelar este incumplimiento
  tags:
    does_not_match_previous_name: no coincide con el nombre anterior
  terms_of_service:
    title: Términos del servicio
  terms_of_service_interstitial:
    future_preamble_html: Estamos haciendo algunos cambios a nuestros términos de servicio, que serán efectivos en <strong>%{date}</strong>. Te invitamos a revisar los términos actualizados.
    past_preamble_html: Hemos cambiado nuestros términos de servicio desde tu última visita. Te invitamos a revisar los términos actualizados.
    review_link: Revisar los términos del servicio
    title: Los términos del servicio de %{domain} están cambiando
  themes:
    contrast: Alto contraste
    default: Oscuro
    mastodon-light: Claro
    system: Automático (usar tema del sistema)
  time:
    formats:
      default: "%Y.%b.%d, %H:%M"
      month: "%b de %Y"
      time: "%H:%M"
      with_time_zone: "%d de %b de %Y, %H:%M %Z"
  translation:
    errors:
      quota_exceeded: Se excedió la cuota de uso del servicio de traducción en todo el servidor.
      too_many_requests: Han habido demasiadas solicitudes al servicio de traducción recientemente.
  two_factor_authentication:
    add: Agregar
    disable: Deshabilitar 2FA
    disabled_success: Autenticación de dos factores exitosamente deshabilitada
    edit: Editar
    enabled: La autenticación de dos factores está activada
    enabled_success: Se habilitó exitosamente la autenticación de dos factores
    generate_recovery_codes: Generar códigos de recuperación
    lost_recovery_codes: Los códigos de recuperación te permiten recuperar el acceso a tu cuenta, si no tenés acceso a la aplicación de 2FA. Si perdiste tus códigos de recuperación, podés regenerarlos acá. Tus antiguos códigos de recuperación serán invalidados.
    methods: Métodos de dos factores
    otp: Aplicación de autenticación
    recovery_codes: Resguardar códigos de recuperación
    recovery_codes_regenerated: Los códigos de recuperación se regeneraron exitosamente
    recovery_instructions_html: Si alguna vez perdés el acceso a tu aplicación de 2FA, podés usar uno de los siguientes códigos de recuperación para recuperar el acceso a tu cuenta. <strong>Mantenelos a salvo</strong>. Por ejemplo, podés imprimirlos y guardarlos con otros documentos importantes.
    webauthn: Llaves de seguridad
  user_mailer:
    announcement_published:
      description: 'Los administradores de %{domain} están haciendo un anuncio:'
      subject: Anuncio del servicio
      title: Anuncio del servicio %{domain}
    appeal_approved:
      action: Configuración de la cuenta
      explanation: La apelación del incumplimiento contra tu cuenta del %{strike_date} que enviaste el %{appeal_date} fue aprobada. Tu cuenta se encuentra de nuevo en buen estado.
      subject: Tu apelación del %{date} fue aprobada
      subtitle: Tu cuenta está, de nuevo, en perfecto estado.
      title: Apelación aprobada
    appeal_rejected:
      explanation: La apelación del incumplimiento contra tu cuenta del %{strike_date} que enviaste el %{appeal_date} fue rechazada.
      subject: Tu apelación del %{date} fue rechazada
      subtitle: Se rechazó tu apelación.
      title: Apelación rechazada
    backup_ready:
      explanation: Solicitaste una copia de seguridad completa de tu cuenta de Mastodon.
      extra: "¡Ya está lista para descargar!"
      subject: Tu archivo historial está listo para descargar
      title: Descargar archivo historial
    failed_2fa:
      details: 'Estos son los detalles del intento de inicio de sesión:'
      explanation: Alguien intentó iniciar sesión en tu cuenta pero proporcionó un segundo factor de autenticación no válido.
      further_actions_html: Si vos no fuiste, te recomendamos que %{action} inmediatamente, ya que la seguridad de tu cuenta podría estar comprometida.
      subject: Fallo de autenticación del segundo factor
      title: Fallo en la autenticación del segundo factor
    suspicious_sign_in:
      change_password: cambiés tu contraseña
      details: 'Acá están los detalles del inicio de sesión:'
      explanation: Detectamos un inicio de sesión de tu cuenta desde una nueva dirección IP.
      further_actions_html: Si no fuiste vos, te recomendamos que %{action} inmediatamente y habilités la autenticación de dos factores para mantener tu cuenta segura.
      subject: Se accedió a tu cuenta desde una nueva dirección IP
      title: Un nuevo inicio de sesión
    terms_of_service_changed:
      agreement: Si seguís usando %{domain}, aceptás estos términos. Si no estás de acuerdo con los términos actualizados, podés cancelar tu acuerdo con %{domain} en cualquier momento, eliminando tu cuenta.
      changelog: 'A modo de pantallazo general, esto es lo que esta actualización significa para vos:'
      description: 'Estás recibiendo este correo electrónico porque estamos haciendo algunos cambios en nuestros términos de servicio en %{domain}. Estas actualizaciones serán efectivas el %{date}. Te alentamos a revisar los términos actualizados en su totalidad aquí:'
      description_html: Estás recibiendo este correo electrónico porque estamos haciendo algunos cambios en nuestros términos de servicio en %{domain}. Estas actualizaciones serán efectivas el <strong>%{date}</strong>. Te alentamos a revisar los <a href="%{path}" target="_blank"> términos actualizados en su totalidad aquí</a>.
      sign_off: El equipo de %{domain}
      subject: Actualizaciones en nuestros términos del servicio
      subtitle: Los términos del servicio de %{domain} están cambiando
      title: Actualización importante
    warning:
      appeal: Enviar una apelación
      appeal_description: Si creés que esto es un error, podés enviar una apelación al equipo de %{instance}.
      categories:
        spam: Spam
        violation: El contenido viola las siguientes directrices de la comunidad
      explanation:
        delete_statuses: Algunos de tus mensajes se encontraron violando una o más directrices de la comunidad y fueron eliminados posteriormente por los moderadores de %{instance}.
        disable: Ya no podés usar tu cuenta, pero tu perfil y el resto de datos permanecen intactos. Podés solicitar una copia de seguridad de tus datos, cambiar la configuración de tu cuenta, o eliminarla.
        mark_statuses_as_sensitive: Algunos de tus mensajes fueron marcados como sensibles por los moderadores de %{instance}. Esto significa que la gente tendrá que hacer clic o darle un toque a los medios en los mensajes antes de que se muestre una vista previa. Podés marcar los medios como sensibles vos mismo cuando publiqués en el futuro.
        sensitive: A partir de ahora, todos tus archivos subidos serán marcados como sensibles y ocultos tras una advertencia en la que habrá que hacer clic.
        silence: Todavía podés usar tu cuenta, pero sólo las personas que te están siguiendo verán tus publicaciones en este servidor, y podrías ser excluido de varias funciones de descubrimiento. Sin embargo, otras cuentas podrán seguirte manualmente.
        suspend: Ya no podés usar tu cuenta, y tu perfil y el resto de datos ya no son accesibles. Todavía podés iniciar sesión para solicitar una copia de seguridad de tus datos, hasta que estos sean eliminados por completo en unos 30 días, aunque conservaremos algunos datos básicos para impedir que esquivés la suspensión.
      reason: 'Motivo:'
      statuses: 'Mensajes citados:'
      subject:
        delete_statuses: Se eliminaron tus mensajes en %{acct}
        disable: Tu cuenta %{acct} fue congelada
        mark_statuses_as_sensitive: Tus mensajes en %{acct} fueron marcados como sensibles
        none: Advertencia para %{acct}
        sensitive: Tus mensajes en %{acct} se marcarán como sensibles a partir de ahora
        silence: Tu cuenta %{acct} fue limitada
        suspend: Tu cuenta %{acct} fue suspendida
      title:
        delete_statuses: Mensajes eliminados
        disable: Cuenta congelada
        mark_statuses_as_sensitive: Mensajes marcados como sensibles
        none: Advertencia
        sensitive: Cuenta marcada como sensible
        silence: Cuenta limitada
        suspend: Cuenta suspendida
    welcome:
      apps_android_action: Conseguila en Google Play
      apps_ios_action: Descargala desde la App Store
      apps_step: Descargá nuestras aplicaciones oficiales.
      apps_title: Aplicaciones de Mastodon
      checklist_subtitle: 'Vamos a iniciarte en esta nueva experiencia social:'
      checklist_title: Repaso de bienvenida
      edit_profile_action: Personalizar
      edit_profile_step: Completá tu perfil para aumentar las posibilidades de interacción.
      edit_profile_title: Personalizá tu perfil
      explanation: Aquí hay algunos consejos para empezar
      feature_action: Aprendé más
      feature_audience: Mastodon te ofrece la posibilidad única de gestionar tu audiencia sin intermediarios. Mastodon desplegado en tu propia infraestructura te permite seguir a otras cuentas, y que te sigan desde cualquier otro servidor en línea de Mastodon y no estar bajo el control de nadie más, excepto el tuyo.
      feature_audience_title: Construí tu audiencia en confianza
      feature_control: Vos sabés bien que querés tener en tu línea temporal principal. Nada de algoritmos o publicidades que desperdicien tu tiempo. Seguí cualquier cuenta de cualquier servidor de Mastodon desde la tuya propia y recibí sus mensajes en orden cronológico, haciendo tu espacio de Internet un lugar más personalizado.
      feature_control_title: Tené el control de tu propia línea temporal
      feature_creativity: Mastodon soporta mensajes con audio, videos e imágenes, descripciones de accesibilidad, encuestas, advertencias de contenido, avatares animados, emojis personalizables, control de recorte de miniaturas, y más; todo para ayudarte a expresarte en línea. Ya sea que estés publicando tu arte, tu música o tu podcast, Mastodon está ahí para vos.
      feature_creativity_title: Creatividad sin paralelos
      feature_moderation: Mastodon vuelve a poner el poder de decisión en tus manos. Cada servidor crea sus propias reglas y regulaciones, las cuales se aplican localmente y no de arriba hacia abajo como las redes sociales corporativas, volviendo a Mastodon la red social más flexible en respuesta a las necesidades de diferentes grupos de personas. Unite a un servidor con cuyas reglas estés de acuerdo, o montá tu propio servidor.
      feature_moderation_title: Moderando como debería ser
      follow_action: Seguir
      follow_step: Seguir cuentas interesantes es de lo que se trata Mastodon.
      follow_title: Personalizá tu línea de tiempo principal
      follows_subtitle: Seguí cuentas populares
      follows_title: A quién seguir
      follows_view_more: Encontrá más cuentas para seguir
      hashtags_recent_count:
        one: "%{people} cuenta en los últimos 2 días"
        other: "%{people} cuenta en los últimos 2 días"
      hashtags_subtitle: Explora las tendencias de los últimos 2 días
      hashtags_title: Etiquetas en tendencia
      hashtags_view_more: Ver más etiquetas en tendencias
      post_action: Redactar
      post_step: Decile "Hola" al mundo con textos, fotos, videos o encuestas.
      post_title: Escribí tu primer mensaje
      share_step: Hacé que tus amistades sepan cómo encontrarte en Mastodon.
      share_title: Compartí tu perfil de Mastodon
      sign_in_action: Iniciá sesión
      subject: Bienvenido a Mastodon
      title: "¡Bienvenido a bordo, %{name}!"
  users:
    follow_limit_reached: No podés seguir a más de %{limit} cuentas
    go_to_sso_account_settings: Andá a la configuración de cuenta de tu proveedor de identidad
    invalid_otp_token: Código de dos factores no válido
    otp_lost_help_html: Si perdiste al acceso a ambos, podés ponerte en contacto con %{email}
    rate_limited: Demasiados intentos de autenticación; intentá de nuevo más tarde.
    seamless_external_login: Iniciaste sesión desde un servicio externo, así que la configuración de contraseña y correo electrónico no están disponibles.
    signed_in_as: 'Iniciaste sesión como:'
  verification:
    extra_instructions_html: <strong>Dato:</strong> El enlace en tu sitio web puede ser invisible. La parte importante es <code>rel="me"</code>, que evita la suplantación de identidad en sitios con contenido generado por el usuario. Incluso podés usar una etiqueta <code>link</code> en el encabezado de la página en vez de <code>a</code>, pero el HTML debe ser accesible sin ejecutar JavaScript.
    here_is_how: Así es cómo se hace
    hint_html: "<strong>La verificación de tu identidad en Mastodon es válida para todos.</strong> Está basada en estándares web abiertos, y es gratis ahora y para siempre. Todo lo que necesitás es un sitio web propio que la gente reconozca. Cuando enlacés a este sitio web desde tu perfil, comprobaremos que el sitio web se enlaza a tu perfil y mostraremos un indicador visual en él."
    instructions_html: Copiá y pegá el siguiente código en el HTML de tu sitio web. Luego, agregá la dirección de tu sitio web en uno de los campos extras de tu perfil desde la pestaña "Editar perfil" y guardá los cambios.
    verification: Verificación
    verified_links: Tus enlaces verificados
    website_verification: Verificación del sitio web
  webauthn_credentials:
    add: Agregar nueva llave de seguridad
    create:
      error: Hubo un problema al agregar tu llave de seguridad. Por favor, intentá de nuevo.
      success: Se agregó exitosamente tu llave de seguridad.
    delete: Eliminar
    delete_confirmation: "¿Estás seguro que querés eliminar esta llave de seguridad?"
    description_html: Si habilitás la <strong>autenticación de llave de seguridad</strong>, entonces en el inicio de sesión se te pedirá que usés una de tus llaves de seguridad.
    destroy:
      error: Hubo un problema al eliminar tu llave de seguridad. Por favor, intentá de nuevo.
      success: Se eliminó exitosamente tu llave de seguridad.
    invalid_credential: Llave de seguridad no válida
    nickname_hint: Ingresá el apodo de tu nueva llave de seguridad
    not_enabled: Todavía no habilitaste WebAuthn
    not_supported: Este navegador web no soporta llaves de seguridad
    otp_required: Para usar llaves de seguridad, por favor, primero habilitá la autenticación de dos factores.
    registered_on: Registrado el %{date}<|MERGE_RESOLUTION|>--- conflicted
+++ resolved
@@ -1761,11 +1761,8 @@
       too_few_options: debe tener más de un elemento
       too_many_options: no puede contener más de %{max} elementos
     vote: Votar
-<<<<<<< HEAD
-=======
   posting_defaults:
     explanation: Esta configuración se usará como predeterminada cuando crees nuevos mensajes, pero podés modificarla en cada mensaje dentro de la sección de redacción.
->>>>>>> 26c78392
   preferences:
     other: Otras opciones
     posting_defaults: Configuración predeterminada de mensajes
@@ -1947,19 +1944,11 @@
       followers: Solo seguidores
       nobody: Solo yo
       public: Cualquier cuenta
-<<<<<<< HEAD
-    title: '%{name}: "%{quote}"'
-    visibilities:
-      direct: Mención privada
-      private: Sólo a seguidores
-      private_long: Sólo mostrar a seguidores
-=======
     quote_post_author: Se citó un mensaje de %{acct}
     title: '%{name}: "%{quote}"'
     visibilities:
       direct: Mención privada
       private: Solo seguidores
->>>>>>> 26c78392
       public: Público
       public_long: Todo el mundo, dentro y fuera de Mastodon
       unlisted: Público pero silencioso
