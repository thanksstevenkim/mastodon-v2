# frozen_string_literal: true

class BackupsController < ApplicationController
  include RoutingHelper

  skip_before_action :check_self_destruct!
  skip_before_action :require_functional!

  before_action :authenticate_user!
  before_action :set_backup

  BACKUP_LINK_TIMEOUT = 1.hour.freeze

  def download
<<<<<<< HEAD
    case Paperclip::Attachment.default_options[:storage]
    when :s3, :azure
      redirect_to @backup.dump.expiring_url(BACKUP_LINK_TIMEOUT.to_i), allow_other_host: true
    when :fog
      if Paperclip::Attachment.default_options.dig(:fog_credentials, :openstack_temp_url_key).present?
        redirect_to @backup.dump.expiring_url(BACKUP_LINK_TIMEOUT.from_now), allow_other_host: true
      else
        redirect_to full_asset_url(@backup.dump.url), allow_other_host: true
      end
    when :filesystem
      redirect_to full_asset_url(@backup.dump.url), allow_other_host: true
    end
=======
    redirect_to expiring_asset_url(@backup.dump, BACKUP_LINK_TIMEOUT), allow_other_host: true
>>>>>>> 609a4018
  end

  private

  def set_backup
    @backup = current_user.backups.find(params[:id])
  end
end<|MERGE_RESOLUTION|>--- conflicted
+++ resolved
@@ -12,22 +12,7 @@
   BACKUP_LINK_TIMEOUT = 1.hour.freeze
 
   def download
-<<<<<<< HEAD
-    case Paperclip::Attachment.default_options[:storage]
-    when :s3, :azure
-      redirect_to @backup.dump.expiring_url(BACKUP_LINK_TIMEOUT.to_i), allow_other_host: true
-    when :fog
-      if Paperclip::Attachment.default_options.dig(:fog_credentials, :openstack_temp_url_key).present?
-        redirect_to @backup.dump.expiring_url(BACKUP_LINK_TIMEOUT.from_now), allow_other_host: true
-      else
-        redirect_to full_asset_url(@backup.dump.url), allow_other_host: true
-      end
-    when :filesystem
-      redirect_to full_asset_url(@backup.dump.url), allow_other_host: true
-    end
-=======
     redirect_to expiring_asset_url(@backup.dump, BACKUP_LINK_TIMEOUT), allow_other_host: true
->>>>>>> 609a4018
   end
 
   private
