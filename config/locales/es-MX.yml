--- conflicted
+++ resolved
@@ -199,10 +199,7 @@
         destroy_email_domain_block: Eliminar bloqueo de dominio de correo electrónico
         destroy_instance: Purgar dominio
         destroy_ip_block: Eliminar regla IP
-<<<<<<< HEAD
-=======
         destroy_relay: Eliminar Relé
->>>>>>> 609a4018
         destroy_status: Eliminar Publicación
         destroy_unavailable_domain: Eliminar Dominio No Disponible
         destroy_user_role: Destruir Rol
@@ -267,26 +264,17 @@
         destroy_email_domain_block_html: "%{name} desbloqueó el dominio de correo electrónico %{target}"
         destroy_instance_html: "%{name} purgó el dominio %{target}"
         destroy_ip_block_html: "%{name} eliminó una regla para la IP %{target}"
-<<<<<<< HEAD
-=======
         destroy_relay_html: "%{name} eliminó el relé %{target}"
->>>>>>> 609a4018
         destroy_status_html: "%{name} eliminó la publicación por %{target}"
         destroy_unavailable_domain_html: "%{name} reanudó las entregas al dominio %{target}"
         destroy_user_role_html: "%{name} eliminó el rol %{target}"
         disable_2fa_user_html: "%{name} desactivó el requisito de dos factores para el usuario %{target}"
         disable_custom_emoji_html: "%{name} desactivó el emoji %{target}"
-<<<<<<< HEAD
-        disable_sign_in_token_auth_user_html: "%{name} desactivó la autenticación por token de correo electrónico para %{target}"
-        disable_user_html: "%{name} deshabilitó el inicio de sesión para el usuario %{target}"
-        enable_custom_emoji_html: "%{name} activó el emoji %{target}"
-=======
         disable_relay_html: "%{name} desactivó el relé %{target}"
         disable_sign_in_token_auth_user_html: "%{name} desactivó la autenticación por token de correo electrónico para %{target}"
         disable_user_html: "%{name} deshabilitó el inicio de sesión para el usuario %{target}"
         enable_custom_emoji_html: "%{name} activó el emoji %{target}"
         enable_relay_html: "%{name} activó el relé %{target}"
->>>>>>> 609a4018
         enable_sign_in_token_auth_user_html: "%{name} activó autenticación por token de correo electrónico para %{target}"
         enable_user_html: "%{name} habilitó el inicio de sesión para el usuario %{target}"
         memorialize_account_html: "%{name} convirtió la cuenta de %{target} en una página in memoriam"
@@ -903,10 +891,7 @@
       media:
         title: Multimedia
       metadata: Metadatos
-<<<<<<< HEAD
-=======
       no_history: Esta publicación no ha sido editada
->>>>>>> 609a4018
       no_status_selected: No se cambió ninguna publicación al no seleccionar ninguna
       open: Abrir publicación
       original_status: Publicación original
@@ -995,8 +980,6 @@
       search: Buscar
       title: Etiquetas
       updated_msg: Etiquetas actualizadas exitosamente
-<<<<<<< HEAD
-=======
     terms_of_service:
       back: Regresar a las condiciones del servicio
       changelog: Lo que ha cambiado
@@ -1027,7 +1010,6 @@
       published_on_html: Publicado el %{date}
       save_draft: Guardar borrador
       title: Condiciones del servicio
->>>>>>> 609a4018
     title: Administración
     trends:
       allow: Permitir
@@ -1780,11 +1762,7 @@
   scheduled_statuses:
     over_daily_limit: Has superado el límite de %{limit} publicaciones programadas para ese día
     over_total_limit: Has superado el límite de %{limit} publicaciones programadas
-<<<<<<< HEAD
-    too_soon: La fecha programada debe estar en el futuro
-=======
     too_soon: la fecha debe ser en el futuro
->>>>>>> 609a4018
   self_destruct:
     lead_html: Desafortunadamente, <strong>%{domain}</strong> está cerrando de manera permanente. Si tenías una cuenta ahí, no puedes continuar utilizándolo, pero puedes solicitar un respaldo de tus datos.
     title: Este servidor está cerrando
@@ -1896,13 +1874,10 @@
       limit: Ya has fijado el número máximo de publicaciones
       ownership: La publicación de alguien más no puede fijarse
       reblog: No se puede fijar una publicación impulsada
-<<<<<<< HEAD
-=======
     quote_policies:
       followers: Seguidores y usuarios mencionados
       nobody: Solo usuarios mencionados
       public: Cualquiera
->>>>>>> 609a4018
     title: "%{name}: «%{quote}»"
     visibilities:
       direct: Directa
