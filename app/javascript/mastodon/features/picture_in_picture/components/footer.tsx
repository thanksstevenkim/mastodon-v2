--- conflicted
+++ resolved
@@ -15,10 +15,6 @@
 import { IconButton } from 'mastodon/components/icon_button';
 import { BoostButton } from 'mastodon/components/status/boost_button';
 import { useIdentity } from 'mastodon/identity_context';
-<<<<<<< HEAD
-import { me } from 'mastodon/initial_state';
-=======
->>>>>>> 26c78392
 import type { Account } from 'mastodon/models/account';
 import type { Status } from 'mastodon/models/status';
 import { makeGetStatus } from 'mastodon/selectors';
