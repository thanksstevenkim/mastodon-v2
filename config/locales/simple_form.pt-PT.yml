--- conflicted
+++ resolved
@@ -3,22 +3,14 @@
   simple_form:
     hints:
       account:
-<<<<<<< HEAD
-        attribution_domains_as_text: Um por linha. Protege contra falsas atribuições.
-=======
         attribution_domains: Um por linha. Protege contra falsas atribuições.
->>>>>>> 609a4018
         discoverable: As suas publicações e perfil públicos podem ser destacados ou recomendados em várias áreas do Mastodon e o seu perfil pode ser sugerido a outros utilizadores.
         display_name: O seu nome completo ou o seu nome divertido.
         fields: A sua página inicial, os seus pronomes, idade e tudo o que quiser.
         indexable: As suas mensagens públicas podem aparecer nos resultados da pesquisa no Mastodon. Independentemente disso, as pessoas que interagiram com as suas publicações podem ser capazes de as pesquisar.
         note: 'Pode @mencionar outras pessoas e usar #etiquetas.'
         show_collections: As pessoas podem navegar pelas listas das pessoas que segue e dos seus seguidores. Independentemente disso, as pessoas que segue verão que você as segue.
-<<<<<<< HEAD
-        unlocked: As pessoas podem seguir-te sem pedir a tua aprovação. Desmarca se quiseres rever os pedidos para seguir e escolher se aceitas ou rejeitas os novos seguidores.
-=======
         unlocked: As pessoas poderão segui-lo sem pedir aprovação. Desmarque se pretender rever os pedidos de seguimento e escolha se pretende aceitar ou rejeitar novos seguidores.
->>>>>>> 609a4018
       account_alias:
         acct: Especifique o utilizador@domínio da conta de onde você deseja migrar
       account_migration:
@@ -64,18 +56,12 @@
         scopes: Quais as API a que a aplicação terá permissão para aceder. Se selecionar um âmbito de nível superior, não precisa de selecionar âmbitos individuais.
         setting_aggregate_reblogs: Não mostrar os novos impulsos para publicações que tenham sido recentemente impulsionadas (apenas afeta os impulsos recentemente recebidos)
         setting_always_send_emails: Normalmente as notificações por e-mail não serão enviadas quando estiver a utilizar ativamente o Mastodon
-<<<<<<< HEAD
-=======
         setting_default_quote_policy: Os utilizadores mencionados têm sempre permissão para citar. Esta definição só terá efeito para publicações criadas com a próxima versão do Mastodon, mas pode selecionar a sua preferência em antecipação
->>>>>>> 609a4018
         setting_default_sensitive: Os multimédia sensíveis são ocultados por predefinição e podem ser revelados com um clique/toque
         setting_display_media_default: Esconder multimédia marcada como sensível
         setting_display_media_hide_all: Esconder sempre toda a multimédia
         setting_display_media_show_all: Mostrar sempre a multimédia
-<<<<<<< HEAD
-=======
         setting_system_scrollbars_ui: Aplica-se apenas a navegadores de desktop baseados no Safari e Chrome
->>>>>>> 609a4018
         setting_use_blurhash: Os gradientes são baseados nas cores das imagens escondidas, mas ofuscam quaisquer pormenores
         setting_use_pending_items: Ocultar as atualizações da cronologia após um clique em vez de percorrer automaticamente a cronologia
         username: Podes utilizar letras, números e traços inferiores (_)
@@ -179,11 +165,7 @@
         url: Para onde os eventos serão enviados
     labels:
       account:
-<<<<<<< HEAD
-        attribution_domains_as_text: Sites autorizados a atribuir-lhe crédito
-=======
         attribution_domains: Websites autorizados a atribuir-lhe crédito
->>>>>>> 609a4018
         discoverable: Destacar perfil e publicações nos algoritmos de descoberta
         fields:
           name: Rótulo
@@ -250,10 +232,7 @@
         setting_boost_modal: Mostrar caixa de diálogo de confirmação antes de impulsionar
         setting_default_language: Idioma de publicação
         setting_default_privacy: Privacidade da publicação
-<<<<<<< HEAD
-=======
         setting_default_quote_policy: Quem pode citar
->>>>>>> 609a4018
         setting_default_sensitive: Marcar sempre os multimédia como sensíveis
         setting_delete_modal: Solicitar confirmação antes de eliminar uma publicação
         setting_disable_hover_cards: Desativar visualização de perfil ao passar o cursor
@@ -264,10 +243,7 @@
         setting_display_media_show_all: Mostrar todos
         setting_expand_spoilers: Expandir sempre as publicações marcadas com avisos de conteúdo
         setting_hide_network: Esconder a tua rede
-<<<<<<< HEAD
-=======
         setting_missing_alt_text_modal: Mostrar janela de confirmação antes de publicar multimédia sem texto alternativo
->>>>>>> 609a4018
         setting_reduce_motion: Reduzir movimento em animações
         setting_system_font_ui: Usar o tipo de letra padrão do sistema
         setting_system_scrollbars_ui: Utilizar a barra de deslocação predefinida do sistema
@@ -303,10 +279,7 @@
         favicon: Ícone de favoritos
         mascot: Mascote personalizada (legado)
         media_cache_retention_period: Período de retenção de ficheiros multimédia em cache
-<<<<<<< HEAD
-=======
         min_age: Idade mínima requerida
->>>>>>> 609a4018
         peers_api_enabled: Publicar lista de servidores descobertos na API
         profile_directory: Ativar o diretório de perfis
         registrations_mode: Quem se pode inscrever
@@ -368,10 +341,6 @@
       tag:
         listable: Permitir que esta etiqueta apareça em pesquisas e no diretório de perfis
         name: Etiqueta
-<<<<<<< HEAD
-        trendable: Permitir que esta etiqueta apareça nas tendências
-        usable: Permitir que as publicações usem esta etiqueta localmente
-=======
         trendable: Permitir que esta etiqueta apareça nos destaques
         usable: Permitir que as publicações usem esta etiqueta localmente
       terms_of_service:
@@ -388,7 +357,6 @@
         domain: Domínio
         jurisdiction: Jurisdição legal
         min_age: Idade mínima
->>>>>>> 609a4018
       user:
         date_of_birth_1i: Dia
         date_of_birth_2i: Mês
