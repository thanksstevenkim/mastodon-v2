---
es:
  simple_form:
    hints:
      account:
        attribution_domains: Una por línea. Protege de falsas atribuciones.
        discoverable: Tu perfil y publicaciones públicas pueden ser destacadas o recomendadas en varias áreas de Mastodon y tu perfil puede ser sugerido a otros usuarios.
        display_name: Tu nombre completo o tu apodo.
        fields: Tu carta de presentación, pronombres, edad, lo que quieras.
        indexable: Tus publicaciones públicas pueden aparecer en los resultados de búsqueda en Mastodon. Las personas que han interactuado con tus publicaciones pueden ser capaces de buscarlas sin importar su visibilidad.
        note: Puedes mencionar a otras personas o etiquetas.
        show_collections: Las personas podrán navegar a través de tus seguidos y seguidores. Esto no impide que las personas que sigues sepan que las estás siguiendo.
        unlocked: Las personas podrán seguirte sin solicitar aprobación. Desmarca si quieres revisar las solicitudes de seguimiento y aceptar o rechazar nuevos seguidores.
      account_alias:
        acct: Especifica el nombre_de_usuario@dominio de la cuenta desde donde deseas migrar
      account_migration:
        acct: Especifica el nombre_de_usuario@dominio de la cuenta hacia la que quieres migrar
      account_warning_preset:
        text: Puede usar sintaxis de publicaciones, como URLs, etiquetas y menciones
        title: Opcional. No es visible para el destinatario
      admin_account_action:
        include_statuses: El usuario verá qué publicaciones han causado la acción de moderación o advertencia
        send_email_notification: El usuario recibirá una explicación de lo que ha sucedido con su cuenta
        text_html: Opcional. Puede usar sintaxis de publicaciones. Puede añadir <a href="%{path}">configuraciones predefinidas de advertencia</a> para ahorrar tiempo
        type_html: Elige lo que vas a hacer con <strong>%{acct}</strong>
        types:
          disable: Evita que el usuario utilice su cuenta, pero no elimina ni oculta sus contenidos.
          none: Utiliza esto para enviar una advertencia al usuario, sin ejecutar ninguna otra acción.
          sensitive: Forzar que todos los archivos multimedia de este usuario sean marcados como sensibles.
          silence: Evita que el usuario pueda publicar con visibilidad pública, y oculta sus mensajes y notificaciones a personas que no lo siguen. Cierra todos los informes contra esta cuenta.
          suspend: Evita cualquier interacción desde o hacia esta cuenta y elimina su contenido. Reversible en 30 días. Cierra todos los informes contra esta cuenta.
        warning_preset_id: Opcional. Aún puedes añadir texto personalizado al final de la configuración predefinida
      announcement:
        all_day: Cuando está seleccionado solo se mostrarán las fechas del rango de tiempo
        ends_at: Opcional. El anuncio desaparecerá automáticamente en este momento
        scheduled_at: Dejar en blanco para publicar el anuncio inmediatamente
        starts_at: Opcional. En caso de que su anuncio esté vinculado a un intervalo de tiempo específico
        text: Puedes usar la sintaxis de publicaciones. Por favor ten en cuenta el espacio que ocupará el anuncio en la pantalla del usuario
      appeal:
        text: Solo puedes apelar la amonestación una vez
      defaults:
        autofollow: Los usuarios que se registren mediante la invitación te seguirán automáticamente
        avatar: WEBP, PNG, GIF o JPG. Máximo %{size}. Será escalado a %{dimensions}px
        bot: Esta cuenta ejecuta principalmente acciones automatizadas y podría no ser monitorizada
        context: Uno o múltiples contextos en los que debe aplicarse el filtro
        current_password: Por razones de seguridad por favor ingrese la contraseña de la cuenta actual
        current_username: Para confirmar, por favor ingrese el nombre de usuario de la cuenta actual
        digest: Solo enviado tras un largo periodo de inactividad y solo si has recibido mensajes personales durante tu ausencia
        email: Te enviaremos un correo electrónico de confirmación
        header: WEBP, PNG, GIF o JPG. Máximo %{size}. Será escalado a %{dimensions}px
        inbox_url: Copia la URL de la página principal del relés que quieres utilizar
        irreversible: Las publicaciones filtradas desaparecerán irreversiblemente, incluso si este filtro es eliminado más adelante
        locale: El idioma de la interfaz de usuario, correos y notificaciones push
        password: Utiliza al menos 8 caracteres
        phrase: Se aplicará sin importar las mayúsculas o los avisos de contenido de una publicación
        scopes: Qué APIs de la aplicación tendrán acceso. Si seleccionas el alcance de nivel mas alto, no necesitas seleccionar las individuales.
        setting_advanced_layout: Mostrar Mastodon con vista de varias columnas, permitiéndote ver tu cronología, notificaciones y una tercera columna que tú elijas. No recomendado para pantallas pequeñas.
        setting_aggregate_reblogs: No mostrar nuevos impulsos para las publicaciones que han sido recientemente impulsadas (sólo afecta a los impulsos recibidos recientemente)
        setting_always_send_emails: Normalmente las notificaciones por correo electrónico no se enviarán cuando estés usando Mastodon activamente
<<<<<<< HEAD
        setting_default_quote_policy: Este ajuste solo tendrá efecto en publicaciones creadas con la próxima versión de Mastodon, pero puedes configurarlo previamente.
=======
        setting_boost_modal: Si está activado, impulsar una publicación abrirá una ventana donde podrás cambiar la visibilidad de tu impulso.
        setting_default_quote_policy_private: Las publicaciones solo para seguidores hechas en Mastodon no pueden ser citadas por otros usuarios.
        setting_default_quote_policy_unlisted: Cuando las personas te citen, su publicación también se ocultará en las cronologías públicas.
>>>>>>> 26c78392
        setting_default_sensitive: El contenido multimedia sensible está oculto por defecto y puede ser mostrado con un click
        setting_display_media_default: Ocultar contenido multimedia marcado como sensible
        setting_display_media_hide_all: Siempre ocultar todo el contenido multimedia
        setting_display_media_show_all: Mostrar siempre contenido multimedia marcado como sensible
        setting_emoji_style: Cómo se mostrarán los emojis. "Auto" intentará usar emojis nativos, cambiando a Twemoji en navegadores antiguos.
        setting_quick_boosting_html: Cuando está activado, pulsar en el icono %{boost_icon} Impulsar impulsará inmediatamente en lugar de abrir el menú desplegable Impulsar/Citas. Mueve la acción de citar al menú %{options_icon} (Opciones).
        setting_system_scrollbars_ui: Solo aplica para navegadores de escritorio basados en Safari y Chrome
        setting_use_blurhash: Los gradientes se basan en los colores de las imágenes ocultas pero haciendo borrosos los detalles
        setting_use_pending_items: Ocultar nuevas publicaciones detrás de un clic en lugar de desplazar automáticamente el feed
        username: Puedes usar letras, números y guiones bajos
        whole_word: Cuando la palabra clave o frase es solo alfanumérica, solo será aplicado si concuerda con toda la palabra
      domain_allow:
        domain: Este dominio podrá obtener datos de este servidor y los datos entrantes serán procesados y archivados
      email_domain_block:
        domain: Este puede ser el nombre de dominio que aparece en la dirección de correo electrónico o el registro MX que utiliza. Se comprobarán al registrarse.
        with_dns_records: Se hará un intento de resolver los registros DNS del dominio dado y los resultados serán también puestos en lista negra
      featured_tag:
        name: 'Aquí están algunas de las etiquetas que más has utilizado recientemente:'
      filters:
        action: Elegir qué acción realizar cuando una publicación coincide con el filtro
        actions:
          blur: Ocultar contenido multimedia detrás de una advertencia, sin ocultar el texto en sí
          hide: Ocultar completamente el contenido filtrado, comportándose como si no existiera
          warn: Ocultar el contenido filtrado detrás de una advertencia mencionando el título del filtro
      form_admin_settings:
        activity_api_enabled: Conteo de publicaciones publicadas localmente, usuarios activos y registros nuevos cada semana
        app_icon: WEBP, PNG, GIF o JPG. Reemplaza el icono de aplicación predeterminado en dispositivos móviles con un icono personalizado.
        backups_retention_period: Los usuarios tienen la capacidad de generar archivos de sus mensajes para descargar más adelante. Cuando se establece un valor positivo, estos archivos se eliminarán automáticamente del almacenamiento después del número de días especificado.
        bootstrap_timeline_accounts: Estas cuentas aparecerán en la parte superior de las recomendaciones de los nuevos usuarios.
        closed_registrations_message: Mostrado cuando los registros están cerrados
        content_cache_retention_period: Todas las publicaciones de otros servidores (incluso impulsos y respuestas) se eliminarán después del número de días especificado, sin tener en cuenta la interacción del usuario local con esos mensajes. Esto incluye mensajes donde un usuario local los ha marcado como marcadores o favoritos. Las menciones privadas entre usuarios de diferentes instancias también se perderán sin posibilidad de recuperación. El uso de esta configuración está destinado a instancias de propósito especial, y rompe muchas expectativas de los usuarios cuando se implementa para un uso de propósito general.
        custom_css: Puedes aplicar estilos personalizados a la versión web de Mastodon.
        favicon: WEBP, PNG, GIF o JPG. Reemplaza el favicon predeterminado de Mastodon con un icono personalizado.
        landing_page: Selecciona qué página ven los nuevos visitantes cuando llegan por primera vez a tu servidor. Si seleccionas "Tendencias", entonces las tendencias deben estar habilitadas en la Configuración de Descubrimiento. Si selecciona "Cronología local", entonces "Acceso a las cronologías que destacan publicaciones locales" debe configurarse a "Todos" en la Configuración de Descubrimiento.
        mascot: Reemplaza la ilustración en la interfaz web avanzada.
        media_cache_retention_period: Los archivos multimedia de las publicaciones creadas por usuarios remotos se almacenan en caché en tu servidor. Cuando se establece un valor positivo, estos archivos se eliminarán después del número especificado de días. Si los datos multimedia se solicitan después de eliminarse, se volverán a descargar, si el contenido fuente todavía está disponible. Debido a restricciones en la frecuencia con la que las tarjetas de previsualización de enlaces realizan peticiones a sitios de terceros, se recomienda establecer este valor a al menos 14 días, o las tarjetas de previsualización de enlaces no se actualizarán bajo demanda antes de ese momento.
        min_age: Se pedirá a los usuarios que confirmen su fecha de nacimiento durante el registro
        peers_api_enabled: Una lista de nombres de dominio que este servidor ha encontrado en el Fediverso. Aquí no se incluye ningún dato sobre si federas con un servidor determinado, solo que tu servidor lo conoce. Esto es utilizado por los servicios que recopilan estadísticas sobre la federación en un sentido general.
        profile_directory: El directorio de perfiles lista a todos los usuarios que han optado por que su cuenta pueda ser descubierta.
        require_invite_text: Cuando los registros requieren aprobación manual, hace obligatoria la entrada de texto "¿Por qué quieres unirte?" en lugar de opcional
        site_contact_email: Cómo pueden ponerse en contacto contigo para consultas legales o de ayuda.
        site_contact_username: Cómo pueden contactarte en Mastodon.
        site_extended_description: Cualquier información adicional que pueda ser útil para los visitantes y sus usuarios. Se puede estructurar con formato Markdown.
        site_short_description: Una breve descripción para ayudar a identificar su servidor de forma única. ¿Quién lo administra, a quién va dirigido?
        site_terms: Utiliza tu propia política de privacidad o déjala en blanco para usar la predeterminada Puede estructurarse con formato Markdown.
        site_title: Cómo pueden referirse a tu servidor además de por el nombre de dominio.
        status_page_url: URL de una página donde se pueda ver el estado de este servidor durante una incidencia
        theme: El tema que los visitantes no registrados y los nuevos usuarios ven.
        thumbnail: Una imagen de aproximadamente 2:1 se muestra junto a la información de tu servidor.
        trendable_by_default: Omitir la revisión manual del contenido en tendencia. Los elementos individuales aún podrán eliminarse de las tendencias.
        trends: Las tendencias muestran qué publicaciones, etiquetas y noticias están ganando tracción en tu servidor.
      form_challenge:
        current_password: Estás entrando en un área segura
      imports:
        data: Archivo CSV exportado desde otra instancia de Mastodon
      invite_request:
        text: Esto nos ayudará a revisar su aplicación
      ip_block:
        comment: Opcional. Recuerda por qué has añadido esta regla.
        expires_in: Las direcciones IP son un recurso finito, a veces se comparten y a menudo cambian de manos. Por esta razón, no se recomiendan bloqueos de IP indefinida.
        ip: Introduzca una dirección IPv4 o IPv6. Puede bloquear rangos completos usando la sintaxis CIDR. ¡Tenga cuidado de no quedarse fuera!
        severities:
          no_access: Bloquear acceso a todos los recursos
          sign_up_block: Los nuevos registros se deshabilitarán
          sign_up_requires_approval: Nuevos registros requerirán su aprobación
        severity: Elegir lo que pasará con las peticiones desde esta IP
      rule:
        hint: Opcional. Proporciona más detalles sobre la regla
        text: Describe una norma o requisito para los usuarios de este servidor. Intenta hacerla corta y sencilla
      sessions:
        otp: 'Introduce el código de autenticación de dos factores generado por tu aplicación de teléfono o usa uno de tus códigos de recuperación:'
        webauthn: Si es una tecla USB, asegúrese de insertarla y, si es necesario, púlsela.
      settings:
        indexable: Puede que tu página de perfil aparezca en los resultados de búsqueda en Google, Bing y otros.
        show_application: Tú siempre podrás ver desde qué aplicación se ha publicado tu publicación.
      tag:
        name: Sólo se puede cambiar el cajón de las letras, por ejemplo, para que sea más legible
      terms_of_service:
        changelog: Se puede estructurar con sintaxis Markdown.
        effective_date: Un plazo razonable puede oscilar entre 10 y 30 días a partir de la fecha de notificación a los usuarios.
        text: Se puede estructurar con sintaxis Markdown.
      terms_of_service_generator:
        admin_email: Los avisos legales incluyen devoluciones, órdenes judiciales, solicitudes de retiro y solicitudes de cumplimiento de la ley.
        arbitration_address: Puede ser la misma que la dirección física anterior, o "N/A" si utiliza correo electrónico.
        arbitration_website: Puede ser un formulario web, o “N/A” si utiliza correo electrónico.
        choice_of_law: Ciudad, región, territorio o estado de los juzgados que regirán todas y cada una de las disputas legales.
        dmca_address: Para operadores estadounidenses, utilice la dirección registrada en el DMCA Designated Agent Directory. Un listado P.O. Box está disponible bajo petición directa, use la DMCA Designated Agent Post Office Box Waiver Request para enviar un correo electrónico a la Oficina de Derechos de Autor y describir que usted es un moderador de contenido basado en el hogar que teme venganza o represalia por sus acciones y que necesita usar un P.O. Box para eliminar su dirección postal de la vista pública.
        dmca_email: Puede ser el mismo correo electrónico utilizado para "Dirección de correo electrónico para avisos legales" de arriba.
        domain: Identificación única del servicio en línea que estás proporcionando.
        jurisdiction: Lista el país donde vive quien paga las facturas. Si es una empresa u otra entidad, enumere el país donde está basada y la ciudad, región, territorio o estado según corresponda.
        min_age: No debería estar por debajo de la edad mínima requerida por las leyes de su jurisdicción.
      user:
        chosen_languages: Cuando se marca, solo se mostrarán las publicaciones en los idiomas seleccionados en las líneas de tiempo públicas
        date_of_birth:
          one: Tenemos que asegurarnos de que tienes al menos %{count} para usar %{domain}. No guardaremos esta información.
          other: Tenemos que asegurarnos de que tienes al menos %{count} para usar %{domain}. No guardaremos esta información.
        role: El rol controla qué permisos tiene el usuario.
      user_role:
        color: Color que se utilizará para el rol a lo largo de la interfaz de usuario, como RGB en formato hexadecimal
        highlighted: Esto hace que el rol sea públicamente visible
        name: Nombre público del rol, si el rol se establece para que se muestre como una insignia
        permissions_as_keys: Los usuarios con este rol tendrán acceso a...
        position: Un rol superior decide la resolución de conflictos en ciertas situaciones. Ciertas acciones sólo pueden llevarse a cabo en roles con menor prioridad
      username_block:
        allow_with_approval: En lugar de impedir directamente el registro, los registros coincidentes requerirán tu aprobación
        comparison: Por favor, ten en cuenta el problema de Scunthorpe al bloquear coincidencias parciales
        username: Se emparejará independientemente de la mayúscula o minúscula y de homógrafos comunes como «4» por «a» o «3» por «e»
      webhook:
        events: Seleccionar eventos para enviar
        template: Crea tu propio JSON usando interpolación variable. Déjalo en blanco para el JSON predeterminado.
        url: Donde los eventos serán enviados
    labels:
      account:
        attribution_domains: Sitios web autorizados a acreditarte
        discoverable: Destacar perfil y publicaciones en algoritmos de descubrimiento
        fields:
          name: Etiqueta
          value: Contenido
        indexable: Incluir publicaciones públicas en los resultados de búsqueda
        show_collections: Mostrar seguidos y seguidores en el perfil
        unlocked: Aceptar automáticamente nuevos seguidores
      account_alias:
        acct: Maneja la cuenta antigua
      account_migration:
        acct: Alias de la nueva cuenta
      account_warning_preset:
        text: Texto predefinido
        title: Título
      admin_account_action:
        include_statuses: Incluir en el correo electrónico a las publicaciones denunciadas
        send_email_notification: Notificar al usuario por correo electrónico
        text: Aviso personalizado
        type: Acción
        types:
          disable: Deshabilitar
          none: No hacer nada
          sensitive: Sensible
          silence: Silenciar
          suspend: Suspender y eliminar de forma irreversible la información de la cuenta
        warning_preset_id: Usar un aviso predeterminado
      announcement:
        all_day: Evento de todo el día
        ends_at: Fin del evento
        scheduled_at: Programar publicación
        starts_at: Comienzo del evento
        text: Anuncio
      appeal:
        text: Explica por qué esta decisión debe ser revertida
      defaults:
        autofollow: Invitar a seguir tu cuenta
        avatar: Avatar
        bot: Esta es una cuenta bot
        chosen_languages: Filtrar idiomas
        confirm_new_password: Confirmar nueva contraseña
        confirm_password: Confirmar contraseña
        context: Filtrar contextos
        current_password: Contraseña actual
        data: Información
        display_name: Nombre para mostrar
        email: Dirección de correo electrónico
        expires_in: Expirar tras
        fields: Metadatos de perfil
        header: Imagen de encabezado
        honeypot: "%{label} (no rellenar)"
        inbox_url: URL de la entrada de relés
        irreversible: Rechazar en lugar de ocultar
        locale: Idioma
        max_uses: Máx. número de usos
        new_password: Nueva contraseña
        note: Biografía
        otp_attempt: Código de dos factores
        password: Contraseña
        phrase: Palabra clave o frase
        setting_advanced_layout: Habilitar interfaz web avanzada
        setting_aggregate_reblogs: Agrupar impulsos en las líneas de tiempo
        setting_always_send_emails: Enviar siempre notificaciones por correo
        setting_auto_play_gif: Reproducir automáticamente los GIFs animados
        setting_boost_modal: Control de visibilidad de impulsos
        setting_default_language: Idioma de publicación
        setting_default_privacy: Visibilidad de publicación
        setting_default_quote_policy: Quién puede citar
        setting_default_sensitive: Marcar siempre imágenes como sensibles
        setting_delete_modal: Avisarme antes de borrar una publicación
        setting_disable_hover_cards: Desactivar vista previa del perfil al pasar el cursor
        setting_disable_swiping: Deshabilitar movimientos de deslizamiento
        setting_display_media: Visualización multimedia
        setting_display_media_default: Por defecto
        setting_display_media_hide_all: Ocultar todo
        setting_display_media_show_all: Mostrar todo
        setting_emoji_style: Estilo de emoji
        setting_expand_spoilers: Siempre expandir las publicaciones marcadas con advertencias de contenido
        setting_hide_network: Ocultar tu red
        setting_missing_alt_text_modal: Avisarme antes de publicar multimedia sin descripción de texto
        setting_quick_boosting: Habilitar impulso rápido
        setting_reduce_motion: Reducir el movimiento de las animaciones
        setting_system_font_ui: Utilizar la tipografía por defecto del sistema
        setting_system_scrollbars_ui: Utilizar barra de desplazamiento predeterminada del sistema
        setting_theme: Tema del sitio
        setting_trends: Mostrar las tendencias de hoy
        setting_unfollow_modal: Mostrar diálogo de confirmación antes de dejar de seguir a alguien
        setting_use_blurhash: Mostrar gradientes coloridos para contenido multimedia oculto
        setting_use_pending_items: Modo lento
        severity: Severidad
        sign_in_token_attempt: Código de seguridad
        title: Título
        type: Importar tipo
        username: Nombre de usuario
        username_or_email: Usuario o Email
        whole_word: Toda la palabra
      email_domain_block:
        with_dns_records: Incluye los registros MX y las IP del dominio
      featured_tag:
        name: Etiqueta
      filters:
        actions:
          blur: Ocultar contenido multimedia con una advertencia
          hide: Ocultar completamente
          warn: Ocultar con una advertencia
      form_admin_settings:
        activity_api_enabled: Publicar estadísticas agregadas sobre la actividad del usuario con la API
        app_icon: Icono de la app
        backups_retention_period: Período de retención del archivo de usuario
        bootstrap_timeline_accounts: Recomendar siempre estas cuentas a nuevos usuarios
        closed_registrations_message: Mensaje personalizado cuando los registros no están disponibles
        content_cache_retention_period: Período de retención de contenido remoto
        custom_css: CSS personalizado
        favicon: Favicon
        landing_page: Página de inicio para nuevos visitantes
        local_live_feed_access: Acceso a las cronologías que destacan publicaciones locales
        local_topic_feed_access: Acceso a las etiquetas y enlaces en tendencia que destacan publicaciones locales
        mascot: Mascota personalizada (legado)
        media_cache_retention_period: Período de retención de caché multimedia
        min_age: Edad mínima requerida
        peers_api_enabled: Publicar lista de servidores descubiertos en la API
        profile_directory: Habilitar directorio de perfiles
        registrations_mode: Quién puede registrarse
        remote_live_feed_access: Acceso a las cronologías que destacan publicaciones remotas
        remote_topic_feed_access: Acceso a las etiquetas y enlaces en tendencia que destacan publicaciones remotas
        require_invite_text: Requerir una razón para unirse
        show_domain_blocks: Mostrar dominios bloqueados
        show_domain_blocks_rationale: Mostrar por qué se bloquearon los dominios
        site_contact_email: Dirección de correo electrónico de contacto
        site_contact_username: Nombre de usuario de contacto
        site_extended_description: Descripción extendida
        site_short_description: Descripción del servidor
        site_terms: Política de Privacidad
        site_title: Nombre del servidor
        status_page_url: URL de página de estado
        theme: Tema por defecto
        thumbnail: Miniatura del servidor
        trendable_by_default: Permitir tendencias sin revisión previa
        trends: Habilitar tendencias
      interactions:
        must_be_follower: Bloquear notificaciones de personas que no te siguen
        must_be_following: Bloquear notificaciones de personas que no sigues
        must_be_following_dm: Bloquear mensajes directos de personas que no sigues
      invite:
        comment: Comentar
      invite_request:
        text: "¿Por qué quiere unirse usted?"
      ip_block:
        comment: Comentario
        ip: IP
        severities:
          no_access: Bloquear acceso
          sign_up_block: Bloquear registros
          sign_up_requires_approval: Limitar registros
        severity: Regla
      notification_emails:
        appeal: Alguien ha apelado una decisión de moderación
        digest: Enviar resumen de correos electrónicos
        favourite: Enviar correo electrónico cuando alguien de a favorito en su publicación
        follow: Enviar correo electrónico cuando alguien te siga
        follow_request: Enviar correo electrónico cuando alguien solicita seguirte
        mention: Enviar correo electrónico cuando alguien te mencione
        pending_account: Enviar correo electrónico cuando una nueva cuenta necesita revisión
        quote: Alguien te ha citado
        reblog: Enviar correo electrónico cuando alguien comparta su publicación
        report: Nuevo informe enviado
        software_updates:
          all: Notificar de cualquier actualización
          critical: Notificar solo de actualizaciones críticas
          label: Hay disponible una nueva versión de Mastodon
          none: No notificar nunca de actualizaciones (no recomendado)
          patch: Notificar de actualizaciones de errores
        trending_tag: Una nueva tendencia requiere revisión
      rule:
        hint: Información adicional
        text: Norma
      settings:
        indexable: Incluye la página de perfil en los buscadores
        show_application: Mostrar desde qué aplicación enviaste una publicación
      tag:
        listable: Permitir que esta etiqueta aparezca en las búsquedas y en el directorio del perfil
        name: Etiqueta
        trendable: Permitir que esta etiqueta aparezca bajo tendencias
        usable: Permitir a las publicaciones usar esta etiqueta localmente
      terms_of_service:
        changelog: "¿Qué ha cambiado?"
        effective_date: Fecha de entrada en vigor
        text: Términos del servicio
      terms_of_service_generator:
        admin_email: Dirección de correo electrónico para avisos legales
        arbitration_address: Dirección física para avisos de arbitraje
        arbitration_website: Sitio web para enviar avisos de arbitraje
        choice_of_law: Legislación aplicable
        dmca_address: Dirección física para avisos de DMCA/derechos de autor
        dmca_email: Dirección de correo electrónico para avisos de DMCA/derechos de autor
        domain: Dominio
        jurisdiction: Jurisdicción legal
        min_age: Edad mínima
      user:
        date_of_birth_1i: Día
        date_of_birth_2i: Mes
        date_of_birth_3i: Año
        role: Rol
        time_zone: Zona horaria
      user_role:
        color: Color de insignia
        highlighted: Mostrar rol como insignia en perfiles de usuario
        name: Nombre
        permissions_as_keys: Permisos
        position: Prioridad
      username_block:
        allow_with_approval: Permitir registros con aprobación
        comparison: Método de comparación
        username: Palabra a coincidir
      webhook:
        events: Eventos habilitados
        template: Plantilla de carga
        url: URL de Endpoint
    'no': 'No'
    not_recommended: No recomendado
    overridden: Sobrescrito
    recommended: Recomendado
    required:
      mark: "*"
      text: necesario
    title:
      sessions:
        webauthn: Utiliza una de sus claves de seguridad para iniciar sesión
    'yes': Sí<|MERGE_RESOLUTION|>--- conflicted
+++ resolved
@@ -57,13 +57,9 @@
         setting_advanced_layout: Mostrar Mastodon con vista de varias columnas, permitiéndote ver tu cronología, notificaciones y una tercera columna que tú elijas. No recomendado para pantallas pequeñas.
         setting_aggregate_reblogs: No mostrar nuevos impulsos para las publicaciones que han sido recientemente impulsadas (sólo afecta a los impulsos recibidos recientemente)
         setting_always_send_emails: Normalmente las notificaciones por correo electrónico no se enviarán cuando estés usando Mastodon activamente
-<<<<<<< HEAD
-        setting_default_quote_policy: Este ajuste solo tendrá efecto en publicaciones creadas con la próxima versión de Mastodon, pero puedes configurarlo previamente.
-=======
         setting_boost_modal: Si está activado, impulsar una publicación abrirá una ventana donde podrás cambiar la visibilidad de tu impulso.
         setting_default_quote_policy_private: Las publicaciones solo para seguidores hechas en Mastodon no pueden ser citadas por otros usuarios.
         setting_default_quote_policy_unlisted: Cuando las personas te citen, su publicación también se ocultará en las cronologías públicas.
->>>>>>> 26c78392
         setting_default_sensitive: El contenido multimedia sensible está oculto por defecto y puede ser mostrado con un click
         setting_display_media_default: Ocultar contenido multimedia marcado como sensible
         setting_display_media_hide_all: Siempre ocultar todo el contenido multimedia
