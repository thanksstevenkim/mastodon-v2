--- conflicted
+++ resolved
@@ -136,18 +136,9 @@
         setting_aggregate_reblogs: Zoskupovať zdieľania na časových osiach
         setting_always_send_emails: Vždy posielať e-mailové upozornenia
         setting_auto_play_gif: Automaticky prehrávať animácie GIF
-<<<<<<< HEAD
-        setting_boost_modal: Zobrazovať potvrdzovacie okno pred zdieľaním
-        setting_default_language: Jazyk príspevkov
-        setting_default_privacy: Súkromie príspevkov
-        setting_default_quote_policy: Kto vás môže citovať
-        setting_default_sensitive: Vždy označovať médiá ako citlivé
-        setting_delete_modal: Zobrazovať potvrdzovacie okno pred vymazaním príspevku
-=======
         setting_default_language: Jazyk príspevkov
         setting_default_quote_policy: Kto vás môže citovať
         setting_default_sensitive: Vždy označovať médiá ako citlivé
->>>>>>> 26c78392
         setting_disable_hover_cards: Vypnúť náhľady profilov pri ukázaní kurzorom
         setting_disable_swiping: Vypnúť gestá posúvaním
         setting_display_media: Zobrazovanie médií
@@ -156,10 +147,6 @@
         setting_display_media_show_all: Ukáž všetky
         setting_expand_spoilers: Stále rozbaľovať príspevky označené varovaním o obsahu
         setting_hide_network: Ukry svoju sieť kontaktov
-<<<<<<< HEAD
-        setting_missing_alt_text_modal: Zobrazovať potvrdzovacie okno pred uverejnením média bez opisu
-=======
->>>>>>> 26c78392
         setting_reduce_motion: Stlmiť animácie
         setting_system_font_ui: Používať predvolené písmo systému
         setting_system_scrollbars_ui: Používať predvolený posuvník systému
@@ -201,10 +188,7 @@
         follow_request: Niekto vám posiela žiadosť o sledovanie
         mention: Niekto vás označí
         pending_account: Je potrebná kontrola nového účtu
-<<<<<<< HEAD
-=======
         quote: Niekto vás cituje
->>>>>>> 26c78392
         reblog: Niekto zdieľa váš príspevok
         report: Niekto niečo nahlásil
         software_updates:
