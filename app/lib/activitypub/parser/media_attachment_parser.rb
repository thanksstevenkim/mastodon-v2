--- conflicted
+++ resolved
@@ -15,11 +15,7 @@
   end
 
   def remote_url
-<<<<<<< HEAD
-    url = Addressable::URI.parse(@json['url'])&.normalize&.to_s
-=======
     url = Addressable::URI.parse(url_to_href(@json['url']))&.normalize&.to_s
->>>>>>> 609a4018
     url unless unsupported_uri_scheme?(url)
   rescue Addressable::URI::InvalidURIError
     nil
