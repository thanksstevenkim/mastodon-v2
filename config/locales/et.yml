--- conflicted
+++ resolved
@@ -357,11 +357,7 @@
       title: Emotikonid
       uncategorized: Kategoriseerimata
       unlist: Loetlemata
-<<<<<<< HEAD
-      unlisted: Loetlemata
-=======
       unlisted: Ajajooneväline
->>>>>>> 609a4018
       update_failed_msg: Ei saanud seda emotikoni uuendada
       updated_msg: Emotikoni uuendamine õnnestus!
       upload: Lae üles
@@ -1867,11 +1863,7 @@
       private_long: Näevad ainult jälgijad
       public: Avalik
       public_long: Postitused on kõigile näha
-<<<<<<< HEAD
-      unlisted: Loetlemata
-=======
       unlisted: Ajajooneväline
->>>>>>> 609a4018
       unlisted_long: Kõigile näha, kuid ei näidata avalikel ajajoontel
   statuses_cleanup:
     enabled: Vanade postituste automaatne kustutamine
