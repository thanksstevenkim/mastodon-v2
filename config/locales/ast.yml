---
ast:
  about:
    about_mastodon_html: 'La rede social del futuru: ¡ensin anuncios nin vixilancia, con un diseñu éticu y descentralizáu! Controla los tos datos con Mastodon.'
    contact_unavailable: N/D
    hosted_on: 'Mastodon ta agospiáu en: %{domain}'
    title: Tocante a
  accounts:
    last_active: última actividá
    nothing_here: "¡Equí nun hai nada!"
    posts:
      one: Publicación
      other: Publicaciones
    posts_tab_heading: Artículos
  admin:
    account_actions:
      action: Facer l'aición
    account_moderation_notes:
      create: Dexar la nota
    accounts:
      approved_msg: Aprobóse correutamente la solicitú de rexistru de «%{username}»
      are_you_sure: "¿De xuru que quies facer esta aición?"
      avatar: Avatar
      by_domain: Dominiu
      change_role:
        label: Camudar el rol
      confirming: En confirmación
      disabled: Conxelóse
      display_name: Nome visible
      domain: Dominiu
      edit: Editar
      email: Direición de corréu electrónicu
      followers: Siguidores
      header: Testera
      ip: IP
      joined: Data de xunión
      location:
        local: Llocal
        remote: Remotu
        title: Llugar
      login_status: Estáu del aniciu de la sesión
      moderation:
        pending: Pendiente
        title: Moderación
      most_recent_activity: L'actividá más recién
      most_recent_ip: La IP más recién
      no_limits_imposed: S'impunxo nenguna llende
      perform_full_suspension: Suspender
      protocol: Protocolu
      rejected_msg: Refugóse correutamente la solicitú de rexistru de «%{username}»
      resend_confirmation:
        already_confirmed: Esti perfil yá ta confirmáu
      role: Rol
      search: Buscar
      search_same_ip: Otros perfiles cola mesma IP
      security: Seguranza
      show:
        created_reports: Informes fechos
      statuses: Artículos
      suspend: Suspender
      title: Cuentes
      username: Nome d'usuariu
      warn: Alvertir
      web: Web
    action_logs:
      actions:
        approve_user_html: "%{name} aprobó'l rexistru de: %{target}"
        change_role_user_html: "%{name} camudó'l rol de: %{target}"
        create_account_warning_html: "%{name} unvió una alvertencia a %{target}"
        create_announcement_html: "%{name} creó l'anunciu «%{target}»"
        create_custom_emoji_html: "%{name} xubió un fustaxe nuevu «%{target}»"
        create_domain_allow_html: "%{name} permitió la federación col dominiu %{target}"
        create_domain_block_html: "%{name} bloquió'l dominiu %{target}"
        create_unavailable_domain_html: "%{name} paró la entrega al dominiu %{target}"
        create_user_role_html: "%{name} creó'l rol «%{target}»"
        destroy_announcement_html: "%{name} desanició l'anunciu «%{target}»"
        destroy_custom_emoji_html: "%{name} desanició'l fustaxe %{target}"
        destroy_domain_block_html: "%{name} desbloquió'l dominiu %{target}"
        destroy_status_html: "%{name} quitó la publicación de: %{target}"
        destroy_user_role_html: "%{name} desanició'l rol %{target}"
        disable_custom_emoji_html: "%{name} desactivó'l fustaxe «%{target}»"
        enable_custom_emoji_html: "%{name} activó'l fustaxe «%{target}»"
        reject_user_html: "%{name} refugó'l rexistru de: %{target}"
        remove_avatar_user_html: "%{name} quitó l'avatar de: %{target}"
        reopen_report_html: "%{name} volvió abrir l'informe «%{target}»"
        resolve_report_html: "%{name} resolvió l'informe «%{target}»"
        unblock_email_account_html: "%{name} desbloquió la direición de corréu electrónicu de: %{target}"
        update_announcement_html: "%{name} anovó l'anunciu «%{target}»"
        update_custom_emoji_html: "%{name} anovó'l fustaxe «%{target}»"
        update_status_html: "%{name} anovó la publicación de: %{target}"
        update_user_role_html: "%{name} camudó'l rol %{target}"
      empty: Nun s'atopó nengún rexistru.
    announcements:
      destroyed_msg: "¡L'anunciu desanicióse correutamente!"
      edit:
        title: Edición d'un anunciu
      empty: Nun s'atopó nengún anunciu.
      live: En direuto
      new:
        create: Crear l'anunciu
        title: Anunciu nuevu
      publish: Espublizar
      published_msg: "¡L'anunciu publicóse correutamente!"
      scheduled_msg: "¡Programóse l'espublizamientu del anunciu!"
      title: Anuncios
      unpublish: Dexar d'espublizar
      unpublished_msg: "¡L'anunciu dexó d'espublizase correutamente!"
      updated_msg: "¡L'anunciu anovóse correutamente!"
    custom_emojis:
      by_domain: Dominiu
      copy: Copiar
      copy_failed_msg: Nun se pudo facer una copia llocal d'esi fustaxe
      created_msg: "¡El fustaxe creóse correutamente!"
      delete: Desaniciar
      disable: Desactivar
      disabled: Desactivóse
      emoji: Fustaxe
      enable: Activar
      enabled: Activóse
      list: Llistar
      no_emoji_selected: Nun camudó nengún fustaxe darréu que nun se seleicionó nengún
      not_permitted: Nun tienes permisu pa facer esta aición
      shortcode: Códigu curtiu
      shortcode_hint: De 2 caráuteres como muncho, namás caráuteres alfanumbéricos y guiones baxos
      title: Fustaxes personalizaos
      uncategorized: Ensin categoría
      update_failed_msg: Nun se pudo anovar esi fustaxe
      updated_msg: "¡El fustaxe anovóse correutamente!"
      upload: Xubir
    dashboard:
      active_users: perfiles n'activo
      interactions: interaiciones
      media_storage: Almacenamientu multimedia
      new_users: perfiles nuevos
      opened_reports: informes abiertos
      pending_appeals_html:
        one: "<strong>%{count}</strong> apellación pendiente"
        other: "<strong>%{count}</strong> apellaciones pendientes"
      pending_reports_html:
        one: "<strong>%{count}</strong> informe pendiente"
        other: "<strong>%{count}</strong> informes pendientes"
      pending_tags_html:
        one: "<strong>%{count}</strong> etiqueta pendiente"
        other: "<strong>%{count}</strong> etiquetes pendientes"
      pending_users_html:
        one: "<strong>%{count}</strong> perfil pendiente"
        other: "<strong>%{count}</strong> perfiles pendientes"
      resolved_reports: informes resueltos
      software: Software
      space: Usu del espaciu
      title: Panel
      top_languages: Les llingües más actives
      top_servers: Los sirvidores más activos
      website: Sitiu web
    disputes:
      appeals:
        empty: Nun s'atopó nenguna apellación.
        title: Apellaciones
    domain_blocks:
      domain: Dominiu
      new:
        severity:
          suspend: Suspender
      not_permitted: Nun tienes permisu pa facer esta aición
      private_comment: Comentariu priváu
      public_comment: Comentariu públicu
    email_domain_blocks:
      dns:
        types:
          mx: Rexistru MX
      domain: Dominiu
    export_domain_allows:
      no_file: Nun se seleicionó nengún ficheru
    follow_recommendations:
      description_html: "<strong>La recomendación de cuentes ayuda a que los perfiles nuevos atopen aína conteníu interesante</strong>. Cuando una cuenta nun interactuó abondo con otros perfiles como pa formar recomendaciones personalizaes, estes cuentes van ser les que se recomienden. Recalcúlense caldía a partir d'un mecíu de cuentes con más actividá recién y mayor númberu de siguidores llocales pa una llingua determinada."
      language: Pa la llingua
      status: Estáu
      title: Recomendación de cuentes
    instances:
      availability:
        no_failures_recorded: Nun se rexistró nengún fallu.
        title: Disponibilidá
      back_to_warning: Alvertencia
      by_domain: Dominiu
      content_policies:
        comment: Nota interna
        policies:
          suspend: Suspender
        policy: Política
        reason: Motivu públicu
        title: Polítiques del conteníu
      dashboard:
        instance_accounts_dimension: Les cuentes más siguíes
        instance_accounts_measure: cuentes atroxaes
        instance_followers_measure: siguidores de nueso ellí
        instance_follows_measure: siguidores de so equí
        instance_languages_dimension: Les llingües más usaes
        instance_media_attachments_measure: ficheros multimedia atroxaos
        instance_reports_measure: informes d'esa instancia
        instance_statuses_measure: artículos atroxaos
      empty: Nun s'atopó nengún dominiu.
      known_accounts:
        one: "%{count} cuenta conocida"
        other: "%{count} cuentes conocíes"
      moderation:
        title: Moderación
      private_comment: Comentariu priváu
      public_comment: Comentariu públicu
      title: Federación
      total_reported: Informes d'esa instancia
    invites:
      deactivate_all: Desactivalo too
      filter:
        all: Too
        available: Disponible
        expired: Caducó
        title: Peñera
      title: Invitaciones
    ip_blocks:
      expires_in:
        '1209600': 2 selmanes
        '15778476': 6 meses
        '2629746': 1 mes
        '31556952': 1 añu
        '86400': 1 día
        '94670856': 3 años
    relationships:
      title: 'Rellaciones de: %{acct}'
    relays:
      status: Estáu
    report_notes:
      created_msg: "¡La nota del informe creóse correutamente!"
    reports:
      account:
        notes:
          one: "%{count} nota"
          other: "%{count} notes"
      actions:
        silence_description_html: La cuenta va ser visible namás pa quien yá la siguiere o la buscare manualmente, lo que llenda'l so algame. Esta decisión pue desfacese en cualesquier momentu. Si escueyes esta opción, zárrense tolos informes escontra esta cuenta.
      add_to_report: Amestar más al informe
      are_you_sure: "¿De xuru que quies facer esta aición?"
      category: Categoría
      category_description_html: El motivu pol que s'informó d'esta cuenta y/o conteníu cítase na comunicación cola cuenta de la que s'informó
      comment_description_html: 'Pa fornir más información, %{name} escribió:'
      created_at: Data del informe
      delete_and_resolve: Desaniciar los artículos
      mark_as_resolved: Marcar como resueltu
      mark_as_sensitive: Marcar como sensible
      mark_as_unresolved: Marcar como ensin resolver
      no_one_assigned: Naide
      notes:
        create: Amestar la nota
        create_and_resolve: Resolver con una nota
        create_and_unresolve: Volver abrir con una nota
        delete: Desaniciar
        title: Notes
      quick_actions_description_html: 'Toma una aición rápida o baxa pa ver el conteníu del que s''informó:'
      report: 'Informe #%{id}'
      reported_by: Perfil qu'informó
      resolved: Resolvióse
      resolved_msg: "¡L'informe resolvióse correutamente!"
      skip_to_actions: Saltar a les aiciones
      status: Estáu
      statuses: Conteníu del que s'informó
      statuses_description_html: El conteníu ofensivu cítase na comunicación cola cuenta de la que s'informó
      target_origin: Orixe de la cuenta de la que s'infomó
      title: Informes
      unresolved: Ensin resolver
      view_profile: Ver el perfil
    roles:
      add_new: Amestar un rol
      assigned_users:
        one: "%{count} perfil"
        other: "%{count} perfiles"
      categories:
        administration: Alministración
        devops: DevOps
        invites: Invitaciones
        moderation: Moderación
      edit: Edición del rol «%{name}»
      everyone: Permisos predeterminaos
      permissions_count:
        one: "%{count} permisu"
        other: "%{count} permisos"
      privileges:
        manage_announcements: Xestionar los anuncios
        manage_appeals: Xestionar les apellaciones
        manage_custom_emojis: Xestionar los fustaxes personalizaos
        manage_federation: Xestionar la federación
        manage_invites: Xestionar les invitaciones
        manage_reports: Xestionar los informes
        manage_roles: Xestionar los roles
        manage_rules: Xestionar les normes
        manage_settings: Xestionar la configuración
        manage_taxonomies: Xestionar les taxonomíes
        manage_users: Xestionar los perfiles
        manage_webhooks: Xestionar los webhooks
        view_dashboard: Ver el panel
        view_devops: DevOps
      title: Roles
    rules:
      add_new: Amestar la norma
      title: Normes del sirvidor
    settings:
      about:
        manage_rules: Xestionar les normes del sirvidor
        title: Tocante a
      appearance:
        preamble: Personaliza la interfaz web de Mastodon.
        title: Aspeutu
      branding:
        preamble: La marca del to sirvidor estrémalu d'otros sirvidores de la rede. Ye posible qu'esta información apaeza nuna variedá d'entornos, como la interfaz web de Mastodon, les aplicaciones natives, nes previsualizaciones de los enllaces d'otros sitios web, dientro de les aplicaciones de mensaxería, etc. Por esti motivu, lo meyor ye qu'esta información seya clara, curtia y concisa.
        title: Marca
      content_retention:
        preamble: Controla cómo s'atroxa'l conteníu xeneráu polos perfiles en Mastodon.
        title: Retención del conteníu
      discovery:
        follow_recommendations: Recomendación de cuentes
        preamble: L'apaición de conteníu interesante ye fundamental p'atrayer persones nueves que nun conozan nada de Mastodon. Controla'l funcionamientu de delles funciones de descubrimientu d'esti sirvidor.
        profile_directory: Direutoriu de perfiles
        public_timelines: Llinies de tiempu públiques
        publish_statistics: Espublizamientu d'estadístiques
        title: Descubrimientu
        trends: Tendencies
      domain_blocks:
        all: A tol mundu
        disabled: A naide
        users: A los perfiles llocales
      registrations:
        preamble: Controla quién pue crear una cuenta nel sirvidor.
        title: Rexistros
      registrations_mode:
        modes:
          approved: Tol mundu pente una aprobación
          none: Naide
          open: Tol mundu
    site_uploads:
      delete: Desaniciar el ficheru xubíu
    software_updates:
      documentation_link: Saber más
      types:
        major: Versión mayor
        minor: Versión menor
      version: Versión
    statuses:
      back_to_account: Volver a la páxina de la cuenta
      language: Llingua
      metadata: Metadatos
      original_status: Publicación orixinal
      visibility: Visibilidá
      with_media: Con elementos multimedia
    strikes:
      actions:
        delete_statuses: "%{name} desanició la publicación de: %{target}"
        disable: "%{name} conxeló la cuenta de: %{target}"
        mark_statuses_as_sensitive: "%{name} marcó la publicación de %{target} como sensible"
        none: "%{name} unvió una alvertencia a %{target}"
        sensitive: "%{name} marcó la cuenta de %{target} como sensible"
        suspend: "%{name} suspendió la cuenta de: %{target}"
      appeal_approved: Apellóse
      appeal_pending: Apellación pendiente
    system_checks:
      elasticsearch_running_check:
        message_html: Nun se pudo conectar con Elasticsearch. Revisa que tea n'execución o desactiva la busca de testos completos
    title: Alministración
    trends:
      allow: Permitir
      disallow: Refugar
      links:
        disallow: Refugar l'enllaz
        title: Enllaces en tendencia
      only_allowed: Namás lo permitío
      pending_review: Revisión pendiente
      preview_card_providers:
        title: Espublizadores
      statuses:
        allow: Permitir la publicación
        disallow: Refugar la publicación
        title: Artículos en tendencia
      tags:
        current_score: 'Puntuación total: %{score}'
        dashboard:
          tag_accounts_measure: usos únicos
          tag_languages_dimension: Les llingües más usaes
          tag_servers_dimension: Los sirvidores más destacaos
          tag_servers_measure: sirvidores diferentes
          tag_uses_measure: usos en total
        listable: Pue suxerise
        no_tag_selected: Nun camudó nenguna etiqueta darréu que nun se seleicionó nenguna
        not_trendable: Nun apaez nes tendencies
        not_usable: Nun se pue usar
        title: Etiquetes en tendencia
        usable: Pue usase
      trending: En tendencia
    webhooks:
      add_new: Amestar un estremu
      delete: Desaniciar
      description_html: Un <strong>webhook</strong> permite a Mastodon unviar <strong>avisos en tiempu real</strong> de los eventos escoyíos sobre la to aplicación pa qu'esta pueda <strong>executar aiciones automáticamente</strong>.
      disable: Desactivar
      disabled: Desactivóse
      edit: Editar l'estremu
      empty: Nun tienes nengún estremu de webhooks configuráu.
      enable: Activar
      enabled: N'activo
      enabled_events:
        one: 1 eventu activu
        other: "%{count} eventos activos"
      events: Eventos
      new: Webhook nuevu
      rotate_secret: Cambiar el secretu
      secret: Secretu de la firma
      status: Estáu
      title: Webhooks
      webhook: Webhook
  admin_mailer:
    new_pending_account:
      body: Los detalles de la cuenta nueva tán abaxo. Pues aprobar o refugar esta solicitú.
    new_report:
      body: "%{reporter} informó de: %{target}"
      body_remote: 'Daquién dende %{domain} informó de: %{target}'
    new_trends:
      body: 'Los elementos siguientes precisen una revisión enantes de que puedan apaecer públicamente:'
      new_trending_links:
        title: Enllaces en tendencia
      new_trending_statuses:
        title: Artículos en tendencia
      new_trending_tags:
        title: Etiquetes en tendencia
  aliases:
    empty: Nun tienes nengún nomatu.
  appearance:
    advanced_web_interface: Interfaz web avanzada
    advanced_web_interface_hint: 'Si quies asegúrate de que s''use tol llargor de la pantalla, la interfaz web avanzada permítete configurar columnes estremaes pa ver muncha más información al empar: Aniciu, avisos, llinia de tiempu federada y cualesquier cantidá de llistes y etiquetes.'
    animations_and_accessibility: Animaciones y accesibilidá
    confirmation_dialogs: Diálogos de confirmación
    discovery: Descubrimientu
    localization:
      body: Mastodon tradúcenlu voluntarios,
      guide_link: https://crowdin.com/project/mastodon
      guide_link_text: tol mundu pue collaborar.
    sensitive_content: Conteníu sensible
  applications:
    created: L'aplicación creóse correutamente
    destroyed: L'aplicación desanicióse correutamente
    regenerate_token: Volver xenerar el pase d'accesu
    token_regenerated: El pase d'accesu volvió xenerase correutamente
    warning: Ten munchu curiáu con estos datos, ¡enxamás nun los compartas con naide!
    your_token: El pase d'accesu
  auth:
    delete_account: Desaniciu de la cuenta
    delete_account_html: Si quies desaniciar la cuenta, pues facelo <a href="%{path}">equí</a>. Vamos pidite que confirmes l'aición.
    description:
      prefix_sign_up: "¡Rexístrate güei en Mastodon!"
    didnt_get_confirmation: "¿Nun recibiesti l'enllaz de confirmación?"
    dont_have_your_security_key: "¿Nun tienes una llave de seguranza?"
    forgot_password: "¿Escaeciesti la contraseña?"
    login: Aniciar la sesión
    logout: Zarrar la sesión
    migrate_account: Cambéu de cuenta
    migrate_account_html: Si quies redirixir esta cuenta a otra diferente, pues <a href="%{path}">configurar esta opción equí</a>.
<<<<<<< HEAD
    privacy_policy_agreement_html: Lleí y acepto la <a href="%{privacy_policy_path}" target="_blank">política de privacidá</a>
=======
>>>>>>> 609a4018
    progress:
      confirm: Confirmación del corréu electrónicu
      details: Los tos detalles
      rules: Aceptación de normes
    providers:
      cas: CAS
      saml: SAML
    register: Rexistrase
    registration_closed: "%{instance} nun acepta cuentes nueves"
    rules:
      accept: Aceptar
      back: Atrás
    security: Seguranza
    setup:
      link_not_received: "¿Nun consiguiesti l'enllaz?"
    sign_in:
      preamble_html: Anicia la sesión coles credenciales del dominiu <strong>%{domain}</strong>. Si la to cuenta ta agospiada n'otru sirvidor, nun vas ser a aniciar la sesión equí.
    sign_up:
      title: 'Creación d''una cuenta en: %{domain}.'
    status:
      account_status: Estáu de la cuenta
      functional: La cuenta ta completamente operativa.
    too_fast: El formulariu xubióse mui rápido, volvi tentalo.
  challenge:
    confirm: Siguir
    hint_html: "<strong>Conseyu:</strong> nun vamos volver pidite la contraseña hasta dientro d'una hora."
    invalid_password: La contraseña nun ye válida
    prompt: Confirma la contraseña pa siguir
  crypto:
    errors:
      invalid_key: nun ye una clave ed25519 o curve25519 válida
  datetime:
    distance_in_words:
      about_x_hours: "%{count} h"
      about_x_years: "%{count} a"
      almost_x_years: "%{count} a"
      half_a_minute: Puramente agora
      less_than_x_minutes: "%{count} m"
      less_than_x_seconds: Puramente agora
      over_x_years: "%{count} a"
      x_days: "%{count} d"
      x_minutes: "%{count} m"
      x_seconds: "%{count} s"
  deletes:
    challenge_not_passed: La información qu'introduxesti nun yera correuta
    confirm_password: Introduz la contraseña pa verificar la to identidá
    warning:
      more_details_html: Pa consiguir más detalles, mira la <a href="%{terms_path}">política de privacidá</a>.
  disputes:
    strikes:
      action_taken: Aición tomada
      appeal: Apellación
      appeal_rejected: Refugóse l'apellación
      appeal_submitted_at: Data de l'apellación
      appealed_msg: Unvióse l'apellación. Si s'aprueba, avisámoste.
      appeals:
        submit: Unviu d'una apellación
      approve_appeal: Aprobar l'apellación
      associated_report: Informe asociáu
      created_at: Data
      recipient: Dirixóse a
      reject_appeal: Refugar l'apellación
      status: 'Publicación #%{id}'
      status_removed: La publicación yá se quitó del sistema
      your_appeal_approved: Aprobóse la to apellación
      your_appeal_pending: Unviesti una apellación
      your_appeal_rejected: Refugóse la to apellación
  edit_profile:
    basic_information: Información básica
    other: Otres preferencies
  errors:
    '400': La solicitú qu'unviesti nun yera válida o yera incorreuta.
    '403': Nun tienes permisu pa ver esta páxina.
    '404': La páxina que busques nun ta equí.
    '406': Esta páxina nun ta disponible nel formatu solicitáu.
    '410': La páxina que busques yá nun esiste.
    '422':
      content: La verificación de seguranza falló. ¿Tas bloquiando les cookies?
      title: La verificación de seguranza falló
    '429': Ficiéronse milenta solicitúes
    '500':
      content: Sentímoslo, mas prodúxose dalgún error nel sirvidor.
      title: La páxina nun ye correuta
    '503': Nun se pudo sirvir la páxina pola mor d'un fallu temporal del sirvidor.
    noscript_html: Pa usar l'aplicación web de Mastodon, activa JavaScript. Tamién pues probar una de les <a href="%{apps_path}">aplicaciones natives</a> de Mastodon pa la to plataforma.
  exports:
    archive_takeout:
      date: Data
      hint_html: Pues solicitar un archivu colos tos <strong>artículos y ficheros xubíos</strong>. Los datos esportaos van tar nel formatu ActivityPub, llexible pa cualesquier software que seya compatible. Pues solicitar un archivu cada 7 díes.
      in_progress: Compilando l'archivu...
      request: Solicitar l'archivu
      size: Tamañu
    blocks: Perfiles que bloquiesti
    bookmarks: Marcadores
    csv: CSV
    domain_blocks: Dominios bloquiaos
    lists: Llistes
    storage: Almacenamientu multimedia
  featured_tags:
    add_new: Amestar
  filters:
    contexts:
      account: Perfiles
      home: Aniciu y llistes
      notifications: Avisos
      public: Llinies de tiempu públiques
      thread: Conversaciones
    edit:
      add_keyword: Amestar una pallabra clave
      keywords: Pallabres clave
      statuses: Artículos individuales
    errors:
      deprecated_api_multiple_keywords: Estos parámetros nun se puen camudar dende esta aplicación porque s'apliquen a más d'una pallabra clave de la peñera. Usa una aplicación más recién o la interfaz web.
    index:
      empty: Nun tienes nenguna peñera.
      keywords:
        one: "%{count} pallabra clave"
        other: "%{count} pallabres claves"
      statuses:
        one: "%{count} publicación"
        other: "%{count} publicaciones"
      title: Peñeres
    new:
      title: Amestar una peñera
  generic:
    all: Too
    all_items_on_page_selected_html:
      one: Seleicionóse <strong>%{count}</strong> elementu d'esta páxina.
      other: Seleicionáronse <strong>%{count}</strong> elementos d'esta páxina.
    all_matching_items_selected_html:
      one: Seleicionóse <strong>%{count}</strong> elementu que concasa cola busca.
      other: Seleicionáronse <strong>%{count}</strong> elementos que concasen cola busca.
    changes_saved_msg: "¡Los cambeos guardáronse correutamente!"
    copy: Copiar
    delete: Desaniciar
    deselect: Deseleicionar too
    order_by: Clasificación
    save_changes: Guardar los cambeos
    today: güei
  imports:
    errors:
      over_rows_processing_limit: contién más de %{count} fileres
    modes:
      merge: Mecíu
      merge_long: Caltién los rexistros esistentes y amiesta otros nuevos
      overwrite: Sobrescritura
      overwrite_long: Troca los rexistros actuales por otros nuevos
    preface: Pues importar los datos qu'esportares dende otru sirvidor, como la llista de perfiles bloquiaos o que sigas.
    types:
      blocking: Llista de perfiles bloquiaos
      bookmarks: Marcadores
      domain_blocking: Llista de dominios bloquiaos
      following: Llista de siguidores
      lists: Llistes
      muting: Llista de perfiles colos avisos desactivaos
    upload: Xubir
  invites:
    delete: Desactivar
    expired: Caducó
    expires_in:
      '1800': 30 minutos
      '21600': 6 hores
      '3600': 1 hora
      '43200': 12 hores
      '604800': 1 selmana
      '86400': 1 día
    expires_in_prompt: Enxamás
    generate: Xenerar un enllaz d'invitación
    invited_by: 'Convidóte:'
    max_uses:
      one: 1 usu
      other: "%{count} usos"
    prompt: Xenera y comparti enllaces con otres persones pa conceder l'accesu a esti sirvidor
    table:
      expires_at: Data de caducidá
      uses: Usos
    title: Invitación
  login_activities:
    authentication_methods:
      password: contraseña
      webauthn: llaves de seguranza
    successful_sign_in_html: Anicióse correutamente la sesión col métodu «%{method}» dende %{ip} (%{browser})
  media_attachments:
    validations:
      images_and_video: Nun se pue axuntar nengún videu a una publicación que yá contién imáxenes
      too_many: Nun se puen axuntar más de 4 ficheros
  migrations:
    errors:
      missing_also_known_as: nun ye un nomatu d'esta cuenta
      move_to_self: nun pue ser la cuenta actual
    incoming_migrations: Migración d'otra cuenta
    incoming_migrations_html: Pa migrar d'otra cuenta a esta, primero tienes de <a href="%{path}">crear un nomatu de cuenta</a>.
    warning:
      followers: Esta aición va mover tolos siguidores de la cuenta actual a la nueva
  moderation:
    title: Moderación
  notification_mailer:
    admin:
      sign_up:
        subject: "%{name} rexistróse"
    favourite:
      subject: "%{name} marcó la to publicación como favorita"
    follow:
      body: "¡Agora %{name} siguete!"
      subject: "%{name} ta siguiéndote"
    follow_request:
      body: "%{name} solicitó siguite"
      title: Solicitú de siguimientu nueva
    mention:
      body: "%{name} mentóte en:"
      subject: "%{name} mentóte"
      title: Mención nueva
    reblog:
      body: "%{name} compartió la to publicación:"
      subject: "%{name} compartió la to publicación"
    update:
      subject: "%{name} editó una publicación"
  notifications:
    email_events_hint: 'Seleiciona los eventos de los que quies recibir avisos:'
  number:
    human:
      decimal_units:
        units:
          billion: MM
          million: M
          quadrillion: mil B
          thousand: mil
          trillion: B
  otp_authentication:
    code_hint: Introduz el códigu que xeneró l'aplicación autenticadora pa confirmar l'aición
    description_html: Si actives l'<strong>autenticación en dos pasos</strong> con una aplicación autenticadora, al aniciar la sesión va ser obligatorio que tengas el teléfonu a mano, preséu que xenera los pases que tienes d'introducir.
    enable: Activar
    instructions_html: "<strong>Escania esti códigu QR con Google Authenticator o otra aplicación asemeyada nel móvil</strong>. Dende agora, esa aplicación va xenerar los pases que tienes d'introducir cuando anicies la sesión."
    manual_instructions: 'Si nun pues escaniar el códigu QR y tienes d''introducilu manualmente, equí tienes el secretu en testu ensin formatu:'
    setup: Configurar
    wrong_code: "¡El códigu introducíu nun yera válidu! ¿La hora del sirvidor y la del preséu son correutes?"
  pagination:
    next: Siguiente
    truncate: "&hellip;"
  polls:
    errors:
      already_voted: Yá votesti nesta encuesta
      expired: La encuesta yá finó
      invalid_choice: La opción de votu escoyida nun esiste
      too_many_options: nun pue contener más de %{max} elementos
  preferences:
    other: Otres preferencies
    posting_defaults: Configuración predeterminada del espublizamientu d'artículos
    public_timelines: Llinies de tiempu públiques
  privacy:
    hint_html: "<strong>Personaliza cómo quies que s'atope esti perfil y los sos artículos.</strong> Hai una variedá de funciones de Mastodon que puen ayudate a algamar audiencies más grandes cuando s'activen. Dedica un momentu pa revisar estes opciones y asegurate de que s'axusten al to casu."
    privacy: Privacidá
    reach: Algame
    reach_hint_html: Controla si quies que te descubran y te sigan perfiles nuevos. ¿Quies que los tos artículos apaezan na pantalla «Esploración»? ¿Quies qu'otres persones te vean na recomendación de cuentes? ¿Quies aceptar toles solicitúes de siguimientu automáticamente o tener un control minuciosu de caúna?
    search: Busca
    search_hint_html: Controla cómo quies que t'atopen. ¿Quies que la xente t'atope polo qu'espublices públicamente? ¿Quies que la xente fuera de Mástodon atope esti perfil cuando busque na web? Ten en cuenta que nun se pue garantizar la esclusión total de tolos motores de busca.
    title: Privacidá y algame
  privacy_policy:
    title: Política de privacidá
  relationships:
    activity: Actividá
    followers: Siguidores
    last_active: Última actividá
    most_recent: Lo más recién
    mutual: Mutua
    primary: Principal
    relationship: Rellación
    remove_selected_follows: Dexar de siguir a los perfiles seleicionaos
  scheduled_statuses:
    over_daily_limit: Superesti la llende de %{limit} artículos programaos pa güei
    over_total_limit: Superesti la llende de %{limit} artículos programaos
  sessions:
    activity: Última actividá
    browser: Restolador
    browsers:
      alipay: Alipay
      blackberry: BlackBerry
      chrome: Chrome
      edge: Microsoft Edge
      electron: Electron
      firefox: Firefox
      generic: Restolador desconocíu
      huawei_browser: Restolador de Huawei
      ie: Internet Explorer
      micro_messenger: MicroMessenger
      nokia: Restolador Ovi pa S40 de Nokia
      opera: Opera
      otter: Otter
      phantom_js: PhantomJS
      qq: QQ Browser
      safari: Safari
      uc_browser: UC Browser
      unknown_browser: Restolador desconocíu
      weibo: Weibo
    current_session: Sesión actual
    ip: IP
    platforms:
      adobe_air: Adobe Air
      android: Android
      blackberry: BlackBerry
      chrome_os: ChromeOS
      firefox_os: Firefox OS
      ios: iOS
      kai_os: KaiOS
      linux: GNU/Linux
      mac: macOS
      unknown_platform: Plataforma desconocida
      windows: Windows
      windows_mobile: Windows Mobile
      windows_phone: Windows Phone
    revoke: Revocar
    revoke_success: La sesión revocóse correutamente
    title: Sesiones
  settings:
    account: Cuenta
    account_settings: Configuración de la cuenta
    appearance: Aspeutu
    authorized_apps: Aplicaciones autorizaes
    back: Volver a Mastodon
    development: Desendolcu
    edit_profile: Edición del perfil
    featured_tags: Etiquetes destacaes
    import: Importación
    import_and_export: Importación y esportación
    migrate: Migración de la cuenta
    notifications: Avisos per corréu electrónicu
    preferences: Preferencies
    profile: Perfil públicu
    relationships: Perfiles que sigues y te siguen
    statuses_cleanup: Desaniciu automáticu d'artículos
    two_factor_authentication: Autenticación en dos pasos
    webauthn_authentication: Llaves de seguranza
  statuses:
    attached:
      audio:
        one: "%{count} audiu"
        other: "%{count} audios"
      image:
        one: "%{count} imaxe"
        other: "%{count} imáxenes"
      video:
        one: "%{count} videu"
        other: "%{count} vídeos"
    default_language: La mesma que la de la interfaz
    errors:
      in_reply_not_found: La publicación a la que tentes de responder paez que nun esiste.
    pin_errors:
      direct: Nun se puen fixar los artículos que son visibles namás pa los usuarios mentaos
      limit: Yá fixesti'l númberu máximu d'artículos
      ownership: Nun se pue fixar la publicación d'otru perfil
      reblog: Nun se pue fixar una publicación compartida
    title: "%{name}: «%{quote}»"
    visibilities:
      direct: Mensaxe direutu
      private: Namás siguidores
      private_long: Namás los ven los perfiles siguidores
      public_long: Tol mundu pue velos
      unlisted_long: Tol mundu pue velos, mas nun apaecen nes llinies de tiempu públiques
  statuses_cleanup:
    exceptions: Esceiciones
    interaction_exceptions: Esceiciones basaes nes interaiciones
    keep_direct: Caltener los mensaxes direutos
    keep_direct_hint: Nun desanicia nengún mensaxe direutu
    keep_media: Caltener los artículos con elementos multimedia
    keep_media_hint: Nun desanicia nenguna publicación de to que contenta elementos multimedia
    keep_pinned: Caltener los artículos fixaos
    keep_polls: Caltener les encuestes
    keep_polls_hint: Nun desanicia nenguna encuesta de to
    keep_self_bookmark: Caltener los artículos que metieres en Marcadores
    keep_self_bookmark_hint: Nun desanicia nenguna publicación que metieres en Marcadores
    min_age:
      '1209600': 2 selmanes
      '15778476': 6 meses
      '2629746': 1 mes
      '31556952': 1 añu
      '5259492': 2 meses
      '604800': 1 selmana
      '63113904': 2 años
      '7889238': 3 meses
  stream_entries:
    sensitive_content: Conteníu sensible
  tags:
    does_not_match_previous_name: nun concasa col nome anterior
  themes:
    contrast: Mastodon (contraste altu)
    default: Mastodon (escuridá)
    mastodon-light: Mastodon (claridá)
  two_factor_authentication:
    enabled: L'autenticación en dos pasos ta activada
    enabled_success: L'autenticación en dos pasos activóse correutamente
    lost_recovery_codes: Los códigos de recuperación permítente recuperar l'accesu a la cuenta si pierdes el teléfonu. Si tamién pierdes estos códigos, pues volver xeneralos equí. Los códigos de recuperación antiguos van anulase.
    recovery_codes_regenerated: Los códigos de recuperación volvieron xenerase correutamente
    webauthn: Llaves de seguranza
  user_mailer:
    suspicious_sign_in:
      explanation: Detectemos un aniciu de sesión na to cuenta dende una direición IP nueva.
      subject: Accedióse a la to cuenta dende una direición IP nueva
    warning:
      appeal: Unviar una apellación
      appeal_description: Si te paez que ye un error, pues unviar una apellación al personal de %{instance}.
      explanation:
        disable: Yá nun pues usar la cuenta mas el perfil y otros datos siguen intautos. Pues solicitar una copia de seguranza de los datos, camudar la configuración de la cuenta o desaniciar la cuenta.
        silence: Pues siguir usando la cuenta mas namás vas ver los artículos de los perfiles que yá siguieres nesti sirvidor y ye posible que se t'escluya de dalgunes funciones de descubrimientu. Por embargu, otros perfiles entá puen siguite manualmente.
        suspend: Yá nun pues usar la cuenta nin se pue acceder a los datos del to perfil. Pues aniciar la sesión pa pidir una copia de seguranza de los tos datos hasta que se desanicien en 30 díes, mas vamos caltener dalgunos datos básicos pa evitar que te saltes la suspensión.
      reason: 'Motivu:'
      statuses: 'Artículos citaos:'
      subject:
        disable: Conxelóse la to cuenta %{acct}
        suspend: Suspendióse la cuenta %{acct}
      title:
        disable: Cuenta conxelada
        none: Alvertencia
        suspend: Cuenta suspendida
    welcome:
      apps_title: Aplicaciones de Mastodon
      edit_profile_title: Personalización del perfil
      explanation: Equí tienes dalgunos conseyos pa que comiences
      feature_action: Saber más
      follows_title: A quién siguir
      follows_view_more: Ver más perfiles a los que siguir
      hashtags_recent_count:
        one: "%{people} persona nos últimos 2 díes"
        other: "%{people} persones nos últimos 2 díes"
      hashtags_subtitle: Esplora qué ta en tendencia dende hai 2 díes
      hashtags_title: Etiquetes en tendencia
      hashtags_view_more: Ver más etiquetes en tendencia
      post_step: Saluda al mundu con semeyes, vídeos, testu o encuestes.
      sign_in_action: Aniciar la sesión
      subject: Afáyate en Mastodon
      title: "¡Afáyate, %{name}!"
  users:
    follow_limit_reached: Nun pues siguir a más de %{limit} persones
    invalid_otp_token: El códigu de l'autenticación en dos pasos nun ye válidu
    rate_limited: Fixéronse milenta intentos d'autenticación. Volvi tentalo dempués.
    signed_in_as: 'Aniciesti la sesión como:'
  verification:
    verification: Verificación
  webauthn_credentials:
    create:
      error: Hebo un problema al amestar la llave de seguranza. Volvi tentalo.
    invalid_credential: La llave de seguranza nun ye válida
    not_enabled: Nun activesti la función WebAuthn
    not_supported: Esti restolador nun ye compatible coles llaves de seguranza
    otp_required: Pa usar les llaves de seguranza, activa primero l'autenticación en dos pasos.<|MERGE_RESOLUTION|>--- conflicted
+++ resolved
@@ -458,10 +458,6 @@
     logout: Zarrar la sesión
     migrate_account: Cambéu de cuenta
     migrate_account_html: Si quies redirixir esta cuenta a otra diferente, pues <a href="%{path}">configurar esta opción equí</a>.
-<<<<<<< HEAD
-    privacy_policy_agreement_html: Lleí y acepto la <a href="%{privacy_policy_path}" target="_blank">política de privacidá</a>
-=======
->>>>>>> 609a4018
     progress:
       confirm: Confirmación del corréu electrónicu
       details: Los tos detalles
