--- conflicted
+++ resolved
@@ -13,11 +13,7 @@
     end
 
     def patch
-<<<<<<< HEAD
-      8
-=======
       1
->>>>>>> 609a4018
     end
 
     def default_prerelease
