--- conflicted
+++ resolved
@@ -143,18 +143,6 @@
       </div>
 
       <div className='app-form__toggle__toggle'>
-<<<<<<< HEAD
-        <div>
-          <Dropdown
-            value={value}
-            onChange={onChange}
-            disabled={disabled}
-            aria-labelledby={labelId}
-            aria-describedby={descId}
-            options={options}
-          />
-        </div>
-=======
         <Dropdown
           value={value}
           onChange={onChange}
@@ -163,7 +151,6 @@
           aria-describedby={descId}
           options={options}
         />
->>>>>>> 26c78392
       </div>
     </label>
   );
