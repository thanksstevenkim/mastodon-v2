---
sl:
  about:
    about_mastodon_html: 'Družbeno omrežje prihodnosti: brez oglasov, brez nadzora korporacij, etično oblikovano in decentralizirano! Ohranite lastništvo nad svojimi podatki z Mastodonom!'
    contact_missing: Ni nastavljeno
    contact_unavailable: Ni na voljo
    hosted_on: Mastodon gostuje na %{domain}
    title: O programu
  accounts:
    followers:
      few: Sledilci
      one: Sledilec
      other: Sledilcev
      two: Sledilca
    following: Sledi
    instance_actor_flash: Ta račun je navidezni akter, ki se uporablja za predstavljanje strežnika samega in ne posameznega uporabnika. Uporablja se za namene federacije in se ne sme začasno ustaviti.
    last_active: zadnja dejavnost
    link_verified_on: Lastništvo te povezave je bilo preverjeno %{date}
    nothing_here: Tukaj ni ničesar!
    pin_errors:
      following: Verjetno že sledite osebi, ki jo želite potrditi
    posts:
      few: Objave
      one: Objava
      other: Objav
      two: Objavi
    posts_tab_heading: Objave
    self_follow_error: Ni dovoljeno slediti lastnemu računu
  admin:
    account_actions:
      action: Izvedi dejanje
      already_silenced: Ta račun je že omejen.
      already_suspended: Ta račun je že suspendiran.
      title: Izvedi moderirano dejanje za %{acct}
    account_moderation_notes:
      create: Pusti opombo
      created_msg: Opomba moderiranja je uspešno ustvarjena!
      destroyed_msg: Opomba moderiranja je uspešno uničena!
    accounts:
      add_email_domain_block: Blokiraj domeno e-pošte
      approve: Odobri
      approved_msg: Uspešno odobrena vloga prijave uporabnika %{username}
      are_you_sure: Ali ste prepričani?
      avatar: Podoba
      by_domain: Domena
      change_email:
        changed_msg: E-pošni naslov uspešno spremenjen!
        current_email: Trenutni e-naslov
        label: Spremeni e-naslov
        new_email: Nov e-naslov
        submit: Spremeni e-naslov
        title: Spremeni e-naslov za %{username}
      change_role:
        changed_msg: Vloga uspešno spremenjena!
        edit_roles: Upravljaj z uporabniškimi vlogami
        label: Spremeni vlogo
        no_role: Brez vloge
        title: Spremeni vlogo za %{username}
      confirm: Potrdi
      confirmed: Potrjeno
      confirming: V potrjevanju
      custom: Po meri
      delete: Izbriši podatke
      deleted: Izbrisano
      demote: Ponižaj
      destroyed_msg: Podatki uporabnika %{username} so zdaj v vrsti za trajen izbris
      disable: Zamrzni
      disable_sign_in_token_auth: Onemogoči overjanje z žetonom po e-pošti
      disable_two_factor_authentication: Onemogoči 2FA
      disabled: Zamrznjeno
      display_name: Pojavno ime
      domain: Domena
      edit: Uredi
      email: E-naslov
      email_status: Stanje e-naslova
      enable: Odmrzni
      enable_sign_in_token_auth: Omogoči overjanje z žetonom po e-pošti
      enabled: Omogočeno
      enabled_msg: Uspešno odmrznjen račun uporabnika %{username}
      followers: Sledilci
      follows: Sledi
      header: Glava
      inbox_url: URL mape "Prejeto"
      invite_request_text: Razlogi za pridružitev
      invited_by: Na povabilo
      ip: IP
      joined: Pridružen_a
      location:
        all: Vse
        local: Krajevni
        remote: Oddaljeni
        title: Lokacija
      login_status: Stanje prijave
      media_attachments: Predstavnostne priloge
      memorialize: Spremenite v pomnik
      memorialized: Spominificirano
      memorialized_msg: Uspešno preoblikovan %{username} v spominski račun
      moderation:
        active: Dejaven
        all: Vse
        disabled: Onemogočeno
        pending: Na čakanju
        silenced: Omejeno
        suspended: Suspendiran
        title: Moderiranje
      moderation_notes: Opombe moderiranja
      most_recent_activity: Zadnja dejavnost
      most_recent_ip: Zadnji IP
      no_account_selected: Noben račun ni bil spremenjen, ker ni bil izbran noben
      no_limits_imposed: Brez omejitev
      no_role_assigned: Dodeljena ni nobena vloga
      not_subscribed: Ni naročnin
      pending: Čakanje na pregled
      perform_full_suspension: Suspendiraj
      previous_strikes: Predhodni ukrepi
      previous_strikes_description_html:
        few: Ta račun ima <strong>%{count}</strong> ukrepe.
        one: Ta račun ima <strong>%{count}</strong> ukrep.
        other: Ta račun ima <strong>%{count}</strong> ukrepov.
        two: Ta račun ima <strong>%{count}</strong> ukrepa.
      promote: Promoviraj
      protocol: Protokol
      public: Javen
      push_subscription_expires: Naročnina PuSH preteče
      redownload: Osveži profil
      redownloaded_msg: Uspešno osvežen profil %{username} iz izvirnika
      reject: Zavrni
      rejected_msg: Uspešno zavrnjena vloga prijave uporabnika %{username}
      remote_suspension_irreversible: Podatki tega računa so bili nepovratno izbrisani.
      remote_suspension_reversible_hint_html: Račun je bil suspendiran na njihovem strežniku, podatki pa bodo v celoti odstranjeni %{date}. Do takrat lahko oddaljeni strežnik obnovi ta račun obnoviti brez negativnih posledic. Če želite takoj odstraniti vse podatke računa, lahko to storite spodaj.
      remove_avatar: Odstrani podobo
      remove_header: Odstrani glavo
      removed_avatar_msg: Uspešno odstranjena slika avatarja uporabnika %{username}
      removed_header_msg: Uspešno odstranjena naslovna slika uporabnika %{username}
      resend_confirmation:
        already_confirmed: Ta uporabnik je že potrjen
        send: Ponovno pošlji potrditveno povezavo
        success: Potrditvena povezava je uspešno poslana!
      reset: Ponastavi
      reset_password: Ponastavi geslo
      resubscribe: Ponovno se naroči
      role: Vloga
      search: Iskanje
      search_same_email_domain: Drugi uporabniki z isto e-poštno domeno
      search_same_ip: Drugi uporabniki z istim IP
      security: Varnost
      security_measures:
        only_password: Samo geslo
        password_and_2fa: Geslo in 2FA
      sensitive: Občutljivo
      sensitized: Označeno kot občutljivo
      shared_inbox_url: URL mape "Prejeto v skupni rabi"
      show:
        created_reports: Opravljene prijave
        targeted_reports: Prijavili drugi
      silence: Omeji
      silenced: Omejen
      statuses: Objave
      strikes: Predhodni ukrepi
      subscribe: Naroči
      suspend: Suspendiraj
      suspended: Suspendiran
      suspension_irreversible: Podatki tega računa so bili nepovratno izbrisani. Račun lahko vrnete iz suspenza, da bo ponovno uporaben, vendar preteklih podatkov ne boste mogli obnoviti.
      suspension_reversible_hint_html: Račun je bil suspendiran, podatki pa bodo v celoti odstranjeni %{date}. Do takrat je mogoče račun obnoviti brez negativnih posledic. Če želite takoj odstraniti vse podatke računa, lahko to storite spodaj.
      title: Računi
      unblock_email: Odblokiraj e-poštni naslov
      unblocked_email_msg: E-poštni naslov uporabnika %{username} uspešno odblokiran
      unconfirmed_email: Nepotrjen e-naslov
      undo_sensitized: Ni občutljivo
      undo_silenced: Razveljavi omejitve
      undo_suspension: Razveljavi suspenz
      unsilenced_msg: Uspešno razveljavljena omejitev računa uporabnika %{username}
      unsubscribe: Odjavi od naročnine
      unsuspended_msg: Uspešno preklican suspenz računa uporabnika %{username}
      username: Uporabniško ime
      view_domain: Pokaži povzetek za domeno
      warn: Opozori
      web: Splet
      whitelisted: Na belem seznamu
    action_logs:
      action_types:
        approve_appeal: Odobri pritožbo
        approve_user: Odobri uporabnika
        assigned_to_self_report: Dodeli prijavo
        change_email_user: Spremeni e-naslov uporabnika
        change_role_user: Spremeni vlogo uporabnika
        confirm_user: Potrdi uporabnika
        create_account_warning: Ustvari opozorilo
        create_announcement: Ustvari obvestilo
        create_canonical_email_block: Ustvari blokado e-naslova
        create_custom_emoji: Ustvari emotikon po meri
        create_domain_allow: Ustvari odobritev domene
        create_domain_block: Ustvari blokado domene
        create_email_domain_block: Ustvari blokado domene e-pošte
        create_ip_block: Ustvari pravilo IP
        create_relay: Ustvari rele
        create_unavailable_domain: Ustvari domeno, ki ni na voljo
        create_user_role: Ustvari vlogo
        demote_user: Ponižaj uporabnika
        destroy_announcement: Izbriši obvestilo
        destroy_canonical_email_block: Izbriši blokado e-naslova
        destroy_custom_emoji: Izbriši emotikon po meri
        destroy_domain_allow: Izbriši odobritev domene
        destroy_domain_block: Izbriši blokado domene
        destroy_email_domain_block: Izbriši blokado domene e-pošte
        destroy_instance: Očisti domeno
        destroy_ip_block: Izbriši pravilo IP
        destroy_relay: Izbriši rele
        destroy_status: Izbriši objavo
        destroy_unavailable_domain: Izbriši nedosegljivo domeno
        destroy_user_role: Uniči vlogo
        disable_2fa_user: Onemogoči
        disable_custom_emoji: Onemogoči emotikon po meri
        disable_relay: Onemogoči rele
        disable_sign_in_token_auth_user: Onemogoči overjanje z žetonom po e-pošti za uporabnika
        disable_user: Onemogoči uporabnika
        enable_custom_emoji: Omogoči emotikon po meri
        enable_relay: Omogoči rele
        enable_sign_in_token_auth_user: Omogoči overjanje z žetonom po e-pošti za uporabnika
        enable_user: Omogoči uporabnika
        memorialize_account: Spomenificiraj račun
        promote_user: Povišaj uporabnika
        publish_terms_of_service: Objavi pogoje uporabe
        reject_appeal: Zavrni pritožbo
        reject_user: Zavrni uporabnika
        remove_avatar_user: Odstrani avatar
        reopen_report: Ponovno odpri prijavo
        resend_user: Ponovno pošlji potrditveno e-sporočilo
        reset_password_user: Ponastavi geslo
        resolve_report: Razreši prijavo
        sensitive_account: Občutljivi račun
        silence_account: Omeji račun
        suspend_account: Začasno prekini račun
        unassigned_report: Prekliči dodelitev prijave
        unblock_email_account: Odblokiraj e-poštni naslov
        unsensitive_account: Ni občutljiv račun
        unsilence_account: Razveljavi omejitev računa
        unsuspend_account: Prekliči začasno prekinitev računa
        update_announcement: Posodobi objavo
        update_custom_emoji: Posodobi emotikon po meri
        update_domain_block: Posodobi blokado domene
        update_ip_block: Posodobi pravilo IP
        update_report: Posodobi poročilo
        update_status: Posodobi objavo
        update_user_role: Posodobi vlogo
      actions:
        approve_appeal_html: "%{name} je ugodil pritožbi uporabnika %{target} na moderatorsko odločitev"
        approve_user_html: "%{name} je odobril/a registracijo iz %{target}"
        assigned_to_self_report_html: "%{name} je dodelil/a prijavo %{target} sebi"
        change_email_user_html: "%{name} je spremenil/a naslov e-pošte uporabnika %{target}"
        change_role_user_html: "%{name} je spremenil/a vlogo %{target}"
        confirm_user_html: "%{name} je potrdil/a naslov e-pošte uporabnika %{target}"
        create_account_warning_html: "%{name} je poslal/a opozorilo %{target}"
        create_announcement_html: "%{name} je ustvarila/a novo obvestilo %{target}"
        create_canonical_email_block_html: "%{name} je dal/a na črni seznam e-pošto s ključnikom %{target}"
        create_custom_emoji_html: "%{name} je posodobil/a emotikone %{target}"
        create_domain_allow_html: "%{name} je dovolil/a federacijo z domeno %{target}"
        create_domain_block_html: "%{name} je blokiral/a domeno %{target}"
        create_email_domain_block_html: "%{name} je dal/a na črni seznam e-pošto domene %{target}"
        create_ip_block_html: "%{name} je ustvaril/a pravilo za IP %{target}"
        create_relay_html: "%{name} je ustvaril/a rele %{target}"
        create_unavailable_domain_html: "%{name} je prekinil/a dostavo v domeno %{target}"
        create_user_role_html: "%{name} je ustvaril/a vlogo %{target}"
        demote_user_html: "%{name} je ponižal/a uporabnika %{target}"
        destroy_announcement_html: "%{name} je izbrisal/a obvestilo %{target}"
        destroy_canonical_email_block_html: "%{name} je odstranil/a s črnega seznama e-pošto s ključnikom %{target}"
        destroy_custom_emoji_html: "%{name} je izbrisal/a emotikon %{target}"
        destroy_domain_allow_html: "%{name} ni dovolil/a federacije z domeno %{target}"
        destroy_domain_block_html: "%{name} je odblokiral/a domeno %{target}"
        destroy_email_domain_block_html: "%{name} je odblokiral/a e-pošto domene %{target}"
        destroy_instance_html: "%{name} je očistil/a domeno %{target}"
        destroy_ip_block_html: "%{name} je izbrisal/a pravilo za IP %{target}"
        destroy_relay_html: "%{name} je izbrisal/a rele %{target}"
        destroy_status_html: "%{name} je odstranil/a objavo uporabnika %{target}"
        destroy_unavailable_domain_html: "%{name} je nadaljeval/a dostav v domeno %{target}"
        destroy_user_role_html: "%{name} je izbrisal/a vlogo %{target}"
        disable_2fa_user_html: "%{name} je onemogočil/a dvofaktorsko zahtevo za uporabnika %{target}"
        disable_custom_emoji_html: "%{name} je onemogočil/a emotikone %{target}"
        disable_relay_html: "%{name} je onemogočil/a rele %{target}"
        disable_sign_in_token_auth_user_html: "%{name} je onemogočil/a overjanje z žetonom po e-pošti za uporabnika %{target}"
        disable_user_html: "%{name} je onemogočil/a prijavo za uporabnika %{target}"
        enable_custom_emoji_html: "%{name} je omogočil/a emotikone %{target}"
        enable_relay_html: "%{name} je omogočil rele %{target}"
        enable_sign_in_token_auth_user_html: "%{name} je omogočil/a overjanje z žetonom po e-pošti za uporabnika %{target}"
        enable_user_html: "%{name} je omogočil/a prijavo za uporabnika %{target}"
        memorialize_account_html: "%{name} je spremenil/a račun uporabnika %{target} v spominsko stran"
        promote_user_html: "%{name} je povišal/a uporabnika %{target}"
        publish_terms_of_service_html: "%{name} je posodobil/a pogoje uporabe"
        reject_appeal_html: "%{name} je zavrnil/a pritožbo uporabnika %{target} na moderatorsko odločitev"
        reject_user_html: "%{name} je zavrnil/a registracijo iz %{target}"
        remove_avatar_user_html: "%{name} je odstranil podobo (avatar) uporabnika %{target}"
        reopen_report_html: "%{name} je ponovno odprl/a prijavo %{target}"
        resend_user_html: "%{name} je ponovno poslal_a potrditveno e-sporočilo za %{target}"
        reset_password_user_html: "%{name} je ponastavil/a geslo uporabnika %{target}"
        resolve_report_html: "%{name} je razrešil/a prijavo %{target}"
        sensitive_account_html: "%{name} je označil/a medije računa %{target}'s kot občutljive"
        silence_account_html: "%{name} je omejil/a račun uporabnika %{target}"
        suspend_account_html: "%{name} je suspendiral/a račun uporabnika %{target}"
        unassigned_report_html: "%{name} je preklical dodelitev prijave uporabnika %{target}"
        unblock_email_account_html: "%{name} je odblokiral/a e-poštni naslov uporabnika %{target}"
        unsensitive_account_html: "%{name} je odznačil/a medije računa %{target}'s kot občutljive"
        unsilence_account_html: "%{name} je preklical omejitev računa %{target}"
        unsuspend_account_html: "%{name} je preklical suspenz računa %{target}"
        update_announcement_html: "%{name} je posodobil/a objavo %{target}"
        update_custom_emoji_html: "%{name} je posodobil/a emotikone %{target}"
        update_domain_block_html: "%{name} je posodobil/a domenski blok za %{target}"
        update_ip_block_html: "%{name} je spremenil/a pravilo za IP %{target}"
        update_report_html: "%{name} je posodobil poročilo %{target}"
        update_status_html: "%{name} je posodobil/a objavo uporabnika %{target}"
        update_user_role_html: "%{name} je spremenil/a vlogo %{target}"
      deleted_account: izbrisan račun
      empty: Ni najdenih zapisnikov.
      filter_by_action: Filtriraj po dejanjih
      filter_by_user: Filtriraj po uporabnikih
      title: Dnevnik revizije
      unavailable_instance: "(ime domene ni na voljo)"
    announcements:
      back: Nazaj na oznanila
      destroyed_msg: Obvestilo je bilo uspešno izbrisano!
      edit:
        title: Uredi obvestilo
      empty: Obvestil ni mogoče najti.
      live: V živo
      new:
        create: Ustvari obvestilo
        title: Novo obvestilo
      preview:
        explanation_html: 'E-poštno sporočilo bo poslano <strong>%{display_count} uporabnikom</strong>. Priloženo bo naslednje besedilo:'
        title: Pokaži predogled oznanila
      publish: Objavi
      published_msg: Obvestilo je bilo uspešno objavljeno!
      scheduled_for: Načrtovano ob %{time}
      scheduled_msg: Obvestilo ima načrtovano objavo!
      title: Obvestila
      unpublish: Umakni iz objave
      unpublished_msg: Obvestilo je bilo uspešno umaknjeno!
      updated_msg: Obvestilo je bilo uspešno posodobljeno!
    critical_update_pending: Nujna posodobitev v teku
    custom_emojis:
      assign_category: Dodeli kategorijo
      by_domain: Domena
      copied_msg: Lokalna kopija emotikonov je bila uspešno ustvarjena
      copy: Kopiraj
      copy_failed_msg: Lokalne kopije emotikonov ni bilo mogoče ustvariti
      create_new_category: Ustvari novo kategorijo
      created_msg: Emotikon je uspešno ustvarjen!
      delete: Izbriši
      destroyed_msg: Emotikon je uspešno uničen!
      disable: Onemogoči
      disabled: Onemogočeno
      disabled_msg: Ta emotikon je uspešno onemogočen
      emoji: Emotikon
      enable: Omogoči
      enabled: Omogočeno
      enabled_msg: Ta emotikon je uspešno omogočen
      image_hint: PNG ali GIF do %{size}
      list: Seznam
      listed: Navedeno
      new:
        title: Dodaj nove emotikone
      no_emoji_selected: Noben emotikon ni bil spremenjen, ker noben ni bil izbran
      not_permitted: Nimate pravic za izvedbo tega dejanja.
      overwrite: Prepiši
      shortcode: Kratka koda
      shortcode_hint: Najmanj 2 znaka, samo alfanumerični znaki in podčrtaji
      title: Emotikoni po meri
      uncategorized: Brez kategorije
      unlist: Ne prikaži na seznamu
      unlisted: Neuvrščeni
      update_failed_msg: Tega emotikona ni bilo mogoče posodobiti
      updated_msg: Emotikon je uspešno posodobljen!
      upload: Pošlji
    dashboard:
      active_users: dejavnih uporabnikov
      interactions: interakcij
      media_storage: Shramba za medije
      new_users: novih uporabnikov
      opened_reports: odprtih prijav
      pending_appeals_html:
        few: "<strong>%{count}</strong> čakajoče pritožbe"
        one: "<strong>%{count}</strong> čakajoča pritožba"
        other: "<strong>%{count}</strong> čakajočih pritožb"
        two: "<strong>%{count}</strong> čakajoči pritožbi"
      pending_reports_html:
        few: "<strong>%{count}</strong> čakajoče prijave"
        one: "<strong>%{count}</strong> čakajoča prijava"
        other: "<strong>%{count}</strong> čakajočih prijav"
        two: "<strong>%{count}</strong> čakajoči prijavi"
      pending_tags_html:
        few: "<strong>%{count}</strong> čakajoči ključniki"
        one: "<strong>%{count}</strong> čakajoči ključnik"
        other: "<strong>%{count}</strong> čakajočih ključnikov"
        two: "<strong>%{count}</strong> čakajoča ključnika"
      pending_users_html:
        few: "<strong>%{count}</strong> čakajoči uporabniki"
        one: "<strong>%{count}</strong> čakajoči uporabnik"
        other: "<strong>%{count}</strong> čakajočih uporabnikov"
        two: "<strong>%{count}</strong> čakajoča uporabnika"
      resolved_reports: razrešenih prijav
      software: Programska oprema
      sources: Viri registracij
      space: Uporaba prostora
      title: Nadzorna plošča
      top_languages: Najbolj dejavni jeziki
      top_servers: Najbolj dejavni strežniki
      website: Spletišče
    disputes:
      appeals:
        empty: Ni najdenih pritožb.
        title: Pritožbe
    domain_allows:
      add_new: Dodaj domeno na beli seznam
      created_msg: Domena je bila uspešno dodana na beli seznam
      destroyed_msg: Domena je bila odstranjena iz belega seznama
      export: Izvozi
      import: Uvozi
      undo: Odstrani iz belega seznama
    domain_blocks:
      add_new: Dodaj nov domenski blok
      confirm_suspension:
        cancel: Prekliči
        confirm: Suspendiraj
        permanent_action: Z razveljavitvijo suzpenza ne boste obnovili nobenih podatkov ali razmerij.
        preamble_html: Suspendirali boste <strong>%{domain}</strong> in njene poddomene.
        remove_all_data: S tem boste odstranili celotno vsebino, medijske vsebine ter podatke iz profila za rčune te domene na vašem strežniku.
        stop_communication: Vaš strežnik bo prenehal komunicirati s temi strežniki.
        title: Potrdi domenski blok za %{domain}
        undo_relationships: To bo prekinilo vse odnose sledenja med računi na teh strežnikih in na vašem strežniku.
      created_msg: Domenski blok se sedaj obdeluje
      destroyed_msg: Domenski blok je bil razveljavljen
      domain: Domena
      edit: Uredi domenski blok
      existing_domain_block: Ste že uveljavili strožje omejitve na %{name}.
      existing_domain_block_html: Uvedli ste strožje omejitve za %{name}, sedaj ga morate najprej <a href="%{unblock_url}">odblokirati</a>.
      export: Izvozi
      import: Uvozi
      new:
        create: Ustvari blok
        hint: Domenski blok ne bo preprečil ustvarjanja vnosov računov v zbirko podatkov, ampak bo retroaktivno in samodejno uporabil posebne metode moderiranja na teh računih.
        severity:
          desc_html: "<strong>Omeji</strong> bo vse objave računa naredil nevidne vsem, ki jih ne sledijo. <strong>Suspendiraj</strong> bo odstranil vso vsebino, medije in podatke profila računov te domene na vašem strežniku. Uporabite <strong>Brez</strong>, če želite le zavrniti predstavnostne datoteke."
          noop: Brez
          silence: Omeji
          suspend: Suspendiraj
        title: Nov domenski blok
      no_domain_block_selected: Nobena blokada domene ni bila spremenjena, saj nobena ni bila izbrana
      not_permitted: Nimate pravic za izvedbo tega dejanja
      obfuscate: Zakrij ime domene
      obfuscate_hint: Delno zakrij ime domene na seznamu, če je omogočeno oglaševanje omejitev seznama domen
      private_comment: Zasebni komentar
      private_comment_hint: Komentar o tej omejitvi domene za interno uporabo moderatorjev.
      public_comment: Javni komentar
      public_comment_hint: Komentar o tej omejitvi domene za širšo javnost, če je omogočeno oglaševanje seznama omejitev domene.
      reject_media: Zavrni predstavnostne datoteke
      reject_media_hint: Odstrani lokalno shranjene predstavnostne datoteke in zavrača prenašanje le-teh v prihodnosti. Za suspenzije ni pomembno
      reject_reports: Zavrnjene prijave
      reject_reports_hint: Prezri vse prijave, ki pridejo iz te domene. Za suspenzije ni pomembno
      undo: Razveljavi domenski blok
      view: Pokaži domenski blok
    email_domain_blocks:
      add_new: Dodaj novo
      allow_registrations_with_approval: Dovoli registracije z odobritvijo
      attempts_over_week:
        few: "%{count} poskusi prijave zadnji teden"
        one: "%{count} poskus prijave zadnji teden"
        other: "%{count} poskusov prijave zadnji teden"
        two: "%{count} poskusa prijave zadnji teden"
      created_msg: Domena e-pošte je bila uspešno dodana na črni seznam
      delete: Izbriši
      dns:
        types:
          mx: Zapis MX
      domain: Domena
      new:
        create: Dodaj domeno
        resolve: Razreši domeno
        title: Nov vnos e-pošte na črni seznam
      no_email_domain_block_selected: Nobena domena e-računa ni bila spremenjena, ker nobena ni bila izbrana
      not_permitted: Ni dovoljeno
      resolved_dns_records_hint_html: Ime domene se razreši na naslednje domene MX, ki so končno odgovorne za sprejemanje e-pošte. Blokiranje domene MX bo blokiralo prijave s poljubnega e-poštnega naslova, ki uporablja isto domeno MX, tudi če je vidno ime domene drugačno. <strong>Pazite, da ne blokirate večjih ponudnikov e-pošte.</strong>
      resolved_through_html: Razrešeno prek %{domain}
      title: Črni seznam e-pošt
    export_domain_allows:
      new:
        title: Uvozi prepustnice domen
      no_file: Nobena datoteka ni izbrana
    export_domain_blocks:
      import:
        description_html: Uvozili boste seznam blokad domen. Pozorno preglejte ta seznam, še posebej, če ga niste sami pripravili.
        existing_relationships_warning: Obstoječi odnosi sledenja
        private_comment_description_html: 'Kot pomoč pri sledenju izvora uvoženih blokad bodo le-te ustvarjene z naslednjim zasebnim komentarjem: <q>%{comment}</q>'
        private_comment_template: Uvoženo iz %{source} %{date}
        title: Uvozi blokade domen
      invalid_domain_block: 'Ena ali več blokad domen je bila preskočena zaradi naslednjih napak: %{error}'
      new:
        title: Uvozi blokade domen
      no_file: Nobena datoteka ni izbrana
    follow_recommendations:
      description_html: "<strong>Sledi priporočilom pomaga novim uporabnikom, da hitro najdejo zanimivo vsebino</strong>. Če uporabnik ni dovolj komuniciral z drugimi, da bi oblikoval prilagojena priporočila za sledenje, se namesto tega priporočajo ti računi. Dnevno se ponovno izračunajo iz kombinacije računov z najvišjimi nedavnimi angažiranostmi in najvišjim številom krajevnih sledilcev za določen jezik."
      language: Za jezik
      status: Stanje
      suppress: Zatri sledenje priporočilom
      suppressed: Zatrto
      title: Sledi priporočilom
      unsuppress: Obnovi sledenje priporočilom
    instances:
      audit_log:
        title: Nedavni revizijski zapisi
        view_all: Prikaži ves revizijski dnevnik
      availability:
        description_html:
          few: Če dostava v domeno spodleti <strong>%{count} različne dni</strong> brez uspeha, ne bo nadaljnjih poskusov dostopa, razen če je prejeta dostava <em>iz</em> domene.
          one: Če dostava v domeno spodleti <strong>%{count} dan</strong> brez uspeha, ne bo nadaljnjih poskusov dostopa, razen če je prejeta dostava <em>iz</em> domene.
          other: Če dostava v domeno spodleti <strong>%{count} različne dni</strong> brez uspeha, ne bo nadaljnjih poskusov dostopa, razen če je prejeta dostava <em>iz</em> domene.
          two: Če dostava v domeno spodleti <strong>%{count} različna dneva</strong> brez uspeha, ne bo nadaljnjih poskusov dostopa, razen če je prejeta dostava <em>iz</em> domene.
        failure_threshold_reached: Prag neuspelih poskusov dosežen %{date}.
        failures_recorded:
          few: Neuspeli poskusi %{count} različnih dni.
          one: Neuspel poskus %{count} različen dan.
          other: Neuspeli poskusi %{count} različnih dni.
          two: Neuspeli poskusi %{count} različnih dni.
        no_failures_recorded: Ni zabeleženih neuspelih poskusov.
        title: Razpoložljivost
        warning: Zadnji poskus povezave na ta strežnik je spodletel
      back_to_all: Vse
      back_to_limited: Omejeno
      back_to_warning: Opozorilo
      by_domain: Domena
      confirm_purge: Ali ste prepričani, da želite trajno izbrisati podatke s te domene?
      content_policies:
        comment: Interna opomba
        description_html: Določite lahko pravila (t.i. politike), ki bodo veljale za vse račune te domene ter vseh njenih poddomen.
        limited_federation_mode_description_html: Izberete lahko, ali dovolite federacijo s to domeno.
        policies:
          reject_media: Zavrni večpredstavnost
          reject_reports: Zavrni prijave
          silence: Omeji
          suspend: Suspendiraj
        policy: Pravila
        reason: Javni razlog
        title: Pravila glede vsebine
      dashboard:
        instance_accounts_dimension: Najpogosteje sledeni računi
        instance_accounts_measure: shranjenih računov
        instance_followers_measure: naših sledilcev tukaj
        instance_follows_measure: njihovih sledilcev tukaj
        instance_languages_dimension: Naj jeziki
        instance_media_attachments_measure: shranjenih predstavnostnih priponk
        instance_reports_measure: prijav o njih
        instance_statuses_measure: shanjenih objav
      delivery:
        all: Vse
        clear: Počisti napake dostave
        failing: Spodletuje
        restart: Ponovno zaženi dostavo
        stop: Ustavi dostavo
        unavailable: Ni na voljo
      delivery_available: Na voljo je dostava
      delivery_error_days: Dnevi napak pri dostavi
      delivery_error_hint: Če dostava ni možna %{count} dni, bo samodejno označeno kot nedostavljivo.
      destroyed_msg: Podatki iz %{domain} so zdaj v vrsti za takojšnje brisanje.
      empty: Ni zadetkov med domenami.
      known_accounts:
        few: "%{count} znani računi"
        one: "%{count} znan račun"
        other: "%{count} znani računi"
        two: "%{count} znana računa"
      moderation:
        all: Vse
        limited: Omejeno
        title: Moderiranje
      private_comment: Zasebni komentar
      public_comment: Javni komentar
      purge: Očisti
      purge_description_html: Če menite, da je ta domena trajno nedosegljiva, lahko v svoji shrambi izbrišete vse zapise računov in povezane podatke iz te domene. To lahko vzame nekaj časa.
      title: Federacija
      total_blocked_by_us: Blokirano iz naše strani
      total_followed_by_them: Oni ti sledijo
      total_followed_by_us: Mi ti sledimo
      total_reported: Prijave o njih
      total_storage: Predstavnostne priloge
      totals_time_period_hint_html: Spodaj prikazani seštevki vključujejo podatke za celotno obdobje.
      unknown_instance: Trenutno ne obstaja zapis te domene na tem strežniku.
    invites:
      deactivate_all: Onemogoči vse
      filter:
        all: Vse
        available: Razpoložljivo
        expired: Potekel
        title: Filter
      title: Povabila
    ip_blocks:
      add_new: Ustvari pravilo
      created_msg: Uspešno dodano novo pravilo IP
      delete: Izbriši
      expires_in:
        '1209600': 2 tedna
        '15778476': 6 mesecev
        '2629746': 1 mesec
        '31556952': 1 leto
        '86400': 1 dan
        '94670856': 3 leta
      new:
        title: Ustvari novo pravilo IP
      no_ip_block_selected: Nobeno pravilo IP ni bilo spremenjeno, ker nobeno ni bilo izbrano
      title: IP-pravila
    relationships:
      title: Odnosi računa %{acct}
    relays:
      add_new: Dodaj nov rele
      delete: Izbriši
      description_html: "<strong>Rele federacije</strong> je posredniški strežnik, ki si izmenjuje velike količine javnih objav med strežniki, ki so se naročili in objavili na njem. <strong>Majhnim in srednjim strežnikom lahko pomaga pri odkrivanju vsebine iz sistema fediverse</strong>, kar bi sicer zahtevalo, da lokalni uporabniki ročno sledijo druge osebe na oddaljenih strežnikih."
      disable: Onemogoči
      disabled: Onemogočeno
      enable: Omogoči
      enable_hint: Ko je omogočen, se bo vaš strežnik naročil na vse javne objave iz tega releja in začel pošiljati javne objave tega strežnika.
      enabled: Omogočeno
      inbox_url: URL releja
      pending: Čakanje na odobritev releja
      save_and_enable: Shrani in omogoči
      setup: Nastavi povezavo releja
      signatures_not_enabled: Posredovanja ne bodo delovala pravilno, ko je omogočen varni način ali omejen način federacije
      status: Stanje
      title: Releji
    report_notes:
      created_msg: Opomba o prijavi je uspešno ustvarjena!
      destroyed_msg: Opomba o prijavi je uspešno izbrisana!
    reports:
      account:
        notes:
          few: "%{count} opombe"
          one: "%{count} opomba"
          other: "%{count} opomb"
          two: "%{count} opombi"
      action_log: Revizijski zapisnik
      action_taken_by: Dejanje, ki ga je sprejel
      actions:
        delete_description_html: Prijavljene objave bodo izbrisane in ukrep bo zabeležen, da vam pomaga stopnjevati ukrepe ob naslednjih kršitvah z istega računa.
        mark_as_sensitive_description_html: Mediji v prijavljenih objavah bodo označeni kot občutljivi in ukrep bo zabeležen, da vam pomaga stopnjevati ukrepe ob naslednjih kršitvah z istega računa.
        other_description_html: Oglejte si več možnosti za nadzor vedenja računa in prilagodite komunikacijo s prijavljenim računom.
        resolve_description_html: Proti prijavljenemu računu ne bo izvedeno nobeno dejanje, noben ukrep ne bo zabeležen in prijava bo zaprta.
        silence_description_html: Račun bo viden samo tistim, ki mu že sled ijo ali ga ročno poiščejo, s čimer bo resno omejen njegov doseg. To je vedno možno povrniti. Zaključi vse prijave zoper ta račun.
        suspend_description_html: Račun in vsa njegova vsebina ne bo dostopna in bo postopoma izbrisana, interakcija z njim pa ne bo več možna. Dejanje je moč povrniti v roku 30 dni. Zaključi vse prijave zoper ta račun.
      actions_description_html: Odločite se, katere ukrepe boste sprejeli za rešitev te prijave. Če sprejmete kazenski ukrep proti prijavljenemu računu, mu bo poslano e-poštno obvestilo, razen če je izbrana kategorija <strong>Neželena pošta</strong>.
      actions_description_remote_html: Odločite se za dejanje, ki bo odločilo o tej prijavi. To bo vplivalo le na to, kako <strong>vaš</strong> strežnik komunicira s tem oddaljenim računom in obravnava njegovo vsebino.
      actions_no_posts: To poročilo ni vezano na nobene objave, ki bi jih lahko izbrisali
      add_to_report: Dodaj več v prijavo
      already_suspended_badges:
        local: Že suspendiran na tem strežniku
        remote: Že suspendiran na njihovem strežniku
      are_you_sure: Ali ste prepričani?
      assign_to_self: Dodeli meni
      assigned: Dodeljen moderator
      by_target_domain: Domena prijavljenega računa
      cancel: Prekliči
      category: Kategorija
      category_description_html: Razlog, zakaj je ta račun in/ali vsebina prijavljena, bo naveden v komunikaciji z računom iz prijave
      comment:
        none: Brez
      comment_description_html: 'V pojasnilo je %{name} zapisal/a:'
      confirm: Potrdi
      confirm_action: Potrdite dejanje moderiranja proti @%{acct}
      created_at: Prijavljeno
      delete_and_resolve: Izbriši objave
      forwarded: Posredovano
      forwarded_replies_explanation: To poročilo je od oddaljenega uporabnika in se nanaša na oddaljeno vsebino. Posredovano vam je bilo, ker je vsebina, o kateri poroča, odgovor enemu od vaših uporabnikov.
      forwarded_to: Posredovano na %{domain}
      mark_as_resolved: Označi kot rešeno
      mark_as_sensitive: Označi, kot občutljivo
      mark_as_unresolved: Označi kot nerešeno
      no_one_assigned: Nihče
      notes:
        create: Dodaj opombo
        create_and_resolve: Razreši z opombo
        create_and_unresolve: Ponovo odpri z opombo
        delete: Izbriši
        placeholder: Opišite dejanja, ki ste jih izvedli, ali katere koli druge posodobitve ...
        title: Zapiski
      notes_description_html: Pokaži in pusti opombe drugim moderatorjem in sebi v prihodnosti
      processed_msg: 'Prijava #%{id} uspešno obdelana'
      quick_actions_description_html: 'Opravite hitro dejanje ali podrsajte navzdol, da si ogledate prijavljeno vsebino:'
      remote_user_placeholder: oddaljeni uporabnik iz %{instance}
      reopen: Ponovno odpri prijavo
      report: 'Prijavi #%{id}'
      reported_account: Prijavljeni račun
      reported_by: Prijavil/a
      reported_with_application: Prijavljeno s programom
      resolved: Razrešeni
      resolved_msg: Prijava je uspešno razrešena!
      skip_to_actions: Preskoči na dejanja
      status: Stanje
      statuses: Prijavljena vsebina
      statuses_description_html: Žaljiva vsebina bo citirana v komunikaciji z računom iz prijave
      summary:
        action_preambles:
          delete_html: 'Nekatere od objav uporabnika/ce <strong>@%{acct}</strong> boste <strong>odstranili</strong>. S tem boste:'
          mark_as_sensitive_html: 'Nekatere od objav uporabnika/ce <strong>@%{acct}</strong> boste <strong>označili</strong> kot <strong>občutljive</strong>. S tem boste:'
          silence_html: 'Račun uporabnika/ce <strong>@%{acct}</strong> boste <strong>omejili</strong>. S tem boste:'
          suspend_html: "<strong>Suspendirali</strong> boste račun uporabnika/ce <strong>@%{acct}</strong>. S tem boste:"
        actions:
          delete_html: Odstrani žaljive objave
          mark_as_sensitive_html: Označi večpredstavnost žaljivih objav kot občutljivo
          silence_html: Močno omejite doseg osebe <strong>@%{acct}</strong>, tako da naredite njihov profil in vsebino vidno samo osebam, ki jih že spremljajo ali ročno poiščejo profil
          suspend_html: Suspendirajte <strong>@%{acct}</strong>, s čimer postaneta njihov profil in vsebina nedostopna in z njim ni mogoče komunicirati
        close_report: 'Označi prijavo #%{id} kot rešeno'
        close_reports_html: Označi <strong>vse</strong> prijave zoper <strong>@%{acct}</strong> kot rešene
        delete_data_html: Izbriši profil in vsebine <strong>@%{acct}</strong> čez 30 dni, razen če suspenz v tem času ni preklican
        preview_preamble_html: 'Oseba <strong>@%{acct}</strong> bo prejela opozorilo z naslednjo vsebino:'
        record_strike_html: Izdajte opomin računu <strong>@%{acct}</strong>, da boste lažje stopnjevali svoj odziv ob prihodnjih kršitvah s tega računa
        send_email_html: Pošlji <strong>@%{acct}</strong> opozorilno e-sporočilo
        warning_placeholder: Neobvezna dodatna utemeljitev dejanja moderiranja.
      target_origin: Izvor prijavljenega računa
      title: Prijave
      unassign: Odstopljeni
      unknown_action_msg: 'Neznano dejanje: %{action}'
      unresolved: Nerešeni
      updated_at: Posodobljeni
      view_profile: Pokaži profil
    roles:
      add_new: Dodaj vlogo
      assigned_users:
        few: "%{count} uporabniki"
        one: "%{count} uporabnik"
        other: "%{count} uporabnikov"
        two: "%{count} uporabnika"
      categories:
        administration: Upravljanje
        devops: DevOps
        invites: Povabila
        moderation: Moderiranje
        special: Posebno
      delete: Izbriši
      description_html: Z <strong>uporabniškimi vlogami</strong> lahko prilagodite, do katerih funkcij in področij Mastodona lahko dostopajo vaši uporabniki.
      edit: Uredi vlogo %{name}
      everyone: Privzete pravice
      everyone_full_description_html: To je <strong>osnovna vloga</strong>, ki vpliva na <strong>vse uporabnike</strong>, celo na tiste brez dodeljene vloge. Vse druge vloge dedujejo njene pravice.
      permissions_count:
        few: "%{count} pravice"
        one: "%{count} pravica"
        other: "%{count} pravic"
        two: "%{count} pravici"
      privileges:
        administrator: Skrbnik
        administrator_description: Uporabniki s temi pravicami bodo zaobšli vse pravice
        delete_user_data: Izbriši uporabniške podatke
        delete_user_data_description: Omogoča uporabnikom, da izbrišejo podatke drugih uporabnikov brez časvnega zamika
        invite_users: Povabi uporabnike
        invite_users_description: Omogoča uporabnikom, da povabi nove osebe na strežnik
        manage_announcements: Upravljaj obvestila
        manage_announcements_description: Omogoča uporabnikom, da upravljajo obvestila na strežniku
        manage_appeals: Upravljaj pritožbe
        manage_appeals_description: Omogoča uporabnikom, da pregledajo pritožbe glede dejanj moderiranja
        manage_blocks: Upravljaj blokirano
        manage_blocks_description: Omogoča uporabnikom, da blokirajo ponudnike e-pošte in naslove IP
        manage_custom_emojis: Upravljaj emotikone po meri
        manage_custom_emojis_description: Omogoča uporabnikom, da upravljajo emotikone po meri na strežniku
        manage_federation: Upravljaj beli seznam
        manage_federation_description: Omogoča uporabnikom blokirati ali dovoljevati vstop na beli seznam z druimi domenami ter nadzirati dostavljivost
        manage_invites: Upravljaj vabila
        manage_invites_description: Omogoča uporabnikom, da brskajo in deaktivirajo povezave povabil
        manage_reports: Upravljaj poročila
        manage_reports_description: Omogoča uporabnikom, da pregledajo poročila in glede le-teh opravijo dejanja moderiranja
        manage_roles: Upravljaj vloge
        manage_roles_description: Omogoča uporabnikom upravljati in dodeljevati vloge pod svojo
        manage_rules: Upravljaj pravila
        manage_rules_description: Omogoča uporabnikom, da spremenijo pravila strežnika
        manage_settings: Upravljaj nastavitve
        manage_settings_description: Omogoča uporabnikom, da spremenijo nastavitve spletišča
        manage_taxonomies: Upravljaj taksonomije
        manage_taxonomies_description: Omogoča uporabnikom, da preverijo vsebino v trendu in posodobijo nastavitve ključnikov
        manage_user_access: Upravljaj dostop uporabnikov
        manage_user_access_description: Omogoča uporabnikom, da onemogočijo drugim uporabnikom dvofazno overjanje, spremenijo njihov e-naslov ter ponastavijo njihovo geslo
        manage_users: Upravljaj uporabnike
        manage_users_description: Omogoča uporabnikom, da vidijo podrobnosti drugih uporabnikov in nad njimi izvedejo dejanja moderiranja
        manage_webhooks: Upravljaj spletne zanke
        manage_webhooks_description: Omogoča uporabnikom, da vzpostavijo nove spletne zanke za skrbniške dogodke
        view_audit_log: Pokaži revizijski zapisnik
        view_audit_log_description: Omogoča, da uporabnik vidi zgodovino skrbniških opravil na strežniku
        view_dashboard: Pokaži nadzorno ploščo
        view_dashboard_description: Omogoča uporabnikom, da dostopajo do nadzorne plošče in različnih meritev
        view_devops: DevOps
        view_devops_description: Omogoča uporabnikom, da dostopajo do nadzornih plošč Sidekiq in phHero
      title: Vloge
    rules:
      add_new: Dodaj pravilo
      delete: Izbriši
      description_html: Večina trdi, da so prebrali in da se strinjajo s pogoji rabe storitve, vendar le-teh ponavadi ne preberejo, dokler ne pride do težav. <strong>Poenostavite in naredite pravila svojega strežnika vidna na prvi pogled tako, da jih izpišete v označenem seznamu.</strong>Posamezna pravila skušajte ohraniti kratka in enostavna, ne razbijajte pa jih v preveč različnih točk.
      edit: Uredi pravilo
      empty: Zaenkrat še ni opredeljenih pravil.
      title: Pravila strežnika
    settings:
      about:
        manage_rules: Upravljaj pravila strežnika
        preamble: Podrobneje opišite, kako upravljate, moderirate in financirate strežnik.
        rules_hint: Na voljo je poseben prostor za pravila, ki jih naj spoštujejo vaši uporabniki.
        title: O programu
      appearance:
        preamble: Prilagodite spletni vmesnik Mastodona.
        title: Videz
      branding:
        preamble: Blagovna znamka vašega strežnika ga loči od drugih strežnikov v omrežju. Podatki se lahko prikžejo prek številnih okolij, kot so spletni vmesnik Mastodona, domorodni programi, predogledi povezav na drugih spletiščih, aplikacije za sporočanje itn. Zatorej je najbolje, da te podatke ohranite jasne, kratke in pomenljive.
        title: Blagovne znamke
      captcha_enabled:
        desc_html: To se zanaša na zunanje skripte hCaptcha in lahko predstavlja tveganje za varnost in zasebnost. Poleg tega <strong>to lahko nekaterim ljudem (posebno invalidom) občutno oteži dostopnost registracijskega postopka</strong>. Zato svetujemo, da razmislite o drugih ukrepih, kot je na primer registracija na podlagi odobritve ali povabila.
        title: Od novih uporabnikov zahtevaj reševanje CAPTCHA za potrditev računov
      content_retention:
        danger_zone: Območje nevarnosti
        preamble: Nazdor nad hrambo vsebine uporabnikov v Mastodonu.
        title: Hramba vsebin
      default_noindex:
        desc_html: Vpliva na vse uporabnike, ki niso sami spremenili te nastavitve
        title: Privzeto izvzemi uporabnike iz indeksiranja iskalnika
      discovery:
        follow_recommendations: Sledi priporočilom
        profile_directory: Imenik profilov
        public_timelines: Javne časovnice
        publish_statistics: Objavi statistiko
        title: Razkrivanje
        trends: Trendi
      domain_blocks:
        all: Vsem
        disabled: Nikomur
        users: Prijavljenim krajevnim uporabnikom
      registrations:
        moderation_recommandation: Preden prijave odprete za vse poskrbite, da imate v ekipi moderatorjev zadosti aktivnih članov.
        preamble: Nadzirajte, kdo lahko ustvari račun na vašem strežniku.
        title: Registracije
      registrations_mode:
        modes:
          approved: Potrebna je odobritev za prijavo
          none: Nihče se ne more prijaviti
          open: Vsakdo se lahko prijavi
        warning_hint: Priporočamo uporabo možnosti »Potrebna je odobritev za prijavo«, razen če ste gotovi, da se bo vaša ekipa moderatorjev res zmožna hitro odzvati na neželene vsebine in škodoželjne prijave.
      security:
        authorized_fetch: Od drugih strežnikov v federaciji zahtevaj overitev pristnosti
        authorized_fetch_hint: Zahtevanje overitve pristnosti od drugih strežnikov v federaciji omogoči strožje uveljavljanje uporabniških in strežniških blokad. Vendar je cena za to počasnejše delovanje, zmanjšanje dosega vaših odgovorov in morebitne težave z združljivostjo z nekaterimi storitvami v federaciji. Poleg tega to odločenim akterjem ne bo preprečilo pridobivanja vaših javnih objav in računov.
        authorized_fetch_overridden_hint: Trenutno ne morete spremeniti te nastavitve, ker jo preglasi okoljska spremenljivka.
        federation_authentication: Izvršba overitve pristnosti v federaciji
      title: Nastavitve strežnika
    site_uploads:
      delete: Izbriši naloženo datoteko
      destroyed_msg: Prenos na strežnik uspešno izbrisan!
    software_updates:
      critical_update: Kritično — čim prej posodobite
      description: Vašo namestitev Mastodona je priporočeno vedno imeti posodobljeno in tako koristiti najnovejše popravke ter zmožnosti. Poleg tega je včasih nujno čim prej posodobiti Mastodon in se s tem izogniti varnostnim težavam. Zato Mastodon vsakih 30 minut preverja razpoložljivost posodobitev in vas o njih obvešča glede na vaše nastavitve obveščanja po e-pošti.
      documentation_link: Več o tem
      release_notes: Opombe ob izdaji
      title: Razpoložljive posodobitve
      type: Vrsta
      types:
        major: Osrednja izdaja
        minor: Izdaja z manjšimi spremembami
        patch: Izdaja popravkov - popravki hroščev in enostavne spremembe v kodi
      version: Različica
    statuses:
      account: Avtor
      application: Program
      back_to_account: Nazaj na stran računa
      back_to_report: Nazaj na stran prijave
      batch:
        add_to_report: 'Dodaj poročilu #%{id}'
        remove_from_report: Odstrani iz prijave
        report: Poročaj
      contents: Vsebina
      deleted: Izbrisano
      favourites: Priljubljeni
      history: Zgodovina različic
      in_reply_to: Odgovarja
      language: Jezik
      media:
        title: Mediji
      metadata: Metapodatki
      no_history: Ta objava ni bila spremenjena
      no_status_selected: Nobena objava ni bila spremenjena, ker ni bila nobena izbrana
      open: Odpri objavo
      original_status: Izvorna objava
      reblogs: Ponovljeni blogi
      replied_to_html: V odgovor %{acct_link}
      status_changed: Objava spremenjena
      status_title: Avtor/ica objave @%{name}
      title: Objave računa - @%{name}
      trending: V trendu
      view_publicly: Prikaži javno
      visibility: Vidnost
      with_media: Z mediji
    strikes:
      actions:
        delete_statuses: "%{name} je izbrisal/a objave uporabnika %{target}"
        disable: "%{name} je zamrznil/a račun uporabnika %{target}"
        mark_statuses_as_sensitive: "%{name} je označil/a objave računa %{target} kot občutljive"
        none: "%{name} je poslal/a opozorilo %{target}"
        sensitive: "%{name} je označil/a račun %{target} kot občutljiv"
        silence: "%{name} je omejil/a račun uporabnika %{target}"
        suspend: "%{name} je suspendiral/a račun uporabnika %{target}"
      appeal_approved: Pritoženo
      appeal_pending: Čakajoč na ugovor
      appeal_rejected: Pritožba zavrnjena
    system_checks:
      database_schema_check:
        message_html: Na čakanju so migracije zbirke podatkov. Prosimo, izvedite jih, da zagotovite, da se program vede pričakovano
      elasticsearch_health_red:
        message_html: Z gručo Elasticsearch ni vse v redu (rdeče stanje), zmožnosti iskanja niso na voljo
      elasticsearch_health_yellow:
        message_html: Z gručo Elasticsearch ni vse v redu (rumeno stanje), priporočeno je ugotoviti razlog
      elasticsearch_index_mismatch:
        message_html: Preslikave kazala Elasticsearch so zastarele. Poženite <code>tootctl search deploy --only=%{value}</code>
      elasticsearch_preset:
        action: Glejte dokumentacijo
        message_html: Vaša gruča Elasticsearch vsebuje več kot eno vozlišče, vendar Mastodon ni nastavljen, da bi jih uporabljal.
      elasticsearch_preset_single_node:
        action: Glejte dokumentacijo
        message_html: Vaša gruča Elasticsearch vsebuje samo eno vozlišče, <code>ES_PRESET</code> bi moralo biti nastavljeno na <code>single_node_cluster</code>.
      elasticsearch_reset_chewy:
        message_html: Sistemsko kazalo Elasticsearch je zastarelo zaradi spremembe nastavitve. Za posodobitev poženite <code>tootctl search deploy --reset-chewy</code>.
      elasticsearch_running_check:
        message_html: Povezava z Elasticsearch ni uspela. Preverite, da deluje, ali onemogočite iskanje po vsem besedilu
      elasticsearch_version_check:
        message_html: 'Nezdružljiva različica Elasticsearch: %{value}'
        version_comparison: Izvaja se Elasticsearch %{running_version}, zahtevana pa je različica %{required_version}
      rules_check:
        action: Upravljaj pravila strežnika
        message_html: Nobenih pravil strežnika niste določili.
      sidekiq_process_check:
        message_html: Noben proces Sidekiq ne poteka za %{value} vrst. Preglejte svojo prilagoditev Sidekiq
      software_version_check:
        action: Oglejte si razpoložljive posodobitve
        message_html: Na voljo je posodobitev Mastodona.
      software_version_critical_check:
        action: Glejte razpoložljive posodobitve
        message_html: Na voljo je kritična posodobitev Mastodona. Posodobite čim prej.
      software_version_patch_check:
        action: Glejte razpoložljive posodobitve
        message_html: Na voljo je posodobitev Mastodona s popravki hroščev.
      upload_check_privacy_error:
        action: Preverite tukaj za več informacij
        message_html: "<strong>Vaš spletni strežnik je napačno nastavljen. Zasebnost vaših uporabnikov je izpostavljena tveganjem.</strong>"
      upload_check_privacy_error_object_storage:
        action: Preverite tukaj za več informacij
        message_html: "<strong>Vaša predmetna shramba je napačno nastavljena. Zasebnost vaših uporabnikov je izpostavljena tveganjem.</strong>"
    tags:
      moderation:
        not_trendable: Ni v trendu
        not_usable: Ni uporabno
        pending_review: Čakajoče na pregled
        review_requested: Zahtevan pregled
        reviewed: Pregledano
        title: Stanje
        trendable: V trendu
        unreviewed: Nepregledano
        usable: Uporabno
      name: Ime
      newest: Najnovejše
      oldest: Najstarejše
      open: Prikaži javno
      reset: Ponastavi
      review: Stanje pregleda
      search: Išči
      title: Ključniki
      updated_msg: Nastavitve ključnikov uspešno posodobljene
    terms_of_service:
      back: Nazaj na pogoje uporabe
      changelog: Kaj je novega
      create: Uporabi svoje
      current: Trenutni
      draft: Osnutek
      generate: Uporabi predlogo
      generates:
        action: Generiraj
        chance_to_review_html: "<strong>Generirani pogoji uporabe ne bodo objavljeni samodejno,</strong> tako da jih boste imeli čas preveriti. Vnesite vse potrebne podatke."
        explanation_html: Predloga pogojev uporabe je informativne narave in naj ne služi kot pravno vodilo. O pravnih vprašanjih in specifikah se posvetujte s pravnim strokovnjakom.
        title: Postavitev pogojev uporabe
      going_live_on_html: Objavljeni, začnejo veljati %{date}
      history: Zgodovina
      live: Objavljeni
      no_history: V pogojih uporabe še ni zabeleženih sprememb.
      no_terms_of_service_html: Trenutno nimate nastavljenih pogojev uporabe. Ti naj bi razjasnili pravno razmerje in dodeljevanje odgovornosti med vami in vašimi uporabniki v primeru spora.
      notified_on_html: Uporabniki so obveščeni %{date}
      notify_users: Obvesti uporabnike
      preview:
        explanation_html: 'E-poštno sporočilo bo poslano <strong>%{display_count} uporabnikom</strong>, ki so se registrirali pred %{date}. Priloženo bo naslednje besedilo:'
        send_preview: Pošlji predogled na %{email}
        send_to_all:
          few: Pošlji %{display_count} e-poštna sporočila
          one: Pošlji %{display_count} e-poštno sporočilo
          other: Pošlji %{display_count} e-poštnih sporočil
          two: Pošlji %{display_count} e-poštni sporočili
        title: Prikaži predogled obvestila pogojev uporabe
      publish: Objavi
      published_on_html: Objavljeno %{date}
      save_draft: Shrani osnutek
      title: Pogoji uporabe
    title: Upravljanje
    trends:
      allow: Dovoli
      approved: Odobren
      confirm_allow: Ali ste prepričani, da želite dopustiti izbrane oznake?
      confirm_disallow: Ali ste prepričani, da želite prepovedati izbrane oznake?
      disallow: Ne dovoli
      links:
        allow: Dovoli povezavo
        allow_provider: Dovoli izdajatelja
        confirm_allow: Ali ste prepričani, da želite dopustiti izbrane povezave?
        confirm_allow_provider: Ali ste prepričani, da želite dopustiti izbrane ponudnike?
        confirm_disallow: Ali ste prepričani, da želite prepovedati izbrane povezave?
        confirm_disallow_provider: Ali ste prepričani, da želite prepovedati izbrane ponudnike?
        description_html: To so povezave, ki jih trenutno veliko delijo računi, iz katerih vaš strežnik vidi objave. Vašim uporabnikom lahko pomaga izvedeti, kaj se dogaja po svetu. Nobene povezave niso javno prikazane, dokler ne odobrite izdajatelja. Posamezne povezave lahko tudi dovolite ali zavrnete.
        disallow: Ne dovoli povezave
        disallow_provider: Ne dovoli izdajatelja
        no_link_selected: Nobena povezava ni bila spremenjena, ker nobena ni bila izbrana
        publishers:
          no_publisher_selected: Noben izdajatelj ni bil spremenjen, ker noben ni bila izbran
        shared_by_over_week:
          few: Delile %{count} osebe v zadnjem tednu
          one: Delila %{count} oseba v zadnjem tednu
          other: Delilo %{count} oseb v zadnjem tednu
          two: Delili %{count} osebi v zadnjem tednu
        title: Povezave v trendu
        usage_comparison: Danes deljeno %{today}-krat, včeraj pa %{yesterday}-krat
      not_allowed_to_trend: Ni dovoljeno, da bi bilo v trendu
      only_allowed: Samo dovoljeni
      pending_review: Čakajoče na pregled
      preview_card_providers:
        allowed: Povezave tega izdajatelja so lahko v trendu
        description_html: To so domene, iz katerih se povezave pogosto delijo na vašem strežniku. Povezave ne bodo javno objavljene, razen če je domena povezave odobrena. Vaša odobritev (ali zavrnitev) se nanaša na poddomene.
        rejected: Povezave tega izdajatelja ne bodo v trendu
        title: Izdajatelji
      rejected: Zavrnjen
      statuses:
        allow: Dovoli objavo
        allow_account: Dovoli avtorja
        confirm_allow: Ali ste prepričani, da želite dopustiti izbrana stanja?
        confirm_allow_account: Ali ste prepričani, da želite dopustiti izbrane račune?
        confirm_disallow: Ali ste prepričani, da želite prepovedati izbrana stanja?
        confirm_disallow_account: Ali ste prepričani, da želite prepovedati izbrane račune?
        description_html: To so objave, za katere vaš strežnik ve, da so trenutno v skupni rabi in med priljubljenimi. Vašim novim uporabnikom in uporabnikom, ki se vračajo, lahko pomaga najti več oseb, ki jim bodo sledili. Nobena objava ni javno prikazana, dokler avtorja ne odobrite in avtor ne dovoli, da se njegov račun predlaga drugim. Posamezne objave lahko tudi dovolite ali zavrnete.
        disallow: Ne dovoli objave
        disallow_account: Ne dovoli avtorja
        no_status_selected: Nobena trendna objava ni bila spremenjena, ker ni bila nobena izbrana
        not_discoverable: Avtor ni dovolil, da bi ga bilo moč odkriti
        shared_by:
          few: Deljeno ali priljubljeno %{friendly_count}-krat
          one: Deljeno ali priljubljeno %{friendly_count}-krat
          other: Deljeno ali priljubljeno %{friendly_count}-krat
          two: Deljeno ali priljubljeno %{friendly_count}-krat
        title: Trendne objave
      tags:
        current_score: Trenutni rezultat %{score}
        dashboard:
          tag_accounts_measure: enkratnih uporab
          tag_languages_dimension: Naj jeziki
          tag_servers_dimension: Naj strežniki
          tag_servers_measure: različnih strežnikov
          tag_uses_measure: uporab skupaj
        description_html: To so ključniki, ki se trenutno pojavljajo v številnih objavah, ki jih vidi vaš strežnik. Uporabnikom lahko pomaga ugotoviti, o čem ljudje trenutno največ govorijo. Noben ključnik ni javno prikazan, dokler ga ne odobrite.
        listable: Je moč predlagati
        no_tag_selected: Nobena značka ni bila spremenjena, ker nobena ni bila izbrana
        not_listable: Ne bo predlagano
        not_trendable: Se ne bo pojavilo med trendi
        not_usable: Ni mogoče uporabiti
        peaked_on_and_decaying: Vrh dne %{date}, zdaj v upadu
        title: Ključniki v trendu
        trendable: Se lahko pojavi med trendi
        trending_rank: 'V trendu #%{rank}'
        usable: Je moč uporabiti
        usage_comparison: Danes uporabljeno %{today}-krat, včeraj pa %{yesterday}-krat
        used_by_over_week:
          few: Uporabile %{count} osebe v zadnjem tednu
          one: Uporabila %{count} oseba v zadnjem tednu
          other: Uporabilo %{count} oseb v zadnjem tednu
          two: Uporabili %{count} osebi v zadnjem tednu
      title: Priporočila in trendi
      trending: V porastu
    warning_presets:
      add_new: Dodaj novo
      delete: Izbriši
      edit_preset: Uredi prednastavitev opozoril
      empty: Zaenkrat še niste določili nobenih opozorilnih prednastavitev.
      title: Pred-nastavitve opozoril
    webhooks:
      add_new: Dodaj končno točko
      delete: Izbriši
      description_html: "<strong>Spletna zanka</strong> omogoča, da Mastodon potiska <strong>obvestila v resničnem času</strong> o izbranih dogodkih vašemu programu, tako da ta lahko <strong>samodejno proži odzive</strong>."
      disable: Onemogoči
      disabled: Onemogočeno
      edit: Uredi končno točko
      empty: Zaenkrat še nimate prilagojenih končnih točk spletnih zank.
      enable: Omogoči
      enabled: Dejaven
      enabled_events:
        few: "%{count} omogočeni dogodki"
        one: "%{count} omogočen dogodek"
        other: "%{count} omogočenih dogodkov"
        two: "%{count} omogočena dogodka"
      events: Dogodki
      new: Nova spletna zanka
      rotate_secret: Zasukaj skrivnost
      secret: Skrivnost podpisovanja
      status: Stanje
      title: Spletne zanke
      webhook: Spletna zanka
  admin_mailer:
    auto_close_registrations:
      body: Zaradi pomanjkanja moderiranja v zadnjem času, se je za strežnik %{instance} samodejno vklopilo ročno preverjanje in potrjevanje prijav. S tem se prepreči morebitno zlorabo strežnika %{instance}. Prijave lahko kadarkoli spet spremenite nazaj v odprte.
      subject: Za strežnik %{instance} se je samodejno vklopilo ročno potrjevanje prijav
    new_appeal:
      actions:
        delete_statuses: brisanje njihovih objav,
        disable: zamrznitev njihovega računa,
        mark_statuses_as_sensitive: označitev njihovih objav kot občutljivih,
        none: opozorilo
        sensitive: označitev njihovega računa kot občutljivega,
        silence: omejitev njihovega računa,
        suspend: suspenz njihovega računa,
      body: "%{target} se pritožuje na moderatorsko odločitev %{action_taken_by} z dne %{date}, ki je bila %{type}. Zapisal/a je:"
      next_steps: Pritožbi lahko ugodite in s tem razveljavite moderatorsko odločitev ali pa jo prezrete.
      subject: "%{username} se je pritožil na moderatorsko odločitev na %{instance}"
    new_critical_software_updates:
      body: Izdane so bile nove kritične različice Mastodona. Priporočena je čimprejšnja posodobitev.
      subject: Za %{instance} so na voljo kritične posodobitve Mastodona!
    new_pending_account:
      body: Podrobnosti o novem računu so navedene spodaj. To aplikacijo lahko odobrite ali zavrnete.
      subject: Nov račun za pregled na %{instance} (%{username})
    new_report:
      body: "%{reporter} je prijavil %{target}"
      body_remote: Nekdo iz %{domain} je prijavil %{target}
      subject: Nove prijave za %{instance} (#%{id})
    new_software_updates:
      body: Izdane so bile nove različice Mastodona. Priporočena je posodobitev.
      subject: Za %{instance} so na voljo nove različice Mastodona.
    new_trends:
      body: 'Naslednji elementi potrebujejo pregled, preden jih je možno javno prikazati:'
      new_trending_links:
        title: Povezave v trendu
      new_trending_statuses:
        title: Trendne objave
      new_trending_tags:
        title: Ključniki v trendu
      subject: Novi trendi za pregled na %{instance}
  aliases:
    add_new: Ustvari vzdevek
    created_msg: Uspešno ustvarjen novi vzdevek. Zdaj lahko pričnete s selitvijo s starega računa.
    deleted_msg: Uspešno odstranjen vzdevek. Selitev iz tistega računa na tega ne bo več možna.
    empty: Nimate vzdevkov.
    hint_html: Če se želite preseliti iz drugega računa v tega, lahko tukaj ustvarite vzdevek, ki je potreben, preden lahko nadaljujete s selitvijo sledilcev iz starega računa v tega. To dejanje je samo po sebi <strong>neškodljivo in povratno</strong>. <strong>Selitev računa sprožite iz starega računa</strong>.
    remove: Razveži vzdevek
  appearance:
    animations_and_accessibility: Animacije in dostopnost
    discovery: Odkrito
    localization:
      body: Mastodon prevajamo prostovoljci.
      guide_link: https://crowdin.com/project/mastodon
      guide_link_text: Vsakdo lahko prispeva.
    sensitive_content: Občutljiva vsebina
  application_mailer:
    notification_preferences: Spremenite e-poštne nastavitve
    salutation: "%{name},"
    settings: 'Spremenite e-poštne nastavitve: %{link}'
    unsubscribe: Odjavi od naročnine
    view: 'Pogled:'
    view_profile: Ogled profila
    view_status: Pokaži objavo
  applications:
    created: Aplikacija je bila uspešno ustvarjena
    destroyed: Aplikacija je bila uspešno izbrisana
    logout: Odjava
    regenerate_token: Obnovite dostopni žeton
    token_regenerated: Dostopni žeton je bil uspešno regeneriran
    warning: Bodite zelo previdni s temi podatki. Nikoli jih ne delite z nikomer!
    your_token: Vaš dostopni žeton
  auth:
    apply_for_account: Zaprosite za račun
    captcha_confirmation:
      help_html: Če imate težave pri reševanju CAPTCHA, lahko prek %{email} stopite v stik z nami in pomagali vam bomo.
      hint_html: Samo še nekaj. Moramo se prepričati, da ste človek (to nam pomaga pri preprečevanju neželenih vsebin). Rešite spodnji CAPTCHA in kliknite »Nadaljuj«.
      title: Varnostno preverjanje
    confirmations:
      awaiting_review: Vaš e-poštni naslov je potrjen. Skrbniki %{domain} bodo pregledali vašo prijavo. Če odobrijo vaš račun, boste o tem prejeli e-pošto.
      awaiting_review_title: Vaša prijava se pregleduje
      clicking_this_link: s klikom na to povezavo
      login_link: prijavo
      proceed_to_login_html: Sedaj lahko nadaljujete na %{login_link}.
      redirect_to_app_html: Morali bi biti preusmerjeni na aplikacijo <strong>%{app_name}</strong>. Če se to ni zgodilo, poskusite %{clicking_this_link} ali pa se ročno vrnite na aplikacijo.
      registration_complete: Vaša prijava na %{domain} je sedaj zaključena.
      welcome_title: Pozdravljeni, %{name}!
      wrong_email_hint: Če ta e-poštni naslov ni pravilen, ga lahko spremenite v nastavitvah računa.
    delete_account: Izbriši račun
    delete_account_html: Če želite izbrisati svoj račun, lahko nadaljujete <a href="%{path}">tukaj</a>. Prosili vas bomo za potrditev.
    description:
      prefix_invited_by_user: "@%{name} vas vabi, da se pridružite temu strežniku Mastodon!"
      prefix_sign_up: Še danes se priključite Mastodonu!
      suffix: Z računom boste lahko sledili osebam, objavljali posodobitve in izmenjevali sporočila z uporabniki s poljubnega strežnika Mastodon in še veliko več!
    didnt_get_confirmation: Ali niste prejeli potrditvene povezave?
    dont_have_your_security_key: Ali imate svoj varnostni ključ?
    forgot_password: Ste pozabili svoje geslo?
    invalid_reset_password_token: Žeton za ponastavitev gesla je neveljaven ali je potekel. Zahtevajte novo.
    link_to_otp: Vnesite dvofaktorsko kodo s svojega telefona ali obnovitveno kodo
    link_to_webauth: Vnesite svojo napravo za varnostni ključ
    log_in_with: Prijavi se s
    login: Prijava
    logout: Odjava
    migrate_account: Premakni se na drug račun
    migrate_account_html: Če želite ta račun preusmeriti na drugega, ga lahko <a href="%{path}">nastavite tukaj</a>.
    or_log_in_with: Ali se prijavite z
    progress:
      confirm: Potrdi e-pošto
      details: Vaši podatki
      review: Naš pregled
      rules: Sprejmi pravila
    providers:
      cas: CAS
      saml: SAML
    register: Vpis
    registration_closed: "%{instance} ne sprejema novih članov"
    resend_confirmation: Ponovno pošlji potrditveno povezavo
    reset_password: Ponastavi geslo
    rules:
      accept: Sprejmi
      back: Nazaj
      invited_by: "%{domain} se lahko pridružite zahvaljujoč povabilu, ki ste ga prejeli od:"
      preamble: Slednje določajo in njihovo spoštovanje zagotavljajo moderatorji %{domain}.
      preamble_invited: Preden nadaljujete, si preberite osnovna pravila, ki so jih postavili moderatorji na %{domain}.
      title: Nekaj osnovnih pravil.
      title_invited: Ste povabljeni.
    security: Varnost
    set_new_password: Nastavi novo geslo
    setup:
      email_below_hint_html: Poglejte v mapo neželene pošte ali zaprosite za novega. Če ste podali napačen e-naslov, ga lahko popravite.
      email_settings_hint_html: Kliknite na povezavo, ki smo vam jo poslali na %{email}, pa boste lahko začeli uporabljati Mastodon. Tukajle bomo počakali.
      link_not_received: Ali ste prejeli povezavo?
      new_confirmation_instructions_sent: Čez nekaj minut boste prejeli novo e-sporočilo s potrditveno povezavo!
      title: Preverite svojo dohodno e-pošto
    sign_in:
      preamble_html: Prijavite se s svojimi poverilnicami <strong>%{domain}</strong>. Če vaš račun gostuje na drugem strežniku, se tukaj ne boste mogli prijaviti.
      title: Vpiši se v %{domain}
    sign_up:
      manual_review: Registracije na %{domain} ročno pregledajo naši moderatorji. Da nam olajšate obdelavo vaše prijave, zapišite kaj o sebi in zakaj si želite račun na %{domain}.
      preamble: Če ustvarite račun na tem strežniku Mastodona, boste lahko sledili komur koli v fediverzumu, ne glede na to, kje gostuje njegov/njen račun.
      title: Naj vas namestimo na %{domain}.
    status:
      account_status: Stanje računa
      confirming: Čakanje na potrditev e-pošte.
      functional: Vaš račun je polno opravilen.
      pending: Naše osebje preverja vašo prijavo. To lahko traja nekaj časa. Če bo vaša prijava odobrena, boste prejeli e-pošto.
      redirecting_to: Vaš račun ni dejaven, ker trenutno preusmerja na račun %{acct}.
      self_destruct: Ker se %{domain} zapira, boste imeli omejen dostop da svojega računa.
      view_strikes: Pokaži pretekle ukrepe proti mojemu računu
    too_fast: Obrazec oddan prehitro, poskusite znova.
    use_security_key: Uporabi varnostni ključ
    user_agreement_html: Prebral/a sem <a href="%{terms_of_service_path}" target="_blank">pogoje uporabe</a> in <a href="%{privacy_policy_path}" target="_blank">politiko zasebnosti</a> in z obojim soglašam
    user_privacy_agreement_html: Prebral sem <a href="%{privacy_policy_path}" target="_blank">politiko zasebnosti</a> in soglašam z njo
  author_attribution:
    example_title: Vzorčno besedilo
    hint_html: Ali pišete novičke ali spletni dnevnik kje drugje poleg Mastodona? Poskrbite, da bo vaše avtorstvo pravilno navedeno, ko bo kdo delil vaše delo na Mastodonu.
    instructions: 'Poskrbite, da bo v dokumentu HTML vašega prispevka naslednja koda:'
    more_from_html: Več od %{name}
    s_blog: Spletni dnevnik %{name}
    then_instructions: Nato dodajte ime domene, kamor objavljate, v spodnje polje.
    title: Priznanje avtorstva
  challenge:
    confirm: Nadaljuj
    hint_html: "<strong>Namig:</strong> naslednjo uro vas ne bomo več vprašali po vašem geslu."
    invalid_password: Neveljavno geslo
    prompt: Potrdite geslo za nadaljevanje
  crypto:
    errors:
      invalid_key: ni veljaven ključ Ed25519 ali Curve25519
  date:
    formats:
      default: "%d %b %Y"
      with_month_name: "%B %d %Y"
  datetime:
    distance_in_words:
      about_x_hours: "%{count} u"
      about_x_months: "%{count} m"
      about_x_years: "%{count} l"
      almost_x_years: "%{count} l"
      half_a_minute: Pravkar
      less_than_x_minutes: "%{count} min"
      less_than_x_seconds: Pravkar
      over_x_years: "%{count} l"
      x_days: "%{count} d"
      x_minutes: "%{count} min"
      x_months: "%{count} m"
      x_seconds: "%{count} s"
  deletes:
    challenge_not_passed: Podatki, ki ste jih vnesli, niso pravilni
    confirm_password: Vnesite svoje trenutno geslo, da potrdite svojo identiteto
    confirm_username: Vnesite svoje uporabniško ime, da potrdite postopek
    proceed: Izbriši račun
    success_msg: Vaš račun je bil uspešno izbrisan
    warning:
      before: 'Pred nadaljevanjem previdno preberite naslednje opombe:'
      caches: Vsebina, ki jo medpomnijo drugi strežniki, lahko vztraja
      data_removal: Vaše objave in drugi podatki bodo trajno odstranjeni
      email_change_html: <a href="%{path}">Svoj e-naslov lahko spremenite</a> brez izbrisa svojega računa
      email_contact_html: Če še vedno ni dostavljeno, lahko za pomoč pošljete e-sporočilo na naslov <a href="mailto:%{email}">%{email}</a>
      email_reconfirmation_html: Če niste prejeli potrditvenega e-sporočila, lahko <a href="%{path}">znova zaprosite zanj</a>
      irreversible: Vašega računa ne boste mogli obnoviti ali ponovno aktivirati
      more_details_html: Za podrobnosti glejte <a href="%{terms_path}">politiko zasebnosti</a>.
      username_available: Vaše uporabniško ime bo znova na voljo
      username_unavailable: Vaše uporabniško ime še vedno ne bo na voljo
  disputes:
    strikes:
      action_taken: Izvedeno dejanje
      appeal: Pritoži se
      appeal_approved: Pritožba na ukrep je bila uspešna in ukrep ni več veljaven
      appeal_rejected: Pritožba je bila zavržena
      appeal_submitted_at: Pritožba oddana
      appealed_msg: Vaša pritožba je oddana. Če bo odobrena, boste o tem obveščeni.
      appeals:
        submit: Pošlji pritožbo
      approve_appeal: Ugodi pritožbi
      associated_report: Povezana prijava
      created_at: Datum
      description_html: To so dejanja, izvedena proti vašemu računu ter opozorila, ki so vam jih poslali sodelavci %{instance}.
      recipient: Naslovljeno na
      reject_appeal: Zavrni pritožbo
      status: 'Objava #%{id}'
      status_removed: Objava je že odstranjena iz sistema
      title: "%{action} dne %{date}"
      title_actions:
        delete_statuses: Odstranitev objave
        disable: Zamrznitev računa
        mark_statuses_as_sensitive: Označevanje objav kot občutljivih
        none: Opozorilo
        sensitive: Označevanj računa kot občutljivega
        silence: Omejitev računa
        suspend: Suspenz računa
      your_appeal_approved: Vaša pritožba je bila odobrena
      your_appeal_pending: Oddali ste pritožbo
      your_appeal_rejected: Vaša pritožba je bila zavržena
  edit_profile:
    basic_information: Osnovni podatki
    hint_html: "<strong>Prilagodite, kaj ljudje vidijo na vašem javnem profilu in poleg vaših objav.</strong> Drugi vam bodo raje sledili nazaj in z vami klepetali, če boste imeli izpolnjen profil in nastavljeno profilno sliko."
    other: Drugo
  errors:
    '400': Zahteva, ki ste jo oddali, je neveljavna ali nepravilno oblikovana.
    '403': Nimate dovoljenja za ogled te strani.
    '404': Iskana stran ne obstaja.
    '406': Ta stran ni na voljo v zahtevani obliki.
    '410': Iskana stran ne obstaja več.
    '422':
      content: Varnostno preverjanje ni uspelo. Ali blokirate piškotke?
      title: Varnostno preverjanje je spodletelo
    '429': Omejeno
    '500':
      content: Žal nam je, toda na našem koncu je prišlo do napake.
      title: Ta stran ni pravilna
    '503': Strani ni mogoče postreči zaradi začasne odpovedi strežnika.
    noscript_html: Če želite uporabljati spletno aplikacijo Mastodon, omogočite JavaScript. Druga možnost je, da za svojo platformo poskusite eno od <a href="%{apps_path}">lastnih aplikacij</a> za Mastodon.
  existing_username_validator:
    not_found: s tem uporabniškim imenom ni bilo mogoče najti lokalnega uporabnika
    not_found_multiple: ni bilo mogoče najti %{usernames}
  exports:
    archive_takeout:
      date: Datum
      download: Prenesite svoj arhiv
      hint_html: Zahtevate lahko arhiv svojih <strong>objav in naloženih medijev</strong>. Izvoženi podatki bodo v zapisu ActivityPub, ki ga bo mogoče brati s poljubno skladno programsko opremo. Arhiv lahko zahtevate vsakih 7 dni.
      in_progress: Pripravljanje vašega arhiva …
      request: Zahtevajte svoj arhiv
      size: Velikost
    blocks: Blokirani
    bookmarks: Zaznamki
    csv: CSV
    domain_blocks: Blokirane domene
    lists: Seznami
    mutes: Utišani
    storage: Shranjeni mediji
  featured_tags:
    add_new: Dodaj novo
    errors:
      limit: Ste že dodali največje število ključnikov
    hint_html: "<strong>Kaj so izpostavljeni ključniki?</strong> Prikazani so vidno na vašem javnem profilu in ljudem omogočajo brskanje po vaših javnih objavah posebej pod temi ključniki. So odlično orodje za spremljanje ustvarjalnih del ali dolgoročnih projektov."
  filters:
    contexts:
      account: Profili
      home: Domača časovnica
      notifications: Obvestila
      public: Javne časovnice
      thread: Pogovori
    edit:
      add_keyword: Dodaj ključno besedo
      keywords: Ključne besede
      statuses: Posamezne objave
      statuses_hint_html: Ta filter velja za izbrane posamezne objave, ne glede na to, ali se ujemajo s spodnjimi ključnimi besedami. <a href="%{path}">Preglejte ali odstarnite objave iz filtra</a>.
      title: Uredite filter
    errors:
      deprecated_api_multiple_keywords: Teh parametrov ni mogoče spremeniti iz tega programa, ker veljajo za več kot eno ključno besedo filtra. Uporabite novejšo izdaj programa ali spletni vmesnik.
      invalid_context: Ne vsebuje nobenega ali vsebuje neveljaven kontekst
    index:
      contexts: Filtri v %{contexts}
      delete: Izbriši
      empty: Nimate filtrov.
      expires_in: Poteče čez %{distance}
      expires_on: Poteče %{date}
      keywords:
        few: "%{count} ključne besede"
        one: "%{count} ključna beseda"
        other: "%{count} ključnih besed"
        two: "%{count} ključni besedi"
      statuses:
        few: "%{count} objave"
        one: "%{count} objava"
        other: "%{count} objav"
        two: "%{count} objavi"
      statuses_long:
        few: "%{count} posamezne objave skrite"
        one: "%{count} posamezna objava skrita"
        other: "%{count} posameznih objav skritih"
        two: "%{count} posamezni objavi skriti"
      title: Filtri
    new:
      save: Shrani nov filter
      title: Dodaj nov filter
    statuses:
      back_to_filter: Nazaj na filter
      batch:
        remove: Odstrani iz filtra
      index:
        hint: Ta filter se nanaša na posamezne objave ne glede na druge pogoje. Filtru lahko dodate več objav prek spletnega vmesnika.
        title: Filtrirane objave
  generic:
    all: Vse
    all_items_on_page_selected_html:
      few: Na tej strani so izbrani <strong>%{count}</strong> elementi.
      one: Na tej strani je izbran <strong>%{count}</strong> element.
      other: Na tej strani je izbranih <strong>%{count}</strong> elementov.
      two: Na tej strani sta izbrana <strong>%{count}</strong> elementa.
    all_matching_items_selected_html:
      few: Izbrani so <strong>%{count}</strong> elementi, ki ustrezajo vašemu iskanju.
      one: Izbran je <strong>%{count}</strong> element, ki ustreza vašemu iskanju.
      other: Izbranih je <strong>%{count}</strong> elementov, ki ustrezajo vašemu iskanju.
      two: Izbrana sta <strong>%{count}</strong> elementa, ki ustrezata vašemu iskanju.
    cancel: Prekliči
    changes_saved_msg: Spremembe so uspešno shranjene!
    confirm: Potrdi
    copy: Kopiraj
    delete: Izbriši
    deselect: Prekliči ves izbor
    none: Brez
    order_by: Razvrsti po
    save_changes: Shrani spremembe
    select_all_matching_items:
      few: Izberite %{count} elemente, ki ustrezajo vašemu iskanju.
      one: Izberite %{count} element, ki ustreza vašemu iskanju.
      other: Izberite %{count} elementov, ki ustrezajo vašemu iskanju.
      two: Izberite %{count} elementa, ki ustrezata vašemu iskanju.
    today: danes
    validation_errors:
      few: Nekaj še ni čisto v redu! Spodaj si oglejte %{count} napake
      one: Nekaj še ni čisto v redu! Spodaj si oglejte napako
      other: Nekaj še ni čisto v redu! Spodaj si oglejte %{count} napak
      two: Nekaj še ni čisto v redu! Spodaj si oglejte %{count} napaki
  imports:
    errors:
      empty: Prazna datoteka CSV
      incompatible_type: Nezdružljivo z izbrano vrsto uvoza
      invalid_csv_file: 'Neveljavna datoteka CSV. Napaka: %{error}'
      over_rows_processing_limit: vsebuje več kot %{count} vrstic
      too_large: Datoteka je prevelika
    failures: Neuspehi
    imported: Uvoženo
    mismatched_types_warning: Kaže, da ste izbrali napačno vrsto za ta uvoz; preverite svoj izbor.
    modes:
      merge: Združi
      merge_long: Ohrani obstoječe zapise in dodaj nove
      overwrite: Prepiši
      overwrite_long: Zamenjaj trenutne zapise z novimi
    overwrite_preambles:
      blocking_html:
        few: Kaže, da želite <strong>zamenjati svoj seznam blokiranih</strong> z do <strong>%{count} računi</strong> iz <strong>%{filename}</strong>.
        one: Kaže, da želite <strong>zamenjati svoj seznam blokiranih</strong> z do <strong>%{count} računom</strong> iz <strong>%{filename}</strong>.
        other: Kaže, da želite <strong>zamenjati svoj seznam blokiranih</strong> z do <strong>%{count} računi</strong> iz <strong>%{filename}</strong>.
        two: Kaže, da želite <strong>zamenjati svoj seznam blokiranih</strong> z do <strong>%{count} računoma</strong> iz <strong>%{filename}</strong>.
      bookmarks_html:
        few: Kaže, da želite <strong>zamenjati svoje zaznamke</strong> z do <strong>%{count} objavami</strong> iz <strong>%{filename}</strong>.
        one: Kaže, da želite <strong>zamenjati svoje zaznamke</strong> z do <strong>%{count} objavo</strong> iz <strong>%{filename}</strong>.
        other: Kaže, da želite <strong>zamenjati svoje zaznamke</strong> z do <strong>%{count} objavami</strong> iz <strong>%{filename}</strong>.
        two: Kaže, da želite <strong>zamenjati svoje zaznamke</strong> z do <strong>%{count} objavama</strong> iz <strong>%{filename}</strong>.
      domain_blocking_html:
        few: Kaže, da želite <strong>zamenjati svoj seznam blokiranih domen</strong> z do <strong>%{count} domenami</strong> iz <strong>%{filename}</strong>.
        one: Kaže, da želite <strong>zamenjati svoj seznam blokiranih domen</strong> z do <strong>%{count} domeno</strong> iz <strong>%{filename}</strong>.
        other: Kaže, da želite <strong>zamenjati svoj seznam blokiranih domen</strong> z do <strong>%{count} domenami</strong> iz <strong>%{filename}</strong>.
        two: Kaže, da želite <strong>zamenjati svoj seznam blokiranih domen</strong> z do <strong>%{count} domenama</strong> iz <strong>%{filename}</strong>.
      following_html:
        few: Kaže, da želite <strong>slediti</strong> do <strong>%{count} računom</strong> iz <strong>%{filename}</strong> in <strong>nehati slediti komur koli drugemu</strong>.
        one: Kaže, da želite <strong>slediti</strong> do <strong>%{count} računu</strong> iz <strong>%{filename}</strong> in <strong>nehati slediti komur koli drugemu</strong>.
        other: Kaže, da želite <strong>slediti</strong> do <strong>%{count} računom</strong> iz <strong>%{filename}</strong> in <strong>nehati slediti komur koli drugemu</strong>.
        two: Kaže, da želite <strong>slediti</strong> do <strong>%{count} računoma</strong> iz <strong>%{filename}</strong> in <strong>nehati slediti komur koli drugemu</strong>.
      lists_html:
        few: Kaže, da nameravate <strong>zamenjati svoje sezname</strong> z vsebino iz <strong>%{filename}</strong>. V nove sezname bodo dodani do <strong>%{count} računi</strong>.
        one: Kaže, da nameravate <strong>zamenjati svoje sezname</strong> z vsebino iz <strong>%{filename}</strong>. V nove sezname bo dodan do <strong>%{count} račun</strong>.
        other: Kaže, da nameravate <strong>zamenjati svoje sezname</strong> z vsebino iz <strong>%{filename}</strong>. V nove sezname bo dodanih do <strong>%{count} računov</strong>.
        two: Kaže, da nameravate <strong>zamenjati svoje sezname</strong> z vsebino iz <strong>%{filename}</strong>. V nove sezname bosta dodana do <strong>%{count} računa</strong>.
      muting_html:
        few: Kaže, da nameravate <strong>zamenjati svoj seznam utišanih računov</strong> z do <strong>%{count} računi</strong> iz <strong>%{filename}</strong>.
        one: Kaže, da nameravate <strong>zamenjati svoj seznam utišanih računov</strong> z do <strong>%{count} računom</strong> iz <strong>%{filename}</strong>.
        other: Kaže, da nameravate <strong>zamenjati svoj seznam utišanih računov</strong> z do <strong>%{count} računi</strong> iz <strong>%{filename}</strong>.
        two: Kaže, da nameravate <strong>zamenjati svoj seznam utišanih računov</strong> z do <strong>%{count} računoma</strong> iz <strong>%{filename}</strong>.
    preambles:
      blocking_html:
        few: Kaže, da nameravate <strong>blokirati</strong> <strong>%{count} račune</strong> iz <strong>%{filename}</strong>.
        one: Kaže, da nameravate <strong>blokirati</strong> <strong>%{count} račun</strong> iz <strong>%{filename}</strong>.
        other: Kaže, da nameravate <strong>blokirati</strong> <strong>%{count} računov</strong> iz <strong>%{filename}</strong>.
        two: Kaže, da nameravate <strong>blokirati</strong> <strong>%{count} računa</strong> iz <strong>%{filename}</strong>.
      bookmarks_html:
        few: V svoje <strong>zaznamke</strong> boste dodali <strong>%{count} objave</strong> iz <strong>%{filename}</strong>.
        one: V svoje <strong>zaznamke</strong> boste dodali <strong>%{count} objavo</strong> iz <strong>%{filename}</strong>.
        other: V svoje <strong>zaznamke</strong> boste dodali <strong>%{count} objav</strong> iz <strong>%{filename}</strong>.
        two: V svoje <strong>zaznamke</strong> boste dodali <strong>%{count} objavi</strong> iz <strong>%{filename}</strong>.
      domain_blocking_html:
        few: "<strong>Blokirali</strong> boste <strong>%{count} domene</strong> iz <strong>%{filename}</strong>."
        one: "<strong>Blokirali</strong> boste <strong>%{count} domeno</strong> iz <strong>%{filename}</strong>."
        other: "<strong>Blokirali</strong> boste <strong>%{count} domen</strong> iz <strong>%{filename}</strong>."
        two: "<strong>Blokirali</strong> boste <strong>%{count} domeni</strong> iz <strong>%{filename}</strong>."
      following_html:
        few: Začeli boste <strong>slediti</strong> <strong>%{count} računom</strong> iz <strong>%{filename}</strong>.
        one: Začeli boste <strong>slediti</strong> <strong>%{count} računu</strong> iz <strong>%{filename}</strong>.
        other: Začeli boste <strong>slediti</strong> <strong>%{count} računom</strong> iz <strong>%{filename}</strong>.
        two: Začeli boste <strong>slediti</strong> <strong>%{count} računoma</strong> iz <strong>%{filename}</strong>.
      lists_html:
        few: V svoje <strong>sezname</strong> boste dodali <strong>%{count} račune</strong> iz <strong>%{filename}</strong>. Če seznami manjkajo, bodo ustvarjeni.
        one: V svoje <strong>sezname</strong> boste dodali <strong>%{count} račun</strong> iz <strong>%{filename}</strong>. Če seznami manjkajo, bodo ustvarjeni.
        other: V svoje <strong>sezname</strong> boste dodali <strong>%{count} računov</strong> iz <strong>%{filename}</strong>. Če seznami manjkajo, bodo ustvarjeni.
        two: V svoje <strong>sezname</strong> boste dodali <strong>%{count} računa</strong> iz <strong>%{filename}</strong>. Če seznami manjkajo, bodo ustvarjeni.
      muting_html:
        few: "<strong>Utišali</strong> boste <strong>%{count} račune</strong> iz <strong>%{filename}</strong>."
        one: "<strong>Utišali</strong> boste <strong>%{count} račun</strong> iz <strong>%{filename}</strong>."
        other: "<strong>Utišali</strong> boste <strong>%{count} računov</strong> iz <strong>%{filename}</strong>."
        two: "<strong>Utišali</strong> boste <strong>%{count} računa</strong> iz <strong>%{filename}</strong>."
    preface: Podatke, ki ste jih izvozili iz drugega strežnika, lahko uvozite. Na primer seznam oseb, ki jih spremljate ali blokirate.
    recent_imports: Nedavni uvozi
    states:
      finished: Končano
      in_progress: V teku
      scheduled: Načrtovano
      unconfirmed: Nepotrjeno
    status: Stanje
    success: Vaši podatki so bili uspešno naloženi in bodo zdaj pravočasno obdelani
    time_started: Začetek ob
    titles:
      blocking: Uvažanje blokiranih računov
      bookmarks: Uvažanje zaznamkov
      domain_blocking: Uvažanje blokiranih domen
      following: Uvažanje sledenih računov
      lists: Uvažanje seznamov
      muting: Uvažanje utišanih računov
    type: Vrsta uvoza
    type_groups:
      constructive: Sledenje in zaznamki
      destructive: Blokiranja in utišanja
    types:
      blocking: Seznam blokiranih
      bookmarks: Zaznamki
      domain_blocking: Seznam blokiranih domen
      following: Seznam uporabnikov, katerim sledite
      lists: Seznami
      muting: Seznam utišanih
    upload: Pošlji
  invites:
    delete: Onemogoči
    expired: Poteklo
    expires_in:
      '1800': 30 minut
      '21600': 6 ur
      '3600': 1 ura
      '43200': 12 ur
      '604800': 1 teden
      '86400': 1 dan
    expires_in_prompt: Nikoli
    generate: Ustvari
    invalid: To povabilo ni veljavno
    invited_by: 'Povabil/a vas je:'
    max_uses:
      few: "%{count} uporabe"
      one: 1 uporaba
      other: "%{count} uporab"
      two: "%{count} uporabi"
    max_uses_prompt: Brez omejitve
    prompt: Ustvarite in delite povezave z drugimi, da omogočite dostop do tega strežnika
    table:
      expires_at: Poteče
      uses: Uporabe
    title: Povabite ljudi
  lists:
    errors:
      limit: Dosegli ste največje število seznamov
  login_activities:
    authentication_methods:
      otp: aplikacija za dvoravenjsko overjanje
      password: geslo
      sign_in_token: varnostna koda po e-pošti
      webauthn: varnostni ključi
    description_html: Če opazite dejavnost, ki je ne prepoznate kot svoje, razmislite o spremembi svojega gesla in omogočanju dvoravenskega overjanja.
    empty: Zgodovina overjanja ni na voljo
    failed_sign_in_html: Spodletela prijava z metodo %{method} iz %{ip} (%{browser})
    successful_sign_in_html: Uspešna prijava z metodo %{method} iz %{ip} (%{browser})
    title: Zgodovina overjanja
  mail_subscriptions:
    unsubscribe:
      action: Da, odjavi me
      complete: Odjavljeni
      confirmation_html: Ali se res želite odjaviti od prejemanja %{type} za Mastodon na %{domain} na svojo e-pošto %{email}? Kadarkoli se lahko znova prijavite iz svojih <a href="%{settings_path}">nastavitev e-poštnih obvestil</a>.
      emails:
        notification_emails:
          favourite: e-sporočil z obvestili o priljubljenosti
          follow: e-sporočil z obvestili o sledenju
          follow_request: e-sporočil o zahtevah za sledenje
          mention: e-sporočil z obvestili o omembah
          reblog: e-sporočil z obvestili o izpostavljanju
      resubscribe_html: Če ste se odjavili po pomoti, se lahko znova prijavite iz svojih <a href="%{settings_path}">nastavitev e-poštnih obvestil</a>.
      success_html: Nič več ne boste prejemali %{type} za Mastodon na %{domain} na svoj e-naslov %{email}.
      title: Odjavi od naročnine
  media_attachments:
    validations:
      images_and_video: Videoposnetka ni mogoče priložiti objavi, ki že vsebuje slike
      not_found: Predstavnosti %{ids} ne najdem ali pa je že pripeta k drugi objavi
      not_ready: Datotek, katerih obdelava ni dokončana, ni mogoče pripeti. Poskusite znova kmalu!
      too_many: Ni možno priložiti več kot 4 datoteke
  migrations:
    acct: username@domain novega računa
    cancel: Prekliči preusmeritev
    cancel_explanation: Preklic preusmeritve ponovno aktivira vaš trenutni račun, vendar ne povrne sledilcev, ki so bili preseljeni na tisti račun.
    cancelled_msg: Preusmeritev je bila uspešno preklicana.
    errors:
      already_moved: je isti račun, na katerega ste se že preselili
      missing_also_known_as: ni vzdevek za ta račun
      move_to_self: ne more biti trenutni račun
      not_found: ni mogoče najti
      on_cooldown: Ste na ohlajanju
    followers_count: Sledilcev ob času selitve
    incoming_migrations: Selitev iz drugega računa
    incoming_migrations_html: Če se želite preseliti iz drugega računa na tega, morate najprej <a href="%{path}">ustvariti vzdevek računa</a>.
    moved_msg: Vaš račun se zdaj preusmerja na %{acct} in vaši sledilci so preseljeni.
    not_redirecting: Vaš račun trenutno ne preusmerja na noben drug račun.
    on_cooldown: Nedavno ste migrirali svoj račun. Funkcija bo znova na voljo čez %{count} dni.
    past_migrations: Pretekle migracije
    proceed_with_move: Premakni sledilce
    redirected_msg: Vaš račun se zdaj preusmerja na %{acct}.
    redirecting_to: Vaš račun se preusmerja na %{acct}.
    set_redirect: Nastavi preusmeritev
    warning:
      backreference_required: Novi račun je potrebno najprej prilagoditi, da se bo skliceval nazaj na tega
      before: 'Pred nadaljevanjem previdno preberite naslednje opombe:'
      cooldown: Po selitvi sledi čakalna doba, v kateri računa ne boste mogli ponovno seliti
      disabled_account: Vaš trenutni račun zatem ne bo polno uporaben. Vendar pa boste imeli dostop do izvoza podatkov kot tudi do ponovne aktivacije.
      followers: S tem dejanjem boste preselili vse sledilce iz trenutnega računa na novi račun
      only_redirect_html: Namesto tega lahko <a href="%{path}">na svojem profilu zgolj vzpostavite preusmeritev</a>.
      other_data: Nobeni drugi podatki se ne bodo preselili samodejno
      redirect: Profil vašega trenutnega računa bo posodobljen z obvestilom o preusmeritvi in bo izključen iz iskanj
  moderation:
    title: Moderiranje
  move_handler:
    carry_blocks_over_text: Ta uporabnik se je preselil iz računa %{acct}, ki ste ga blokirali.
    carry_mutes_over_text: Ta uporabnik se je preselil iz računa %{acct}, ki ste ga utišali.
    copy_account_note_text: 'Ta uporabnik se je preselil iz %{acct}, tukaj so vaše poprejšnje opombe o njem:'
  navigation:
    toggle_menu: Preklopi meni
  notification_mailer:
    admin:
      report:
        subject: "%{name} je oddal/a prijavo"
      sign_up:
        subject: "%{name} se je vpisal/a"
    favourite:
      body: "%{name} je vzljubil/a vašo objavo:"
      subject: "%{name} je vzljubil/a vašo objavo"
      title: Novo priljubljeno
    follow:
      body: "%{name} vam sedaj sledi!"
      subject: "%{name} vam sedaj sledi"
      title: Novi sledilec
    follow_request:
      action: Upravljajte s prošnjami za sledenje
      body: "%{name} vas je prosil/a za sledenje"
      subject: 'Čakajoči sledilec/ka: %{name}'
      title: Nova prošnja za sledenje
    mention:
      action: Odgovori
      body: "%{name} vas je omenil/a v:"
      subject: "%{name} vas je omenil/a"
      title: Nova omemba
    poll:
      subject: Anketa, ki jo je pripravil/a %{name}, se je iztekla
    reblog:
      body: 'Vašo objavo je izpostavil/a %{name}:'
      subject: "%{name} je izpostavil/a vašo objavo"
      title: Nova izpostavitev
    status:
      subject: "%{name} je pravkar objavil/a"
    update:
      subject: "%{name} je uredil(a) objavo"
  notifications:
    administration_emails: E-poštna obvestila skrbnika
    email_events: Dogodki za e-obvestila
    email_events_hint: 'Izberite dogodke, za katere želite prejmati obvestila:'
  number:
    human:
      decimal_units:
        format: "%n %u"
        units:
          billion: B
          million: M
          quadrillion: Q
          thousand: K
          trillion: T
  otp_authentication:
    code_hint: Za potrditev vnesite kodo, ki jo je ustvarila aplikacija za preverjanje pristnosti
    description_html: Če omogočite <strong>dvofaktorsko preverjanje pristnosti</strong> z aplikacijo za overjanje, boste za prijavo morali imeti pri sebi svoj telefon, s katerim boste ustvarili žetone za vstop.
    enable: Omogoči
    instructions_html: "<strong>Skenirajte to QR-kodo z Google Authenticator ali s podobno aplikacijo TOTP na vašem telefnu</strong>. Od zdaj naprej bo ta aplikacija ustvarjala žetone, ki jih boste morali vnesti ob prijavi."
    manual_instructions: 'Če ne morete skenirati QR-kode in jo morate vnesti ročno, je tu skrivnost v tekstovni obliki:'
    setup: Vzpostavi
    wrong_code: Vnesena koda je neveljavna! Ali sta čas strežnika in čas naprave pravilna?
  pagination:
    newer: Novejše
    next: Naprej
    older: Starejše
    prev: Nazaj
    truncate: "&hellip;"
  polls:
    errors:
      already_voted: Na tej anketi ste že glasovali
      duplicate_options: vsebuje podvojene elemente
      duration_too_long: je predaleč v prihodnosti
      duration_too_short: je prezgodaj
      expired: Glasovanje se je že zaključilo
      invalid_choice: Izbrana možnost glasovanja ne obstaja
      over_character_limit: ne more biti daljše od %{max} znakov
      self_vote: Ne morete glasovati v lastnih anketah
      too_few_options: mora imeti več kot en element
      too_many_options: ne more vsebovati več kot %{max} elementov
  preferences:
    other: Ostalo
    posting_defaults: Privzete nastavitev objavljanja
    public_timelines: Javne časovnice
  privacy:
    hint_html: "<strong>Prilagodite, kako lahko drugi najdejo vaš profil in vaše objave.</strong> V Mastodonu obstaja več zmožnosti, ki vam pomagajo doseči širše občinstvo, če so omogočene. Vzemite si čas in preverite, ali te nastavitve ustrezajo vašemu namenu uporabe."
    privacy: Zasebnost
    privacy_hint_html: Nadzorujte, koliko informacij želite razkriti drugim. Ljudje lahko zanimive profile in aplikacije odkrijejo z brskanjem po seznamih sledenih in ko vidijo katere programe drugi uporabljajo za objavljanje. Morda pa bi to želeli skriti in varovati zasebnost.
    reach: Dosegljivost
    reach_hint_html: Nadzorujte, ali želite, da vas drugi ljudje najdejo in vam pričnejo slediti. Ali želite, da se vaše objave prikažejo na strani Razišči? Ali želite, da vas drugi ljudje vidijo med predlogi za sledenje? Ali želite nove sledilce odobriti samodejno, ali vsakega posebej odobriti ročno?
    search: Iskanje
    search_hint_html: Nadzorujte, kako želite, da vas najdejo. Ali želite, da vas ljudje najdejo po javnih objavah? Ali želite, da ljudje, ki niso na Mastodonu, lahko najdejo vaš profil med iskanjem po spletu? Vedite, da javnih objav in podatkov ni mogoče povsem izvzeti iz podatkovnih zbirk vseh spletnih iskalnikov.
    title: Zasebnost in dosegljivost
  privacy_policy:
    title: Pravilnik o zasebnosti
  reactions:
    errors:
      limit_reached: Dosežena omejitev različnih reakcij/odzivov
      unrecognized_emoji: ni prepoznan emotikon
  redirects:
    prompt: Če zaupate tej povezavi, jo kliknite za nadaljevanje.
    title: Zapuščate %{instance}.
  relationships:
    activity: Dejavnost računa
    confirm_follow_selected_followers: Ali ste prepričani, da želite slediti izbranim sledilcem?
    confirm_remove_selected_followers: Ali ste prepričani, da želite odstraniti izbrane sledilce?
    confirm_remove_selected_follows: Ali ste prepričani, da želite odstraniti izbrana sledenja?
    dormant: Nedejavno
    follow_failure: Nekaterim od izbranih računov ni bilo mogoče slediti.
    follow_selected_followers: Sledi izbranim sledilcem
    followers: Sledilci
    following: Sledeni
    invited: Vabljeni
    last_active: Zadnja dejavnost
    most_recent: Najnovejše
    moved: Prestavljeno
    mutual: Vzajemno
    primary: Primarno
    relationship: Razmerje
    remove_selected_domains: Odstrani vse sledilce iz izbranih domen
    remove_selected_followers: Odstrani izbrane sledilce
    remove_selected_follows: Prenehaj slediti izbranim uporabnikom
    status: Stanje računa
  remote_follow:
    missing_resource: Za vaš račun ni bilo mogoče najti zahtevanega URL-ja za preusmeritev
  reports:
    errors:
      invalid_rules: se ne sklicuje na veljavna pravila
  rss:
    content_warning: 'Opozorilo o vsebini:'
    descriptions:
      account: Javne objave @%{acct}
      tag: 'Javne objave s ključnikom #%{hashtag}'
  scheduled_statuses:
    over_daily_limit: Za ta dan ste presegli omejitev %{limit} načrtovanih objav
    over_total_limit: Presegli ste omejitev %{limit} načrtovanih objav
    too_soon: datum mora biti v prihodnosti
  self_destruct:
    lead_html: Na žalost se <strong>%{domain}</strong> za vedno zapira. Če ste tu imeli svoj račun, ga v prihodnje ne boste mogli več uporabljati. Zahtevate lahko kopijo svojih podatkov.
    title: Ta strežnik se zapira
  sessions:
    activity: Zadnja dejavnost
    browser: Brskalnik
    browsers:
      alipay: Alipay
      blackberry: BlackBerry
      chrome: Chrome
      edge: Microsoft Edge
      electron: Electron
      firefox: Firefox
      generic: Neznan brskalnik
      huawei_browser: Brskalnik Huawei
      ie: Internet Explorer
      micro_messenger: MicroMessenger
      nokia: Brskalnik Nokia S40 Ovi
      opera: Opera
      otter: Otter
      phantom_js: PhantomJS
      qq: QQ Browser
      safari: Safari
      uc_browser: UC Browser
      unknown_browser: Neznan brskalnik
      weibo: Weibo
    current_session: Trenutna seja
    date: Datum
    description: "%{browser} na %{platform}"
    explanation: To so spletni brskalniki, ki so trenutno prijavljeni v vaš Mastodon račun.
    ip: IP
    platforms:
      adobe_air: Adobe Air
      android: Android
      blackberry: BlackBerry
      chrome_os: ChromeOS
      firefox_os: Firefox OS
      ios: iOS
      kai_os: KaiOS
      linux: Linux
      mac: Mac
      unknown_platform: Neznana platforma
      windows: Windows
      windows_mobile: Windows Mobile
      windows_phone: Windows Phone
    revoke: Prekliči
    revoke_success: Seja je bila uspešno preklicana
    title: Seje
    view_authentication_history: Oglejte si zgodovino overjanja za vaš račun
  settings:
    account: Račun
    account_settings: Nastavitve računa
    aliases: Vzdevki računa
    appearance: Videz
    authorized_apps: Pooblaščene aplikacije
    back: Nazaj na Mastodon
    delete: Brisanje računa
    development: Razvoj
    edit_profile: Uredi profil
    export: Izvozi
    featured_tags: Vključeni ključniki
    import: Uvozi
    import_and_export: Uvoz in izvoz
    migrate: Selitev računa
    notifications: E-poštna obvestila
    preferences: Nastavitve
    profile: Profil
    relationships: Sledenja in sledilci
    severed_relationships: Prekinjene veze
    statuses_cleanup: Samodejno brisanje objav
    strikes: Ukrepi morediranja
    two_factor_authentication: Dvofaktorsko overjanje
    webauthn_authentication: Varnostni ključi
  severed_relationships:
    download: Prejmi (%{count})
    event_type:
      account_suspension: Suspendiranje računa (%{target_name})
      domain_block: Suspendiranje strežnika (%{target_name})
      user_domain_block: Blokirali ste %{target_name}
    lost_followers: Izgubljeni sledilci
    lost_follows: Izgubljena sledeni
    preamble: Če blokirate domeno ali če se vaši moderatorji odločijo suspendirati oddaljen strežnik, lahko izgubite sledene in sledilce. Ko se to zgodi, boste lahko prejeli sezname prekinjenih vez za pregled in morebitno uvažanje na drugem strežniku.
    purged: Podatke o tem strežniku so očistili skrbniki vašega strežnika.
    type: Dogodek
  statuses:
    attached:
      audio:
        few: "%{count} zvočni posnetki"
        one: "%{count} zvočni posnetek"
        other: "%{count} zvočnih posnetkov"
        two: "%{count} zvočna posnetka"
      description: 'Priloženo: %{attached}'
      image:
        few: "%{count} slike"
        one: "%{count} slika"
        other: "%{count} slik"
        two: "%{count} sliki"
      video:
        few: "%{count} video posnetki"
        one: "%{count} video posnetek"
        other: "%{count} video posnetkov"
        two: "%{count} video posnetka"
    boosted_from_html: Izpostavljeno z računa %{acct_link}
    content_warning: 'Opozorilo o vsebini: %{warning}'
    default_language: Enak kot jezik vmesnika
    disallowed_hashtags:
      few: 'vsebuje nedovoljene ključnike: %{tags}'
      one: 'vsebuje nedovoljeni ključnik: %{tags}'
      other: 'vsebuje nedovoljenih ključnikov: %{tags}'
      two: 'vsebuje nedovoljena ključnika: %{tags}'
    edited_at_html: Urejeno %{date}
    errors:
      in_reply_not_found: Objava, na katero želite odgovoriti, ne obstaja.
    over_character_limit: omejitev %{max} znakov je presežena
    pin_errors:
      direct: Objav, ki so vidne samo omenjenum uporabnikom, ni mogoče pripenjati
      limit: Pripeli ste največje število objav
      ownership: Objava nekoga drugega ne more biti pripeta
      reblog: Izpostavitev ne more biti pripeta
    title: "%{name}: »%{quote}«"
    visibilities:
<<<<<<< HEAD
      private: Samo sledilci
      private_long: Prikaži samo sledilcem
=======
>>>>>>> 26c78392
      public: Javno
  statuses_cleanup:
    enabled: Samodejno izbriši stare objave
    enabled_hint: Samodejno izbriše vaše objave, ko dosežejo določen starostni prag, razen če ne ustrezajo eni od spodnjih izjem
    exceptions: Izjeme
    explanation: Ker je brisanje objav draga operacija, se to postopoma izvaja počasi, ko strežnik sicer ni zaseden. Zaradi tega se lahko vaše objave izbrišejo nekaj časa po tem, ko dosežejo starostni prag.
    ignore_favs: Prezri priljubljene
    ignore_reblogs: Prezri izpostavitve
    interaction_exceptions: Izjeme na osnovi interakcije
    interaction_exceptions_explanation: Upoštevajte, da ni nobene garancije za objave, ki bodo izbrisane, če padejo pod prag priljubljenosti ali izpostavljenosti, ko so ga že enkrat presegle.
    keep_direct: Ohrani neposredna sporočila
    keep_direct_hint: Ne izbriše nobenega izmed vaših neposrednih sporočil
    keep_media: Ohrani objave z medijskimi priponkami
    keep_media_hint: Ne izbriše nobene vaših objav, ki imajo medijske priponke
    keep_pinned: Ohrani pripete objave
    keep_pinned_hint: Ne izbriše nobene od vaših pripetih objav
    keep_polls: Ohrani ankete
    keep_polls_hint: Ne izbriše vaših anket
    keep_self_bookmark: Ohrani objave z zaznamki
    keep_self_bookmark_hint: Ne izbriše vaših lastnih objav, če ste jih postavili med zaznamke
    keep_self_fav: Ohrani priljubljene objave
    keep_self_fav_hint: Ne izbriše vaših lastnih objav, če ste jih postavili med priljubljene
    min_age:
      '1209600': 2 tedna
      '15778476': 6 mesecev
      '2629746': 1 mesec
      '31556952': 1 leto
      '5259492': 2 meseca
      '604800': 1 teden
      '63113904': 2 leti
      '7889238': 3 mesece
    min_age_label: Starostna meja
    min_favs: Obrži objave priljubljene vsaj
    min_favs_hint: Ne izbriše nobene od vaših objav, ki je prejela vsaj takšno število priljubljenih. Pustite prazno, če želite izbrisati objave ne glede na število všečkov
    min_reblogs: Obdrži objave izpostavljene vsaj
    min_reblogs_hint: Ne izbriše nobene od vaših objav, ki je bila vsaj tolikokrat podprta. Pustite prazno, če želite izbrisati objave ne glede na število izpostavitev
  stream_entries:
    sensitive_content: Občutljiva vsebina
  strikes:
    errors:
      too_late: Prepozno je, da bi se pritožili na ta ukrep
  tags:
    does_not_match_previous_name: se ne ujema s prejšnjim imenom
  terms_of_service:
    title: Pogoji uporabe
  themes:
    contrast: Mastodon (Visok kontrast)
    default: Mastodon (Temna)
    mastodon-light: Mastodon (Svetla)
    system: Samodejno (uporabi sistemsko temo)
  time:
    formats:
      default: "%b %d %Y, %H:%M"
      month: "%b %Y"
      time: "%H:%M"
      with_time_zone: "%d.  %b. %Y %H:%M %Z"
  translation:
    errors:
      quota_exceeded: Kvota uporabe prevajalne storitve za ta strežnik je bila presežena.
      too_many_requests: V zadnjem času je prevajalna storitev prejela preveč zahtevkov.
  two_factor_authentication:
    add: Dodaj
    disable: Onemogoči
    disabled_success: Dvofaktorsko preverjanje pristnosti je uspešno onemogočeno
    edit: Uredi
    enabled: Dvofaktorsko preverjanje pristnosti je omogočeno
    enabled_success: Dvofaktorsko preverjanje pristnosti je uspešno omogočeno
    generate_recovery_codes: Ustvari kode za obnovitev
    lost_recovery_codes: Obnovitvene kode vam omogočajo, da ponovno pridobite dostop do svojega računa, če izgubite telefon. Če ste izgubili obnovitvene kode, jih lahko obnovite tukaj. Vaše stare obnovitvene kode bodo neveljavne.
    methods: Dvofaktorske metode
    otp: Avtentikacijska aplikacija
    recovery_codes: Varnostna kopija obnovitvenih kod
    recovery_codes_regenerated: Obnovitvene kode so bile uspešno regenerirane
    recovery_instructions_html: Če kdaj izgubite dostop do telefona, lahko uporabite eno od spodnjih obnovitvenih kod, da ponovno pridobite dostop do svojega računa. <strong>Shranite obnovitvene kode</strong>. Lahko jih natisnete in shranite z drugimi pomembnimi dokumenti.
    webauthn: Varnostni ključi
  user_mailer:
    announcement_published:
      description: 'Skrbniki domene %{domain} oznanjajo:'
      subject: Storitveno oznanilo
      title: Storitveno oznanilo %{domain}
    appeal_approved:
      action: Nastavitve računa
      explanation: Pritožbi na ukrep proti vašemu računu z dne %{strike_date}, ki ste jo oddali dne %{appeal_date}, je bilo ugodeno. Vaš račun je znova nesporen.
      subject: Vaši pritožbi z dne %{date} je bilo ugodeno
      subtitle: Vaš račun je znova na dobrem glasu.
      title: Pritožbi ugodeno
    appeal_rejected:
      explanation: Pritožba na ukrep proti vašemu računu z dne %{strike_date}, ki ste jo oddali dne %{appeal_date}, je bila zavrnjena.
      subject: Vaša pritožba z dne %{date} je bila zavrnjena
      subtitle: Vaša pritožba je bila zavržena.
      title: Pritožba zavrnjena
    backup_ready:
      explanation: Zahtevali ste polno varnostno kopijo svojega računa Mastodon.
      extra: Zdaj je na voljo za prenos!
      subject: Vaš arhiv je pripravljen za prenos
      title: Prevzem arhiva
    failed_2fa:
      details: 'Tukaj so podrobnosti poskusa prijave:'
      explanation: Nekdo se je poskusil prijaviti v vaš račun, vendar ni podal veljavnega drugega faktorja preverjanja pristnosti.
      further_actions_html: Če to niste bili vi, priporočamo, da takoj %{action}, ker je lahko ogrožena varnost.
      subject: Napaka preverjanja pristnosti z drugim faktorjem
      title: Preverjanje pristnosti z drugim faktorjem je spodletelo
    suspicious_sign_in:
      change_password: spremenite svoje geslo
      details: 'Tukaj so podrobnosti prijave:'
      explanation: Zaznali smo prijavo v vaš račun z novega naslova IP.
      further_actions_html: Če to niste bili vi, priporočamo da takoj ukrepate (%{action}) in omogočite dvo-ravensko overjanje (2FA), da ohranite račun varen.
      subject: Do vašega računa je bil opravljen dostop z novega naslova IP
      title: Nova prijava
    terms_of_service_changed:
      agreement: Če boste še naprej uporabljali %{domain}, se strinjate s temi pogoji. Če se ne, lahko kadarkoli odstopite od dogovora z domeno %{domain} tako, da izbrišete svoj račun.
      changelog: 'Kratek povzetek tega, kaj ta posodobitev pomeni za vas:'
      description: 'To e-poštno sporočilo ste prejeli, ker smo spremenili pogoje uporabe v domeni %{domain}. Posodobitve bodo začele veljati %{date}. Vabimo vas, da si posodobljene pogoje preberete tukaj:'
      description_html: To e-poštno sporočilo ste prejeli, ker smo spremenili pogoje uporabe v domeni %{domain}. Posodobitve bodo začele veljati <strong>%{date}</strong>. Vabimo vas, da si posodobljene pogoje preberete <a href="%{path}" target="_blank">na tej povezavi</a>.
      sign_off: Ekipa %{domain}
      subject: Posodobitve naših pogojev uporabe
      subtitle: Spreminjajo se pogoji uporabe domene %{domain}
      title: Pomembna posodobitev
    warning:
      appeal: Pošlji pritožbo
      appeal_description: Če menite, da gre za napako, lahko pošljete pritožbo osebju %{instance}.
      categories:
        spam: Neželeno
        violation: Vsebina krši naslednja navodila skupnosti
      explanation:
        delete_statuses: Za nekatere vaših objav se je izkazalo, da kršijo eno ali več pravil skupnosti, zato so jih moderatorji %{instance} posledično odstranili.
        disable: Svojega računa ne morete več uporabljati, vendar vaš profil in drugi podatki ostajajo nedotaknjeni. Zahtevate lahko varnostno kopiranje svojih podatkov, spremenite nastavitve računa ali izbrišete svoj račun.
        mark_statuses_as_sensitive: Nekatere vaše objave so moderatorji %{instance} označili kot občutljive. To pomeni, da se bodo morale osebe dotakniti medijskih vsebin v objavah, preden se prikaže predogled. Med objavljanjem v prihodnosti lahko sami označite medijske vsebine kot občutljive.
        sensitive: Odslej bodo vse vaše naložene medijske datoteke označene kot občutljive in skrite za opozorilom, ki ga je potrebno klikniti.
        silence: Še vedno lahko uporabljate svoj račun, vendar bodo samo osebe, ki vas že spremljajo, videle vaše objave na tem strežniku in morda boste izključeni iz različnih funkcij odkrivanja. Vendar vam lahko drugi še vedno ročno sledijo.
        suspend: Ne morete več uporabljati svojega računa, vaš profil in drugi podatki pa niso več dostopni. Še vedno se lahko prijavite in zahtevate varnostno kopijo svojih podatkov, dokler podatki niso v celoti odstranjeni v približno 30 dneh, vendar bomo ohranili nekaj osnovnih podatkov, da preprečimo, da bi se izognili suspenzu.
      reason: 'Razlog:'
      statuses: 'Citirane objave:'
      subject:
        delete_statuses: Vaše objave na %{acct} so bile odstranjene
        disable: Vaš račun %{acct} je zamrznjen
        mark_statuses_as_sensitive: Vaše objave na računu %{acct} so bile označene kot občutljive
        none: Opozorila za %{acct}
        sensitive: Vaše objave na računu %{acct} bodo odslej označene kot občutljive
        silence: Vaš račun %{acct} je omejen
        suspend: Vaš račun %{acct} je suspendiran
      title:
        delete_statuses: Objave odstranjene
        disable: Račun je zamrznjen
        mark_statuses_as_sensitive: Objave, označene kot občuljive
        none: Opozorilo
        sensitive: Račun je označen kot občutljiv
        silence: Račun je omejen
        suspend: Račun je suspendiran
    welcome:
      apps_android_action: Na voljo v Google Play
      apps_ios_action: Prenesi iz trgovine App Store
      apps_step: Prenesite naše uradne aplikacije.
      apps_title: Programi za Mastodon
      checklist_subtitle: 'Naj vas pripravimo na doživetja na tej novi družabni meji:'
      checklist_title: Seznam dobrodošlice
      edit_profile_action: Poosebite
      edit_profile_step: Okrepite svoje interakcije z razumljivim profilom.
      edit_profile_title: Prilagodite svoj profil
      explanation: Tu je nekaj nasvetov za začetek
      feature_action: Več o tem
      feature_audience: Mastodon zagotavlja enkratno možnost upravljanja s svojim občinstvom brez posrednika. Mastodon na lastni infrastrukturi omogoča sledenje drugih in drugim na in s poljubljnega povezanega strežnika Masodon in je zgolj pod vašim nadzorom.
      feature_audience_title: Zaupno razvijajte svoje občinstvo
      feature_control: Sami najbolje veste, kaj želite videti v svojem viru. Brez algoritmov ali oglasov, ki bi predstavljali izgubo vašega časa. Sledite komur koli prek poljubnega strežnika Mastodon na enem samem računu in prejmite njihove objave v kronološkem zaporedju ter ustvarite svoj kotiček interneta malce bolj po svoji meri in okusu.
      feature_control_title: Ohranite nadzor nad svojo časovnico
      feature_creativity: Mastodon podpira zvokovne, video in slikovne objave, opise za dostopnost, ankete, opozorila za vsebino, animirane avatarje, čustvenčke po meri, nadzor na obrezavo oglednih sličic in še veliko drugega. Tako se lahko povsem izrazite na spletu. Najsi želite objaviti svoja likovna dela, glasbo ali podkast, Mastodon vam stoji ob strani.
      feature_creativity_title: Edinstvena ustvarjalnost
      feature_moderation: Mastodon vrača odločanje v vaše roke. Vsak strežnik ustvari lastna pravila in predpise, ki se uveljavljajo krajevno in ne od zgoraj navzdol, kot to velja za korporacijske družabne medije. Zato je kar se da prilagodljiv pri odzivanju na potrebe različnih skupin ljudi. Pridružite se strežniku s pravili, s katerimi se strinjate, ali gostite lastnega.
      feature_moderation_title: Moderiranje, kot bi moralo biti
      follow_action: Sledite
      follow_step: Sledenje zanimivim osebam je bistvo Mastodona.
      follow_title: Poosebite svoj domači vir
      follows_subtitle: Sledite dobro znanim računom
      follows_title: Komu slediti
      follows_view_more: Pokaži več oseb za sledenje
      hashtags_recent_count:
        few: "%{people} osebe v zadnjih dveh dneh"
        one: "%{people} oseba v zadnjih dveh dneh"
        other: "%{people} oseb v zadnjih dveh dneh"
        two: "%{people} osebi v zadnjih dveh dneh"
      hashtags_subtitle: Raziščite, kaj je v trendu zadnja dva dni
      hashtags_title: Ključniki v trendu
      hashtags_view_more: Pokaži več ključnikov v trendu
      post_action: Sestavi
      post_step: Pozdravite cel svet z besedilom, fotografijami, videoposnetki ali anketami.
      post_title: Ustvarite svojo prvo objavo
      share_step: Naj prijatelji izvejo, kako vas najdejo na Mastodonu.
      share_title: Delite svoj profil Mastodon z drugimi
      sign_in_action: Prijava
      subject: Dobrodošli na Mastodon
      title: Dobrodošli, %{name}!
  users:
    follow_limit_reached: Ne morete spremljati več kot %{limit} ljudi
    go_to_sso_account_settings: Pojdite na nastavitve svojega računa ponudnika identitete
    invalid_otp_token: Neveljavna dvofaktorska koda
    otp_lost_help_html: Če ste izgubili dostop do obeh, stopite v stik z %{email}
    rate_limited: Preveč poskusov preverjanja pristnosti, poskusite kasneje.
    seamless_external_login: Prijavljeni ste prek zunanje storitve, tako da nastavitve gesla in e-pošte niso na voljo.
    signed_in_as: 'Vpisani kot:'
  verification:
    extra_instructions_html: <strong>Nasvet:</strong> Povezava na vaši spletni strani je lahko nevidna. Pomembni del je atribut <code>rel="me"</code>, ki preprečuje lažno predstavljanje na spletnih straneh z uporabniško ustvarjeno vsebino. Namesto oznake <code>a</code> lahko uporabite tudi oznako <code>link</code> znotraj glave (<code>head</code>) spletne strani, vendar mora biti HTML dosegljiv brez izvajanja skript JavaScript.
    here_is_how: Kako to poteka
    hint_html: "<strong>Vsakdo lahko potrdi svojo istovetnost na Mastodonu.</strong> To temelji na odprtih spletnih standardih in je sedaj in za vedno brezplačno. Potrebujete le osebno spletno stran, po kateri vas ljudje prepoznajo. Ko na svoj profil dodate povezavo na to osebno spletno stran, bo Mastodon preveril, ali na njej obstaja povezava nazaj na profil. Če ta obstaja, bo to vidno na profiu."
    instructions_html: Spodnjo kodo kopirajte in prilepite v HTML svojega spletnega mesta. Nato dodajte naslov svoje spletne strani v eno od dodatnih polj v svojem profilu v zavihku »Uredi profil« in shranite spremembe.
    verification: Potrditev
    verified_links: Vaše preverjene povezave
    website_verification: Overitev spletišča
  webauthn_credentials:
    add: Dodaj nov varnostni ključ
    create:
      error: Pri dodajanju vašega varnostnega ključa je prišlo do težav. Poskusite znova.
      success: Vaš varnostni ključ je bil uspešno dodan.
    delete: Izbriši
    delete_confirmation: Ali ste prepričani, da želite izbrisati ta varnostni ključ?
    description_html: Če omogočite <strong>overjanje z varnostnim ključem</strong>, boste morali ob prijavi uporabiti enega od svojih varnostnih ključev.
    destroy:
      error: Pri brisanju vašega varnostnega ključa je prišlo do težav. Poskusite znova.
      success: Vaš varnostni ključ je bil uspešno izbrisan.
    invalid_credential: Neveljaven varnostni ključ
    nickname_hint: Vnesite vzdevek svojega novega varnostnega ključa
    not_enabled: Niste še omogočili WebAuthn
    not_supported: Ta brskalnik ne podpira varnostnih ključev
    otp_required: Za uporabo varnostnih ključev morate najprej omogočiti 2FA (dvostopenjsko overjanje).
    registered_on: Datum registracije %{date}<|MERGE_RESOLUTION|>--- conflicted
+++ resolved
@@ -1908,11 +1908,6 @@
       reblog: Izpostavitev ne more biti pripeta
     title: "%{name}: »%{quote}«"
     visibilities:
-<<<<<<< HEAD
-      private: Samo sledilci
-      private_long: Prikaži samo sledilcem
-=======
->>>>>>> 26c78392
       public: Javno
   statuses_cleanup:
     enabled: Samodejno izbriši stare objave
