# frozen_string_literal: true

# == Schema Information
#
# Table name: session_activations
#
#  id                       :bigint(8)        not null, primary key
#  session_id               :string           not null
#  created_at               :datetime         not null
#  updated_at               :datetime         not null
#  user_agent               :string           default(""), not null
#  ip                       :inet
#  access_token_id          :bigint(8)
#  user_id                  :bigint(8)        not null
#  web_push_subscription_id :bigint(8)
#

class SessionActivation < ApplicationRecord
  include BrowserDetection

  belongs_to :user, inverse_of: :session_activations
  belongs_to :access_token, class_name: 'Doorkeeper::AccessToken', dependent: :destroy, optional: true
  belongs_to :web_push_subscription, class_name: 'Web::PushSubscription', dependent: :destroy, optional: true

  delegate :token,
           to: :access_token,
           allow_nil: true

  before_create :assign_access_token

  DEFAULT_SCOPES = %w(read write follow).freeze

<<<<<<< HEAD
=======
  scope :latest, -> { order(id: :desc) }

>>>>>>> 609a4018
  class << self
    def active?(id)
      id && exists?(session_id: id)
    end

    def activate(**)
      activation = create!(**)
      purge_old
      activation
    end

    def deactivate(id)
      return unless id

      where(session_id: id).destroy_all
    end

    def purge_old
      latest.offset(Rails.configuration.x.max_session_activations).destroy_all
    end

    def exclusive(id)
      where.not(session_id: id).destroy_all
    end
  end

  private

  def assign_access_token
    self.access_token = Doorkeeper::AccessToken.create!(access_token_attributes)
  end

  def access_token_attributes
    {
      application_id: Doorkeeper::Application.find_by(superapp: true)&.id,
      resource_owner_id: user_id,
      scopes: DEFAULT_SCOPES.join(' '),
      expires_in: Doorkeeper.configuration.access_token_expires_in,
      use_refresh_token: Doorkeeper.configuration.refresh_token_enabled?,
    }
  end
end<|MERGE_RESOLUTION|>--- conflicted
+++ resolved
@@ -30,11 +30,8 @@
 
   DEFAULT_SCOPES = %w(read write follow).freeze
 
-<<<<<<< HEAD
-=======
   scope :latest, -> { order(id: :desc) }
 
->>>>>>> 609a4018
   class << self
     def active?(id)
       id && exists?(session_id: id)
