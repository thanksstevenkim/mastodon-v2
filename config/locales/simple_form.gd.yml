--- conflicted
+++ resolved
@@ -57,13 +57,9 @@
         setting_advanced_layout: Seall Mastodon ’na ioma-cholbh ach am faic thu an loidhne-ama, na brathan agus treas colbh a thaghas tu fhèin. Cha mholamaid seo air sgrìnichean beaga.
         setting_aggregate_reblogs: Na seall brosnachaidhean ùra do phostaichean a chaidh a bhrosnachadh o chionn goirid (cha doir seo buaidh ach air brosnachaidhean ùra o seo a-mach)
         setting_always_send_emails: Mar as àbhaist, cha dèid brathan puist-d a chur nuair a a bhios tu ri Mastodon gu cunbhalach
-<<<<<<< HEAD
-        setting_default_quote_policy: Cha bhi an roghainn seo ann sàs ach air postaichean a thèid a chruthachadh leis an ath-thionndadh de Mhastodon ach ’s urrainn dhut do roghainn a thaghadh airson ullachadh dha.
-=======
         setting_boost_modal: Ma tha seo an comas, thèid còmhradh dearbhaidh a shealltainn far an urrainn dhut faicsinneachd a’ phuist agad atharrachadh nuair a bhios tu ri brosnachadh.
         setting_default_quote_policy_private: Chan urrainn do chàch postaichean dhan luchd-leantainn a-mhàin a chaidh a sgrìobhadh le Mastodon a luaidh.
         setting_default_quote_policy_unlisted: Nuair a luaidheas daoine thu, thèid am post aca-san fhalach o loidhnichean-ama nan treandaichean.
->>>>>>> 26c78392
         setting_default_sensitive: Thèid meadhanan frionasach fhalach a ghnàth is gabhaidh an nochdadh le briogadh orra
         setting_display_media_default: Falaich meadhanan ris a bheil comharra gu bheil iad frionasach
         setting_display_media_hide_all: Falaich na meadhanan an-còmhnaidh
