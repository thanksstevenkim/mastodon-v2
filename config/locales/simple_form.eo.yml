---
eo:
  simple_form:
    hints:
      account:
        attribution_domains: Unu por linio. Protektas kontraŭ falsaj atribuoj.
        discoverable: Viaj publikaj afiŝoj kaj profilo povas esti prezentitaj aŭ rekomenditaj en diversaj lokoj de Mastodon kaj via profilo povas esti proponita al aliaj uzantoj.
        display_name: Via plena nomo aŭ via kromnomo.
        fields: Via retpaĝo, pronomoj, aĝo, ĉio, kion vi volas.
        indexable: Viaj publikaj afiŝoj povas aperi en serĉrezultoj ĉe Mastodon. Homoj, kiuj interagis kun viaj afiŝoj, eble povos serĉi ilin sendepende.
        note: 'Vi povas @mencii aliajn homojn aŭ #haŝetikedoj.'
        show_collections: Homoj povos foliumi viajn sekvatojn kaj sekvantojn. Homoj, kiujn vi sekvas, vidos, ke vi sekvas ilin ĉiaokaze.
        unlocked: Homoj povos sekvi vin sen peti aprobon. Malmarku ĉu vi volas revizii sekvajn petojn kaj elektu ĉu akcepti aŭ malakcepti novajn sekvantojn.
      account_alias:
        acct: Specifu la uzantnomon@domajnon de la konto el kiu vi volas translokiĝi
      account_migration:
        acct: Specifu la uzantnomon@domajnon de la konto al kiu vi volas translokiĝi
      account_warning_preset:
        text: Vi povas uzi skribmanierojn de afiŝoj, kiel URL-ojn, kradvortojn kaj menciojn
        title: Laŭvola. Ne videbla por la ricevanto
      admin_account_action:
        include_statuses: La uzanto vidos, kiujn afiŝojn kaŭzis la agon de moderigo aŭ de averto
        send_email_notification: La uzanto ricevos klarigon pri tio, kio okazis al ties konto
        text_html: Malnepra. Vi povas uzi sintaksojn de afiŝoj. Vi povas <a href="%{path}">aldoni avertajn antaŭagordojn</a> por ŝpari tempon
        type_html: Elektu kion fari kun <strong>%{acct}</strong>
        types:
          disable: Malhelpi la uzanton uzi sian konton, sed ne forigi aŭ kaŝi ties enhavojn.
          none: Uzu ĉi tion por sendi averton al la uzanto, sen ekigi alian agon.
          sensitive: Devigi ĉiujn da plurmediaj aldonaĵoj esti markitaj kiel sentemaj.
          silence: Malhelpu la uzanton povi afiŝi kun publika videbleco, kaŝu iliajn afiŝojn kaj sciigojn de homoj, kiuj ne sekvas ilin. Fermas ĉiujn raportojn kontraŭ ĉi tiu konto.
          suspend: Malhelpu ajnan interagadon de aŭ al ĉi tiu konto kaj forigu ĝian enhavon. Revertebla ene de 30 tagoj. Fermas ĉiujn raportojn kontraŭ ĉi tiu konto.
        warning_preset_id: Malnepra. Vi povas ankoraŭ aldoni propran tekston al la fino de la antaŭagordo
      announcement:
        all_day: Kiam markita, nur la datoj de la tempointervalo estos montrataj
        ends_at: Laŭvola. La anonco estos aŭtomate maleldonita ĉi tiam
        scheduled_at: Lasi malplena por eldoni la anoncon tuj
        starts_at: Laŭvola. Se via anonco estas ligita al specifa tempo
        text: Vi povas uzi la sintakso de afiŝoj. Bonvolu zorgi pri la spaco, kiun la anonco okupos sur la ekrano de la uzanto
      appeal:
        text: Oni povas apelaci strikin nur unufoje
      defaults:
        autofollow: Homoj, kiuj registriĝos per la invito aŭtomate sekvos vin
        avatar: WEBP, PNG, GIF aŭ JPG. Maksimume %{size}. Malgrandiĝos al %{dimensions}px
        bot: Tiu konto ĉefe faras aŭtomatajn agojn, kaj povas esti ne kontrolata
        context: Unu ol pluraj kuntekstoj kie la filtrilo devus agi
        current_password: Pro sekuraj kialoj, bonvolu enigi la pasvorton de la nuna konto
        current_username: Por konfirmi, bonvolu enigi la uzantnomon de la nuna konto
        digest: Sendita nur post longa tempo de neaktiveco, kaj nur se vi ricevis personan mesaĝon en via foresto
        email: Vi ricevos konfirman retpoŝton
        header: WEBP, PNG, GIF aŭ JPG. Maksimume %{size}. Malgrandiĝos al %{dimensions}px
        inbox_url: Kopiu la URL de la ĉefpaĝo de la ripetilo, kiun vi volas uzi
        irreversible: La filtritaj mesaĝoj malaperos por eterne, eĉ se la filtrilo poste estas forigita
        locale: La lingvo de la fasado, retpoŝtaĵoj, kaj sciigoj
        password: Uzu almenaŭ 8 signojn
        phrase: Estos provita senzorge pri la uskleco de teksto aŭ averto pri enhavo de mesaĝo
        scopes: Kiujn API-ojn la aplikaĵo permesiĝos atingi. Se vi elektas supran amplekson, vi ne bezonas elekti la individuajn.
        setting_aggregate_reblogs: Ne montri novajn plusendojn de mesaĝoj lastatempe plusenditaj (nur efikas al nove ricevitaj plusendoj)
        setting_always_send_emails: Normale, la sciigoj per retpoŝto ne estos senditaj kiam vi uzas Mastodon aktive
<<<<<<< HEAD
        setting_default_quote_policy: Ĉi tiu agordo nur validos por afiŝoj kreitaj per la sekva versio de Mastodon, sed vi povas elekti vian preferon prepare.
=======
        setting_default_quote_policy_private: Afiŝoj nur por sekvantoj verkitaj ĉe Mastodon ne povas esti cititaj de aliaj.
        setting_default_quote_policy_unlisted: Kiam homoj citas vin, ilia afiŝo ankaŭ estos kaŝita de tendencaj templinioj.
>>>>>>> 26c78392
        setting_default_sensitive: La tiklaj vidaŭdaĵoj estas implicite kaŝitaj kaj povas esti malkaŝitaj per alklako
        setting_display_media_default: Kaŝi plurmediojn markitajn kiel tiklaj
        setting_display_media_hide_all: Ĉiam kaŝi la vidaŭdaĵojn
        setting_display_media_show_all: Ĉiam montri la vidaŭdaĵojn
        setting_emoji_style: Kiel montri emoĝiojn. "Aŭtomata" provos uzi denaskajn emoĝiojn, sed uzas Twemoji por malnovaj retumiloj.
        setting_system_scrollbars_ui: Aplikas nur por surtablaj retumiloj baziĝas de Safari kaj Chrome
        setting_use_blurhash: Transirojn estas bazita sur la koloroj de la kaŝitaj aŭdovidaĵoj sed ne montri iun ajn detalon
        setting_use_pending_items: Kaŝi tempoliniajn ĝisdatigojn malantaŭ klako anstataŭ aŭtomate rulumi la fluon
        username: Vi povas uzi literojn, ciferojn kaj substrekojn
        whole_word: Kiam la vorto aŭ frazo estas nur litera aŭ cifera, ĝi estos uzata nur se ĝi kongruas kun la tuta vorto
      domain_allow:
        domain: Ĉi tiu domajno povos akiri datumon de ĉi tiu servilo kaj envenanta datumo estos prilaborita kaj konservita
      email_domain_block:
        domain: Ĉi tio povas esti la domajnnomo kiu montritas en la retadreso au la MX-rekordo uzitas.
        with_dns_records: Provi de regajni DNS-rekordojn de la domajn farotas kaj la rezultaj ankorau blokitas
      featured_tag:
        name: 'Jen kelkaj el la kradvortoj, kiujn vi uzis lastatempe:'
      filters:
        action: Elekti ago kiam mesaĝo kongruas la filtrilon
        actions:
          blur: Kaŝi amaskomunikilaron malantaŭ averto, sen kaŝi la tekston mem
          hide: Tute kaŝigi la filtritajn enhavojn, kvazau ĝi ne ekzistis
          warn: Kaŝi la enhavon filtritan malantaŭ averto mencianta la nomon de la filtro
      form_admin_settings:
        activity_api_enabled: Nombroj de loke publikigitaj afiŝoj, aktivaj uzantoj kaj novaj registradoj en semajnaj siteloj
        app_icon: WEBP, PNG, GIF aŭ JPG. Anstataŭigas la defaŭltan aplikaĵan bildsimbolon sur porteblaj aparatoj kun propra bildsimbolo.
        backups_retention_period: Uzantoj havas la kapablon generi arkivojn de siaj afiŝoj por elŝuti poste. Kiam estas agordita al pozitiva valoro, ĉi tiuj arkivoj estos aŭtomate forigitaj de via stokado post la specifita nombro da tagoj.
        bootstrap_timeline_accounts: Ĉi tiuj kontoj pinglitas al la supro de sekvorekomendoj de novaj uzantoj.
        closed_registrations_message: Montrita kiam registroj fermitas
        content_cache_retention_period: Ĉiuj afiŝoj de aliaj serviloj (inkluzive de diskonigoj kaj respondoj) estos forigitaj post la specifita nombro da tagoj, sen konsidero al iu ajn loka uzantinterago kun tiuj afiŝoj. Ĉi tio inkluzivas afiŝojn, kie loka uzanto markis ĝin kiel legosignojn aŭ ŝatatajn. Privataj mencioj inter uzantoj de malsamaj nodoj ankaŭ estos perditaj kaj neeble restaŭreblaj. Uzo de ĉi tiu agordo estas celita por specialcelaj okazoj kaj rompas multajn uzantajn atendojn kiam efektivigita por ĝenerala uzo.
        custom_css: Vi povas meti propajn stilojn en la retversio de Mastodon.
        favicon: WEBP, PNG, GIF aŭ JPG. Anstataŭigas la defaŭltan Mastodon-favikono kun propra bildsimbolo.
        mascot: Anstatauigi la ilustraĵon en la altnivela retinterfaco.
        media_cache_retention_period: Amaskomunikilaj dosieroj de afiŝoj faritaj de foraj uzantoj estas konservitaj en kaŝmemoro en via servilo. Kiam agordita al pozitiva valoro, amaskomunikilaro estos forigita post la specifita nombro da tagoj. Se la amaskomunikilaro-datumoj estas petitaj post kiam ĝi estas forigita, ĝi estos re-elŝutita, se la fonta enhavo ankoraŭ disponeblas. Pro limigoj pri kiom ofte ligaj antaŭrigardaj kartoj enketas retejojn de ekstera liveranto, oni rekomendas agordi ĉi tiun valoron al almenaŭ 14 tagoj, aŭ ligaj antaŭrigardaj kartoj ne estos ĝisdatigitaj laŭpostule antaŭ tiu tempo.
        min_age: Uzantoj demandos konfirmi siajn naskiĝtagon dum registrado
        peers_api_enabled: Listo de domajnaj nomoj kiujn ĉi tiu servilo renkontis en la fediverso. Neniuj datumoj estas inkluditaj ĉi tie pri ĉu vi federacias kun donita servilo, nur ke via servilo scias pri ĝi. Ĉi tio estas uzata de servoj kiuj kolektas statistikojn pri federacio en ĝenerala signifo.
        profile_directory: La profilujo listigas ĉiujn uzantojn kiu volonte malkovrebli.
        require_invite_text: Kiam registroj bezonas permanan aprobon, igi la "Kial vi volas aliĝi?" tekstoenigon deviga anstau nedeviga
        site_contact_email: Kiel personoj povas kontakti vin por juraj au subtenaj demandoj.
        site_contact_username: Kial personoj povas kontakti vin ĉe Mastodon.
        site_extended_description: Ajn aldonaj informo kiu eble estas utila al vizitantoj kaj via uzantoj.
        site_short_description: Mallonga priskribo por helpi unike identigi vian servilon. Kiu faras, por kiu?
        site_terms: Uzu vian sian privatecan politekon au ignoru por uzi la defaulton.
        site_title: Kiel personoj voki vian servilon anstatau ĝia domajnnomo.
        status_page_url: URL de paĝo kie homoj povas vidi la staton de ĉi tiu servilo dum malfunkcio
        theme: Etoso kiun elsalutitaj vizitantoj kaj novaj uzantoj vidas.
        thumbnail: Ĉirkaua 2:1 bildo montritas kun via servilinformo.
        trendable_by_default: Ignori permanan kontrolon de tendenca enhavo.
        trends: Tendencoj montras kiu mesaĝoj, kradvortoj kaj novaĵoj populariĝas en via servilo.
      form_challenge:
        current_password: Vi eniras sekuran areon
      imports:
        data: CSV-dosiero el alia Mastodon-servilo
      invite_request:
        text: Ĉi tio helpos nin revizii vian kandidatiĝon
      ip_block:
        comment: Laŭvola. Memoru, kial vi aldonis ĉi tiun regulon.
        expires_in: IP-adresoj estas finia rimedo, ili kelkfoje kunhavitis kaj ofte malsame poseditas.
        ip: Enigu IPv4 au IPv6-adreso. Ne elseruru vian sian!
        severities:
          no_access: Bloki aliron al ĉiuj rimedoj
          sign_up_block: Novaj registroj ne estos ebla
          sign_up_requires_approval: Novaj registriĝoj bezonos vian aprobon
        severity: Elektu, kio okazos pri petoj de ĉi tiu IP-adreso
      rule:
        hint: Laŭvola. Provizu pliajn detalojn pri la regulo
        text: Priskribu regulon aŭ neceson por uzantoj en ĉi tiu servilo. Provu fari ĝin mallonga kaj simpla
      sessions:
        otp: 'Enmetu la kodon de dufaktora aŭtentigo el via telefono aŭ uzu unu el viaj realiraj kodoj:'
        webauthn: Se ĝi estas USB-ŝlosilo, certu enmeti ĝin kaj, se necese, frapi ĝin.
      settings:
        indexable: Via profila paĝo povas aperi en serĉrezultoj en Google, Bing kaj aliaj.
        show_application: Vi ĉiam povos vidi kiu aplikaĵo publikigis vian afiŝon ĉiaokaze.
      tag:
        name: Vi povas ŝanĝi nur la majuskladon de la literoj, ekzemple, por igi ĝin pli legebla
      terms_of_service:
        changelog: Povas esti strukturita per sintakso Markdown-a.
        effective_date: Racia tempodaŭro povas varii ie ajn de 10 ĝis 30 tagoj de la dato, kiam vi sciigas viajn uzantojn.
        text: Povas esti strukturita per sintakso Markdown-a.
      terms_of_service_generator:
        admin_email: Legalaj sciigoj povas esti kontraŭsciigoj, postulaĵoj de tribunalo, postulaĵoj pri forigo, kaj postulaĵoj de la policaro.
        arbitration_address: Povas esti la sama kiel fizika adreso supre, aŭ "N/A" se oni uzas retpoŝton.
        arbitration_website: Povas esti retformularo, aŭ "N/A" se oni uzas retpoŝton.
        choice_of_law: Urbo, regiono, teritorio aŭ ŝtato, kies internaj substantivaj leĝoj regos iujn kaj ĉiujn asertojn.
        dmca_address: Por tenantoj en Usono, uzu la adreson registritan en la DMCA Designated Agenŭ Directory. Registrolibro de poŝtskatoloj haveblas per direkta postulo, uzu la DMCA Designated Agent Post Office Box Waiver Request por retpoŝti la Ofico de Kopirajto kaj priskribu, ke vi estas hejm-trovigita administranto por enhavo kaj devas uzi Poŝtskatolon por forigi vian hejmadreson de publika vido.
        dmca_email: Povas esti la sama retpoŝtadreso uzita en "Retpoŝtadreso por legalaj sciigoj" supre.
        domain: Unika identigilo de la retaj servicoj, ke vi provizas.
        jurisdiction: Enlistigu la landon, kie loĝas kiu pagas la fakturojn. Se ĝi estas kompanio aŭ alia ento, listigu la landon, kie ĝi estas enkorpigita, kaj la urbon, regionon, teritorion aŭ ŝtaton laŭeble.
        min_age: Ne devus esti malsupre la minimuma aĝo postulita de la leĝoj de via jurisdikcio.
      user:
        chosen_languages: Kun tio markita nur mesaĝoj en elektitaj lingvoj aperos en publikaj tempolinioj
        date_of_birth:
          one: Ni devas certigi, ke vi estas almenaŭ %{count}-jaraĝa por uzi %{domain}. Ni ne konservos ĉi tion.
          other: Ni devas certigi, ke vi estas almenaŭ %{count}-jaraĝaj por uzi %{domain}. Ni ne konservos ĉi tion.
        role: La rolo kontrolas kiujn permesojn la uzanto havas.
      user_role:
        color: Koloro uzita por la rolo sur la UI, kun RGB-formato
        highlighted: Ĉi tio igi la rolon publike videbla
        name: Publika nomo de la rolo, se rolo fiksitas montritis kiel insigno
        permissions_as_keys: Uzantoj kun ĉi tiu rolo gajnos aliro al...
        position: Pli altaj rolo decidas konfliktosolvo en kelkaj situacioj
      webhook:
        events: Elektu eventojn por sendi
        template: Skribu vian propran JSON-ŝarĝon per varia interpolado. Lasu malplenan por defaŭlta JSON.
        url: Kien eventoj sendotas
    labels:
      account:
        attribution_domains: Retejoj permesitaj krediti vin
        discoverable: Elstarigi profilon kaj afiŝojn en eltrovantaj algoritmoj
        fields:
          name: Etikedo
          value: Enhavo
        indexable: Inkludi publikajn afiŝojn en serĉrezultoj
        show_collections: Montri sekvatojn kaj sekvantojn en la profilo
        unlocked: Aŭtomate akcepti novajn sekvantojn
      account_alias:
        acct: Tenilo de la malnovan konton
      account_migration:
        acct: Tenilo de la novan konton
      account_warning_preset:
        text: Antaŭagordita teksto
        title: Titolo
      admin_account_action:
        include_statuses: Inkluzivi raportitajn afiŝojn en la retpoŝto
        send_email_notification: Sciigi la uzanton retpoŝte
        text: Propra averto
        type: Ago
        types:
          disable: Malebligi
          none: Fari nenion
          sensitive: Tikla
          silence: Silentigi
          suspend: Suspendi
        warning_preset_id: Uzi antaŭagorditan averton
      announcement:
        all_day: Ĉiutaga evento
        ends_at: Fino de evento
        scheduled_at: Plani publikigo
        starts_at: Komenco de evento
        text: Anonco
      appeal:
        text: Klarigu kial ĉi tiu decido devas inversigitis
      defaults:
        autofollow: Inviti al sekvi vian konton
        avatar: Profilbildo
        bot: Ĉi tio estas aŭtomata konto
        chosen_languages: Filtri lingvojn
        confirm_new_password: Konfirmi novan pasvorton
        confirm_password: Konfirmi pasvorton
        context: Filtri kuntekstojn
        current_password: Nuna pasvorto
        data: Datumoj
        display_name: Publika nomo
        email: Retadreso
        expires_in: Eksvalidiĝas post
        fields: Profilaj metadatumoj
        header: Fonbildo
        honeypot: "%{label} (ne plenigi)"
        inbox_url: URL de la ripetila enirkesto
        irreversible: Forĵeti anstataŭ kaŝi
        locale: Lingvo de la fasado
        max_uses: Maksimuma nombro de uzoj
        new_password: Nova pasvorto
        note: Sinprezento
        otp_attempt: Kodo de dufaktora aŭtentigo
        password: Pasvorto
        phrase: Ĉefvorto aŭ frazo
        setting_advanced_layout: Ebligi altnivelan retpaĝan interfacon
        setting_aggregate_reblogs: Grupigi diskonigojn en templinioj
        setting_always_send_emails: Ĉiam sendi la sciigojn per retpoŝto
        setting_auto_play_gif: Aŭtomate ekigi GIF-ojn
        setting_default_language: Publikada lingvo
<<<<<<< HEAD
        setting_default_privacy: Privateco de afiŝado
=======
        setting_default_privacy: Afiŝa videblo
>>>>>>> 26c78392
        setting_default_quote_policy: Kiu povas citi
        setting_default_sensitive: Ĉiam marki la vidaŭdaĵojn kiel tiklaj
        setting_disable_hover_cards: Malebligi profilan antaŭmontron kiam oni musumas
        setting_disable_swiping: Malebligi svingajn movojn
        setting_display_media: Vidigo de vidaŭdaĵoj
        setting_display_media_default: Implicita
        setting_display_media_hide_all: Kaŝi ĉiujn
        setting_display_media_show_all: Montri ĉiujn
        setting_emoji_style: Emoĝio-stilo
        setting_expand_spoilers: Ĉiam malfoldas mesaĝojn markitajn per averto pri enhavo
        setting_hide_network: Kaŝi viajn sekvantojn kaj sekvatojn
        setting_reduce_motion: Redukti la movecojn de la animacioj
        setting_system_font_ui: Uzi la dekomencan tiparon de la sistemo
        setting_system_scrollbars_ui: Uzu la defaŭltan rulumilon de la sistemo
        setting_theme: Etoso de la retejo
        setting_trends: Montri hodiaŭajn furoraĵojn
        setting_unfollow_modal: Montri konfirman fenestron antaŭ ol ĉesi sekvi iun
        setting_use_blurhash: Montri buntajn transirojn por kaŝitaj aŭdovidaĵoj
        setting_use_pending_items: Malrapida modo
        severity: Graveco
        sign_in_token_attempt: Sekureca kodo
        title: Titolo
        type: Importa tipo
        username: Uzantnomo
        username_or_email: Uzantnomo aŭ Retadreso
        whole_word: Tuta vorto
      email_domain_block:
        with_dns_records: Inkludi MX-rekordojn kaj IP-jn de la domajno
      featured_tag:
        name: Kradvorto
      filters:
        actions:
          blur: Kaŝi amaskomunikilaron kun averto
          hide: Kaŝi komplete
          warn: Kaŝi malantaŭ averto
      form_admin_settings:
        activity_api_enabled: Publikigi entutajn statistikojn pri uzantagado en la API
        app_icon: Apbildo
        backups_retention_period: Uzantoarkivretendauro
        bootstrap_timeline_accounts: Ĉiam rekomendi ĉi tiujn kontojn al novaj uzantoj
        closed_registrations_message: Kutima mesaĝo kiam registroj ne estas disponeblaj
        content_cache_retention_period: Retenperiodo de fora enhavo
        custom_css: Propa CSS
        favicon: Favorikono
        mascot: Propa maskoto
        media_cache_retention_period: Audovidaĵkaŝaĵretendauro
        min_age: Minimuma aĝo postulo
        peers_api_enabled: Eldonu liston de malkovritaj serviloj en la API
        profile_directory: Ŝalti la profilujon
        registrations_mode: Kiu povas krei konton
        require_invite_text: Bezoni kialon por aliĝi
        show_domain_blocks: Montri domajnblokojn
        show_domain_blocks_rationale: Montri kial domajnoj estis blokitaj
        site_contact_email: Kontaktoretadreso
        site_contact_username: Kontaktouzantonomo
        site_extended_description: Longa priskribo
        site_short_description: Priskribo de servilo
        site_terms: Privateca politiko
        site_title: Nomo de la servilo
        status_page_url: URL de la paĝo de stato
        theme: Implicita etoso
        thumbnail: Bildeto de servilo
        trendable_by_default: Permesi tendencojn sen deviga kontrolo
        trends: Ŝalti furorojn
      interactions:
        must_be_follower: Bloki sciigojn de nesekvantoj
        must_be_following: Bloki sciigojn de homoj, kiujn vi ne sekvas
        must_be_following_dm: Bloki rektajn mesaĝojn de homoj, kiujn vi ne sekvas
      invite:
        comment: Komento
      invite_request:
        text: Kial vi volas aliĝi?
      ip_block:
        comment: Komento
        ip: IP
        severities:
          no_access: Bloki atingon
          sign_up_block: Malpermesi registrojn
          sign_up_requires_approval: Limigi registriĝojn
        severity: Regulo
      notification_emails:
        appeal: Iu apelacias moderigantodecidon
        digest: Sendi resumajn retmesaĝojn
        favourite: Sendi retmesaĝon kiam iu stelumas vian mesaĝon
        follow: Sendi retmesaĝon kiam iu sekvas vin
        follow_request: Sendi retmesaĝon kiam iu petas sekvi vin
        mention: Sendi retmesaĝon kiam iu mencias vin
        pending_account: Sendi retmesaĝon kiam nova konto bezonas kontrolon
        quote: Iu citis vin
        reblog: Sendi retmesaĝon kiam iu diskonigas vian mesaĝon
        report: Nova raporto estas proponita
        software_updates:
          all: Sciigi pri ĉiuj ĝisdatigoj
          critical: Sciigi nur pri gravaj ĝisdatigoj
          label: Nova Mastodon-versio disponeblas
          none: Neniam sciigi pri ĝisdatigoj (malrekomendita)
          patch: Sciigi pri cimoriparaj ĝisdatigoj
        trending_tag: Nova furoro bezonas kontrolon
      rule:
        hint: Pliaj informoj
        text: Regulo
      settings:
        indexable: Inkludi profilan paĝon en serĉiloj
        show_application: Montri el kiu aplikaĵo vi sendis afiŝon
      tag:
        listable: Permesi ĉi tiun kradvorton aperi en serĉoj kaj sugestoj
        name: Kradvorto
        trendable: Permesi al ĉi tiu kradvorto aperi en furoraĵoj
        usable: Permesi afiŝojn uzi ĉi tiun kradvorton loke
      terms_of_service:
        changelog: Kio ŝanĝiĝis?
        effective_date: Ekvalida dato
        text: Kondiĉoj de uzado
      terms_of_service_generator:
        admin_email: Retpoŝtadreso por laŭleĝaj avizoj
        arbitration_address: Fizika adreso por arbitraciaj avizoj
        arbitration_website: Retejo por sendi arbitraciajn avizojn
        choice_of_law: Elekto de leĝo
        dmca_address: Fizika adreso por DMCA/kopirajto-avizoj
        dmca_email: Retpoŝtadreso por DMCA/kopirajto-avizoj
        domain: Domajno
        jurisdiction: Laŭleĝa jurisdikcio
        min_age: Minimuma aĝo
      user:
        date_of_birth_1i: Tago
        date_of_birth_2i: Monato
        date_of_birth_3i: Jaro
        role: Rolo
        time_zone: Horzono
      user_role:
        color: Koloro de ŝildo
        highlighted: Montri rolon kiel insignon sur uzantoprofiloj
        name: Nomo
        permissions_as_keys: Permesoj
        position: Prioritato
      username_block:
        allow_with_approval: Permesi aliĝojn kun aprobo
      webhook:
        events: Ŝaltitaj eventoj
        template: Utilŝarĝa ŝablono
        url: Finpunkto-URL
    'no': Ne
    not_recommended: Nerekomendita
    overridden: Anstataŭigita
    recommended: Rekomendita
    required:
      mark: "*"
      text: bezonata
    title:
      sessions:
        webauthn: Uzi unu el viaj sekurecaj ŝlosiloj por ensaluti
    'yes': Jes<|MERGE_RESOLUTION|>--- conflicted
+++ resolved
@@ -56,12 +56,8 @@
         scopes: Kiujn API-ojn la aplikaĵo permesiĝos atingi. Se vi elektas supran amplekson, vi ne bezonas elekti la individuajn.
         setting_aggregate_reblogs: Ne montri novajn plusendojn de mesaĝoj lastatempe plusenditaj (nur efikas al nove ricevitaj plusendoj)
         setting_always_send_emails: Normale, la sciigoj per retpoŝto ne estos senditaj kiam vi uzas Mastodon aktive
-<<<<<<< HEAD
-        setting_default_quote_policy: Ĉi tiu agordo nur validos por afiŝoj kreitaj per la sekva versio de Mastodon, sed vi povas elekti vian preferon prepare.
-=======
         setting_default_quote_policy_private: Afiŝoj nur por sekvantoj verkitaj ĉe Mastodon ne povas esti cititaj de aliaj.
         setting_default_quote_policy_unlisted: Kiam homoj citas vin, ilia afiŝo ankaŭ estos kaŝita de tendencaj templinioj.
->>>>>>> 26c78392
         setting_default_sensitive: La tiklaj vidaŭdaĵoj estas implicite kaŝitaj kaj povas esti malkaŝitaj per alklako
         setting_display_media_default: Kaŝi plurmediojn markitajn kiel tiklaj
         setting_display_media_hide_all: Ĉiam kaŝi la vidaŭdaĵojn
@@ -234,11 +230,7 @@
         setting_always_send_emails: Ĉiam sendi la sciigojn per retpoŝto
         setting_auto_play_gif: Aŭtomate ekigi GIF-ojn
         setting_default_language: Publikada lingvo
-<<<<<<< HEAD
-        setting_default_privacy: Privateco de afiŝado
-=======
         setting_default_privacy: Afiŝa videblo
->>>>>>> 26c78392
         setting_default_quote_policy: Kiu povas citi
         setting_default_sensitive: Ĉiam marki la vidaŭdaĵojn kiel tiklaj
         setting_disable_hover_cards: Malebligi profilan antaŭmontron kiam oni musumas
