--- conflicted
+++ resolved
@@ -1,11 +1,7 @@
 ---
 tr:
   about:
-<<<<<<< HEAD
-    about_mastodon_html: Mastodon <em>ücretsiz ve açık kaynaklı</em> bir sosyal ağdır. <em>Merkezi olmayan</em> yapısı sayesinde diğer ticari sosyal platformların aksine iletişimininizin tek bir firmada tutulmasının/yönetilmesinin önüne geçer. Güvendiğiniz bir sunucuyu seçerek oradaki kişilerle etkileşimde bulunabilirsiniz. Herkes kendi Mastodon sunucusunu kurabilir ve sorunsuz bir şekilde Mastodon <em>sosyal ağına</em> dahil edebilir!
-=======
     about_mastodon_html: Jetub Max<em>ücretsiz ve açık kaynaklı</em> bir sosyal ağdır. <em>Merkezi olmayan</em> yapısı sayesinde diğer ticari sosyal platformların aksine iletişimininizin tek bir firmada tutulmasının/yönetilmesinin önüne geçer. Güvendiğiniz bir sunucuyu seçerek oradaki kişilerle etkileşimde bulunabilirsiniz. Herkes kendi Jetub Max sunucusunu kurabilir ve sorunsuz bir şekilde Jetub Max<em>sosyal ağına</em> dahil edebilir!
->>>>>>> 609a4018
     contact_missing: Ayarlanmadı
     contact_unavailable: Bulunamadı
     hosted_on: Mastodon %{domain} üzerinde barındırılıyor
