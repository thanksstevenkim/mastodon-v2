--- conflicted
+++ resolved
@@ -107,13 +107,8 @@
     render json: { error: I18n.t('accounts.self_follow_error') }, status: 403 if current_user.account.id == @account.id
   end
 
-<<<<<<< HEAD
-  def relationships(**options)
-    AccountRelationshipsPresenter.new([@account], current_user.account_id, **options)
-=======
   def relationships(**)
     AccountRelationshipsPresenter.new([@account], current_user.account_id, **)
->>>>>>> 609a4018
   end
 
   def account_ids
