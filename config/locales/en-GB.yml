---
en-GB:
  about:
    about_mastodon_html: 'The social network of the future: No ads, no corporate surveillance, ethical design, and decentralisation! Own your data with Mastodon!'
    contact_missing: Not set
    contact_unavailable: N/A
    hosted_on: Mastodon hosted on %{domain}
    title: About
  accounts:
    followers:
      one: Follower
      other: Followers
    following: Following
    instance_actor_flash: This account is a virtual actor used to represent the server itself and not any individual user. It is used for federation purposes and should not be suspended.
    last_active: last active
    link_verified_on: Ownership of this link was checked on %{date}
    nothing_here: There is nothing here!
    pin_errors:
      following: You must be already following the person you want to endorse
    posts:
      one: Post
      other: Posts
    posts_tab_heading: Posts
    self_follow_error: Following your own account is not allowed
  admin:
    account_actions:
      action: Perform action
      already_silenced: This account has already been limited.
      already_suspended: This account has already been suspended.
      title: Perform moderation action on %{acct}
    account_moderation_notes:
      create: Leave note
      created_msg: Moderation note successfully created!
      destroyed_msg: Moderation note successfully destroyed!
    accounts:
      add_email_domain_block: Block email domain
      approve: Approve
      approved_msg: Successfully approved %{username}'s sign-up application
      are_you_sure: Are you sure?
      avatar: Avatar
      by_domain: Domain
      change_email:
        changed_msg: Email successfully changed!
        current_email: Current email
        label: Change email
        new_email: New email
        submit: Change email
        title: Change email for %{username}
      change_role:
        changed_msg: Role successfully changed!
        edit_roles: Manage user roles
        label: Change role
        no_role: No role
        title: Change role for %{username}
      confirm: Confirm
      confirmed: Confirmed
      confirming: Confirming
      custom: Custom
      delete: Delete data
      deleted: Deleted
      demote: Demote
      destroyed_msg: "%{username}'s data is now queued to be deleted imminently"
      disable: Freeze
      disable_sign_in_token_auth: Disable email token authentication
      disable_two_factor_authentication: Disable 2FA
      disabled: Frozen
      display_name: Display name
      domain: Domain
      edit: Edit
      email: Email
      email_status: Email status
      enable: Unfreeze
      enable_sign_in_token_auth: Enable email token authentication
      enabled: Enabled
      enabled_msg: Successfully unfroze %{username}'s account
      followers: Followers
      follows: Follows
      header: Header
      inbox_url: Inbox URL
      invite_request_text: Reasons for joining
      invited_by: Invited by
      ip: IP
      joined: Joined
      location:
        all: All
        local: Local
        remote: Remote
        title: Location
      login_status: Login status
      media_attachments: Media attachments
      memorialize: Turn into memoriam
      memorialized: Memorialised
      memorialized_msg: Successfully turned %{username} into a memorial account
      moderation:
        active: Active
        all: All
        disabled: Disabled
        pending: Pending
        silenced: Limited
        suspended: Suspended
        title: Moderation
      moderation_notes: Moderation notes
      most_recent_activity: Most recent activity
      most_recent_ip: Most recent IP
      no_account_selected: No accounts were changed as none were selected
      no_limits_imposed: No limits imposed
      no_role_assigned: No role assigned
      not_subscribed: Not subscribed
      pending: Pending review
      perform_full_suspension: Suspend
      previous_strikes: Previous strikes
      previous_strikes_description_html:
        one: This account has <strong>one</strong> strike.
        other: This account has <strong>%{count}</strong> strikes.
      promote: Promote
      protocol: Protocol
      public: Public
      push_subscription_expires: PuSH subscription expires
      redownload: Refresh profile
      redownloaded_msg: Successfully refreshed %{username}'s profile from origin
      reject: Reject
      rejected_msg: Successfully rejected %{username}'s sign-up application
      remote_suspension_irreversible: The data of this account has been irreversibly deleted.
      remote_suspension_reversible_hint_html: The account has been suspended on their server, and the data will be fully removed on %{date}. Until then, the remote server can restore this account without any ill effects. If you wish to remove all of the account's data immediately, you can do so below.
      remove_avatar: Remove avatar
      remove_header: Remove header
      removed_avatar_msg: Successfully removed %{username}'s avatar image
      removed_header_msg: Successfully removed %{username}'s header image
      resend_confirmation:
        already_confirmed: This user is already confirmed
        send: Resend confirmation link
        success: Confirmation link successfully sent!
      reset: Reset
      reset_password: Reset password
      resubscribe: Resubscribe
      role: Role
      search: Search
      search_same_email_domain: Other users with the same email domain
      search_same_ip: Other users with the same IP
      security: Security
      security_measures:
        only_password: Only password
        password_and_2fa: Password and 2FA
      sensitive: Force-sensitive
      sensitized: Marked as sensitive
      shared_inbox_url: Shared inbox URL
      show:
        created_reports: Made reports
        targeted_reports: Reported by others
      silence: Limit
      silenced: Limited
      statuses: Posts
      strikes: Previous strikes
      subscribe: Subscribe
      suspend: Suspend
      suspended: Suspended
      suspension_irreversible: The data of this account has been irreversibly deleted. You can unsuspend the account to make it usable but it will not recover any data it previously had.
      suspension_reversible_hint_html: The account has been suspended, and the data will be fully removed on %{date}. Until then, the account can be restored without any ill effects. If you wish to remove all of the account's data immediately, you can do so below.
      title: Accounts
      unblock_email: Unblock email address
      unblocked_email_msg: Successfully unblocked %{username}'s email address
      unconfirmed_email: Unconfirmed email
      undo_sensitized: Undo force-sensitive
      undo_silenced: Undo limit
      undo_suspension: Undo suspension
      unsilenced_msg: Successfully undid limit of %{username}'s account
      unsubscribe: Unsubscribe
      unsuspended_msg: Successfully unsuspended %{username}'s account
      username: Username
      view_domain: View summary for domain
      warn: Warn
      web: Web
      whitelisted: Allowed for federation
    action_logs:
      action_types:
        approve_appeal: Approve Appeal
        approve_user: Approve User
        assigned_to_self_report: Assign Report
        change_email_user: Change Email for User
        change_role_user: Change Role of User
        confirm_user: Confirm User
        create_account_warning: Create Warning
        create_announcement: Create Announcement
        create_canonical_email_block: Create Email Block
        create_custom_emoji: Create Custom Emoji
        create_domain_allow: Create Domain Allow
        create_domain_block: Create Domain Block
        create_email_domain_block: Create Email Domain Block
        create_ip_block: Create IP rule
        create_relay: Create Relay
        create_unavailable_domain: Create Unavailable Domain
        create_user_role: Create Role
        demote_user: Demote User
        destroy_announcement: Delete Announcement
        destroy_canonical_email_block: Delete Email Block
        destroy_custom_emoji: Delete Custom Emoji
        destroy_domain_allow: Delete Domain Allow
        destroy_domain_block: Delete Domain Block
        destroy_email_domain_block: Delete Email Domain Block
        destroy_instance: Purge Domain
        destroy_ip_block: Delete IP rule
        destroy_relay: Delete Relay
        destroy_status: Delete Post
        destroy_unavailable_domain: Delete Unavailable Domain
        destroy_user_role: Destroy Role
        disable_2fa_user: Disable 2FA
        disable_custom_emoji: Disable Custom Emoji
        disable_relay: Disable Relay
        disable_sign_in_token_auth_user: Disable Email Token Authentication for User
        disable_user: Disable User
        enable_custom_emoji: Enable Custom Emoji
        enable_relay: Enable Relay
        enable_sign_in_token_auth_user: Enable Email Token Authentication for User
        enable_user: Enable User
        memorialize_account: Memorialise Account
        promote_user: Promote User
        publish_terms_of_service: Publish Terms of Service
        reject_appeal: Reject Appeal
        reject_user: Reject User
        remove_avatar_user: Remove Avatar
        reopen_report: Reopen Report
        resend_user: Resend Confirmation Mail
        reset_password_user: Reset Password
        resolve_report: Resolve Report
        sensitive_account: Force-Sensitive Account
        silence_account: Limit Account
        suspend_account: Suspend Account
        unassigned_report: Unassign Report
        unblock_email_account: Unblock email address
        unsensitive_account: Undo Force-Sensitive Account
        unsilence_account: Undo Limit Account
        unsuspend_account: Unsuspend Account
        update_announcement: Update Announcement
        update_custom_emoji: Update Custom Emoji
        update_domain_block: Update Domain Block
        update_ip_block: Update IP rule
        update_report: Update Report
        update_status: Update Post
        update_user_role: Update Role
      actions:
        approve_appeal_html: "%{name} approved moderation decision appeal from %{target}"
        approve_user_html: "%{name} approved sign-up from %{target}"
        assigned_to_self_report_html: "%{name} assigned report %{target} to themselves"
        change_email_user_html: "%{name} changed the email address of user %{target}"
        change_role_user_html: "%{name} changed role of %{target}"
        confirm_user_html: "%{name} confirmed email address of user %{target}"
        create_account_warning_html: "%{name} sent a warning to %{target}"
        create_announcement_html: "%{name} created new announcement %{target}"
        create_canonical_email_block_html: "%{name} blocked email with the hash %{target}"
        create_custom_emoji_html: "%{name} uploaded new emoji %{target}"
        create_domain_allow_html: "%{name} allowed federation with domain %{target}"
        create_domain_block_html: "%{name} blocked domain %{target}"
        create_email_domain_block_html: "%{name} blocked email domain %{target}"
        create_ip_block_html: "%{name} created rule for IP %{target}"
        create_relay_html: "%{name} created a relay %{target}"
        create_unavailable_domain_html: "%{name} stopped delivery to domain %{target}"
        create_user_role_html: "%{name} created %{target} role"
        demote_user_html: "%{name} demoted user %{target}"
        destroy_announcement_html: "%{name} deleted announcement %{target}"
        destroy_canonical_email_block_html: "%{name} unblocked email with the hash %{target}"
        destroy_custom_emoji_html: "%{name} deleted emoji %{target}"
        destroy_domain_allow_html: "%{name} disallowed federation with domain %{target}"
        destroy_domain_block_html: "%{name} unblocked domain %{target}"
        destroy_email_domain_block_html: "%{name} unblocked email domain %{target}"
        destroy_instance_html: "%{name} purged domain %{target}"
        destroy_ip_block_html: "%{name} deleted rule for IP %{target}"
        destroy_relay_html: "%{name} deleted the relay %{target}"
        destroy_status_html: "%{name} removed post by %{target}"
        destroy_unavailable_domain_html: "%{name} stopped delivery to domain %{target}"
        destroy_user_role_html: "%{name} deleted %{target} role"
        disable_2fa_user_html: "%{name} disabled two factor requirement for user %{target}"
        disable_custom_emoji_html: "%{name} disabled emoji %{target}"
        disable_relay_html: "%{name} disabled the relay %{target}"
        disable_sign_in_token_auth_user_html: "%{name} disabled email token authentication for %{target}"
        disable_user_html: "%{name} disabled login for user %{target}"
        enable_custom_emoji_html: "%{name} enabled emoji %{target}"
        enable_relay_html: "%{name} enabled the relay %{target}"
        enable_sign_in_token_auth_user_html: "%{name} enabled email token authentication for %{target}"
        enable_user_html: "%{name} enabled login for user %{target}"
        memorialize_account_html: "%{name} turned %{target}'s account into a memoriam page"
        promote_user_html: "%{name} promoted user %{target}"
        publish_terms_of_service_html: "%{name} published updates to the terms of service"
        reject_appeal_html: "%{name} rejected moderation decision appeal from %{target}"
        reject_user_html: "%{name} rejected sign-up from %{target}"
        remove_avatar_user_html: "%{name} removed %{target}'s avatar"
        reopen_report_html: "%{name} reopened report %{target}"
        resend_user_html: "%{name} resent confirmation email for %{target}"
        reset_password_user_html: "%{name} reset password of user %{target}"
        resolve_report_html: "%{name} resolved report %{target}"
        sensitive_account_html: "%{name} marked %{target}'s media as sensitive"
        silence_account_html: "%{name} limited %{target}'s account"
        suspend_account_html: "%{name} suspended %{target}'s account"
        unassigned_report_html: "%{name} unassigned report %{target}"
        unblock_email_account_html: "%{name} unblocked %{target}'s email address"
        unsensitive_account_html: "%{name} unmarked %{target}'s media as sensitive"
        unsilence_account_html: "%{name} undid limit of %{target}'s account"
        unsuspend_account_html: "%{name} unsuspended %{target}'s account"
        update_announcement_html: "%{name} updated announcement %{target}"
        update_custom_emoji_html: "%{name} updated emoji %{target}"
        update_domain_block_html: "%{name} updated domain block for %{target}"
        update_ip_block_html: "%{name} changed rule for IP %{target}"
        update_report_html: "%{name} updated report %{target}"
        update_status_html: "%{name} updated post by %{target}"
        update_user_role_html: "%{name} changed %{target} role"
      deleted_account: deleted account
      empty: No logs found.
      filter_by_action: Filter by action
      filter_by_user: Filter by user
      title: Audit log
      unavailable_instance: "(domain name unavailable)"
    announcements:
      back: Back to announcements
      destroyed_msg: Announcement successfully deleted!
      edit:
        title: Edit announcement
      empty: No announcements found.
      live: Live
      new:
        create: Create announcement
        title: New announcement
      preview:
        disclaimer: As users cannot opt out of them, email notifications should be limited to important announcements such as personal data breach or server closure notifications.
        explanation_html: 'The email will be sent to <strong>%{display_count} users</strong>. The following text will be included in the e-mail:'
        title: Preview announcement notification
      publish: Publish
      published_msg: Announcement successfully published!
      scheduled_for: Scheduled for %{time}
      scheduled_msg: Announcement scheduled for publication!
      title: Announcements
      unpublish: Unpublish
      unpublished_msg: Announcement successfully unpublished!
      updated_msg: Announcement successfully updated!
    critical_update_pending: Critical update pending
    custom_emojis:
      assign_category: Assign category
      by_domain: Domain
      copied_msg: Successfully created local copy of the emoji
      copy: Copy
      copy_failed_msg: Could not make a local copy of that emoji
      create_new_category: Create new category
      created_msg: Emoji successfully created!
      delete: Delete
      destroyed_msg: Emojo successfully destroyed!
      disable: Disable
      disabled: Disabled
      disabled_msg: Successfully disabled that emoji
      emoji: Emoji
      enable: Enable
      enabled: Enabled
      enabled_msg: Successfully enabled that emoji
      image_hint: PNG or GIF up to %{size}
      list: List
      listed: Listed
      new:
        title: Add new custom emoji
      no_emoji_selected: No emojis were changed as none were selected
      not_permitted: You are not permitted to perform this action
      overwrite: Overwrite
      shortcode: Shortcode
      shortcode_hint: At least 2 characters, only alphanumeric characters and underscores
      title: Custom emojis
      uncategorized: Uncategorised
      unlist: Unlist
      unlisted: Unlisted
      update_failed_msg: Could not update that emoji
      updated_msg: Emoji successfully updated!
      upload: Upload
    dashboard:
      active_users: active users
      interactions: interactions
      media_storage: Media storage
      new_users: new users
      opened_reports: reports opened
      pending_appeals_html:
        one: "<strong>%{count}</strong> pending appeal"
        other: "<strong>%{count}</strong> pending appeals"
      pending_reports_html:
        one: "<strong>%{count}</strong> pending report"
        other: "<strong>%{count}</strong> pending reports"
      pending_tags_html:
        one: "<strong>%{count}</strong> pending hashtag"
        other: "<strong>%{count}</strong> pending hashtags"
      pending_users_html:
        one: "<strong>%{count}</strong> pending user"
        other: "<strong>%{count}</strong> pending users"
      resolved_reports: reports resolved
      software: Software
      sources: Sign-up sources
      space: Space usage
      title: Dashboard
      top_languages: Top active languages
      top_servers: Top active servers
      website: Website
    disputes:
      appeals:
        empty: No appeals found.
        title: Appeals
    domain_allows:
      add_new: Allow federation with domain
      created_msg: Domain has been successfully allowed for federation
      destroyed_msg: Domain has been disallowed from federation
      export: Export
      import: Import
      undo: Disallow federation with domain
    domain_blocks:
      add_new: Add new domain block
      confirm_suspension:
        cancel: Cancel
        confirm: Suspend
        permanent_action: Undoing the suspension will not restore any data or relationship.
        preamble_html: You are about to suspend <strong>%{domain}</strong> and its subdomains.
        remove_all_data: This will remove all content, media, and profile data for this domain's accounts from your server.
        stop_communication: Your server will stop communicating with these servers.
        title: Confirm domain block for %{domain}
        undo_relationships: This will undo any follow relationship between accounts of these servers and yours.
      created_msg: Domain block is now being processed
      destroyed_msg: Domain block has been undone
      domain: Domain
      edit: Edit domain block
      existing_domain_block: You have already imposed stricter limits on %{name}.
      existing_domain_block_html: You have already imposed stricter limits on %{name}, you need to <a href="%{unblock_url}">unblock it</a> first.
      export: Export
      import: Import
      new:
        create: Create block
        hint: The domain block will not prevent creation of account entries in the database, but will retroactively and automatically apply specific moderation methods on those accounts.
        severity:
          desc_html: "<strong>Limit</strong> will make posts from accounts at this domain invisible to anyone who isn't following them. <strong>Suspend</strong> will remove all content, media, and profile data for this domain's accounts from your server. Use <strong>None</strong> if you just want to reject media files."
          noop: None
          silence: Limit
          suspend: Suspend
        title: New domain block
      no_domain_block_selected: No domain blocks were changed as none were selected
      not_permitted: You are not permitted to perform this action
      obfuscate: Obfuscate domain name
      obfuscate_hint: Partially obfuscate the domain name in the list if advertising the list of domain limitations is enabled
      private_comment: Private comment
      private_comment_hint: Comment about this domain limitation for internal use by the moderators.
      public_comment: Public comment
      public_comment_hint: Comment about this domain limitation for the general public, if advertising the list of domain limitations is enabled.
      reject_media: Reject media files
      reject_media_hint: Removes locally stored media files and refuses to download any in the future. Irrelevant for suspensions
      reject_reports: Reject reports
      reject_reports_hint: Ignore all reports coming from this domain. Irrelevant for suspensions
      undo: Undo domain block
      view: View domain block
    email_domain_blocks:
      add_new: Add new
      allow_registrations_with_approval: Allow registrations with approval
      attempts_over_week:
        one: "%{count} attempt over the last week"
        other: "%{count} sign-up attempts over the last week"
      created_msg: Successfully blocked email domain
      delete: Delete
      dns:
        types:
          mx: MX record
      domain: Domain
      new:
        create: Add domain
        resolve: Resolve domain
        title: Block new email domain
      no_email_domain_block_selected: No email domain blocks were changed as none were selected
      not_permitted: Not permitted
      resolved_dns_records_hint_html: The domain name resolves to the following MX domains, which are ultimately responsible for accepting email. Blocking an MX domain will block sign-ups from any email address which uses the same MX domain, even if the visible domain name is different. <strong>Be careful not to block major email providers.</strong>
      resolved_through_html: Resolved through %{domain}
      title: Blocked email domains
    export_domain_allows:
      new:
        title: Import domain allows
      no_file: No file selected
    export_domain_blocks:
      import:
        description_html: You are about to import a list of domain blocks. Please review this list very carefully, especially if you have not authored this list yourself.
        existing_relationships_warning: Existing follow relationships
        private_comment_description_html: 'To help you track where imported blocks come from, imported blocks will be created with the following private comment: <q>%{comment}</q>'
        private_comment_template: Imported from %{source} on %{date}
        title: Import domain blocks
      invalid_domain_block: 'One or more domain blocks were skipped because of the following error(s): %{error}'
      new:
        title: Import domain blocks
      no_file: No file selected
    fasp:
      debug:
        callbacks:
          created_at: Created at
          delete: Delete
          ip: IP address
          request_body: Request body
          title: Debug Callbacks
      providers:
        active: Active
        base_url: Base URL
        callback: Callback
        delete: Delete
        edit: Edit Provider
        finish_registration: Finish registration
        name: Name
        providers: Providers
        public_key_fingerprint: Public key fingerprint
        registration_requested: Registration requested
        registrations:
          confirm: Confirm
          description: You received a registration from a FASP. Reject it if you did not initiate this. If you initiated this, carefully compare name and key fingerprint before confirming the registration.
          reject: Reject
          title: Confirm FASP Registration
        save: Save
        select_capabilities: Select Capabilities
        sign_in: Sign In
        status: Status
        title: Fediverse Auxiliary Service Providers
      title: FASP
    follow_recommendations:
      description_html: "<strong>Follow recommendations help new users quickly find interesting content</strong>. When a user has not interacted with others enough to form personalised follow recommendations, these accounts are recommended instead. They are re-calculated on a daily basis from a mix of accounts with the highest recent engagements and highest local follower counts for a given language."
      language: For language
      status: Status
      suppress: Suppress follow recommendation
      suppressed: Suppressed
      title: Follow recommendations
      unsuppress: Restore follow recommendation
    instances:
      audit_log:
        title: Recent Audit Logs
        view_all: View full audit logs
      availability:
        description_html:
          one: If delivering to the domain fails <strong>%{count} day</strong> without succeeding, no further delivery attempts will be made unless a delivery <em>from</em> the domain is received.
          other: If delivering to the domain fails on <strong>%{count} different days</strong> without succeeding, no further delivery attempts will be made unless a delivery <em>from</em> the domain is received.
        failure_threshold_reached: Failure threshold reached on %{date}.
        failures_recorded:
          one: Failed attempt on %{count} day.
          other: Failed attempts on %{count} different days.
        no_failures_recorded: No failures on record.
        title: Availability
        warning: The last attempt to connect to this server has been unsuccessful
      back_to_all: All
      back_to_limited: Limited
      back_to_warning: Warning
      by_domain: Domain
      confirm_purge: Are you sure you want to permanently delete data from this domain?
      content_policies:
        comment: Internal note
        description_html: You can define content policies that will be applied to all accounts from this domain and any of its subdomains.
        limited_federation_mode_description_html: You can chose whether to allow federation with this domain.
        policies:
          reject_media: Reject media
          reject_reports: Reject reports
          silence: Limit
          suspend: Suspend
        policy: Policy
        reason: Public reason
        title: Content policies
      dashboard:
        instance_accounts_dimension: Most followed accounts
        instance_accounts_measure: stored accounts
        instance_followers_measure: our followers there
        instance_follows_measure: their followers here
        instance_languages_dimension: Top languages
        instance_media_attachments_measure: stored media attachments
        instance_reports_measure: reports about them
        instance_statuses_measure: stored posts
      delivery:
        all: All
        clear: Clear delivery errors
        failing: Failing
        restart: Restart delivery
        stop: Stop delivery
        unavailable: Unavailable
      delivery_available: Delivery is available
      delivery_error_days: Delivery error days
      delivery_error_hint: If delivery is not possible for %{count} days, it will be automatically marked as undeliverable.
      destroyed_msg: Data from %{domain} is now queued for imminent deletion.
      empty: No domains found.
      known_accounts:
        one: "%{count} known account"
        other: "%{count} known accounts"
      moderation:
        all: All
        limited: Limited
        title: Moderation
      moderation_notes:
        create: Add Moderation Note
        created_msg: Instance moderation note successfully created!
        description_html: View and leave notes for other moderators and your future self
        destroyed_msg: Instance moderation note successfully deleted!
        placeholder: Information about this instance, actions taken, or anything else that will help you moderate this instance in the future.
        title: Moderation Notes
      private_comment: Private comment
      public_comment: Public comment
      purge: Purge
      purge_description_html: If you believe this domain is offline for good, you can delete all account records and associated data from this domain from your storage. This may take a while.
      title: Federation
      total_blocked_by_us: Blocked by us
      total_followed_by_them: Followed by them
      total_followed_by_us: Followed by us
      total_reported: Reports about them
      total_storage: Media attachments
      totals_time_period_hint_html: The totals displayed below include data for all time.
      unknown_instance: There is currently no record of this domain on this server.
    invites:
      deactivate_all: Deactivate all
      filter:
        all: All
        available: Available
        expired: Expired
        title: Filter
      title: Invites
    ip_blocks:
      add_new: Create rule
      created_msg: Successfully added new IP rule
      delete: Delete
      expires_in:
        '1209600': 2 weeks
        '15778476': 6 months
        '2629746': 1 month
        '31556952': 1 year
        '86400': 1 day
        '94670856': 3 years
      new:
        title: Create new IP rule
      no_ip_block_selected: No IP rules were changed as none were selected
      title: IP rules
    relationships:
      title: "%{acct}'s relationships"
    relays:
      add_new: Add new relay
      delete: Delete
      description_html: A <strong>federation relay</strong> is an intermediary server that exchanges large volumes of public posts between servers that subscribe and publish to it. <strong>It can help small and medium servers discover content from the fediverse</strong>, which would otherwise require local users manually following other people on remote servers.
      disable: Disable
      disabled: Disabled
      enable: Enable
      enable_hint: Once enabled, your server will subscribe to all public posts from this relay, and will begin sending this server's public posts to it.
      enabled: Enabled
      inbox_url: Relay URL
      pending: Waiting for relay's approval
      save_and_enable: Save and enable
      setup: Setup a relay connection
      signatures_not_enabled: Relays may not work correctly while secure mode or limited federation mode is enabled
      status: Status
      title: Relays
    report_notes:
      created_msg: Report note successfully created!
      destroyed_msg: Report note successfully deleted!
    reports:
      account:
        notes:
          one: "%{count} note"
          other: "%{count} notes"
      action_log: Audit log
      action_taken_by: Action taken by
      actions:
        delete_description_html: The reported posts will be deleted and a strike will be recorded to help you escalate on future infractions by the same account.
        mark_as_sensitive_description_html: The media in the reported posts will be marked as sensitive and a strike will be recorded to help you escalate on future infractions by the same account.
        other_description_html: See more options for controlling the account's behaviour and customise communication to the reported account.
        resolve_description_html: No action will be taken against the reported account, no strike recorded, and the report will be closed.
        silence_description_html: The account will be visible only to those who already follow it or manually look it up, severely limiting its reach. Can always be reverted. Closes all reports against this account.
        suspend_description_html: The account and all its contents will be inaccessible and eventually deleted, and interacting with it will be impossible. Reversible within 30 days. Closes all reports against this account.
      actions_description_html: Decide which action to take to resolve this report. If you take a punitive action against the reported account, an email notification will be sent to them, except when the <strong>Spam</strong> category is selected.
      actions_description_remote_html: Decide which action to take to resolve this report. This will only affect how <strong>your</strong> server communicates with this remote account and handle its content.
      actions_no_posts: This report doesn't have any associated posts to delete
      add_to_report: Add more to report
      already_suspended_badges:
        local: Already suspended on this server
        remote: Already suspended on their server
      are_you_sure: Are you sure?
      assign_to_self: Assign to me
      assigned: Assigned moderator
      by_target_domain: Domain of reported account
      cancel: Cancel
      category: Category
      category_description_html: The reason this account and/or content was reported will be cited in communication with the reported account
      comment:
        none: None
      comment_description_html: 'To provide more information, %{name} wrote:'
      confirm: Confirm
      confirm_action: Confirm moderation action against @%{acct}
      created_at: Reported
      delete_and_resolve: Delete posts
      forwarded: Forwarded
      forwarded_replies_explanation: This report is from a remote user and about remote content. It has been forwarded to you because the reported content is in reply to one of your users.
      forwarded_to: Forwarded to %{domain}
      mark_as_resolved: Mark as resolved
      mark_as_sensitive: Mark as sensitive
      mark_as_unresolved: Mark as unresolved
      no_one_assigned: No one
      notes:
        create: Add note
        create_and_resolve: Resolve with note
        create_and_unresolve: Reopen with note
        delete: Delete
        placeholder: Describe what actions have been taken, or any other related updates...
        title: Notes
      notes_description_html: View and leave notes to other moderators and your future self
      processed_msg: 'Report #%{id} successfully processed'
      quick_actions_description_html: 'Take a quick action or scroll down to see reported content:'
      remote_user_placeholder: the remote user from %{instance}
      reopen: Reopen report
      report: 'Report #%{id}'
      reported_account: Reported account
      reported_by: Reported by
      reported_with_application: Reported with application
      resolved: Resolved
      resolved_msg: Report successfully resolved!
      skip_to_actions: Skip to actions
      status: Status
      statuses: Reported content
      statuses_description_html: Offending content will be cited in communication with the reported account
      summary:
        action_preambles:
          delete_html: 'You are about to <strong>remove</strong> some of <strong>@%{acct}</strong>''s posts. This will:'
          mark_as_sensitive_html: 'You are about to <strong>mark</strong> some of <strong>@%{acct}</strong>''s posts as <strong>sensitive</strong>. This will:'
          silence_html: 'You are about to <strong>limit</strong> <strong>@%{acct}</strong>''s account. This will:'
          suspend_html: 'You are about to <strong>suspend</strong> <strong>@%{acct}</strong>''s account. This will:'
        actions:
          delete_html: Remove the offending posts
          mark_as_sensitive_html: Mark the offending posts' media as sensitive
          silence_html: Severely limit <strong>@%{acct}</strong>'s reach by making their profile and contents only visible to people already following them or manually looking it profile up
          suspend_html: Suspend <strong>@%{acct}</strong>, making their profile and contents inaccessible and impossible to interact with
        close_report: 'Mark report #%{id} as resolved'
        close_reports_html: Mark <strong>all</strong> reports against <strong>@%{acct}</strong> as resolved
        delete_data_html: Delete <strong>@%{acct}</strong>'s profile and contents 30 days from now unless they get unsuspended in the meantime
        preview_preamble_html: "<strong>@%{acct}</strong> will receive a warning with the following contents:"
        record_strike_html: Record a strike against <strong>@%{acct}</strong> to help you escalate on future violations from this account
        send_email_html: Send <strong>@%{acct}</strong> a warning email
        warning_placeholder: Optional additional reasoning for the moderation action.
      target_origin: Origin of reported account
      title: Reports
      unassign: Unassign
      unknown_action_msg: 'Unknown action: %{action}'
      unresolved: Unresolved
      updated_at: Updated
      view_profile: View profile
    roles:
      add_new: Add role
      assigned_users:
        one: "%{count} user"
        other: "%{count} users"
      categories:
        administration: Administration
        devops: DevOps
        invites: Invites
        moderation: Moderation
        special: Special
      delete: Delete
      description_html: With <strong>user roles</strong>, you can customize which functions and areas of Mastodon your users can access.
      edit: Edit '%{name}' role
      everyone: Default permissions
      everyone_full_description_html: This is the <strong>base role</strong> affecting <strong>all users</strong>, even those without an assigned role. All other roles inherit permissions from it.
      permissions_count:
        one: "%{count} permission"
        other: "%{count} permissions"
      privileges:
        administrator: Administrator
        administrator_description: Users with this permission will bypass every permission
        delete_user_data: Delete User Data
        delete_user_data_description: Allows users to delete other users' data without delay
        invite_users: Invite Users
        invite_users_description: Allows users to invite new people to the server
        manage_announcements: Manage Announcements
        manage_announcements_description: Allows users to manage announcements on the server
        manage_appeals: Manage Appeals
        manage_appeals_description: Allows users to review appeals against moderation actions
        manage_blocks: Manage Blocks
        manage_blocks_description: Allows users to block email providers and IP addresses
        manage_custom_emojis: Manage Custom Emojis
        manage_custom_emojis_description: Allows users to manage custom emojis on the server
        manage_federation: Manage Federation
        manage_federation_description: Allows users to block or allow federation with other domains, and control deliverability
        manage_invites: Manage Invites
        manage_invites_description: Allows users to browse and deactivate invite links
        manage_reports: Manage Reports
        manage_reports_description: Allows users to review reports and perform moderation actions against them
        manage_roles: Manage Roles
        manage_roles_description: Allows users to manage and assign roles below theirs
        manage_rules: Manage Rules
        manage_rules_description: Allows users to change server rules
        manage_settings: Manage Settings
        manage_settings_description: Allows users to change site settings
        manage_taxonomies: Manage Taxonomies
        manage_taxonomies_description: Allows users to review trending content and update hashtag settings
        manage_user_access: Manage User Access
        manage_user_access_description: Allows users to disable other users' two-factor authentication, change their email address, and reset their password
        manage_users: Manage Users
        manage_users_description: Allows users to view other users' details and perform moderation actions against them
        manage_webhooks: Manage Webhooks
        manage_webhooks_description: Allows users to set up webhooks for administrative events
        view_audit_log: View Audit Log
        view_audit_log_description: Allows users to see a history of administrative actions on the server
        view_dashboard: View Dashboard
        view_dashboard_description: Allows users to access the dashboard and various metrics
        view_devops: DevOps
        view_devops_description: Allows users to access Sidekiq and pgHero dashboards
      title: Roles
    rules:
      add_new: Add rule
      add_translation: Add translation
      delete: Delete
      description_html: While most claim to have read and agree to the terms of service, usually people do not read through until after a problem arises. <strong>Make it easier to see your server's rules at a glance by providing them in a flat bullet point list.</strong> Try to keep individual rules short and simple, but try not to split them up into many separate items either.
      edit: Edit rule
      empty: No server rules have been defined yet.
      move_down: Move down
      move_up: Move up
      title: Server rules
      translation: Translation
      translations: Translations
      translations_explanation: You can optionally add translations for the rules. The default value will be shown if no translated version is available. Please always ensure any provided translation is in sync with the default value.
    settings:
      about:
        manage_rules: Manage server rules
        preamble: Provide in-depth information about how the server is operated, moderated, funded.
        rules_hint: There is a dedicated area for rules that your users are expected to adhere to.
        title: About
      allow_referrer_origin:
        desc: When your users click links to external sites, their browser may send the address of your Mastodon server as the referrer. Disable this if this would uniquely identify your users, e.g. if this is a personal Mastodon server.
        title: Allow external sites to see your Mastodon server as a traffic source
      appearance:
        preamble: Customise Mastodon's web interface.
        title: Appearance
      branding:
        preamble: Your server's branding differentiates it from other servers in the network. This information may be displayed across a variety of environments, such as Mastodon's web interface, native applications, in link previews on other websites and within messaging apps, and so on. For this reason, it is best to keep this information clear, short and concise.
        title: Branding
      captcha_enabled:
        desc_html: This relies on external scripts from hCaptcha, which may be a security and privacy concern. In addition, <strong>this can make the registration process significantly less accessible to some (especially disabled) people</strong>. For these reasons, please consider alternative measures such as approval-based or invite-based registration.
        title: Require new users to solve a CAPTCHA to confirm their account
      content_retention:
        danger_zone: Danger zone
        preamble: Control how user-generated content is stored in Mastodon.
        title: Content retention
      default_noindex:
        desc_html: Affects all users who have not changed this setting themselves
        title: Opt users out of search engine indexing by default
      discovery:
        follow_recommendations: Follow recommendations
<<<<<<< HEAD
        preamble: Surfacing interesting content is instrumental in onboarding new users who may not know anyone Mastodon. Control how various discovery features work on your server.
=======
>>>>>>> 26c78392
        privacy: Privacy
        profile_directory: Profile directory
        public_timelines: Public timelines
        publish_statistics: Publish statistics
        title: Discovery
        trends: Trends
      domain_blocks:
        all: To everyone
        disabled: To no one
        users: To logged-in local users
      registrations:
        moderation_recommandation: Please make sure you have an adequate and reactive moderation team before you open registrations to everyone!
        preamble: Control who can create an account on your server.
        title: Registrations
      registrations_mode:
        modes:
          approved: Approval required for sign up
          none: Nobody can sign up
          open: Anyone can sign up
        warning_hint: We recommend using “Approval required for sign up” unless you are confident your moderation team can handle spam and malicious registrations in a timely fashion.
      security:
        authorized_fetch: Require authentication from federated servers
        authorized_fetch_hint: Requiring authentication from federated servers enables stricter enforcement of both user-level and server-level blocks. However, this comes at the cost of a performance penalty, reduces the reach of your replies, and may introduce compatibility issues with some federated services. In addition, this will not prevent dedicated actors from fetching your public posts and accounts.
        authorized_fetch_overridden_hint: You are currently unable to change this setting because it is overridden by an environment variable.
        federation_authentication: Federation authentication enforcement
      title: Server settings
    site_uploads:
      delete: Delete uploaded file
      destroyed_msg: Site upload successfully deleted!
    software_updates:
      critical_update: Critical — please update quickly
      description: It is recommended to keep your Mastodon installation up to date to benefit from the latest fixes and features. Moreover, it is sometimes critical to update Mastodon in a timely manner to avoid security issues. For these reasons, Mastodon checks for updates every 30 minutes, and will notify you according to your email notification preferences.
      documentation_link: Learn more
      release_notes: Release notes
      title: Available updates
      type: Type
      types:
        major: Major release
        minor: Minor release
        patch: Patch release — bugfixes and easy to apply changes
      version: Version
    statuses:
      account: Author
      application: Application
      back_to_account: Back to account page
      back_to_report: Back to report page
      batch:
        add_to_report: 'Add to report #%{id}'
        remove_from_report: Remove from report
        report: Report
      contents: Contents
      deleted: Deleted
      favourites: Favourites
      history: Version history
      in_reply_to: Replying to
      language: Language
      media:
        title: Media
      metadata: Metadata
      no_history: This post hasn't been edited
      no_status_selected: No posts were changed as none were selected
      open: Open post
      original_status: Original post
      reblogs: Reblogs
      replied_to_html: Replied to %{acct_link}
      status_changed: Post changed
      status_title: Post by @%{name}
      title: Account posts - @%{name}
      trending: Trending
      view_publicly: View publicly
      visibility: Visibility
      with_media: With media
    strikes:
      actions:
        delete_statuses: "%{name} deleted %{target}'s posts"
        disable: "%{name} froze %{target}'s account"
        mark_statuses_as_sensitive: "%{name} marked %{target}'s posts as sensitive"
        none: "%{name} sent a warning to %{target}"
        sensitive: "%{name} marked %{target}'s account as sensitive"
        silence: "%{name} limited %{target}'s account"
        suspend: "%{name} suspended %{target}'s account"
      appeal_approved: Appealed
      appeal_pending: Appeal pending
      appeal_rejected: Appeal rejected
    system_checks:
      database_schema_check:
        message_html: There are pending database migrations. Please run them to ensure the application behaves as expected
      elasticsearch_analysis_index_mismatch:
        message_html: Elasticsearch index analyser settings are outdated. Please run <code>tootctl search deploy --only-mapping --only=%{value}</code>
      elasticsearch_health_red:
        message_html: Elasticsearch cluster is unhealthy (red status), search features are unavailable
      elasticsearch_health_yellow:
        message_html: Elasticsearch cluster is unhealthy (yellow status), you may want to investigate the reason
      elasticsearch_index_mismatch:
        message_html: Elasticsearch index mappings are outdated. Please run <code>tootctl search deploy --only=%{value}</code>
      elasticsearch_preset:
        action: See documentation
        message_html: Your Elasticsearch cluster has more than one node, but Mastodon is not configured to use them.
      elasticsearch_preset_single_node:
        action: See documentation
        message_html: Your Elasticsearch cluster has only one node, <code>ES_PRESET</code> should be set to <code>single_node_cluster</code>.
      elasticsearch_reset_chewy:
        message_html: Your Elasticsearch system index is outdated due to a setting change. Please run <code>tootctl search deploy --reset-chewy</code> to update it.
      elasticsearch_running_check:
        message_html: Could not connect to Elasticsearch. Please check that it is running, or disable full-text search
      elasticsearch_version_check:
        message_html: 'Incompatible Elasticsearch version: %{value}'
        version_comparison: Elasticsearch %{running_version} is running while %{required_version} is required
      rules_check:
        action: Manage server rules
        message_html: You haven't defined any server rules.
      sidekiq_process_check:
        message_html: No Sidekiq process running for the %{value} queue(s). Please review your Sidekiq configuration
      software_version_check:
        action: See available updates
        message_html: A Mastodon update is available.
      software_version_critical_check:
        action: See available updates
        message_html: A critical Mastodon update is available, please update as quickly as possible.
      software_version_patch_check:
        action: See available updates
        message_html: A bugfix Mastodon update is available.
      upload_check_privacy_error:
        action: Check here for more information
        message_html: "<strong>Your web server is misconfigured. The privacy of your users is at risk.</strong>"
      upload_check_privacy_error_object_storage:
        action: Check here for more information
        message_html: "<strong>Your object storage is misconfigured. The privacy of your users is at risk.</strong>"
    tags:
      moderation:
        not_trendable: Not trendable
        not_usable: Not usable
        pending_review: Pending review
        review_requested: Review requested
        reviewed: Reviewed
        title: Status
        trendable: Trendable
        unreviewed: Unreviewed
        usable: Usable
      name: Name
      newest: Newest
      oldest: Oldest
      open: View Publicly
      reset: Reset
      review: Review status
      search: Search
      title: Hashtags
      updated_msg: Hashtag settings updated successfully
    terms_of_service:
      back: Back to terms of service
      changelog: What's changed
      create: Use your own
      current: Current
      draft: Draft
      generate: Use template
      generates:
        action: Generate
        chance_to_review_html: "<strong>The generated terms of service will not be published automatically.</strong> You will have a chance to review the results. Please fill in the necessary details to proceed."
        explanation_html: The terms of service template provided is for informational purposes only, and should not be construed as legal advice on any subject matter. Please consult with your own legal counsel on your situation and specific legal questions you have.
        title: Terms of Service Setup
      going_live_on_html: Live, effective %{date}
      history: History
      live: Live
      no_history: There are no recorded changes of the terms of service yet.
      no_terms_of_service_html: You don't currently have any terms of service configured. Terms of service are meant to provide clarity and protect you from potential liabilities in disputes with your users.
      notified_on_html: Users notified on %{date}
      notify_users: Notify users
      preview:
        explanation_html: 'The email will be sent to <strong>%{display_count} users</strong> who have signed up before %{date}. The following text will be included in the e-mail:'
        send_preview: Send preview to %{email}
        send_to_all:
          one: Send %{display_count} email
          other: Send %{display_count} emails
        title: Preview terms of service notification
      publish: Publish
      published_on_html: Published on %{date}
      save_draft: Save draft
      title: Terms of Service
    title: Administration
    trends:
      allow: Allow
      approved: Approved
      confirm_allow: Are you sure you want to allow selected tags?
      confirm_disallow: Are you sure you want to disallow selected tags?
      disallow: Disallow
      links:
        allow: Allow link
        allow_provider: Allow publisher
        confirm_allow: Are you sure you want to allow selected links?
        confirm_allow_provider: Are you sure you want to allow selected providers?
        confirm_disallow: Are you sure you want to disallow selected links?
        confirm_disallow_provider: Are you sure you want to disallow selected providers?
        description_html: These are links that are currently being shared a lot by accounts that your server sees posts from. It can help your users find out what's going on in the world. No links are displayed publicly until you approve the publisher. You can also allow or reject individual links.
        disallow: Disallow link
        disallow_provider: Disallow publisher
        no_link_selected: No links were changed as none were selected
        publishers:
          no_publisher_selected: No publishers were changed as none were selected
        shared_by_over_week:
          one: Shared by one person over the last week
          other: Shared by %{count} people over the last week
        title: Trending links
        usage_comparison: Shared %{today} times today, compared to %{yesterday} yesterday
      not_allowed_to_trend: Not allowed to trend
      only_allowed: Only allowed
      pending_review: Pending review
      preview_card_providers:
        allowed: Links from this publisher can trend
        description_html: These are domains from which links are often shared on your server. Links will not trend publicly unless the domain of the link is approved. Your approval (or rejection) extends to subdomains.
        rejected: Links from this publisher won't trend
        title: Publishers
      rejected: Rejected
      statuses:
        allow: Allow post
        allow_account: Allow author
        confirm_allow: Are you sure you want to allow selected statuses?
        confirm_allow_account: Are you sure you want to allow selected accounts?
        confirm_disallow: Are you sure you want to disallow selected statuses?
        confirm_disallow_account: Are you sure you want to disallow selected accounts?
        description_html: These are posts that your server knows about that are currently being shared and favourited a lot at the moment. It can help your new and returning users to find more people to follow. No posts are displayed publicly until you approve the author, and the author allows their account to be suggested to others. You can also allow or reject individual posts.
        disallow: Disallow post
        disallow_account: Disallow author
        no_status_selected: No trending posts were changed as none were selected
        not_discoverable: Author has not opted-in to being discoverable
        shared_by:
          one: Shared or favourited one time
          other: Shared and favourited %{friendly_count} times
        title: Trending posts
      tags:
        current_score: Current score %{score}
        dashboard:
          tag_accounts_measure: unique uses
          tag_languages_dimension: Top languages
          tag_servers_dimension: Top servers
          tag_servers_measure: different servers
          tag_uses_measure: total uses
        description_html: These are hashtags that are currently appearing in a lot of posts that your server sees. It can help your users find out what people are talking the most about at the moment. No hashtags are displayed publicly until you approve them.
        listable: Can be suggested
        no_tag_selected: No tags were changed as none were selected
        not_listable: Won't be suggested
        not_trendable: Won't appear under trends
        not_usable: Cannot be used
        peaked_on_and_decaying: Peaked on %{date}, now decaying
        title: Trending hashtags
        trendable: Can appear under trends
        trending_rank: 'Trending #%{rank}'
        usable: Can be used
        usage_comparison: Used %{today} times today, compared to %{yesterday} yesterday
        used_by_over_week:
          one: Used by one person over the last week
          other: Used by %{count} people over the last week
      title: Recommendations & Trends
      trending: Trending
    warning_presets:
      add_new: Add new
      delete: Delete
      edit_preset: Edit warning preset
      empty: You haven't defined any warning presets yet.
      title: Warning presets
    webhooks:
      add_new: Add endpoint
      delete: Delete
      description_html: A <strong>webhook</strong> enables Mastodon to push <strong>real-time notifications</strong> about chosen events to your own application, so your application can <strong>automatically trigger reactions</strong>.
      disable: Disable
      disabled: Disabled
      edit: Edit endpoint
      empty: You don't have any webhook endpoints configured yet.
      enable: Enable
      enabled: Active
      enabled_events:
        one: 1 enabled event
        other: "%{count} enabled events"
      events: Events
      new: New webhook
      rotate_secret: Rotate secret
      secret: Signing secret
      status: Status
      title: Webhooks
      webhook: Webhook
  admin_mailer:
    auto_close_registrations:
      body: Due to a lack of recent moderator activity, registrations on %{instance} have been automatically switched to requiring manual review, to prevent %{instance} from being used as a platform for potential bad actors. You can switch it back to open registrations at any time.
      subject: Registrations for %{instance} have been automatically switched to requiring approval
    new_appeal:
      actions:
        delete_statuses: to delete their posts
        disable: to freeze their account
        mark_statuses_as_sensitive: to mark their posts as sensitive
        none: a warning
        sensitive: to mark their account as sensitive
        silence: to limit their account
        suspend: to suspend their account
      body: "%{target} is appealing a moderation decision by %{action_taken_by} from %{date}, which was %{type}. They wrote:"
      next_steps: You can approve the appeal to undo the moderation decision, or ignore it.
      subject: "%{username} is appealing a moderation decision on %{instance}"
    new_critical_software_updates:
      body: New critical versions of Mastodon have been released, you may want to update as soon as possible!
      subject: Critical Mastodon updates are available for %{instance}!
    new_pending_account:
      body: The details of the new account are below. You can approve or reject this application.
      subject: New account up for review on %{instance} (%{username})
    new_report:
      body: "%{reporter} has reported %{target}"
      body_remote: Someone from %{domain} has reported %{target}
      subject: New report for %{instance} (#%{id})
    new_software_updates:
      body: New Mastodon versions have been released, you may want to update!
      subject: New Mastodon versions are available for %{instance}!
    new_trends:
      body: 'The following items need a review before they can be displayed publicly:'
      new_trending_links:
        title: Trending links
      new_trending_statuses:
        title: Trending posts
      new_trending_tags:
        title: Trending hashtags
      subject: New trends up for review on %{instance}
  aliases:
    add_new: Create alias
    created_msg: Successfully created a new alias. You can now initiate the move from the old account.
    deleted_msg: Successfully removed the alias. Moving from that account to this one will no longer be possible.
    empty: You have no aliases.
    hint_html: If you want to move from another account to this one, here you can create an alias, which is required before you can proceed with moving followers from the old account to this one. This action by itself is <strong>harmless and reversible</strong>. <strong>The account migration is initiated from the old account</strong>.
    remove: Unlink alias
  appearance:
    animations_and_accessibility: Animations and accessibility
    discovery: Discovery
    localization:
      body: Mastodon is translated by volunteers.
      guide_link: https://crowdin.com/project/mastodon
      guide_link_text: Everyone can contribute.
    sensitive_content: Sensitive content
  application_mailer:
    notification_preferences: Change email preferences
    salutation: "%{name},"
    settings: 'Change email preferences: %{link}'
    unsubscribe: Unsubscribe
    view: 'View:'
    view_profile: View profile
    view_status: View post
  applications:
    created: Application successfully created
    destroyed: Application successfully deleted
    logout: Log out
    regenerate_token: Regenerate access token
    token_regenerated: Access token successfully regenerated
    warning: Be very careful with this data. Never share it with anyone!
    your_token: Your access token
  auth:
    apply_for_account: Request an account
    captcha_confirmation:
      help_html: If you have issues solving the CAPTCHA, you can get in touch with us through %{email} and we can assist you.
      hint_html: Just one more thing! We need to confirm you're a human (this is so we can keep the spam out!). Solve the CAPTCHA below and click "Continue".
      title: Security check
    confirmations:
      awaiting_review: Your email address is confirmed! The %{domain} staff is now reviewing your registration. You will receive an email if they approve your account!
      awaiting_review_title: Your registration is being reviewed
      clicking_this_link: clicking this link
      login_link: log in
      proceed_to_login_html: You can now proceed to %{login_link}.
      redirect_to_app_html: You should have been redirected to the <strong>%{app_name}</strong> app. If that did not happen, try %{clicking_this_link} or manually return to the app.
      registration_complete: Your registration on %{domain} is now complete!
      welcome_title: Welcome, %{name}!
      wrong_email_hint: If that email address is not correct, you can change it in account settings.
    delete_account: Delete account
    delete_account_html: If you wish to delete your account, you can <a href="%{path}">proceed here</a>. You will be asked for confirmation.
    description:
      prefix_invited_by_user: "@%{name} invites you to join this server of Mastodon!"
      prefix_sign_up: Sign up on Mastodon today!
      suffix: With an account, you will be able to follow people, post updates and exchange messages with users from any Mastodon server and more!
    didnt_get_confirmation: Didn't receive a confirmation link?
    dont_have_your_security_key: Don't have your security key?
    forgot_password: Forgot your password?
    invalid_reset_password_token: Password reset token is invalid or expired. Please request a new one.
    link_to_otp: Enter a two-factor code from your phone or a recovery code
    link_to_webauth: Use your security key device
    log_in_with: Log in with
    login: Log in
    logout: Log out
    migrate_account: Move to a different account
    migrate_account_html: If you wish to redirect this account to a different one, you can <a href="%{path}">configure it here</a>.
    or_log_in_with: Or log in with
    progress:
      confirm: Confirm email
      details: Your details
      review: Our review
      rules: Accept rules
    providers:
      cas: CAS
      saml: SAML
    register: Sign up
    registration_closed: "%{instance} is not accepting new members"
    resend_confirmation: Resend confirmation link
    reset_password: Reset password
    rules:
      accept: Accept
      back: Back
      invited_by: 'You can join %{domain} thanks to the invitation you have received from:'
      preamble: These are set and enforced by the %{domain} moderators.
      preamble_invited: Before you proceed, please consider the ground rules set by the moderators of %{domain}.
      title: Some ground rules.
      title_invited: You've been invited.
    security: Security
    set_new_password: Set new password
    setup:
      email_below_hint_html: Check your spam folder, or request another one. You can correct your email address if it's wrong.
      email_settings_hint_html: Click the link we sent to %{email} to begin using Mastodon. We'll wait right here.
      link_not_received: Didn't get a link?
      new_confirmation_instructions_sent: You will receive a new email with the confirmation link in a few minutes!
      title: Check your inbox
    sign_in:
      preamble_html: Log in with your <strong>%{domain}</strong> credentials. If your account is hosted on a different server, you will not be able to log in here.
      title: Log in to %{domain}
    sign_up:
      manual_review: Sign-ups on %{domain} go through manual review by our moderators. To help us process your registration, write a bit about yourself and why you want an account on %{domain}.
      preamble: With an account on this Mastodon server, you'll be able to follow any other person on the Fediverse, regardless of where their account is hosted.
      title: Let's get you set up on %{domain}.
    status:
      account_status: Account status
      confirming: Waiting for email confirmation to be completed.
      functional: Your account is fully operational.
      pending: Your application is pending review by our staff. This may take some time. You will receive an email if your application is approved.
      redirecting_to: Your account is inactive because it is currently redirecting to %{acct}.
      self_destruct: As %{domain} is closing down, you will only get limited access to your account.
      view_strikes: View past strikes against your account
    too_fast: Form submitted too fast, try again.
    use_security_key: Use security key
    user_agreement_html: I have read and agree to the <a href="%{terms_of_service_path}" target="_blank">terms of service</a> and <a href="%{privacy_policy_path}" target="_blank">privacy policy</a>
    user_privacy_agreement_html: I have read and agree to the <a href="%{privacy_policy_path}" target="_blank">privacy policy</a>
  author_attribution:
    example_title: Sample text
    hint_html: Are you writing news or blog articles outside of Mastodon? Control how you get credited when they are shared on Mastodon.
    instructions: 'Make sure this code is in your article''s HTML:'
    more_from_html: More from %{name}
    s_blog: "%{name}'s Blog"
    then_instructions: Then, add the domain name of the publication in the field below.
    title: Author attribution
  challenge:
    confirm: Continue
    hint_html: "<strong>Tip:</strong> We won't ask you for your password again for the next hour."
    invalid_password: Invalid password
    prompt: Confirm password to continue
  crypto:
    errors:
      invalid_key: is not a valid Ed25519 or Curve25519 key
  date:
    formats:
      default: "%b %d, %Y"
      with_month_name: "%B %d, %Y"
  datetime:
    distance_in_words:
      about_x_hours: "%{count}h"
      about_x_months: "%{count}mo"
      about_x_years: "%{count}y"
      almost_x_years: "%{count}y"
      half_a_minute: Just now
      less_than_x_minutes: "%{count}m"
      less_than_x_seconds: Just now
      over_x_years: "%{count}y"
      x_days: "%{count}d"
      x_minutes: "%{count}m"
      x_months: "%{count}mo"
      x_seconds: "%{count}s"
  deletes:
    challenge_not_passed: The information you entered was not correct
    confirm_password: Enter your current password to verify your identity
    confirm_username: Enter your username to confirm the procedure
    proceed: Delete account
    success_msg: Your account was successfully deleted
    warning:
      before: 'Before proceeding, please read these notes carefully:'
      caches: Content that has been cached by other servers may persist
      data_removal: Your posts and other data will be permanently removed
      email_change_html: You can <a href="%{path}">change your email address</a> without deleting your account
      email_contact_html: If it still doesn't arrive, you can email <a href="mailto:%{email}">%{email}</a> for help
      email_reconfirmation_html: If you are not receiving the confirmation email, you can <a href="%{path}">request it again</a>
      irreversible: You will not be able to restore or reactivate your account
      more_details_html: For more details, see the <a href="%{terms_path}">privacy policy</a>.
      username_available: Your username will become available again
      username_unavailable: Your username will remain unavailable
  disputes:
    strikes:
      action_taken: Action taken
      appeal: Appeal
      appeal_approved: This strike has been successfully appealed and is no longer valid
      appeal_rejected: The appeal has been rejected
      appeal_submitted_at: Appeal submitted
      appealed_msg: Your appeal has been submitted. If it is approved, you will be notified.
      appeals:
        submit: Submit appeal
      approve_appeal: Approve appeal
      associated_report: Associated report
      created_at: Dated
      description_html: These are actions taken against your account and warnings that have been sent to you by the staff of %{instance}.
      recipient: Addressed to
      reject_appeal: Reject appeal
      status: 'Post #%{id}'
      status_removed: Post already removed from system
      title: "%{action} from %{date}"
      title_actions:
        delete_statuses: Post removal
        disable: Freezing of account
        mark_statuses_as_sensitive: Marking of posts as sensitive
        none: Warning
        sensitive: Marking of account as sensitive
        silence: Limitation of account
        suspend: Suspension of account
      your_appeal_approved: Your appeal has been approved
      your_appeal_pending: You have submitted an appeal
      your_appeal_rejected: Your appeal has been rejected
  edit_profile:
    basic_information: Basic information
    hint_html: "<strong>Customise what people see on your public profile and next to your posts.</strong> Other people are more likely to follow you back and interact with you when you have a filled out profile and a profile picture."
    other: Other
  emoji_styles:
    auto: Auto
    native: Native
    twemoji: Twemoji
  errors:
    '400': The request you submitted was invalid or malformed.
    '403': You don't have permission to view this page.
    '404': The page you are looking for isn't here.
    '406': This page is not available in the requested format.
    '410': The page you were looking for doesn't exist here anymore.
    '422':
      content: Security verification failed. Are you blocking cookies?
      title: Security verification failed
    '429': Too many requests
    '500':
      content: We're sorry, but something went wrong on our end.
      title: This page is not correct
    '503': The page could not be served due to a temporary server failure.
    noscript_html: To use the Mastodon web application, please enable JavaScript. Alternatively, try one of the <a href="%{apps_path}">native apps</a> for Mastodon for your platform.
  existing_username_validator:
    not_found: could not find a local user with that username
    not_found_multiple: could not find %{usernames}
  exports:
    archive_takeout:
      date: Date
      download: Download your archive
      hint_html: You can request an archive of your <strong>posts and uploaded media</strong>. The exported data will be in the ActivityPub format, readable by any compliant software. You can request an archive every 7 days.
      in_progress: Compiling your archive...
      request: Request your archive
      size: Size
    blocks: You block
    bookmarks: Bookmarks
    csv: CSV
    domain_blocks: Domain blocks
    lists: Lists
    mutes: You mute
    storage: Media storage
  featured_tags:
    add_new: Add new
    errors:
      limit: You have already featured the maximum number of hashtags
    hint_html: "<strong>What are featured hashtags?</strong> They are displayed prominently on your public profile and allow people to browse your public posts specifically under those hashtags. They are a great tool for keeping track of creative works or long-term projects."
  filters:
    contexts:
      account: Profiles
      home: Home and lists
      notifications: Notifications
      public: Public timelines
      thread: Conversations
    edit:
      add_keyword: Add keyword
      keywords: Keywords
      statuses: Individual posts
      statuses_hint_html: This filter applies to select individual posts regardless of whether they match the keywords below. <a href="%{path}">Review or remove posts from the filter</a>.
      title: Edit filter
    errors:
      deprecated_api_multiple_keywords: These parameters cannot be changed from this application because they apply to more than one filter keyword. Use a more recent application or the web interface.
      invalid_context: None or invalid context supplied
    index:
      contexts: Filters in %{contexts}
      delete: Delete
      empty: You have no filters.
      expires_in: Expires in %{distance}
      expires_on: Expires on %{date}
      keywords:
        one: "%{count} keyword"
        other: "%{count} keywords"
      statuses:
        one: "%{count} post"
        other: "%{count} posts"
      statuses_long:
        one: "%{count} individual post hidden"
        other: "%{count} individual posts hidden"
      title: Filters
    new:
      save: Save new filter
      title: Add new filter
    statuses:
      back_to_filter: Back to filter
      batch:
        remove: Remove from filter
      index:
        hint: This filter applies to select individual posts regardless of other criteria. You can add more posts to this filter from the web interface.
        title: Filtered posts
  generic:
    all: All
    all_items_on_page_selected_html:
      one: "<strong>%{count}</strong> item on this page is selected."
      other: All <strong>%{count}</strong> items on this page are selected.
    all_matching_items_selected_html:
      one: "<strong>%{count}</strong> item matching your search is selected."
      other: All <strong>%{count}</strong> items matching your search are selected.
    cancel: Cancel
    changes_saved_msg: Changes successfully saved!
    confirm: Confirm
    copy: Copy
    delete: Delete
    deselect: Deselect all
    none: None
    order_by: Order by
    save_changes: Save changes
    select_all_matching_items:
      one: Select %{count} item matching your search.
      other: Select all %{count} items matching your search.
    today: today
    validation_errors:
      one: Something isn't quite right yet! Please review the error below
      other: Something isn't quite right yet! Please review %{count} errors below
  imports:
    errors:
      empty: Empty CSV file
      incompatible_type: Incompatible with the selected import type
      invalid_csv_file: 'Invalid CSV file. Error: %{error}'
      over_rows_processing_limit: contains more than %{count} rows
      too_large: File is too large
    failures: Failures
    imported: Imported
    mismatched_types_warning: It appears you may have selected the wrong type for this import, please double-check.
    modes:
      merge: Merge
      merge_long: Keep existing records and add new ones
      overwrite: Overwrite
      overwrite_long: Replace current records with the new ones
    overwrite_preambles:
      blocking_html:
        one: You are about to <strong>replace your block list</strong> with up to <strong>%{count} account</strong> from <strong>%{filename}</strong>.
        other: You are about to <strong>replace your block list</strong> with up to <strong>%{count} accounts</strong> from <strong>%{filename}</strong>.
      bookmarks_html:
        one: You are about to <strong>replace your bookmarks</strong> with up to <strong>%{count} post</strong> from <strong>%{filename}</strong>.
        other: You are about to <strong>replace your bookmarks</strong> with up to <strong>%{count} posts</strong> from <strong>%{filename}</strong>.
      domain_blocking_html:
        one: You are about to <strong>replace your domain block list</strong> with up to <strong>%{count} domain</strong> from <strong>%{filename}</strong>.
        other: You are about to <strong>replace your domain block list</strong> with up to <strong>%{count} domains</strong> from <strong>%{filename}</strong>.
      following_html:
        one: You are about to <strong>follow</strong> up to <strong>%{count} account</strong> from <strong>%{filename}</strong> and <strong>stop following anyone else</strong>.
        other: You are about to <strong>follow</strong> up to <strong>%{count} accounts</strong> from <strong>%{filename}</strong> and <strong>stop following anyone else</strong>.
      lists_html:
        one: You are about to <strong>replace your lists</strong> with contents of <strong>%{filename}</strong>. Up to <strong>%{count} account</strong> will be added to new lists.
        other: You are about to <strong>replace your lists</strong> with contents of <strong>%{filename}</strong>. Up to <strong>%{count} accounts</strong> will be added to new lists.
      muting_html:
        one: You are about to <strong>replace your list of muted account</strong> with up to <strong>%{count} account</strong> from <strong>%{filename}</strong>.
        other: You are about to <strong>replace your list of muted accounts</strong> with up to <strong>%{count} accounts</strong> from <strong>%{filename}</strong>.
    preambles:
      blocking_html:
        one: You are about to <strong>block</strong> up to <strong>%{count} account</strong> from <strong>%{filename}</strong>.
        other: You are about to <strong>block</strong> up to <strong>%{count} accounts</strong> from <strong>%{filename}</strong>.
      bookmarks_html:
        one: You are about to add up to <strong>%{count} post</strong> from <strong>%{filename}</strong> to your <strong>bookmarks</strong>.
        other: You are about to add up to <strong>%{count} posts</strong> from <strong>%{filename}</strong> to your <strong>bookmarks</strong>.
      domain_blocking_html:
        one: You are about to <strong>block</strong> up to <strong>%{count} domain</strong> from <strong>%{filename}</strong>.
        other: You are about to <strong>block</strong> up to <strong>%{count} domains</strong> from <strong>%{filename}</strong>.
      following_html:
        one: You are about to <strong>follow</strong> up to <strong>%{count} account</strong> from <strong>%{filename}</strong>.
        other: You are about to <strong>follow</strong> up to <strong>%{count} accounts</strong> from <strong>%{filename}</strong>.
      lists_html:
        one: You are about to add up to <strong>%{count} account</strong> from <strong>%{filename}</strong> to your <strong>lists</strong>. New lists will be created if there is no list to add to.
        other: You are about to add up to <strong>%{count} accounts</strong> from <strong>%{filename}</strong> to your <strong>lists</strong>. New lists will be created if there is no list to add to.
      muting_html:
        one: You are about to <strong>mute</strong> up to <strong>%{count} account</strong> from <strong>%{filename}</strong>.
        other: You are about to <strong>mute</strong> up to <strong>%{count} accounts</strong> from <strong>%{filename}</strong>.
    preface: You can import data that you have exported from another server, such as a list of the people you are following or blocking.
    recent_imports: Recent imports
    states:
      finished: Finished
      in_progress: In progress
      scheduled: Scheduled
      unconfirmed: Unconfirmed
    status: Status
    success: Your data was successfully uploaded and will be processed in due time
    time_started: Started at
    titles:
      blocking: Importing blocked accounts
      bookmarks: Importing bookmarks
      domain_blocking: Importing blocked domains
      following: Importing followed accounts
      lists: Importing lists
      muting: Importing muted accounts
    type: Import type
    type_groups:
      constructive: Follows & Bookmarks
      destructive: Blocks & mutes
    types:
      blocking: Blocking list
      bookmarks: Bookmarks
      domain_blocking: Domain blocking list
      following: Following list
      lists: Lists
      muting: Muting list
    upload: Upload
  invites:
    delete: Deactivate
    expired: Expired
    expires_in:
      '1800': 30 minutes
      '21600': 6 hours
      '3600': 1 hour
      '43200': 12 hours
      '604800': 1 week
      '86400': 1 day
    expires_in_prompt: Never
    generate: Generate invite link
    invalid: This invite is not valid
    invited_by: 'You were invited by:'
    max_uses:
      one: 1 use
      other: "%{count} uses"
    max_uses_prompt: No limit
    prompt: Generate and share links with others to grant access to this server
    table:
      expires_at: Expires
      uses: Uses
    title: Invite people
  lists:
    errors:
      limit: You have reached the maximum number of lists
  login_activities:
    authentication_methods:
      otp: two-factor authentication app
      password: password
      sign_in_token: email security code
      webauthn: security keys
    description_html: If you see activity that you don't recognise, consider changing your password and enabling two-factor authentication.
    empty: No authentication history available
    failed_sign_in_html: Failed login attempt with %{method} from %{ip} (%{browser})
    successful_sign_in_html: Successful login with %{method} from %{ip} (%{browser})
    title: Authentication history
  mail_subscriptions:
    unsubscribe:
      action: Yes, unsubscribe
      complete: Unsubscribed
      confirmation_html: Are you sure you want to unsubscribe from receiving %{type} for Mastodon on %{domain} to your email at %{email}? You can always re-subscribe from your <a href="%{settings_path}">email notification settings</a>.
      emails:
        notification_emails:
          favourite: favourite notification emails
          follow: follow notification emails
          follow_request: follow request emails
          mention: mention notification emails
          reblog: boost notification emails
      resubscribe_html: If you've unsubscribed by mistake, you can re-subscribe from your <a href="%{settings_path}">email notification settings</a>.
      success_html: You'll no longer receive %{type} for Mastodon on %{domain} to your email at %{email}.
      title: Unsubscribe
  media_attachments:
    validations:
      images_and_video: Cannot attach a video to a post that already contains images
      not_found: Media %{ids} not found or already attached to another post
      not_ready: Cannot attach files that have not finished processing. Try again in a moment!
      too_many: Cannot attach more than 4 files
  migrations:
    acct: Moved to
    cancel: Cancel redirect
    cancel_explanation: Cancelling the redirect will re-activate your current account, but will not bring back followers that have been moved to that account.
    cancelled_msg: Successfully cancelled the redirect.
    errors:
      already_moved: is the same account you have already moved to
      missing_also_known_as: is not an alias of this account
      move_to_self: cannot be current account
      not_found: could not be found
      on_cooldown: You are on cooldown
    followers_count: Followers at time of move
    incoming_migrations: Moving from a different account
    incoming_migrations_html: To move from another account to this one, first you need to <a href="%{path}">create an account alias</a>.
    moved_msg: Your account is now redirecting to %{acct} and your followers are being moved over.
    not_redirecting: Your account is not redirecting to any other account currently.
    on_cooldown: You have recently migrated your account. This function will become available again in %{count} days.
    past_migrations: Past migrations
    proceed_with_move: Move followers
    redirected_msg: Your account is now redirecting to %{acct}.
    redirecting_to: Your account is redirecting to %{acct}.
    set_redirect: Set redirect
    warning:
      backreference_required: The new account must first be configured to back-reference this one
      before: 'Before proceeding, please read these notes carefully:'
      cooldown: After moving there is a waiting period during which you will not be able to move again
      disabled_account: Your current account will not be fully usable afterwards. However, you will have access to data export as well as re-activation.
      followers: This action will move all followers from the current account to the new account
      only_redirect_html: Alternatively, you can <a href="%{path}">only put up a redirect on your profile</a>.
      other_data: No other data will be moved automatically
      redirect: Your current account's profile will be updated with a redirect notice and be excluded from searches
  moderation:
    title: Moderation
  move_handler:
    carry_blocks_over_text: This user moved from %{acct}, which you had blocked.
    carry_mutes_over_text: This user moved from %{acct}, which you had muted.
    copy_account_note_text: 'This user moved from %{acct}, here were your previous notes about them:'
  navigation:
    toggle_menu: Toggle menu
  notification_mailer:
    admin:
      report:
        subject: "%{name} submitted a report"
      sign_up:
        subject: "%{name} signed up"
    favourite:
      body: 'Your post was favourited by %{name}:'
      subject: "%{name} favourited your post"
      title: New favourite
    follow:
      body: "%{name} is now following you!"
      subject: "%{name} is now following you"
      title: New follower
    follow_request:
      action: Manage follow requests
      body: "%{name} has requested to follow you"
      subject: 'Pending follower: %{name}'
      title: New follow request
    mention:
      action: Reply
      body: 'You were mentioned by %{name} in:'
      subject: You were mentioned by %{name}
      title: New mention
    poll:
      subject: A poll by %{name} has ended
    reblog:
      body: 'Your post was boosted by %{name}:'
      subject: "%{name} boosted your post"
      title: New boost
    status:
      subject: "%{name} just posted"
    update:
      subject: "%{name} edited a post"
  notifications:
    administration_emails: Admin email notifications
    email_events: Events for email notifications
    email_events_hint: 'Select events that you want to receive notifications for:'
  number:
    human:
      decimal_units:
        format: "%n%u"
        units:
          billion: B
          million: M
          quadrillion: Q
          thousand: K
          trillion: T
  otp_authentication:
    code_hint: Enter the code generated by your authenticator app to confirm
    description_html: If you enable <strong>two-factor authentication</strong> using an authenticator app, logging in will require you to be in possession of your phone, which will generate tokens for you to enter.
    enable: Enable
    instructions_html: "<strong>Scan this QR code into Google Authenticator or a similar TOTP app on your phone</strong>. From now on, that app will generate tokens that you will have to enter when logging in."
    manual_instructions: 'If you can''t scan the QR code and need to enter it manually, here is the plain-text secret:'
    setup: Set up
    wrong_code: The entered code was invalid! Are server time and device time correct?
  pagination:
    newer: Newer
    next: Next
    older: Older
    prev: Prev
    truncate: "&hellip;"
  polls:
    errors:
      already_voted: You have already voted on this poll
      duplicate_options: contain duplicate items
      duration_too_long: is too far into the future
      duration_too_short: is too soon
      expired: The poll has already ended
      invalid_choice: The chosen vote option does not exist
      over_character_limit: cannot be longer than %{max} characters each
      self_vote: You cannot vote in your own polls
      too_few_options: must have more than one item
      too_many_options: can't contain more than %{max} items
  preferences:
    other: Other
    posting_defaults: Posting defaults
    public_timelines: Public timelines
  privacy:
    hint_html: "<strong>Customise how you want your profile and your posts to be found.</strong> A variety of features in Mastodon can help you reach a wider audience when enabled. Take a moment to review these settings to make sure they fit your use case."
    privacy: Privacy
    privacy_hint_html: Control how much you want to disclose for the benefit of others. People discover interesting profiles and cool apps by browsing other people's follows and seeing which apps they post from, but you may prefer to keep it hidden.
    reach: Reach
    reach_hint_html: Control whether you want to be discovered and followed by new people. Do you want your posts to appear on the Explore screen? Do you want other people to see you in their follow recommendations? Do you want to accept all new followers automatically, or have granular control over each one?
    search: Search
    search_hint_html: Control how you want to be found. Do you want people to find you by what you've publicly posted about? Do you want people outside Mastodon to find your profile when searching the web? Please mind that total exclusion from all search engines cannot be guaranteed for public information.
    title: Privacy and reach
  privacy_policy:
    title: Privacy Policy
  reactions:
    errors:
      limit_reached: Limit of different reactions reached
      unrecognized_emoji: is not a recognised emoji
  redirects:
    prompt: If you trust this link, click it to continue.
    title: You are leaving %{instance}.
  relationships:
    activity: Account activity
    confirm_follow_selected_followers: Are you sure you want to follow selected followers?
    confirm_remove_selected_followers: Are you sure you want to remove selected followers?
    confirm_remove_selected_follows: Are you sure you want to remove selected follows?
    dormant: Dormant
    follow_failure: Could not follow some of the selected accounts.
    follow_selected_followers: Follow selected followers
    followers: Followers
    following: Following
    invited: Invited
    last_active: Last active
    most_recent: Most recent
    moved: Moved
    mutual: Mutual
    primary: Primary
    relationship: Relationship
    remove_selected_domains: Remove all followers from the selected domains
    remove_selected_followers: Remove selected followers
    remove_selected_follows: Unfollow selected users
    status: Account status
  remote_follow:
    missing_resource: Could not find the required redirect URL for your account
  reports:
    errors:
      invalid_rules: does not reference valid rules
  rss:
    content_warning: 'Content warning:'
    descriptions:
      account: Public posts from @%{acct}
      tag: 'Public posts tagged #%{hashtag}'
  scheduled_statuses:
    over_daily_limit: You have exceeded the limit of %{limit} scheduled posts for today
    over_total_limit: You have exceeded the limit of %{limit} scheduled posts
    too_soon: date must be in the future
  self_destruct:
    lead_html: Unfortunately, <strong>%{domain}</strong> is permanently closing down. If you had an account there, you will not be able to continue using it, but you can still request a backup of your data.
    title: This server is closing down
  sessions:
    activity: Last activity
    browser: Browser
    browsers:
      alipay: Alipay
      blackberry: BlackBerry
      chrome: Chrome
      edge: Microsoft Edge
      electron: Electron
      firefox: Firefox
      generic: Unknown browser
      huawei_browser: Huawei Browser
      ie: Internet Explorer
      micro_messenger: MicroMessenger
      nokia: Nokia S40 Ovi Browser
      opera: Opera
      otter: Otter
      phantom_js: PhantomJS
      qq: QQ Browser
      safari: Safari
      uc_browser: UC Browser
      unknown_browser: Unknown Browser
      weibo: Weibo
    current_session: Current session
    date: Date
    description: "%{browser} on %{platform}"
    explanation: These are the web browsers currently logged in to your Mastodon account.
    ip: IP
    platforms:
      adobe_air: Adobe Air
      android: Android
      blackberry: BlackBerry
      chrome_os: ChromeOS
      firefox_os: Firefox OS
      ios: iOS
      kai_os: KaiOS
      linux: Linux
      mac: macOS
      unknown_platform: Unknown Platform
      windows: Windows
      windows_mobile: Windows Mobile
      windows_phone: Windows Phone
    revoke: Revoke
    revoke_success: Session successfully revoked
    title: Sessions
    view_authentication_history: View authentication history of your account
  settings:
    account: Account
    account_settings: Account settings
    aliases: Account aliases
    appearance: Appearance
    authorized_apps: Authorised apps
    back: Back to Mastodon
    delete: Account deletion
    development: Development
    edit_profile: Edit profile
    export: Export
    featured_tags: Featured hashtags
    import: Import
    import_and_export: Import and export
    migrate: Account migration
    notifications: Email notifications
    preferences: Preferences
    profile: Profile
    relationships: Follows and followers
    severed_relationships: Severed relationships
    statuses_cleanup: Automated post deletion
    strikes: Moderation strikes
    two_factor_authentication: Two-factor Auth
    webauthn_authentication: Security keys
  severed_relationships:
    download: Download (%{count})
    event_type:
      account_suspension: Account suspension (%{target_name})
      domain_block: Server suspension (%{target_name})
      user_domain_block: You blocked %{target_name}
    lost_followers: Lost followers
    lost_follows: Lost follows
    preamble: You may lose follows and followers when you block a domain or when your moderators decide to suspend a remote server. When that happens, you will be able to download lists of severed relationships, to be inspected and possibly imported on another server.
    purged: Information about this server has been purged by your server's administrators.
    type: Event
  statuses:
    attached:
      audio:
        one: "%{count} audio"
        other: "%{count} audio"
      description: 'Attached: %{attached}'
      image:
        one: "%{count} image"
        other: "%{count} images"
      video:
        one: "%{count} video"
        other: "%{count} videos"
    boosted_from_html: Boosted from %{acct_link}
    content_warning: 'Content warning: %{warning}'
    default_language: Same as interface language
    disallowed_hashtags:
      one: 'contained a disallowed hashtag: %{tags}'
      other: 'contained the disallowed hashtags: %{tags}'
    edited_at_html: Edited %{date}
    errors:
      in_reply_not_found: The post you are trying to reply to does not appear to exist.
    over_character_limit: character limit of %{max} exceeded
    pin_errors:
      direct: Posts that are only visible to mentioned users cannot be pinned
      limit: You have already pinned the maximum number of posts
      ownership: Someone else's post cannot be pinned
      reblog: A boost cannot be pinned
    title: '%{name}: "%{quote}"'
    visibilities:
<<<<<<< HEAD
      private: Followers-only
      private_long: Only show to followers
=======
>>>>>>> 26c78392
      public: Public
  statuses_cleanup:
    enabled: Automatically delete old posts
    enabled_hint: Automatically deletes your posts once they reach a specified age threshold, unless they match one of the exceptions below
    exceptions: Exceptions
    explanation: Because deleting posts is an expensive operation, this is done slowly over time when the server is not otherwise busy. For this reason, your posts may be deleted a while after they reach the age threshold.
    ignore_favs: Ignore favourites
    ignore_reblogs: Ignore boosts
    interaction_exceptions: Exceptions based on interactions
    interaction_exceptions_explanation: Note that there is no guarantee for posts to be deleted if they go below the favourite or boost threshold after having once gone over them.
    keep_direct: Keep direct messages
    keep_direct_hint: Doesn't delete any of your direct messages
    keep_media: Keep posts with media attachments
    keep_media_hint: Doesn't delete any of your posts that have media attachments
    keep_pinned: Keep pinned posts
    keep_pinned_hint: Doesn't delete any of your pinned posts
    keep_polls: Keep polls
    keep_polls_hint: Doesn't delete any of your polls
    keep_self_bookmark: Keep posts you bookmarked
    keep_self_bookmark_hint: Doesn't delete your own posts if you have bookmarked them
    keep_self_fav: Keep posts you favourited
    keep_self_fav_hint: Doesn't delete your own posts if you have favourited them
    min_age:
      '1209600': 2 weeks
      '15778476': 6 months
      '2629746': 1 month
      '31556952': 1 year
      '5259492': 2 months
      '604800': 1 week
      '63113904': 2 years
      '7889238': 3 months
    min_age_label: Age threshold
    min_favs: Keep posts favourited at least
    min_favs_hint: Doesn't delete any of your posts that has received at least this number of favourites. Leave blank to delete posts regardless of their number of favourites
    min_reblogs: Keep posts boosted at least
    min_reblogs_hint: Doesn't delete any of your posts that has been boosted at least this number of times. Leave blank to delete posts regardless of their number of boosts
  stream_entries:
    sensitive_content: Sensitive content
  strikes:
    errors:
      too_late: It is too late to appeal this strike
  tags:
    does_not_match_previous_name: does not match the previous name
  terms_of_service:
    title: Terms of Service
  terms_of_service_interstitial:
    future_preamble_html: We're making some changes to our terms of service, which will be effective on <strong>%{date}</strong>. We encourage you to review the updated terms.
    past_preamble_html: We have changed our terms of service since your last visit. We encourage you to review the updated terms.
    review_link: Review terms of service
    title: The terms of service of %{domain} are changing
  themes:
    contrast: Mastodon (High contrast)
    default: Mastodon (Dark)
    mastodon-light: Mastodon (Light)
    system: Automatic (use system theme)
  time:
    formats:
      default: "%b %d, %Y, %H:%M"
      month: "%b %Y"
      time: "%H:%M"
      with_time_zone: "%b %d, %Y, %H:%M %Z"
  translation:
    errors:
      quota_exceeded: The server-wide usage quota for the translation service has been exceeded.
      too_many_requests: There have been too many requests to the translation service recently.
  two_factor_authentication:
    add: Add
    disable: Disable 2FA
    disabled_success: Two-factor authentication successfully disabled
    edit: Edit
    enabled: Two-factor authentication is enabled
    enabled_success: Two-factor authentication successfully enabled
    generate_recovery_codes: Generate recovery codes
    lost_recovery_codes: Recovery codes allow you to regain access to your account if you lose your phone. If you've lost your recovery codes, you can regenerate them here. Your old recovery codes will be invalidated.
    methods: Two-factor methods
    otp: Authenticator app
    recovery_codes: Backup recovery codes
    recovery_codes_regenerated: Recovery codes successfully regenerated
    recovery_instructions_html: If you ever lose access to your phone, you can use one of the recovery codes below to regain access to your account. <strong>Keep the recovery codes safe</strong>. For example, you may print them and store them with other important documents.
    webauthn: Security keys
  user_mailer:
    announcement_published:
      description: 'The administrators of %{domain} are making an announcement:'
      subject: Service announcement
      title: "%{domain} service announcement"
    appeal_approved:
      action: Account Settings
      explanation: The appeal of the strike against your account on %{strike_date} that you submitted on %{appeal_date} has been approved. Your account is once again in good standing.
      subject: Your appeal from %{date} has been approved
      subtitle: Your account is once again in good standing.
      title: Appeal approved
    appeal_rejected:
      explanation: The appeal of the strike against your account on %{strike_date} that you submitted on %{appeal_date} has been rejected.
      subject: Your appeal from %{date} has been rejected
      subtitle: Your appeal has been rejected.
      title: Appeal rejected
    backup_ready:
      explanation: You requested a full backup of your Mastodon account.
      extra: It's now ready for download!
      subject: Your archive is ready for download
      title: Archive takeout
    failed_2fa:
      details: 'Here are details of the sign-in attempt:'
      explanation: Someone has tried to sign in to your account but provided an invalid second authentication factor.
      further_actions_html: If this wasn't you, we recommend that you %{action} immediately as it may be compromised.
      subject: Second factor authentication failure
      title: Failed second factor authentication
    suspicious_sign_in:
      change_password: change your password
      details: 'Here are details of the login:'
      explanation: We've detected a login to your account from a new IP address.
      further_actions_html: If this wasn't you, we recommend that you %{action} immediately and enable two-factor authentication to keep your account secure.
      subject: Your account has been accessed from a new IP address
      title: A new login
    terms_of_service_changed:
      agreement: By continuing to use %{domain}, you are agreeing to these terms. If you disagree with the updated terms, you may terminate your agreement with %{domain} at any time by deleting your account.
      changelog: 'At a glance, here is what this update means for you:'
      description: 'You are receiving this e-mail because we''re making some changes to our terms of service at %{domain}. These updates will take effect on %{date}. We encourage you to review the updated terms in full here:'
      description_html: You are receiving this e-mail because we're making some changes to our terms of service at %{domain}. These updates will take effect on <strong>%{date}</strong>. We encourage you to review the <a href="%{path}" target="_blank">updated terms in full here</a>.
      sign_off: The %{domain} team
      subject: Updates to our terms of service
      subtitle: The terms of service of %{domain} are changing
      title: Important update
    warning:
      appeal: Submit an appeal
      appeal_description: If you believe this is an error, you can submit an appeal to the staff of %{instance}.
      categories:
        spam: Spam
        violation: Content violates the following community guidelines
      explanation:
        delete_statuses: Some of your posts have been found to violate one or more community guidelines and have been subsequently removed by the moderators of %{instance}.
        disable: You can no longer use your account, but your profile and other data remains intact. You can request a backup of your data, change account settings or delete your account.
        mark_statuses_as_sensitive: Some of your posts have been marked as sensitive by the moderators of %{instance}. This means that people will need to tap the media in the posts before a preview is displayed. You can mark media as sensitive yourself when posting in the future.
        sensitive: From now on, all your uploaded media files will be marked as sensitive and hidden behind a click-through warning.
        silence: You can still use your account but only people who are already following you will see your posts on this server, and you may be excluded from various discovery features. However, others may still manually follow you.
        suspend: You can no longer use your account, and your profile and other data are no longer accessible. You can still log in to request a backup of your data until the data is fully removed in about 30 days, but we will retain some basic data to prevent you from evading the suspension.
      reason: 'Reason:'
      statuses: 'Posts cited:'
      subject:
        delete_statuses: Your posts on %{acct} have been removed
        disable: Your account %{acct} has been frozen
        mark_statuses_as_sensitive: Your posts on %{acct} have been marked as sensitive
        none: Warning for %{acct}
        sensitive: Your posts on %{acct} will be marked as sensitive from now on
        silence: Your account %{acct} has been limited
        suspend: Your account %{acct} has been suspended
      title:
        delete_statuses: Posts removed
        disable: Account frozen
        mark_statuses_as_sensitive: Posts marked as sensitive
        none: Warning
        sensitive: Account marked as sensitive
        silence: Account limited
        suspend: Account suspended
    welcome:
      apps_android_action: Get it on Google Play
      apps_ios_action: Download on the App Store
      apps_step: Download our official apps.
      apps_title: Mastodon apps
      checklist_subtitle: 'Let''s get you started on this new social frontier:'
      checklist_title: Welcome Checklist
      edit_profile_action: Personalise
      edit_profile_step: Boost your interactions by having a comprehensive profile.
      edit_profile_title: Personalise your profile
      explanation: Here are some tips to get you started
      feature_action: Learn more
      feature_audience: Mastodon provides you with a unique possibility of managing your audience without middlemen. Mastodon deployed on your own infrastructure allows you to follow and be followed from any other Mastodon server online and is under no one's control but yours.
      feature_audience_title: Build your audience in confidence
      feature_control: You know best what you want to see on your home feed. No algorithms or ads to waste your time. Follow anyone across any Mastodon server from a single account and receive their posts in chronological order, and make your corner of the Internet a little more like you.
      feature_control_title: Stay in control of your own timeline
      feature_creativity: Mastodon supports audio, video and picture posts, accessibility descriptions, polls, content warnings, animated avatars, custom emojis, thumbnail crop control, and more, to help you express yourself online. Whether you're publishing your art, your music, or your podcast, Mastodon is there for you.
      feature_creativity_title: Unparalleled creativity
      feature_moderation: Mastodon puts decision making back in your hands. Each server creates their own rules and regulations, which are enforced locally and not top-down like corporate social media, making it the most flexible in responding to the needs of different groups of people. Join a server with the rules you agree with, or host your own.
      feature_moderation_title: Moderating the way it should be
      follow_action: Follow
      follow_step: Following interesting people is what Mastodon is all about.
      follow_title: Personalise your home feed
      follows_subtitle: Follow well-known accounts
      follows_title: Who to follow
      follows_view_more: View more people to follow
      hashtags_recent_count:
        one: "%{people} person in the past 2 days"
        other: "%{people} people in the past 2 days"
      hashtags_subtitle: Explore what’s trending since past 2 days
      hashtags_title: Trending hashtags
      hashtags_view_more: View more trending hashtags
      post_action: Compose
      post_step: Say hello to the world with text, photos, videos, or polls.
      post_title: Make your first post
      share_step: Let your friends know how to find you on Mastodon.
      share_title: Share your Mastodon profile
      sign_in_action: Sign in
      subject: Welcome to Mastodon
      title: Welcome aboard, %{name}!
  users:
    follow_limit_reached: You cannot follow more than %{limit} people
    go_to_sso_account_settings: Go to your identity provider's account settings
    invalid_otp_token: Invalid two-factor code
    otp_lost_help_html: If you lost access to both, you may get in touch with %{email}
    rate_limited: Too many authentication attempts, try again later.
    seamless_external_login: You are logged in via an external service, so password and email settings are not available.
    signed_in_as: 'Logged in as:'
  verification:
    extra_instructions_html: <strong>Tip:</strong> The link on your website can be invisible. The important part is <code>rel="me"</code> which prevents impersonation on websites with user-generated content. You can even use a <code>link</code> tag in the header of the page instead of <code>a</code>, but the HTML must be accessible without executing JavaScript.
    here_is_how: Here's how
    hint_html: "<strong>Verifying your identity on Mastodon is for everyone.</strong> Based on open web standards, now and forever free. All you need is a personal website that people recognize you by. When you link to this website from your profile, we will check that the website links back to your profile and show a visual indicator on it."
    instructions_html: Copy and paste the code below into the HTML of your website. Then add the address of your website into one of the extra fields on your profile from the "Edit profile" tab and save changes.
    verification: Verification
    verified_links: Your verified links
    website_verification: Website verification
  webauthn_credentials:
    add: Add new security key
    create:
      error: There was a problem adding your security key. Please try again.
      success: Your security key was successfully added.
    delete: Delete
    delete_confirmation: Are you sure you want to delete this security key?
    description_html: If you enable <strong>security key authentication</strong>, logging in will require you to use one of your security keys.
    destroy:
      error: There was a problem deleting you security key. Please try again.
      success: Your security key was successfully deleted.
    invalid_credential: Invalid security key
    nickname_hint: Enter the nickname of your new security key
    not_enabled: You haven't enabled WebAuthn yet
    not_supported: This browser doesn't support security keys
    otp_required: To use security keys please enable two-factor authentication first.
    registered_on: Registered on %{date}<|MERGE_RESOLUTION|>--- conflicted
+++ resolved
@@ -831,10 +831,6 @@
         title: Opt users out of search engine indexing by default
       discovery:
         follow_recommendations: Follow recommendations
-<<<<<<< HEAD
-        preamble: Surfacing interesting content is instrumental in onboarding new users who may not know anyone Mastodon. Control how various discovery features work on your server.
-=======
->>>>>>> 26c78392
         privacy: Privacy
         profile_directory: Profile directory
         public_timelines: Public timelines
@@ -1880,11 +1876,6 @@
       reblog: A boost cannot be pinned
     title: '%{name}: "%{quote}"'
     visibilities:
-<<<<<<< HEAD
-      private: Followers-only
-      private_long: Only show to followers
-=======
->>>>>>> 26c78392
       public: Public
   statuses_cleanup:
     enabled: Automatically delete old posts
