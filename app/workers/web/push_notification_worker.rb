# frozen_string_literal: true

class Web::PushNotificationWorker
  include Sidekiq::Worker
  include RoutingHelper

  sidekiq_options queue: 'push', retry: 5

  TTL     = 48.hours
  URGENCY = 'normal'

  def perform(subscription_id, notification_id)
    @subscription = Web::PushSubscription.find(subscription_id)
    @notification = Notification.find(notification_id)

    return if @notification.updated_at < TTL.ago

    # Polymorphically associated activity could have been deleted
    # in the meantime, so we have to double-check before proceeding
    return unless @notification.activity.present? && @subscription.pushable?(@notification)

<<<<<<< HEAD
    payload = web_push_request.encrypt(push_notification_json)
=======
    if web_push_request.legacy
      perform_legacy_request
    else
      perform_standard_request
    end
  rescue ActiveRecord::RecordNotFound
    true
  end

  private

  def perform_legacy_request
    payload = web_push_request.legacy_encrypt(push_notification_json)
>>>>>>> 609a4018

    request_pool.with(web_push_request.audience) do |http_client|
      request = Request.new(:post, web_push_request.endpoint, body: payload.fetch(:ciphertext), http_client: http_client)

      request.add_headers(
        'Content-Type' => 'application/octet-stream',
        'Ttl' => TTL.to_s,
        'Urgency' => URGENCY,
        'Content-Encoding' => 'aesgcm',
        'Encryption' => "salt=#{Webpush.encode64(payload.fetch(:salt)).delete('=')}",
        'Crypto-Key' => "dh=#{Webpush.encode64(payload.fetch(:server_public_key)).delete('=')};#{web_push_request.crypto_key_header}",
<<<<<<< HEAD
        'Authorization' => web_push_request.authorization_header
=======
        'Authorization' => web_push_request.legacy_authorization_header,
        'Unsubscribe-URL' => subscription_url
>>>>>>> 609a4018
      )

      send(request)
    end
  end

  def perform_standard_request
    payload = web_push_request.standard_encrypt(push_notification_json)

    request_pool.with(web_push_request.audience) do |http_client|
      request = Request.new(:post, web_push_request.endpoint, body: payload, http_client: http_client)

      request.add_headers(
        'Content-Type' => 'application/octet-stream',
        'Ttl' => TTL.to_s,
        'Urgency' => URGENCY,
        'Content-Encoding' => 'aes128gcm',
        'Authorization' => web_push_request.standard_authorization_header,
        'Unsubscribe-URL' => subscription_url,
        'Content-Length' => payload.length.to_s
      )

      send(request)
    end
  end

  def send(request)
    request.perform do |response|
      # If the server responds with an error in the 4xx range
      # that isn't about rate-limiting or timeouts, we can
      # assume that the subscription is invalid or expired
      # and must be removed

      if (400..499).cover?(response.code) && ![408, 429].include?(response.code)
        @subscription.destroy!
      elsif !(200...300).cover?(response.code)
        raise Mastodon::UnexpectedResponseError, response
      end
    end
  end

  def web_push_request
    @web_push_request || WebPushRequest.new(@subscription)
  end

  def web_push_request
    @web_push_request || WebPushRequest.new(@subscription)
  end

  def push_notification_json
    I18n.with_locale(@subscription.locale.presence || I18n.default_locale) do
      Oj.dump(serialized_notification.as_json)
    end
  end

  def serialized_notification
    ActiveModelSerializers::SerializableResource.new(
      @notification,
      serializer: Web::NotificationSerializer,
      scope: @subscription,
      scope_name: :current_push_subscription
    )
  end

  def request_pool
    RequestPool.current
  end

  def subscription_url
    api_web_push_subscription_url(id: @subscription.generate_token_for(:unsubscribe))
  end
end<|MERGE_RESOLUTION|>--- conflicted
+++ resolved
@@ -19,9 +19,6 @@
     # in the meantime, so we have to double-check before proceeding
     return unless @notification.activity.present? && @subscription.pushable?(@notification)
 
-<<<<<<< HEAD
-    payload = web_push_request.encrypt(push_notification_json)
-=======
     if web_push_request.legacy
       perform_legacy_request
     else
@@ -35,7 +32,6 @@
 
   def perform_legacy_request
     payload = web_push_request.legacy_encrypt(push_notification_json)
->>>>>>> 609a4018
 
     request_pool.with(web_push_request.audience) do |http_client|
       request = Request.new(:post, web_push_request.endpoint, body: payload.fetch(:ciphertext), http_client: http_client)
@@ -47,12 +43,8 @@
         'Content-Encoding' => 'aesgcm',
         'Encryption' => "salt=#{Webpush.encode64(payload.fetch(:salt)).delete('=')}",
         'Crypto-Key' => "dh=#{Webpush.encode64(payload.fetch(:server_public_key)).delete('=')};#{web_push_request.crypto_key_header}",
-<<<<<<< HEAD
-        'Authorization' => web_push_request.authorization_header
-=======
         'Authorization' => web_push_request.legacy_authorization_header,
         'Unsubscribe-URL' => subscription_url
->>>>>>> 609a4018
       )
 
       send(request)
@@ -98,10 +90,6 @@
     @web_push_request || WebPushRequest.new(@subscription)
   end
 
-  def web_push_request
-    @web_push_request || WebPushRequest.new(@subscription)
-  end
-
   def push_notification_json
     I18n.with_locale(@subscription.locale.presence || I18n.default_locale) do
       Oj.dump(serialized_notification.as_json)
