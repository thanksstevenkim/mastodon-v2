---
lt:
  about:
    about_mastodon_html: 'Ateities socialinis tinklas: jokių reklamų ir įmonių sekimo, etiškas dizainas bei decentralizacija! Turėkite savo duomenis su „Mastodon“.'
    contact_missing: Nenustatyta
    contact_unavailable: Nėra
    hosted_on: "„Mastodon“ talpinamas domene %{domain}"
    title: Apie
  accounts:
    followers:
      few: Sekėjai
      many: Sekėjo
      one: Sekėjas
      other: Sekėjų
    following: Seka
    instance_actor_flash: Ši paskyra yra virtualus veikėjas (-a), naudojamas atstovauti pačiam serveriui, o ne atskiram naudotojui. Tai naudojama federacijos tikslais ir neturėtų būti pristabdyta.
    last_active: paskutinį kartą aktyvus
    link_verified_on: Šios nuorodos nuosavybė buvo patikrinta %{date}
    nothing_here: Nieko čia nėra.
    pin_errors:
      following: Privalai sekti žmogų, kurį nori patvirtinti.
    posts:
      few: Įrašai
      many: Įrašo
      one: Įrašas
      other: Įrašų
    posts_tab_heading: Įrašai
  admin:
    account_actions:
      action: Atlikti veiksmą
      already_silenced: Ši paskyra jau buvo apribota.
      already_suspended: Ši paskyra jau sustabdyta.
      title: Atlikti prižiūrėjimo veiksmą %{acct}
    account_moderation_notes:
      create: Palikti pastabą
      created_msg: Prižiūrėjimo pastaba sėkmingai sukurta!
      destroyed_msg: Prižiūrėjimo pastaba sėkmingai sunaikinta!
    accounts:
      approve: Patvirtinti
      approved_msg: Sėkmingai patvirtinta %{username} registracijos paraiška.
      are_you_sure: Ar esi įsitikinęs (-usi)?
      avatar: Avataras
      by_domain: Domenas
      change_email:
        changed_msg: El. paštas sėkmingai pakeistas.
        current_email: Dabartinis el. paštas
        label: Keisti el. paštą
        new_email: Naujas el. paštas
        submit: Keisti el. paštą
        title: Keisti el. paštą %{username}
      change_role:
        changed_msg: Vaidmuo sėkmingai pakeistas.
        edit_roles: Tvarkyti naudotojų vaidmenis
        label: Keisti vaidmenį
        no_role: Jokios vaidmenį
        title: Keisti vaidmenį %{username}
      confirm: Patvirtinti
      confirmed: Patvirtinta
      confirming: Patvirtinama
      custom: Pasirinktinis
      delete: Ištrinti duomenis
      deleted: Ištrinta
      demote: Pažeminti
      destroyed_msg: "%{username} duomenys dabar laukia eilėje, kad būtų netrukus ištrinti."
      disable: Sustabdyti
      disable_two_factor_authentication: Išjungti 2FA
      disabled: Pristabdyta
      display_name: Rodomas vardas
      domain: Domenas
      edit: Redaguoti
      email: El. paštas
      email_status: El. pašto būsena
      enable: Panaikinti sustabdymą
      enabled: Įjungta
      enabled_msg: Sėkmingai panaikintas %{username} paskyros sustabdymas.
      followers: Sekėjai
      follows: Seka
      header: Antraštė
      inbox_url: Gautųjų URL
      invite_request_text: Priežastys prisijungiant
      invited_by: Pakvietė
      ip: IP
      joined: Prisijungė
      location:
        all: Visi
        local: Vietinis
        remote: Nuotolinis
        title: Vieta
      login_status: Prisijungimo būsena
      media_attachments: Medijos priedai
      memorialize: Paversti į memorialinį
      memorialized: Memorializuota
      memorialized_msg: Sėkmingai paversta %{username} į memorialinę paskyrą.
      moderation:
        active: Aktyvus
        all: Visi
        disabled: Išjungta
        pending: Laukiama
        silenced: Ribotas
        suspended: Užrakintas
        title: Prižiūrėjimas
      moderation_notes: Prižiūrėjimo pastabos
      most_recent_activity: Naujausia veikla
      most_recent_ip: Naujausias IP
      no_account_selected: Nebuvo pakeistos jokios paskyros, nes nebuvo pasirinkta nė viena.
      no_limits_imposed: Nėra nustatytų ribojimų.
      no_role_assigned: Nėra priskirto vaidmens.
      not_subscribed: Neužprenumeruota
      pending: Laukiama peržiūros
      perform_full_suspension: Pristabdyti
      previous_strikes: Ankstesni pažeidimai
      previous_strikes_description_html:
        few: Šioje paskyroje yra <strong>%{count}</strong> pažeidimai.
        many: Šioje paskyroje yra <strong>%{count}</strong> pažeidimas.
        one: Šioje paskyroje yra <strong>vienas</strong> pažeidimas.
        other: Šioje paskyroje yra <strong>%{count}</strong> pažeidimų.
      promote: Paaukštinti
      protocol: Protokolas
      public: Viešas
      push_subscription_expires: PuSH prenumerata baigiasi
      redownload: Atnaujinti profilį
      redownloaded_msg: Sėkmingai atnaujintas %{username} profilis iš kilmės šaltinio.
      reject: Atmesti
      rejected_msg: Sėkmingai atmesta %{username} registracijos paraiška.
      remote_suspension_irreversible: Šios paskyros duomenys negrįžtamai ištrinti.
      remote_suspension_reversible_hint_html: Paskyra jų serveryje buvo pristabdyta, o duomenys bus visiškai pašalinti %{date}. Iki to laiko nuotolinis serveris gali atkurti šią paskyrą be jokių neigiamų pasekmių. Jei nori iš karto pašalinti visus paskyros duomenis, gali tai padaryti toliau.
      remove_avatar: Pašalinti avatarą
      remove_header: Pašalinti antraštę
      removed_avatar_msg: Sėkmingai pašalintas %{username} avataro vaizdas.
      removed_header_msg: Sėkmingai pašalintas %{username} antraštės vaizdas.
      resend_confirmation:
        already_confirmed: Šis naudotojas jau patvirtintas.
        send: Iš naujo siųsti patvirtinimo nuorodą
        success: Patvirtinimo nuoroda sėkmingai išsiųsta.
      reset: Nustatyti iš naujo
      reset_password: Nustatyti iš naujo slaptažodį
      resubscribe: Prenumeruoti iš naujo
      role: Vaidmuo
      search: Ieškoti
      search_same_ip: Kiti naudotojai su tuo pačiu IP
      security: Saugumas
      security_measures:
        only_password: Tik slaptažodis
        password_and_2fa: Slaptažodis ir 2FA
      sensitive: Priversti žymėti kaip jautrią
      sensitized: Pažymėta kaip jautri
      shared_inbox_url: Bendras gautiejų URL
      show:
        created_reports: Sukurtos ataskaitos
        targeted_reports: Pranešė kiti
      silence: Riboti
      silenced: Ribotas
      statuses: Įrašai
      strikes: Ankstesni pažeidimai
      subscribe: Prenumeruoti
      suspend: Pristabdyti
      suspended: Pristabdyta
      suspension_irreversible: Šios paskyros duomenys negrįžtamai ištrinti. Gali atšaukti paskyros pristabdymą, kad ja būtų galima naudotis, bet nebus atkurti jokie anksčiau turėti duomenys.
      suspension_reversible_hint_html: Paskyra pristabdyta, o duomenys bus visiškai pašalinti %{date}. Iki to laiko paskyrą galima atkurti be jokių neigiamų pasekmių. Jei nori iš karto pašalinti visus paskyros duomenis, gali tai padaryti toliau.
      title: Naudotojai
      unblock_email: Atblokuoti el. pašto adresą
      unblocked_email_msg: Sėkmingai atblokuotas %{username} el. pašto adresas.
      unconfirmed_email: Nepatvirtintas el. pašto adresas.
      undo_sensitized: Atšaukti privertimą žymėti kaip jautrią
      undo_silenced: Atšaukti ribojimą
      undo_suspension: Atšaukti pristabdymą
      unsilenced_msg: Sėkmingai atšauktas %{username} paskyros ribojimas.
      unsubscribe: Atšaukti prenumeratą
      unsuspended_msg: Sėkmingai panaikintas %{username} paskyros pristabdymas.
      username: Naudotojo vardas
      view_domain: Peržiūrėti domeno santrauką
      warn: Įspėti
      web: Žiniatinklis
      whitelisted: Leidžiama federacijai
    action_logs:
      action_types:
        approve_appeal: Patvirtinti apeliaciją
        approve_user: Patvirtinti naudotoją
        assigned_to_self_report: Priskirti ataskaitą
        change_role_user: Keisti naudotojo vaidmenį
        confirm_user: Patvirtinti naudotoją
        create_account_warning: Kurti įspėjimą
        create_announcement: Kurti skelbimą
        create_custom_emoji: Kurti pasirinktinį jaustuką
        create_domain_allow: Kurti domeno leidimą
        create_domain_block: Kurti domeno bloką
        create_ip_block: Kurti IP taisyklę
        create_relay: Kurti perdavimą
        create_unavailable_domain: Kurti nepasiekiamą domeną
        create_user_role: Kurti vaidmenį
        create_username_block: Kurti naudotojo vardo taisyklę
        demote_user: Pažeminti naudotoją
        destroy_announcement: Ištrinti skelbimą
        destroy_custom_emoji: Ištrinti pasirinktinį jaustuką
        destroy_domain_allow: Ištrinti domeno leidimą
        destroy_domain_block: Ištrinti domeno bloką
        destroy_instance: Išvalyti domeną
        destroy_ip_block: Ištrinti IP taisyklę
        destroy_relay: Ištrinti perdavimą
        destroy_status: Ištrinti įrašą
        destroy_unavailable_domain: Ištrinti nepasiekiamą domeną
        destroy_user_role: Sunaikinti vaidmenį
        destroy_username_block: Ištrinti naudotojo vardo taisyklę
        disable_2fa_user: Išjungti 2FA
        disable_custom_emoji: Išjungti pasirinktinį jaustuką
        disable_relay: Išjungti perdavimą
        disable_user: Išjungti naudotoją
        enable_custom_emoji: Įjungti pasirinktinį jaustuką
        enable_relay: Įjungti perdavimą
        enable_user: Įjungti naudotoją
        memorialize_account: Memorializuoti paskyrą
        promote_user: Paaukštinti naudotoją
        publish_terms_of_service: Publikuoti paslaugų sąlygas
        reject_appeal: Atmesti apeliaciją
        reject_user: Atmesti naudotoją
        remove_avatar_user: Pašalinti avatarą
        reopen_report: Iš naujo atidaryti ataskaitą
        resend_user: Iš naujo siųsti patvirtinimo laišką
        reset_password_user: Nustatyti iš naujo slaptažodį
        resolve_report: Išspręsti ataskaitą
        sensitive_account: Priversti žymėti kaip jautrią paskyrai
        silence_account: Riboti paskyrą
        suspend_account: Pristabdyti paskyrą
        unassigned_report: Panaikinti priskyrimą ataskaitą
        unblock_email_account: Atblokuoti el. pašto adresą
        unsensitive_account: Atšaukti privertimą žymėti kaip jautrią paskyrai
        unsilence_account: Atšaukti riboti paskyrą
        unsuspend_account: Atšaukti paskyros pristabdymą
        update_announcement: Atnaujinti skelbimą
        update_custom_emoji: Atnaujinti pasirinktinį jaustuką
        update_domain_block: Atnaujinti domeno bloką
        update_ip_block: Atnaujinti IP taisyklę
        update_report: Atnaujinti ataskaitą
        update_status: Atnaujinti įrašą
        update_user_role: Atnaujinti vaidmenį
        update_username_block: Atnaujinti naudotojo vardo taisyklę
      actions:
        approve_appeal_html: "%{name} patvirtino prižiūjimo veiksmo apeliaciją iš %{target}"
        approve_user_html: "%{name} patvirtino registraciją iš %{target}"
        assigned_to_self_report_html: "%{name} paskyrė ataskaitą %{target} saviems"
        change_role_user_html: "%{name} pakeitė vaidmenį %{target}"
        create_account_warning_html: "%{name} išsiuntė įspėjimą %{target}"
        create_announcement_html: "%{name} sukūrė naują skelbimą %{target}"
        create_custom_emoji_html: "%{name} įkėlė naują jaustuką %{target}"
        create_domain_allow_html: "%{name} leido federaciją su domenu %{target}"
        create_domain_block_html: "%{name} užblokavo domeną %{target}"
        create_ip_block_html: "%{name} sukūrė taisyklę IP %{target}"
        create_relay_html: "%{name} sukūrė perdavimą %{target}"
        create_unavailable_domain_html: "%{name} sustabdė tiekimą į domeną %{target}"
        create_user_role_html: "%{name} sukūrė %{target} vaidmenį"
        create_username_block_html: "%{name} pridėjo taisyklę naudotojo vardams, turintiems %{target}"
        demote_user_html: "%{name} pažemino naudotoją %{target}"
        destroy_announcement_html: "%{name} ištrynė skelbimą %{target}"
        destroy_custom_emoji_html: "%{name} ištrynė jaustuką %{target}"
        destroy_domain_allow_html: "%{name} neleido federacijos su domenu %{target}"
        destroy_domain_block_html: "%{name} atblokavo domeną %{target}"
        destroy_instance_html: "%{name} išvalė domeną %{target}"
        destroy_ip_block_html: "%{name} ištrynė taisyklę IP %{target}"
        destroy_relay_html: "%{name} ištrynė perdavimą %{target}"
        destroy_status_html: "%{name} pašalino įrašą %{target}"
        destroy_unavailable_domain_html: "%{name} pratęsė tiekimą į domeną %{target}"
        destroy_user_role_html: "%{name} ištrynė %{target} vaidmenį"
        destroy_username_block_html: "%{name} pašalino taisyklę naudotojo vardams, turintiems %{target}"
        disable_2fa_user_html: "%{name} išjungė dviejų veiksnių reikalavimą naudotojui %{target}"
        disable_custom_emoji_html: "%{name} išjungė jaustuką %{target}"
        disable_relay_html: "%{name} išjungė perdavimą %{target}"
        disable_user_html: "%{name} išjungė prisijungimą naudotojui %{target}"
        enable_custom_emoji_html: "%{name} įjungė jaustuką %{target}"
        enable_relay_html: "%{name} įjungė perdavimą %{target}"
        enable_user_html: "%{name} įjungė prisijungimą naudotojui %{target}"
        memorialize_account_html: "%{name} pavertė %{target} paskyrą į atminimo puslapį"
        promote_user_html: "%{name} paaukštino naudotoją %{target}"
        publish_terms_of_service_html: "%{name} publikavo paslaugų sąlygų naujinimus"
        reject_appeal_html: "%{name} atmetė prižiūjimo veiksmo apeliaciją iš %{target}"
        reject_user_html: "%{name} atmetė registraciją iš %{target}"
        remove_avatar_user_html: "%{name} pašalino %{target} avatarą"
        reopen_report_html: "%{name} atidarė ataskaitą %{target}"
        reset_password_user_html: "%{name} iš naujo nustatė naudotojo slaptažodį %{target}"
        resolve_report_html: "%{name} išsprendė ataskaitą %{target}"
        sensitive_account_html: "%{name} pažymėjo %{target} mediją kaip jautrią"
        silence_account_html: "%{name} apribojo %{target} paskyrą"
        suspend_account_html: "%{name} pristabdė %{target} paskyrą"
        unassigned_report_html: "%{name} panaikino priskyrimą ataskaitui %{target}"
        unblock_email_account_html: "%{name} atblokavo %{target} el. pašto adresą"
        unsensitive_account_html: "%{name} panaikino %{target} medijos žymėjimą kaip jautrią"
        unsilence_account_html: "%{name} panaikino %{target} paskyros ribojimą"
        unsuspend_account_html: "%{name} atšaukė %{target} paskyros pristabdymą"
        update_announcement_html: "%{name} atnaujino skelbimą %{target}"
        update_custom_emoji_html: "%{name} atnaujino jaustuką %{target}"
        update_domain_block_html: "%{name} atnaujino domeno bloką %{target}"
        update_ip_block_html: "%{name} pakeitė taisyklę IP %{target}"
        update_report_html: "%{name} atnaujino ataskaitą %{target}"
        update_status_html: "%{name} atnaujino įrašą %{target}"
        update_user_role_html: "%{name} pakeitė %{target} vaidmenį"
        update_username_block_html: "%{name} atnaujino taisyklę naudotojo vardams, turintiems %{target}"
      deleted_account: ištrinta paskyra
      empty: Žurnalų nerasta.
      filter_by_action: Filtruoti pagal veiksmą
      filter_by_user: Filtruoti pagal naudotoją
      title: Audito žurnalas
      unavailable_instance: "(domeno pavadinimas neprieinamas)"
    announcements:
      back: Atgal į skelbimus
      destroyed_msg: Skelbimas sėkmingai ištrintas.
      edit:
        title: Redaguoti skelbimą
      empty: Skelbimų nerasta.
      live: Tiesiogiai
      new:
        create: Sukurti skelbimą
        title: Naujas skelbimas
      preview:
        disclaimer: Kadangi naudotojai negali jų atsisakyti, el. pašto pranešimai turėtų būti siunčiami tik svarbiems pranešimams, pavyzdžiui, asmeninių duomenų pažeidimo ar serverio uždarymo pranešimams.
        explanation_html: 'El. laiškas bus išsiųstas <strong>%{display_count} naudotojams</strong>. Į el. laišką bus įtrauktas toliau nurodytas tekstas:'
        title: Peržiūrėti skelbimo pranešimą
      publish: Skelbti
      published_msg: Skelbimas sėkmingai paskelbtas.
      scheduled_for: Suplanuota %{time}
      scheduled_msg: Skelbimas suplanuotas paskelbti.
      title: Skelbimai
      unpublish: Panaikinti skelbimą
      unpublished_msg: Skelbimas sėkmingai panaikintas.
      updated_msg: Skelbimas sėkmingai atnaujintas.
    critical_update_pending: Laukiama kritinio naujinimo
    custom_emojis:
      assign_category: Priskirti kategoriją
      by_domain: Domenas
      copied_msg: Sėkmingai sukurta vietinė jaustuko kopija.
      copy: Kopijuoti
      copy_failed_msg: Nepavyko sukurti vietinės šios jaustuko kopijos.
      create_new_category: Sukurti naują kategoriją
      created_msg: Jaustukas sėkmingai sukurtas.
      delete: Ištrinti
      destroyed_msg: Jaustukas sėkmingai sunaikintas!
      disable: Išjungti
      disabled: Išjungta
      disabled_msg: Sėkmingai išjungtas tas jaustukas.
      emoji: Jaustukas
      enable: Įjungti
      enabled: Įjungta
      enabled_msg: Sėkmingai įjungtas tas jaustukas.
      image_hint: PNG arba GIF iki %{size}
      list: Sąrašas
      listed: Įtrauktas į sąrašą
      new:
        title: Pridėti naują pasirinktinį jaustuką
      no_emoji_selected: Jaustukos nebuvo pakeistos, nes nebuvo pasirinktos.
      not_permitted: Tau neleidžiama atlikti šio veiksmo.
      overwrite: Perrašyti
      shortcode: Trumpas kodas
      shortcode_hint: Bent du ženklai, tik raidiniai skaitmeniniai ženklai bei akcentai(_)
      title: Asmeniniai jaustukai
      uncategorized: Be kategorijos
      unlist: Neįtraukti į sąrašą
      unlisted: Neįtrauktas į sąrašą
      update_failed_msg: Jaustukas negalėjo būti pakeistas
      updated_msg: Jaustukas sėkmingai pakeistas!
      upload: Įkelti
    dashboard:
      active_users: aktyvūs naudotojai
      interactions: sąveikos
      media_storage: Medijos saugykla
      new_users: nauji naudotojai
      opened_reports: atidaryti ataskaitos
      pending_appeals_html:
        few: "<strong>%{count}</strong> laukiantys apeliacijos"
        many: "<strong>%{count}</strong> laukiamos apeliacijos"
        one: "<strong>%{count}</strong> laukiama apeliacija"
        other: "<strong>%{count}</strong> laukiančių apeliacijų"
      pending_reports_html:
        few: "<strong>%{count}</strong> laukiami ataskaitos"
        many: "<strong>%{count}</strong> laukiama ataskaita"
        one: "<strong>%{count}</strong> laukiama ataskaita"
        other: "<strong>%{count}</strong> laukiančių ataskaitų"
      pending_tags_html:
        few: "<strong>%{count}</strong> laukiantys saitažodžiai"
        many: "<strong>%{count}</strong> laukiama saitažodis"
        one: "<strong>%{count}</strong> laukiama saitažodis"
        other: "<strong>%{count}</strong> laukiančių saitažodžių"
      pending_users_html:
        few: "<strong>%{count}</strong> laukiami naudotojai"
        many: "<strong>%{count}</strong> laukiama naudotojas"
        one: "<strong>%{count}</strong> laukiama naudotojas"
        other: "<strong>%{count}</strong> laukiančių naudotojų"
      resolved_reports: išspręstos ataskaitos
      software: Programinė įranga
      sources: Registracijos šaltiniai
      space: Vietos naudojimas
      title: Sąvadas
      top_languages: Populiariausios aktyvios kalbos
      top_servers: Populiariausi aktyvūs serveriai
      website: Svetainė
    disputes:
      appeals:
        empty: Apeliacijų nerasta.
        title: Apeliacijos
    domain_allows:
      add_new: Leisti federaciją su domenu
      created_msg: Domenas buvo sėkmingai leistas federacijai.
      destroyed_msg: Domenas buvo neleistas federacijai.
      export: Eksportuoti
      import: Importuoti
      undo: Neleisti federavimo su domenu
    domain_blocks:
      add_new: Pridėti naują domeno bloką
      confirm_suspension:
        cancel: Atšaukti
        confirm: Pristabdyti
        permanent_action: Atšaukus pristabdymą jokie duomenys ar sąryšiai nebus atkurti.
        preamble_html: Jūs pristabdysite <strong>%{domain}</strong> ir jo subdomenus.
        remove_all_data: Taip iš serverio bus pašalintas visas šio domeno paskyrų turinys, medija ir profilio duomenys.
      created_msg: Domeno užblokavimas nagrinėjamas
      destroyed_msg: Domeno blokas pašalintas
      domain: Domenas
      edit: Redaguoti domeno bloką
      existing_domain_block: Tu jau nustatei griežtesnius apribojimus %{name}.
      existing_domain_block_html: Tu jau nustatei griežtesnius apribojimus %{name}, pirmiausia turi <a href="%{unblock_url}">atblokuoti jį</a>.
      export: Eksportuoti
      import: Importuoti
      new:
        create: Sukurti bloką
        hint: Domeno blokas netrukdys kurti paskyrų įrašų duomenų bazėje, bet atgaline data ir automatiškai taikys tam tikrus tų paskyrų prižiūrėjimo būdus.
        severity:
          desc_html: "<strong>Ribojimas</strong> padarys šio domeno paskyrų įrašus nematomus visiems, kurie jų neseka. <strong>Pristabdymas</strong> iš tavo serverio pašalins visą šio domeno paskyrų turinį, mediją ir profilio duomenis. Naudok <strong>Nieko</strong>, jei nori tik atmesti medijos failus."
          noop: Nieko
          silence: Riboti
          suspend: Pristabdyti
        title: Naujos domeno blokas
      private_comment: Privatus komentaras
      public_comment: Viešas komentaras
      public_comment_hint: Komentaras apie šį domeno apribojimą plačiajai visuomenei, jei įjungtas domenų apribojimų sąrašo reklamavimas.
      reject_media: Atmesti medijos failus
      reject_media_hint: Panaikina lokaliai saugomus medijos failus bei atsisako jų parsisiuntimo ateityje. Neliečia užblokavimu
      reject_reports: Atmesti ataskaitas
      reject_reports_hint: Ignoruoti visus skundus, kurie siunčiami iš šio domeno. Neliečia užblokavimu
      undo: Atkurti domeno bloką
      view: Peržiūrėti domeno bloką
    email_domain_blocks:
      add_new: Pridėti naują
      allow_registrations_with_approval: Leisti registracijas su patvirtinimu
      delete: Ištrinti
      domain: Domenas
      new:
        create: Pridėto domeną
    export_domain_allows:
      new:
        title: Importuoti domeno leidžiamus
      no_file: Nėra pasirinkto failo
    export_domain_blocks:
      import:
        description_html: Netrukus importuosi domenų blokavimų sąrašą. Labai atidžiai peržiūrėk šį sąrašą, ypač jei ne tu jį sudarei.
        existing_relationships_warning: Esami sekimo sąryšiai
        private_comment_description_html: 'Kad būtų lengviau atsekti, iš kur importuoti blokavimai, importuoti blokavimai bus kuriami su šiuo privačiu komentaru: <q>%{comment}</q>'
        private_comment_template: Importuota iš %{source}, %{date}
        title: Importuoti domeno blokavimus
      invalid_domain_block: 'Vienas ar daugiau domenų blokavimų buvo praleisti dėl toliau nurodytos (-ų) klaidos (-ų): %{error}'
      new:
        title: Importuoti domeno blokavimus
      no_file: Nėra pasirinkto failo
    follow_recommendations:
      language: Kalbui
      status: Būsena
    instances:
      audit_log:
        title: Naujausi audito žurnalai
        view_all: Peržiūrėti visus audito žurnalus
      availability:
        title: Prieinamumas
        warning: Paskutinis bandymas prisijungti prie šio serverio buvo nesėkmingas
      back_to_all: Viskas
      back_to_limited: Apribota
      back_to_warning: Įspėjimas
      by_domain: Domenas
      content_policies:
        policies:
          reject_media: Atmesti mediją
          reject_reports: Atmesti ataskaitas
        policy: Politika
        reason: Viešoji priežastis
        title: Turinio politika
      delivery:
        all: Visi
      delivery_available: Pristatymas galimas
      moderation:
        all: Visi
        limited: Limituotas
        title: Prižiūrėjimas
      public_comment: Viešas komentaras
      title: Federacija
      total_blocked_by_us: Mes užblokavome
      total_followed_by_them: Jų sekami
      total_followed_by_us: Mūsų sekami
      total_reported: Skundai apie juos
      total_storage: Medijos prisegti failai
    invites:
      deactivate_all: Deaktyvuoti visus
      filter:
        all: Visi
        available: Pasiekiamas
        expired: Nebegaliojantis
        title: Filtras
      title: Kvietimai
    relays:
      add_new: Pridėti naują pamainą
      delete: Ištrinti
      description_html: "<strong>Federacijos perdavimas</strong> – tai tarpinis serveris, kuris keičiasi dideliais viešų įrašų kiekiais tarp jį prenumeruojančių ir skelbiančių serverių. <strong>Jis gali padėti mažiems ir vidutiniams serveriams atrasti fediverse esantį turinį</strong>, nes priešingu atveju vietiniams naudotojams reikėtų rankiniu būdu sekti kitus žmones iš nutolusių serverių."
      disable: Išjungti
      disabled: Išjungtas
      enable: Įjungti
      enable_hint: Kai bus įjungtas, tavo serveris užsiprenumeruos visus šio perdavimo viešus įrašus ir pradės į jį siųsti šio serverio viešus įrašus.
      enabled: Įjungtas
      inbox_url: Perdavimo URL
      pending: Laukiama perdavimo patvirtinimo
      save_and_enable: Išsaugoti ir įjungti
      setup: Nustatyti perdavimo ryšį
      status: Statusas
      title: Perdavimai
    report_notes:
      created_msg: Skundo žinutė sekmingai sukurta!
      destroyed_msg: Skundo žinutė sekmingai ištrinta!
    reports:
      action_taken_by: Veiksmo ėmėsi
      actions_no_posts: Ši ataskaita neturi jokių susijusių įrašų ištrinti
      already_suspended_badges:
        local: Jau sustabdytas šiame serveryje
        remote: Jau sustabdytas jų serveryje
      are_you_sure: Ar esi įsitikinęs (-usi)?
      assign_to_self: Paskirti man
      assigned: Paskirtas moderatorius
      comment:
        none: Nieko
      created_at: Reportuotas
      forwarded_replies_explanation: Šis ataskaita yra iš nuotolinio naudotojo ir susijusi su nuotoliniu turiniu. Jis buvo persiųstas tau, nes turinys, apie kurį pranešta, yra atsakymas vienam iš tavo naudotojų.
      mark_as_resolved: Pažymėti kaip išsprestą
      mark_as_unresolved: Pažymėti kaip neišsprestą
      notes:
        create: Pridėti raštelį
        create_and_resolve: Išspręsti su rašteliu
        create_and_unresolve: Atidaryti su rašteliu
        delete: Ištrinti
        placeholder: Apibūdink, kokių veiksmų imtasi arba kitokie atnaujinimai..
      notes_description_html: Peržiūrėk ir palik pastabas kitiems prižiūrėtojams ir savo būsimam aš
      reopen: Atidaryti skundą
      report: 'Skundas #%{id}'
      reported_account: Reportuota paskyra
      reported_by: Skundas sukurtas
      reported_with_application: Pranešta su programėle
      resolved: Išspręsta
      resolved_msg: Skundas sėkmingai įšspręstas!
      status: Statusas
      title: Skundai
      unassign: Nepriskirti
      unresolved: Neišspręsti
      updated_at: Atnaujinti
    roles:
      categories:
        invites: Kvietimai
      everyone: Numatytieji leidimai
      everyone_full_description_html: Tai – <strong>bazinis vaidmuo</strong>, turintis įtakos <strong>visiems naudotojams</strong>, net ir tiems, kurie neturi priskirto vaidmens. Visi kiti vaidmenys iš jo paveldi teises.
      privileges:
        invite_users: Kviesti naudotojus
        invite_users_description: Leidžia naudotojams pakviesti naujus žmones į serverį.
        manage_invites: Tvarkyti kvietimus
        manage_invites_description: Leidžia naudotojams naršyti ir deaktyvuoti kvietimų nuorodas.
        manage_taxonomies_description: Leidžia naudotojams peržiūrėti tendencingą turinį ir atnaujinti saitažodžių nustatymus
    settings:
      branding:
        title: Firminio ženklo kūrimas
      captcha_enabled:
        desc_html: Tai priklauso nuo hCaptcha išorinių skriptų, kurie gali kelti susirūpinimą dėl saugumo ir privatumo. Be to, <strong>dėl to registracijos procesas kai kuriems žmonėms (ypač neįgaliesiems) gali būti gerokai sunkiau prieinami</strong>. Dėl šių priežasčių apsvarstyk alternatyvias priemones, pavyzdžiui, patvirtinimu arba kvietimu grindžiamą registraciją.
      content_retention:
        danger_zone: Pavojinga zona
      discovery:
        public_timelines: Viešieji laiko skalės
        trends: Tendencijos
      domain_blocks:
        all: Visiems
      registrations:
        moderation_recommandation: Prieš atidarant registraciją visiems, įsitikink, kad turi tinkamą ir reaguojančią prižiūrėjimo komandą!
      registrations_mode:
        modes:
          approved: Registracijai privalomas patvirtinimas
        warning_hint: Rekomenduojame naudoti „Registracijai privalomas patvirtinimas“, nebent esi tikras (-a), kad tavo prižiūrėjimo komanda gali laiku apdoroti šlamštus ir kenkėjiškas registracijas.
      security:
        authorized_fetch: Reikalauti tapatybės nustatymo iš federacinių serverių
        authorized_fetch_hint: Reikalauti tapatybės nustatymo iš federacinių serverių leidžia griežčiau užtikrinti tiek naudotojo, tiek serverio lygio blokų vykdymą. Tačiau dėl to nukenčia našumas, sumažėja atsakymų pasiekiamumas ir gali kilti suderinamumo su kai kuriomis federacinėmis paslaugomis problemų. Be to, tai nesutrukdys skirtiems dalyviams gauti tavo viešų įrašų ir paskyrų.
        authorized_fetch_overridden_hint: Šiuo metu negali pakeisti šio nustatymo, nes jį pakeičia aplinkos kintamasis.
        federation_authentication: Federacijos tapatybės nustatymo vykdymas
    software_updates:
      documentation_link: Sužinoti daugiau
      release_notes: Leidimo informacija
      title: Galimi naujinimai
      type: Tipas
      types:
        major: Pagrindinis leidimas
        minor: Nedidelis leidimas
        patch: Pataiso leidimas – riktų taisymai ir lengvai pritaikomi pakeitimai
      version: Versija
    statuses:
      account: Autorius (-ė)
      application: Programa
      back_to_account: Grįžti į paskyros puslapį
      back_to_report: Grįžti į ataskaitos puslapį
      batch:
        add_to_report: 'Pridėti į ataskaitą #%{id}'
        remove_from_report: Pašalinti iš ataskaitos
      contents: Turinys
      deleted: Ištrinta
      favourites: Mėgstami
      history: Versijų istorija
      in_reply_to: Atsakydant į
      language: Kalba
      media:
        title: Medija
      metadata: Metaduomenys
      no_history: Šis įrašas nebuvo redaguotas
      no_status_selected: Jokie įrašai nebuvo pakeisti, nes nė vienas buvo pasirinktas
      open: Atidaryti įrašą
      original_status: Originalus įrašas
      replied_to_html: Atsakyta į %{acct_link}
      status_title: Paskelbė @%{name}
      title: Paskyros įrašai – @%{name}
      trending: Tendencinga
      view_publicly: Peržiūrėti viešai
      with_media: Su medija
    system_checks:
      database_schema_check:
        message_html: Laukiama duomenų bazės perkėlimo. Paleisk juos, kad įsitikintum, jog programa veikia taip, kaip tikimasi.
      elasticsearch_analysis_index_mismatch:
        message_html: "„Elasticsearch“ indekso analizatoriaus nustatymai pasenę. Vykdykite <code>tootctl search deploy --only-mapping --only=%{value}</code>."
      elasticsearch_health_yellow:
        message_html: Elasticsearch klasteris yra nesveikas (geltona būsena), galbūt norėsi išsiaiškinti priežastį
      elasticsearch_preset:
        message_html: Tavo Elasticsearch klasteris turi daugiau nei vieną mazgą, bet Mastodon nėra sukonfigūruotas juos naudoti.
      elasticsearch_preset_single_node:
        action: Žiūrėti dokumentaciją
        message_html: Tavo Elasticsearch klasteris turi tik vieną mazgą, <code>ES_PRESET</code> turėtų būti nustatyta į <code>single_node_cluster</code>.
      elasticsearch_running_check:
        message_html: Nepavyko prijungti prie Elasticsearch. Patikrink, ar ji veikia, arba išjunk viso teksto paiešką.
      software_version_check:
        action: Žiūrėti galimus naujinimus
        message_html: Yra „Mastodon“ naujinimas.
    tags:
      moderation:
        not_trendable: Netendencinga
        not_usable: Nenaudojama
        pending_review: Laukiama peržiūros
        review_requested: Paprašyta peržiūros
        reviewed: Peržiūrėta
        title: Statusas
        trendable: Tendencinga
        unreviewed: Neperžiūrėta
        usable: Naudojama
      name: Pavadinimas
      newest: Naujausias
      oldest: Seniausias
      open: Peržiūrėti viešai
      reset: Atkurti
      search: Paieška
      title: Saitažodžiai
    terms_of_service:
      back: Atgal į paslaugų sąlygas
      changelog: Kas pasikeitė
      create: Naudoti savo
      current: Dabartinė
      draft: Parengti iš naujo
      generate: Naudoti šabloną
      generates:
        action: Generuoti
        chance_to_review_html: "<strong>Sugeneruotos paslaugų sąlygos nebus publikuojamos automatiškai.</strong> Turėsite galimybę peržiūrėti rezultatus. Kad tęstumėte, užpildykite reikiamą informaciją."
        explanation_html: Pateiktas paslaugų sąlygų šablonas yra tik informacinio pobūdžio ir neturėtų būti laikomas teisiniu patarimu bet kokiu klausimu. Dėl savo situacijos ir konkrečių teisinių klausimų pasitarkite su savo teisininku.
        title: Paslaugų sąlygų sąranka
      history: Istorija
      live: Tiesioginis
      no_history: Kol kas nėra įrašyta paslaugų sąlygų pakeitimų.
      no_terms_of_service_html: Šiuo metu nesate sukonfigūravę jokių paslaugų sąlygų. Paslaugų sąlygos skirtos suteikti aiškumo ir apsaugoti jus nuo galimų įsipareigojimų ginčuose su naudotojais.
      notified_on_html: Naudotojams pranešta %{date}
      notify_users: Pranešti naudotojus
      preview:
        explanation_html: 'El. laiškas bus išsiųstas <strong>%{display_count} naudotojams</strong>, kurie užsiregistravo iki %{date}. Į el. laišką bus įtrauktas toks tekstas:'
        send_preview: Siųsti peržiūrą į %{email}
        send_to_all:
          few: Siųsti %{display_count} el. laiškus
          many: Siųsti %{display_count} el. laiško
          one: Siųsti %{display_count} el. laišką
          other: Siųsti %{display_count} el. laiškų
        title: Peržiūrėti paslaugų sąlygų pranešimą
      publish: Publikuoti
      published_on_html: Publikuota %{date}
      save_draft: Išsaugoti juodraštį
      title: Paslaugų sąlygos
    title: Administracija
    trends:
      allow: Leisti
      approved: Patvirtinta
      confirm_allow: Ar tikrai nori leisti pasirinktas žymes?
      confirm_disallow: Ar tikrai nori neleisti pasirinktas žymes?
      disallow: Neleisti
      links:
        allow: Leisti nuorodą
        allow_provider: Leisti leidėją
        confirm_allow: Ar tikrai nori leisti pasirinktas nuorodas?
        confirm_allow_provider: Ar tikrai nori leisti pasirinktus teikėjus?
        confirm_disallow: Ar tikrai nori neleisti pasirinktas nuorodas?
        confirm_disallow_provider: Ar tikrai nori neleisti pasirinktus teikėjus?
        description_html: Tai – nuorodos, kuriomis šiuo metu daug bendrinasi paskyros, iš kurių tavo serveris mato įrašus. Tai gali padėti naudotojams sužinoti, kas vyksta pasaulyje. Jokios nuorodos nerodomos viešai, kol nepatvirtinai leidėjo. Taip pat gali leisti arba atmesti atskiras nuorodas.
        disallow: Neleisti nuorodą
        disallow_provider: Neleisti leidėją
        no_link_selected: Jokios nuorodos nebuvo pakeistos, nes nebuvo pasirinkta nė viena
        publishers:
          no_publisher_selected: Jokie leidėjai nebuvo pakeisti, nes nė vienas nebuvo pasirinktas
        title: Tendencingos nuorodos
        usage_comparison: Bendrinta %{today} kartų šiandien, palyginti su %{yesterday} vakar
      not_allowed_to_trend: Neleidžiama tendencinguoti
      only_allowed: Leidžiama tik
      pending_review: Laukiama peržiūros
      preview_card_providers:
        allowed: Nuorodos iš šio leidėjo gali tendencinguoti
        description_html: Tai – domenai, iš kurių dažnai bendrinamos nuorodos tavo serveryje. Nuorodos netendencinguos, nebent nuorodos domenas yra patvirtintas. Tavo patvirtinimas (arba atmetimas) apima ir subdomenus.
        rejected: Nuorodos iš šio leidėjo netendencinguos
        title: Leidėjai
      rejected: Atmesta
      statuses:
        allow: Leisti įrašą
        allow_account: Leisti autorių (-ę)
        confirm_allow: Ar tikrai nori leisti pasirinktas būsenas?
        confirm_allow_account: Ar tikrai nori leisti pasirinktas paskyras?
        confirm_disallow: Ar tikrai nori neleisti pasirinktas būsenas?
        confirm_disallow_account: Ar tikrai nori neleisti pasirinktas paskyras?
        description_html: Tai – įrašai, apie kuriuos žino tavo serveris ir kuriais šiuo metu daug bendrinamasi ir kurie yra mėgstami. Tai gali padėti naujiems ir grįžtantiems naudotojams rasti daugiau žmonių, kuriuos galima sekti. Jokie įrašai nerodomi viešai, kol nepatvirtinai autoriaus (-ės), o autorius (-ė) leidžia savo paskyrą siūlyti kitiems. Taip pat gali leisti arba atmesti atskirus įrašus.
        disallow: Neleisti įrašą
        disallow_account: Neleisti autorių (-ę)
        no_status_selected: Jokie tendencingi įrašai nebuvo pakeisti, nes nė vienas iš jų nebuvo pasirinktas
        not_discoverable: Autorius (-ė) nesutiko, kad būtų galima juos atrasti
        shared_by:
          few: Bendrinta arba pamėgta %{friendly_count} kartus
          many: Bendrinta arba pamėgta %{friendly_count} karto
          one: Bendrinta arba pamėgta vieną kartą
          other: Bendrinta arba pamėgta %{friendly_count} kartų
        title: Tendencingi įrašai
      tags:
        dashboard:
          tag_accounts_measure: unikalūs naudojimai
          tag_languages_dimension: Populiariausios kalbos
          tag_servers_dimension: Populiariausi serveriai
          tag_servers_measure: skirtingi serveriai
          tag_uses_measure: bendri naudojimai
        listable: Gali būti siūloma
        not_trendable: Nepasirodys tendencijose
        title: Tendencingos saitažodžiai
        trendable: Gali pasirodyti tendencijose
        trending_rank: 'Tendencinga #%{rank}'
      title: Rekomendacijos ir tendencijos
      trending: Tendencinga
    username_blocks:
      add_new: Pridėti naują
      block_registrations: Blokuoti registracijas
      comparison:
        contains: Yra
        equals: Lygus
      contains_html: Yra %{string}
      created_msg: Sėkmingai sukurta naudotojo vardo taisyklė.
      delete: Ištrinti
      edit:
        title: Redaguoti naudotojo vardo taisyklę
      matches_exactly_html: Lygus %{string}
      new:
        create: Kurti taisyklę
        title: Kurti naują naudotojo vardo taisyklę
      no_username_block_selected: Jokios naudotojo vardo taisyklės nebuvo pakeistos, nes nė viena buvo pasirinkta.
    warning_presets:
      add_new: Pridėti naują
      delete: Ištrinti
      edit_preset: Keisti įspėjimo nustatymus
      title: Įspėjamieji numatytieji
    webhooks:
      add_new: Pridėti galutinį tašką
      delete: Ištrinti
      description_html: "<strong>Webhook</strong> leidžia Mastodon siųsti <strong>realaus laiko pranešimus</strong> apie pasirinktus įvykius į tavo programą, kad programa galėtų <strong>automatiškai paleisti reakcijas</strong>."
      disable: Išjungti
      disabled: Išjungta
      edit: Redaguoti galutinį tašką
      enable: Įjungti
      enabled: Aktyvi
      enabled_events:
        few: "%{count} įjungti įvykiai"
        many: "%{count} įjungto įvykio"
        one: "%{count} įjungtas įvykis"
        other: "%{count} įjungtų įvykių"
      events: Įvykiai
  admin_mailer:
    auto_close_registrations:
      body: Dėl pastarojo meto peržiūrėtojų aktyvumo trūkumo %{instance} registracija buvo automatiškai pakeista į reikalaujančią rankinės būdo peržiūros, kad %{instance} nebūtų naudojama kaip platforma potencialiems blogiems veikėjams. Bet kuriuo metu gali ją vėl perjungti į atvirą registraciją.
      subject: "%{instance} registracijos automatiškai pakeistos į reikalaujančias patvirtinimo"
    new_report:
      body: "%{reporter} parašė skundą apie %{target}"
      body_remote: Kažkas iš %{domain} parašė skundą apie %{target}
      subject: Naujas skundas %{instance} (#%{id})
    new_trends:
      new_trending_links:
        title: Tendencingos nuorodos
      new_trending_statuses:
        title: Tendencingi įrašai
      new_trending_tags:
        title: Tendencingos saitažodžiai
      subject: Naujos tendencijos peržiūrimos %{instance}
  appearance:
    animations_and_accessibility: Animacijos ir pritaikymas neįgaliesiems
    discovery: Atradimas
    localization:
      body: Mastodon verčia savanoriai.
      guide_link_text: Visi gali prisidėti.
    sensitive_content: Jautrus turinys
  application_mailer:
    view: 'Peržiūra:'
    view_profile: Peržiurėti profilį
    view_status: Peržiūrėti įrašą
  applications:
    created: Aplikacija sėkmingai sukurta
    destroyed: Aplikacija sėkmingai ištrinta
    regenerate_token: Regeneruoti prieigos žetoną
    token_regenerated: Prieigos žetonas sėkmingai sugeneruotas
    warning: Būkite atsargūs su šia informacija. Niekada jos nesidalinkite!
    your_token: Tavo prieigos raktas
  auth:
    apply_for_account: Prašyti paskyros
    captcha_confirmation:
      help_html: Jei turi problemų išsprendžiant CAPTCHA, gali susisiekti su mumis per %{email} ir mes tau padėsime.
      hint_html: Dar vienas dalykas! Turime patvirtinti, kad esi žmogus (kad galėtume išvengti šlamšto). Išspręsk toliau pateiktą CAPTCHA ir spausk Tęsti.
      title: Saugumo patikrinimas
    confirmations:
      awaiting_review_title: Peržiūrima tavo registracija
      clicking_this_link: paspausti šį nuorodą
      login_link: prisijungti
      proceed_to_login_html: Dabar gali pereiti prie %{login_link}.
      redirect_to_app_html: Turėjei būti nukreiptas (-a) į <strong>%{app_name}</strong> programėlę. Jei taip neatsitiko, pabandyk %{clicking_this_link} arba rankiniu būdu grįžk į programėlę.
      registration_complete: Tavo registracija domene %{domain} baigta!
      welcome_title: Sveiki, %{name}!
    delete_account: Ištrinti paskyrą
    delete_account_html: Jei nori ištrinti savo paskyrą, gali <a href="%{path}">tęsti čia</a>. Tavęs bus paprašyta patvirtinimo.
    description:
      prefix_invited_by_user: "@%{name} kviečia prisijungti prie šio Mastodon serverio!"
      prefix_sign_up: Užsiregistruok sistemoje Mastodon šiandien!
      suffix: Su paskyra galėsi sekti žmones, skelbti naujienas ir keistis žinutėmis su bet kurio Mastodon serverio naudotojais ir dar daugiau!
    didnt_get_confirmation: Negavai patvirtinimo nuorodos?
    dont_have_your_security_key: Neturi saugumo rakto?
    forgot_password: Pamiršai slaptažodį?
    invalid_reset_password_token: Slaptažodžio atkūrimo raktas yra netinkamas arba nebegaliojantis. Paprašyk naujo.
    link_to_otp: Įvesk dvigubą kodą iš telefono arba atkūrimo kodą
    link_to_webauth: Naudoti saugumo rakto įrenginį
    log_in_with: Prisijungti su
    login: Prisijungti
    logout: Atsijungti
    migrate_account: Persikelti prie kitos paskyros
    migrate_account_html: Jei nori šią paskyrą nukreipti į kitą, gali <a href="%{path}">sukonfigūruoti ją čia</a>.
    or_log_in_with: Arba prisijungti su
    progress:
      details: Tavo duomenys
      review: Mūsų peržiūra
      rules: Priimti taisykles
    providers:
      cas: CAS
      saml: SAML
    register: Užsiregistruoti
    registration_closed: "%{instance} nepriima naujų narių"
    resend_confirmation: Iš naujo siųsti patvirtinimo nuorodą
    reset_password: Nustatyti iš naujo slaptažodį
    rules:
      accept: Priimti
      back: Grįžti
      invited_by: 'Gali prisijungti prie %{domain} pagal kvietimą, kurį gavai iš:'
      preamble: Tai nustatė ir taiko %{domain} prižiūrėtojai.
      preamble_invited: Prieš tęsiant, atsižvelk į pagrindines taisykles, kurias nustatė %{domain} prižiūrėtojai.
      title: Kelios pagrindinės taisyklės.
      title_invited: Esi pakviestas.
    security: Apsauga
    set_new_password: Nustatyti naują slaptažodį
    setup:
      email_settings_hint_html: Spustelėkite nuorodą, kurią atsiuntėme adresu %{email}, kad pradėtumėte naudoti „Mastodon“. Lauksime čia.
      link_not_received: Negavai nuorodos?
      title: Patikrinti pašto dėžutę
    sign_in:
      preamble_html: Prisijunk su savo <strong>%{domain}</strong> kredencialais. Jei tavo yra kitame serveryje, čia prisijungti negalėsi.
      title: Prisijungti prie %{domain}
    sign_up:
      preamble: Su šio „Mastodon“ serverio paskyra galėsite sekti bet kurį kitą fediversijoje esantį asmenį, nepriklausomai nuo to, kur yra jo paskyra.
    status:
      account_status: Paskyros būsena
      redirecting_to: Tavo paskyra yra neaktyvi, nes šiuo metu ji nukreipiama į %{acct}.
      self_destruct: Kadangi %{domain} uždaromas, turėsi tik ribotą prieigą prie savo paskyros.
      view_strikes: Peržiūrėti ankstesnius savo paskyros pažeidimus
    user_agreement_html: Perskaičiau ir sutinku su <a href="%{terms_of_service_path}" target="_blank">paslaugų sąlygomis</a> ir <a href="%{privacy_policy_path}" target="_blank">privatumo politika</a>
    user_privacy_agreement_html: Perskaičiau ir sutinku su <a href="%{privacy_policy_path}" target="_blank">privatumo politika</a>
  author_attribution:
    example_title: Teksto pavyzdys
    hint_html: Ar rašote naujienas ar tinklaraščio straipsnius už „Mastodon“ ribų? Valdykite, kaip būsite nurodomi, kai jais bus bendrinama platformoje „Mastodon“.
    instructions: 'Įsitikinkite, kad šis kodas yra jūsų straipsnio HTML:'
    more_from_html: Daugiau iš %{name}
    s_blog: "%{name} tinklaraštis"
    then_instructions: Tada toliau esančiame lauke įrašykite leidinio domeno vardą.
    title: Autoriaus (-ės) atribucija
  challenge:
    hint_html: "<strong>Patarimas:</strong> artimiausią valandą daugiau neprašysime tavo slaptažodžio."
  datetime:
    distance_in_words:
      about_x_hours: "%{count} val"
      about_x_months: "%{count}mėn"
      about_x_years: "%{count}met"
      almost_x_years: "%{count}met"
      half_a_minute: Ką tik
      less_than_x_minutes: "%{count}min"
      less_than_x_seconds: Ką tik
      over_x_years: "%{count}met"
      x_days: "%{count}dien"
      x_minutes: "%{count}min"
      x_months: "%{count}mėn"
      x_seconds: "%{count}sek"
  deletes:
    challenge_not_passed: Įvesta informacija buvo neteisinga
    confirm_password: Įvesk dabartinį slaptažodį, kad patvirtintum savo tapatybę
    confirm_username: Procedūros patvirtinimui įvesk savo naudotojo vardą
    proceed: Ištrinti paskyrą
    success_msg: Tavo paskyra buvo sėkmingai ištrinta
  disputes:
    strikes:
      created_at: Data
      title_actions:
        none: Įspėjimas
      your_appeal_approved: Tavo apeliacija buvo patvirtinta
      your_appeal_pending: Pateikei apeliaciją
      your_appeal_rejected: Tavo apeliacija buvo atmesta
  edit_profile:
    hint_html: "<strong>Tinkink tai, ką žmonės mato tavo viešame profilyje ir šalia įrašų.</strong> Kiti žmonės labiau linkę sekti atgal ir bendrauti su tavimi, jei tavo profilis yra užpildytas ir turi profilio nuotrauką."
  emoji_styles:
    auto: Automatinis
    native: Vietiniai
    twemoji: Tvejaustukai
  errors:
    '403': Jūs neturie prieigos matyti šiam puslapiui.
    '404': Puslapis nerastas.
    '410': Puslapis neegzistuoja.
    '422':
      content: Nepavyko saugumo patvirtinimas. Ar blokuoji slapukus?
      title: Nepavyko saugumo patvirtinimas
    '429': Stabdomas
    '500':
      content: Atsiprašome, bet kažkas nutiko ne taip mūsų pusėje.
      title: Netinkamas puslapis
    noscript_html: Kad naudotumėtės Mastodon web aplikacija, prašome įsijungti JavaScript. Alternatyviai, pabandykite viena iš <a href="%{apps_path}">vietinių aplikacijų</a> Mastodon savo platformai.
  exports:
    archive_takeout:
      date: Data
      download: Atsisiųsti archyvą
      hint_html: Gali paprašyti savo <strong>įrašų ir įkeltos medijos</strong> archyvo. Eksportuoti duomenys bus „ActivityPub“ formatu, kurį galima perskaityti bet kuria suderinama programine įranga. Archyvo galima prašyti kas 7 dienas.
      in_progress: Sudaromas archyvas...
      request: Prašyti savo archyvo
      size: Dydis
    blocks: Blokuoji
    bookmarks: Žymės
    csv: CSV
    domain_blocks: Domeno blokavimai
    lists: Sąrašai
    mutes: Nutildei
    storage: Medijos saugykla
  featured_tags:
    add_new: Pridėti naują
    hint_html: "<strong>Savo profilyje parodyk svarbiausius saitažodžius.</strong> Tai puikus įrankis kūrybiniams darbams ir ilgalaikiams projektams sekti, todėl svarbiausios saitažodžiai rodomi matomoje vietoje profilyje ir leidžia greitai pasiekti tavo paties įrašus."
  filters:
    contexts:
      account: Profiliai
      home: Pagrindinis ir sąrašai
      notifications: Pranešimai
      public: Viešieji laiko skalės
      thread: Pokalbiai
    edit:
      add_keyword: Pridėti raktažodį
      keywords: Raktažodžiai
      title: Keisti filtrą
    errors:
      invalid_context: Jokio arba netinkamas pateiktas kontekstas
    index:
      delete: Ištrinti
      empty: Neturi jokių filtrų.
      title: Filtrai
    new:
      title: Pridėti naują filtrą
  generic:
    all: Visi
    changes_saved_msg: Pakeitimai sėkmingai išsaugoti!
    copy: Kopijuoti
    delete: Ištrinti
    deselect: Panaikinti visus žymėjimus
    order_by: Tvarkyti pagal
    save_changes: Išsaugoti pakeitimus
    today: šiandien
  imports:
    errors:
      too_large: Failas per didelis.
    modes:
      merge: Sujungti
      merge_long: Išsaugoti esančius įrašus ir pridėti naujus
      overwrite: Perrašyti
      overwrite_long: Pakeisti senus įrašus naujais
    overwrite_preambles:
      blocking_html: Ketinate <strong>pakeisti savo blokavimo sąrašą</strong> iki <strong>%{total_items} paskyrų</strong> iš <strong>%{filename}</strong>.
      bookmarks_html: Ketinate <strong>pakeisti savo žymes</strong> iki <strong>%{total_items} įrašų</strong> iš <strong>%{filename}</strong>.
      domain_blocking_html: Ketinate <strong>pakeisti savo domeno blokavimo sąrašą</strong> iki <strong>%{total_items} domenų</strong> iš <strong>%{filename}</strong>.
      following_html: Ketinate <strong>sekti</strong> iki <strong>%{total_items} paskyrų</strong> iš <strong>%{filename}</strong> ir <strong>nustoti sekti kitus</strong>.
    preambles:
      domain_blocking_html: Ketinate <strong>užblokuoti</strong> iki <strong>%{total_items} domenų</strong> iš <strong>%{filename}</strong>.
      following_html: Ketinate <strong>sekti</strong> iki <strong>%{total_items} paskyrų</strong> iš <strong>%{filename}</strong>.
      lists_html: Ketinate įtraukti iki <strong>%{total_items} paskyrų</strong> iš <strong>%{filename}</strong> į savo <strong>sąrašus</strong>. Nauji sąrašai bus sukurti, jei nėra sąrašo, į kurį būtų galima įtraukti.
      muting_html: Ketinate <strong>nutildyti</strong> iki <strong>%{total_items} paskyrų</strong> iš <strong>%{filename}</strong>.
    preface: Gali importuoti duomenis, kuriuos eksportavai iš kito serverio, pavyzdžiui, sekamų arba blokuojamų žmonių sąrašą.
    success: Jūsų informacija sėkmingai įkelta ir bus apdorota kaip įmanoma greičiau
    types:
      blocking: Blokuojamų sąrašas
      domain_blocking: Domeno blokavimo sąrašas
      following: Sekėju sąrašas
      muting: Tildomų sąrašas
    upload: Įkelti
  invites:
    delete: Deaktyvuoti
    expired: Nebegaliojantis
    expires_in:
      '1800': 30 minučių
      '21600': 6 valandų
      '3600': 1 valandos
      '43200': 12 valandų
      '604800': 1 savaitės
      '86400': 1 dienos
    expires_in_prompt: Niekada
    generate: Generuoti kvietimo nuorodą
    invalid: Šis kvietimas negalioja.
    invited_by: 'Tave pakvietė:'
    max_uses:
      few: "%{count} naudojimai"
      many: "%{count} naudojimo"
      one: 1 naudojimas
      other: "%{count} naudojimų"
    max_uses_prompt: Nėra ribojimo
    prompt: Generuok ir bendrink nuorodas su kitais, kad suteiktum prieigą prie šio serverio
    table:
      expires_at: Baigsis
      uses: Naudojimai
    title: Kviesti žmones
  login_activities:
    authentication_methods:
      otp: dvigubas tapatybės nustatymo programėlė
      webauthn: saugumo raktai
    description_html: Jei pastebėjei neatpažįstamą veiklą, apsvarstyk galimybę pakeisti slaptažodį ir įjungti dvigubą tapatybės nustatymą.
    empty: Tapatybės nustatymas istorijos nėra
    title: Tapatybės nustatymo istorija
  mail_subscriptions:
    unsubscribe:
      success_html: Daugiau negausi %{type} „Mastodon“ domene %{domain} į savo el. paštą %{email}.
  media_attachments:
    validations:
      images_and_video: Negalima pridėti video prie statuso, kuris jau turi nuotrauką
      not_found: Medija %{ids} nerasta arba jau pridėta prie kito įrašo.
      too_many: Negalima pridėti daugiau nei 4 failų
  migrations:
    acct: Perkelta į
    cancel: Atšaukti nukreipimą
    warning:
      disabled_account: Po to tavo dabartine paskyra nebus galima naudotis visiškai. Tačiau turėsi prieigą prie duomenų eksporto ir pakartotinio aktyvavimo.
  moderation:
    title: Prižiūrėjimas
  notification_mailer:
    favourite:
      body: 'Tavo įrašą pamėgo %{name}:'
      subject: "%{name} pamėgo tavo įrašą"
      title: Naujas mėgstamas
    follow:
      body: "%{name} pradėjo jus sekti!"
      subject: "%{name} dabar seka tave"
      title: Naujas sekėjas
    follow_request:
      action: Tvarkyti prašymus sekti
      body: "%{name} paprašė tave sekti"
      subject: 'Laukiantis sprendimo sekėjas:  %{name}'
      title: Naujas prašymas sekti
    mention:
      action: Atsakyti
      body: 'Tave %{name} paminėjo:'
      subject: Tave paminėjo %{name}
      title: Naujas paminėjimas
    reblog:
      body: 'Tavo įrašą pakėlė %{name}:'
      subject: "%{name} pakėlė tavo įrašą"
      title: Naujas pakėlimas
  notifications:
    administration_emails: Administratoriaus el. laiško pranešimai
    email_events: Įvykiai, skirti el. laiško pranešimams
    email_events_hint: 'Pasirink įvykius, apie kuriuos nori gauti pranešimus:'
  number:
    human:
      decimal_units:
        units:
          billion: mlrd.
          million: mln.
          thousand: tūkst.
  otp_authentication:
    code_hint: Įvesk autentifikatoriaus programėlės sugeneruotą kodą, kad patvirtintum
    description_html: Jei įjungsi <strong>dvigubo tapatybės nustatymą</strong> naudojant autentifikatoriaus programėlę, prisijungiant reikės turėti telefoną, kuris generuos prieigos raktos, kuriuos turėsi įvesti.
    instructions_html: "<strong>Nuskenuok šį QR kodą į Google Authenticator arba panašią TOTP programėlę savo telefone</strong>. Nuo šiol ši programėlė generuos prieigos raktus, kuriuos turėsi įvesti prisijungiant."
  pagination:
    newer: Naujesnis
    next: Kitas
    older: Senesnis
    prev: Ankstesnis
    truncate: "&hellip;"
  preferences:
    other: Kita
    posting_defaults: Skelbimo numatytosios nuostatos
    public_timelines: Viešieji laiko skalės
  privacy:
    hint_html: "<strong>Tikrink, kaip nori, kad tavo profilis ir įrašai būtų randami.</strong> Įjungus įvairias Mastodon funkcijas, jos gali padėti pasiekti platesnę auditoriją. Akimirką peržiūrėk šiuos nustatymus, kad įsitikintum, jog jie atitinka tavo naudojimo būdą."
    privacy: Privatumas
    privacy_hint_html: Valdyk, kiek informacijos norėtum atskleisti kitų labui. Žmonės atranda įdomių profilių ir šaunių programėlių, naršydami kitų žmonių sekamus profilius ir žiūrėdami, iš kokių programėlių jie skelbia įrašus, bet tu galbūt norėsi tai slėpti.
    reach: Pasiekiamumas
    reach_hint_html: Valdyk, ar norėtum, kad tave atrastų ir sektų nauji žmonės. Ar nori, kad įrašai būtų rodomi Naršyti ekrane? Ar nori, kad kiti žmonės tave matytų savo sekimo rekomendacijose? Ar nori automatiškai priimti visus naujus sekėjus, ar detaliai valdyti kiekvieną iš jų?
    search: Paieška
    search_hint_html: Valdyk, kaip norėtum būti surastas. Ar nori, kad žmonės tave rastų pagal tai, apie ką viešai paskelbi? Ar nori, kad ne Mastodon žmonės, ieškantys profilio internete, rastų tavo profilį? Atmink, kad visiško pašalinimo iš visų paieškos variklių viešai skelbiamai informacijai užtikrinti negalima.
    title: Privatumas ir pasiekiamumas
  privacy_policy:
    title: Privatumo politika
  redirects:
    prompt: Jei pasitiki šia nuoroda, spustelėk ją, kad tęstum.
    title: Palieki %{instance}
  relationships:
    activity: Paskyros aktyvumas
    dormant: Neaktyvus
    followers: Sekėjai
    following: Sekama
    invited: Pakviestas
    last_active: Paskutinį kartą aktyvus
    most_recent: Naujausias
    moved: Perkelta
    mutual: Bendri
    primary: Pirminis
    relationship: Sąryšis
    status: Paskyros būsena
  remote_follow:
    missing_resource: Jūsų paskyros nukreipimo URL nerasta
  scheduled_statuses:
    over_daily_limit: Jūs pasieketė limitą (%{limit}) galimų toot'ų per dieną
    over_total_limit: Jūs pasieketė %{limit} limitą galimų toot'ų
    too_soon: data turi būti ateityje.
  sessions:
    activity: Paskutinė veikla
    browser: Naršyklė
    browsers:
      generic: Nežinoma naršyklė
    current_session: Dabartinis seansas
    date: Data
    description: "„%{browser}“ per „%{platform}“"
    explanation: Čia rodomos web naršyklės prijungtos prie Jūsų Mastodon paskyros.
    ip: IP
    platforms:
      adobe_air: Adobe Air
      android: Android
      blackberry: BlackBerry
      chrome_os: ChromeOS
      firefox_os: Firefox OS
      ios: iOS
      kai_os: KaiOS
      linux: Linux
      mac: macOS
      unknown_platform: Nežinoma platforma
      windows: Windows
      windows_mobile: Windows Mobile
      windows_phone: Windows Phone
    revoke: Naikinti
    revoke_success: Seansas sėkmingai panaikintas.
    title: Seansai
    view_authentication_history: Peržiūrėti paskyros tapatybės nustatymo istoriją
  settings:
    account: Paskyra
    account_settings: Paskyros nustatymai
    aliases: Paskyros pseudonimai
    appearance: Išvaizda
    authorized_apps: Leidžiamos programėlės
    back: Grįžti į Mastodon
    delete: Paskyros trynimas
    development: Kūrimas
    edit_profile: Redaguoti profilį
    export: Eksportuoti
    featured_tags: Rodomi saitažodžiai
    import: Importuoti
    import_and_export: Importas ir eksportas
    migrate: Paskyros migracija
    notifications: El. laiško pranešimai
    preferences: Nuostatos
    profile: Viešas profilis
    relationships: Sekimai ir sekėjai
    severed_relationships: Nutrūkę sąryšiai
    two_factor_authentication: Dvigubas tapatybės nustatymas
    webauthn_authentication: Saugumo raktai
  severed_relationships:
    download: Atsisiųsti (%{count})
    preamble: Užblokavus domeną arba prižiūrėtojams nusprendus pristabdyti nuotolinio serverio veiklą, gali prarasti sekimus ir sekėjus. Kai taip atsitiks, galėsi atsisiųsti nutrauktų sąryšių sąrašus, kad juos patikrinti ir galbūt importuoti į kitą serverį.
    type: Įvykis
  statuses:
    attached:
      audio:
        few: "%{count} garso įrašai"
        many: "%{count} garso įrašo"
        one: "%{count} garso įrašas"
        other: "%{count} garso įrašų"
      description: 'Pridėta: %{attached}'
      image:
        few: "%{count} vaizdai"
        many: "%{count} vaizdo"
        one: "%{count} vaizdas"
        other: "%{count} vaizdų"
    boosted_from_html: Pakelta iš %{acct_link}
    content_warning: 'Turinio įspėjimas: %{warning}'
    errors:
      quoted_status_not_found: Įrašas, kurį bandote cituoti, atrodo, neegzistuoja.
    over_character_limit: pasiektas %{max} simbolių limitas
    pin_errors:
      limit: Jūs jau prisegėte maksimalų toot'ų skaičų
      ownership: Kitų vartotojų toot'ai negali būti prisegti
      reblog: Pakeltos žinutės negali būti prisegtos
    visibilities:
      public: Vieša
<<<<<<< HEAD
      public_long: visi gali matyti
      unlisted: Neįtrauktas į sąrašą
      unlisted_long: matyti gali visi, bet nėra įtraukti į viešąsias laiko skales
=======
>>>>>>> 26c78392
  statuses_cleanup:
    enabled_hint: Automatiškai ištrina įrašus, kai jie pasiekia nustatytą amžiaus ribą, nebent jie atitinka vieną iš toliau nurodytų išimčių
    interaction_exceptions_explanation: Atkreipk dėmesį, kad negarantuojama, jog įrašai nebus ištrinti, jei jų mėgstamumo ar pasidalinimo riba bus žemesnė, nors vieną kartą ji jau buvo viršyta.
    keep_polls_hint: Neištrina jokių tavo apklausų
    keep_self_bookmark: Laikyti įrašus, kuriuos pažymėjai
    keep_self_bookmark_hint: Neištrina tavo pačių įrašų, jei esi juos pažymėjęs (-usi)
    keep_self_fav_hint: Neištrina tavo pačių įrašų, jei esi juos pamėgęs (-usi)
    min_age_label: Amžiaus riba
  stream_entries:
    sensitive_content: Jautrus turinys
  terms_of_service:
    title: Paslaugų sąlygos
  themes:
    contrast: Mastodon (didelis kontrastas)
    default: Mastodon (tamsi)
    mastodon-light: Mastodon (šviesi)
    system: Automatinis (naudoti sistemos temą)
  two_factor_authentication:
    add: Pridėti
    disable: Išjungti 2FA
    disabled_success: Dvigubas tapatybės nustatymas sėkmingai išjungtas
    enabled: Dvigubas tapatybės nustatymas įjungtas
    enabled_success: Dvigubas tapatybės nustatymas sėkmingai įjungtas
    generate_recovery_codes: Sugeneruoti atkūrimo kodus
    lost_recovery_codes: Atkūrimo kodai jums leidžia atgauti prisijungimą prie Jūsų paskyros, jeigu prarandate telefoną. Jeigu praradote atkūrimo kodus, juos galite sugeneruoti čia. Jūsų senieji atkūrimo kodai nebeveiks.
    otp: Autentifikatoriaus programėlė
    recovery_codes: Atsarginio atkūrimo kodai
    recovery_codes_regenerated: Atkūrimo kodai sėkmingai sugeneruoti
    recovery_instructions_html: Jeigu prarandate prieiga prie telefono, jūs galite naudoti atkūrimo kodus esančius žemiau, kad atgautumėte priega prie savo paskyros.<strong>Laikykite atkūrimo kodus saugiai</strong> Pavyzdžiui, galite norėti juos išspausdinti, ir laikyti kartu su kitais svarbiais dokumentais.
    webauthn: Saugumo raktai
  user_mailer:
    announcement_published:
      description: "%{domain} administratoriai daro skelbimą:"
      subject: Paslaugos skelbimas
      title: "%{domain} paslaugos skelbimas"
    appeal_approved:
      action: Paskyros nustatymai
      subtitle: Tavo paskyros būklė vėl yra gera.
    appeal_rejected:
      subtitle: Tavo apeliacija buvo atmesta.
    backup_ready:
      explanation: Prašai sukurti pilną Mastodon paskyros atsarginę kopiją.
      extra: Jį jau galima atsisiųsti!
      subject: Jūsų archyvas paruoštas parsisiuntimui
      title: Archyvas išimtas
    failed_2fa:
      details: 'Štai išsami informacija apie bandymą prisijungti:'
      explanation: Kažkas bandė prisijungti prie tavo paskyros, bet nurodė netinkamą dvigubą tapatybės nustatymą.
      further_actions_html: Jei tai buvo ne tu, rekomenduojame nedelsiant imtis %{action}, nes jis gali būti pažeistas.
      subject: Dvigubas tapatybės nustatymas nesėkmingai
      title: Nepavyko atlikti dvigubo tapatybės nustatymo
    suspicious_sign_in:
      further_actions_html: Jei tai buvai ne tu, rekomenduojame nedelsiant %{action} ir įjungti dvigubą tapatybės nustatymą, kad tavo paskyra būtų saugi.
    terms_of_service_changed:
      agreement: Tęsiant naudojimąsi %{domain}, jūs sutinkate su šiomis sąlygomis. Jei nesutinkate su atnaujintomis sąlygomis, bet kuriuo metu galite nutraukti sutartį su %{domain} ištrindami savo paskyrą.
      changelog: Trumpai apie tai, ką šis naujinimas reiškia jums
      sign_off: "%{domain} komanda"
      subject: Paslaugų sąlygų atnaujinimai
      subtitle: Keičiasi %{domain} paslaugų sąlygos
      title: Svarbus naujinimas
    warning:
      categories:
        spam: Šlamštas
      subject:
        disable: Jūsų paskyra %{acct} buvo užšaldyta
        none: Įspėjmas vartotojui %{acct}
        silence: Jūsų paskyra %{acct} buvo limituota
        suspend: Jūsų paskyra %{acct} buvo užrakinta
      title:
        disable: Paskyra užšaldyta
        none: Įspėjimas
        silence: Paskyra limituota
        suspend: Paskyra užrakinta
    welcome:
      apps_android_action: Gauti per Google Play
      apps_ios_action: Atsisiųsti per App Store
      apps_step: Atsisiųsk oficialias programėles.
      apps_title: Mastodon programėlės
      checklist_subtitle: 'Pradėkime pažintį su šia nauja socialine sritimi:'
      checklist_title: Pasveikinimo sąrašas
      edit_profile_action: Suasmeninti
      edit_profile_step: Padidink savo sąveiką turint išsamų profilį.
      edit_profile_title: Suasmenink savo profilį
      explanation: Štai keletas patarimų, kaip pradėti
      feature_action: Sužinoti daugiau
      feature_audience: Mastodon suteikia unikalią galimybę valdyti savo auditoriją be tarpininkų. Tavo infrastruktūroje įdiegtas Mastodon leidžia sekti ir būti sekamam iš bet kurio kito Mastodon serverio internete ir yra kontroliuojamas tik tavęs.
      feature_audience_title: Užtikrintai kurk savo auditoriją
      feature_control: Tu geriausiai žinai, ką nori matyti savo pagrindiniame sraute. Jokių algoritmų ar reklamų, kurios gaištų tavo laiką. Iš vienos paskyros sek bet kurį asmenį bet kuriame Mastodon serveryje, gauk jo įrašus chronologine tvarka ir padaryk savo interneto kampelį šiek tiek panašesnį į save.
      feature_control_title: Kontroliuok savo laiko skalę
      feature_creativity: Mastodon palaiko garso, vaizdo įrašus ir paveikslėlių įrašus, prieinamumus aprašymus, apklausas, turinio įspėjimus, animuotus avatarus, pasirinktinius jaustukus, miniatiūrų apkarpymo valdymą ir dar daugiau, kad galėtum išreikšti save internete. Nesvarbu, ar publikuoji savo kūrybą, muziką, ar tinklalaidę, Mastodon tau padės.
      feature_creativity_title: Neprilygstamas kūrybiškumas
      feature_moderation: Mastodon grąžina sprendimų priėmimą į tavo rankas. Kiekvienas serveris kuria savo taisykles ir nuostatus, kurie yra įgyvendinami vietoje, o ne iš viršaus į apačią, kaip įmonių socialinėje medijoje, todėl ši sistema lanksčiausiai reaguoja į skirtingų žmonių grupių poreikius. Prisijunk prie serverio su taisyklėmis, su kuriomis sutinki, arba talpink savo serverį.
      feature_moderation_title: Prižiūrėjimas taip, kaip turėtų būti
      follow_action: Sekti
      follow_step: Sekti įdomius žmones – tai, kas yra Mastodon.
      follow_title: Suasmenink savo pagrindinį srautą
      follows_subtitle: Sek gerai žinomas paskyras.
      follows_title: Ką sekti
      follows_view_more: Peržiūrėti daugiau sekamų žmonių
      hashtags_subtitle: Naršyk, kas tendencinga per pastarąsias 2 dienas
      hashtags_title: Tendencingos saitažodžiai
      hashtags_view_more: Peržiūrėti daugiau tendencingų saitažodžių
      post_action: Sukurti
      post_step: Sakyk labas pasauliui tekstu, nuotraukomis, vaizdo įrašais arba apklausomis.
      post_title: Sukūrk savo pirmąjį įrašą
      share_step: Leisk draugams sužinoti, kaip tave rasti Mastodon.
      share_title: Bendrink savo Mastodon profilį
      sign_in_action: Prisijungti
      subject: Sveiki atvykę į Mastodon
      title: Sveiki atvykę, %{name}!
  users:
    follow_limit_reached: Negali sekti daugiau nei %{limit} žmonių
    go_to_sso_account_settings: Eik į savo tapatybės teikėjo paskyros nustatymus
    invalid_otp_token: Netinkamas dviejų veiksnių kodas
    otp_lost_help_html: Jei praradai prieigą prie abiejų, gali susisiek su %{email}
    rate_limited: Per daug tapatybės nustatymo bandymų. Bandyk dar kartą vėliau.
    seamless_external_login: Esi prisijungęs (-usi) per išorinę paslaugą, todėl slaptažodžio ir el. pašto nustatymai nepasiekiami.
    signed_in_as: 'Prisijungta kaip:'
  verification:
    extra_instructions_html: <strong>Patarimas:</strong> nuoroda tavo svetainėje gali būti nematoma. Svarbi dalis – tai, kad <code>rel="me"</code> neleidžia apsimesti interneto svetainėse, kuriose yra naudotojų sukurto turinio. Vietoj to gali naudoti net <code>nuorodą</code> puslapio antraštėje esančią žymę <code>a</code>, tačiau HTML turi būti pasiekiamas nevykdant JavaScript.
    here_is_how: Štai kaip
    hint_html: "<strong>Savo tapatybės patvirtinimas Mastodon skirtas visiems.</strong> Remiantis atviraisiais žiniatinklio standartais, dabar ir visam laikui nemokamas. Viskas, ko tau reikia, yra asmeninė svetainė, pagal kurią žmonės tave atpažįsta. Kai iš savo profilio pateiksi nuorodą į šią svetainę, patikrinsime, ar svetainėje yra nuoroda į tavo profilį, ir parodysime vizualinį indikatorių."
    instructions_html: Nukopijuok ir įklijuok toliau pateiktą kodą į savo svetainės HTML. Tada į vieną iš papildomų profilio laukų skirtuke Redaguoti profilį įrašyk savo svetainės adresą ir išsaugok pakeitimus.
    verification: Patvirtinimas
    verified_links: Tavo patikrintos nuorodos
    website_verification: Svetainės patvirtinimas
  webauthn_credentials:
    add: Pridėti naują saugumo raktą
    create:
      error: Kilo problema pridedant saugumo raktą. Bandyk dar kartą.
      success: Tavo saugumo raktas buvo sėkmingai pridėtas.
    delete: Ištrinti
    delete_confirmation: Ar tikrai nori ištrinti šį saugumo raktą?
    description_html: Jei įjungsi <strong>saugumo rakto tapatybės nustatymą</strong>, prisijungiant reikės naudoti vieną iš savo saugumo raktų.
    destroy:
      error: Kilo problema ištrinant saugumo raktą. Bandyk dar kartą.
      success: Tavo saugumo raktas buvo sėkmingai ištrintas.
    nickname_hint: Įvesk naujojo saugumo rakto slapyvardį
    not_enabled: Dar neįjungei WebAuthn
    otp_required: Norint naudoti saugumo raktus, pirmiausia įjunk dvigubą tapatybės nustatymą.<|MERGE_RESOLUTION|>--- conflicted
+++ resolved
@@ -1225,12 +1225,6 @@
       reblog: Pakeltos žinutės negali būti prisegtos
     visibilities:
       public: Vieša
-<<<<<<< HEAD
-      public_long: visi gali matyti
-      unlisted: Neįtrauktas į sąrašą
-      unlisted_long: matyti gali visi, bet nėra įtraukti į viešąsias laiko skales
-=======
->>>>>>> 26c78392
   statuses_cleanup:
     enabled_hint: Automatiškai ištrina įrašus, kai jie pasiekia nustatytą amžiaus ribą, nebent jie atitinka vieną iš toliau nurodytų išimčių
     interaction_exceptions_explanation: Atkreipk dėmesį, kad negarantuojama, jog įrašai nebus ištrinti, jei jų mėgstamumo ar pasidalinimo riba bus žemesnė, nors vieną kartą ji jau buvo viršyta.
