---
he:
  simple_form:
    hints:
      account:
        attribution_domains: אחד בכל שורה. יגן מפני יחוסים מטעים.
        discoverable: הפוסטים והפרופיל שלך עשויים להיות מוצגים או מומלצים באזורים שונים באתר וייתכן שהפרופיל שלך יוצע למשתמשים אחרים.
        display_name: שמך המלא או שם הכיף שלך.
        fields: עמוד הבית שלך, לשון הפנייה, גיל, וכל מידע אחר לפי העדפתך האישית.
        indexable: ההודעות הפומביות שלך עשויות להופיע בתוצאות חיפוש במסטודון. אחרים שהדהדו, חיבבו או ענו להודעות האלו יוכלו למצוא אותן בחיפוש בכל מקרה.
        note: 'ניתן לאזכר @אחרים או #תגיות.'
        show_collections: אנשים יוכלו לדפדף בין העוקבים והנעקבים שלך. אנשים שאת.ה עוקב.ת אחריהם יראו את המעקב אחריהם כרגיל.
        unlocked: אנשים יוכלו לעקוב אחריך ללא בקשת אישור. יש להסיר סימון אם ברצונך לאשר או לסרב לבקשות עקיבה מכל משתמש.ת לחוד.
      account_alias:
        acct: נא לציין משתמש@דומיין של החשבון ממנו תרצה/י לעבור
      account_migration:
        acct: נא לציין משתמש@דומיין של החשבון אליו תרצה/י לעבור
      account_warning_preset:
        text: ניתן להשתמש בתחביר הודעות, כגון קישוריות, תגיות ואזכורים
        title: אופציונלי. בלתי נראה למקבל ההודעה
      admin_account_action:
        include_statuses: המשתמש יראה אילו הודעות גרמו לפעולה או לאזהרה
        send_email_notification: המשתמש יקבל הסבר מה קרה לחשבונם
        text_html: אופציונלי. ניתן להשתמש בתחביר הודעות. ניתן <a href="%{path}">להוסיף הגדרות אזהרה</a> כדי לחסוך זמן
        type_html: נא לבחור מה לעשות עם <strong>%{acct}</strong>
        types:
          disable: מנעי מהמשתמש להשתמש בחשבונם, מבלי למחוק או להסתיר את תוכנו.
          none: השתמשי בזה כדי לשלוח למשתמש אזהרה, מבלי לגרור פעולות נוספות.
          sensitive: אלצי את כל קבצי המדיה המצורפים על ידי המשתמש להיות מסומנים כרגישים.
          silence: מנעי מהמשתמש להיות מסוגל לחצרץ בחשיפה פומבית, החביאי את חצרוציהם והתראותיהם מאנשים שלא עוקבים אחריהם. פעולה זו תסגור את הטיפול בדיווחים נגד החשבון.
          suspend: מנעי כל התקשרות עם חשבון זה ומחקי את תוכנו. ניתן לשחזור תוך 30 יום. פעולה זו תסגור את הטיפול בדיווחים נגד החשבון.
        warning_preset_id: אופציונלי. ניתן עדיין להוסיף טקסט ייחודי לסוף ההגדרה
      announcement:
        all_day: אם נבחר, רק התאריכים בטווח הזמן יוצגו
        ends_at: אופציונלי. הכרזות יוסרו באופן אוטומטי בזמן זה
        scheduled_at: נא להשאיר ריק כדי לפרסם את ההכרזה באופן מיידי
        starts_at: אופציונלי. במקרה שהכרזתך כבולה לטווח זמן ספציפי
        text: ניתן להשתמש בתחביר הודעות. נא לשים לב לשטח שתתפוס ההכרזה על מסך המשתמש
      appeal:
        text: ניתן לערער על עברה רק פעם אחת
      defaults:
        autofollow: אנשים שיצטרפו בעזרת ההזמנה יעקבו אחריך באופן אוטומטי
        avatar: WEBP, PNG, GIF או JPG. גודל מירבי %{size}. גודל התמונה יוקטן ל־%{dimensions} פיקסלים
        bot: איתות לאחרים שהחשבון מבצע בעיקר פעולות אוטומטיות ועשוי לא להיות מנוטר
        context: הקשר אחד או יותר בהם יופעל המסנן
        current_password: מסיבות אבטחה נא להזין את הסיסמא של החשבון הנוכחי
        current_username: על מנת לאשר, נא להכניס את שם המשתמש של החשבון הנוכחי
        digest: נשלח לאחר תקופה ארוכה של אי-פעילות עם סיכום איזכורים שקיבלת בהעדרך
        email: דוא"ל אישור יישלח אליך
        header: WEBP, PNG, GIF או JPG. גודל מירבי %{size}. גודל התמונה יוקטן ל־%{dimensions} פיקסלים
        inbox_url: נא להעתיק את הקישורית מדף הבית של הממסר בו תרצה/י להשתמש
        irreversible: הודעות מסוננות יעלמו באופן בלתי הפיך, אפילו אם מאוחר יותר יוסר המסנן
        locale: שפת ממשק המשתמש, הדוא"ל וההתראות בדחיפה
        password: נא להשתמש בלפחות 8 תוים
        phrase: התאמה תמצא ללא תלות באזהרת תוכן בהודעה
        scopes: לאיזה ממשק יורשה היישום לגשת. בבחירת תחום כללי, אין צורך לבחור ממשקים ספציפיים.
        setting_advanced_layout: מסטודון יוצג כמהדורה רבת טורים, ותוכלו לראות את ציר הזמן לצד ההתראות, טורים נוספים לפי בחירתכם. לא מומלץ למסכים קטנים.
        setting_aggregate_reblogs: לא להראות הדהודים של הודעות שהודהדו לאחרונה (משפיע רק על הדהודים שהתקבלו לא מזמן)
        setting_always_send_emails: בדרך כלל התראות דוא"ל לא יישלחו בזמן שימוש פעיל במסטודון
<<<<<<< HEAD
        setting_default_quote_policy: הכיוונון הזה משפיע רק על פרסומים שישלחו בגרסאות מסטודון עתידיות, ניתן לבחור את העדפתך כהכנה לגרסא שתבוא.
=======
        setting_boost_modal: כאשר מאופשר, בחירה בהדהוד תפתח דיאלוג אישור שבו ניתן לשנות את הניראות של ההדהוד.
        setting_default_quote_policy_private: הודעות לעוקבים־בלבד שנוצרו במסטודון חסומות מציטוט על ידי אחרים.
        setting_default_quote_policy_unlisted: כאשר אחרים מצטטים אותך, ההודעות שלהם יוסתרו גם מ"נושאים חמים".
>>>>>>> 26c78392
        setting_default_sensitive: מדיה רגישה מוסתרת כברירת מחדל וניתן להציגה בקליק
        setting_display_media_default: הסתרת מדיה המסומנת כרגישה
        setting_display_media_hide_all: הסתר מדיה תמיד
        setting_display_media_show_all: גלה מדיה תמיד
        setting_emoji_style: כיצד להציג רגישונים. "אוטומטי" ינסה להציג מסט האימוג'י המקומי, אבל נופל לערכת Twemoji כברירת מחדל עבור דפדפנים ישנים.
        setting_quick_boosting_html: כשמאופשר, לחיצה על %{boost_icon} איקון הדהוד ייצור הדהוד מיידי במקום לפתוח את תיבת הבחירה הדהוד/ציטוט. מעביר את פעולת הציטוט אל %{options_icon} תפריט אפשרויות.
        setting_system_scrollbars_ui: נוגע רק לגבי דפדפני דסקטופ מבוססים ספארי וכרום
        setting_use_blurhash: הגראדיינטים מבוססים על תוכן התמונה המוסתרת, אבל מסתירים את כל הפרטים
        setting_use_pending_items: הסתר עדכוני פיד מאחורי קליק במקום לגלול את הפיד אוטומטית
        username: ניתן להשתמש בספרות, אותיות לטיניות ומקף תחתון
        whole_word: אם מילת מפתח או ביטוי הם אלפאנומריים בלבד, הם יופעלו רק אם נמצאה התאמה למילה שלמה
      domain_allow:
        domain: דומיין זה יוכל לייבא מידע משרת זה והמידע המגיע ממנו יעובד ויאופסן
      email_domain_block:
        domain: זה יכול להיות שם הדומיין המופיע בכתובת הדוא"ל או רשומת ה-MX בה הוא משתמש. הם ייבדקו בהרשמה.
        with_dns_records: ייעשה נסיון למצוא את רשומות ה-DNS של דומיין נתון והתוצאות ייחסמו גם הן
      featured_tag:
        name: 'הנה כמה מהתגיות שהשתמשת בהן לאחרונה:'
      filters:
        action: בחרו איזו פעולה לבצע כאשר הודעה מתאימה למסנן
        actions:
          blur: החבאת וידאו ותמונות מאחורי אזהרה, ללא החבאת המלל עצמו
          hide: הסתרת התוכן המסונן, כאילו לא היה קיים
          warn: הסתרת התוכן המסונן מאחורי אזהרה עם כותרת המסנן
      form_admin_settings:
        activity_api_enabled: מספר ההודעות שפורסמו מקומית, משתמשים פעילים, והרשמות חדשות בדליים שבועיים
        app_icon: WEBP, PNG, GIF או JPG. גובר על אייקון ברירת המחדל ביישומון על מכשירים ניידים ומחליף אותו באייקון נבחר.
        backups_retention_period: למשתמשים יש יכולת לבקש ארכיון של הודעותיהם להורדה מאוחר יותר. כאשר נבחר ערך חיובי, הארכיונים הללו ימחקו מאחסון לאחר מספר הימים שצוינו.
        bootstrap_timeline_accounts: חשבונות אלו יוצמדו לראש רשימת המלצות המעקב של משתמשים חדשים.
        closed_registrations_message: להציג כאשר הרשמות חדשות אינן מאופשרות
        content_cache_retention_period: כל ההודעות משרתים אחרים (לרבות הדהודים ותגובות) ימחקו אחרי מספר ימים, ללא קשר לאינטראקציה של משתמשים מקומיים איתם. בכלל זה הודעות שהמתשתמשים המקומיים סימנו בסימניה או חיבוב. איזכורים פרטיים ("דיאם") בין משתמשים בין שרתים שונים יאבדו גם הם ולא תהיה אפשרות לשחזרם. השימוש באפשרות הזו מיועד לשרתים עם ייעוד מיוחד ושובר את ציפיותיהם של רב המשתמשים כאשר האפשרות מופעלת בשרת לשימוש כללי.
        custom_css: ניתן לבחור ערכות סגנון אישיות בגרסת הדפדפן של מסטודון.
        favicon: WEBP, PNG, GIF או JPG. גובר על "פאבאייקון" ברירת המחדל ומחליף אותו באייקון נבחר בדפדפן.
        landing_page: בחירה בעמוד שיוצג ראשון למבקרים חדשים בביקור הראשון בשרת שלך. אם תבחרו "נושאים חמים", אזי הנושאים החמים צריכים להיות מאופשרים בהעדפות "תגליות". אם תבחרו "פיד מקומי", אז "גישה לפידים חיים המציגים הודעות מקומיות" חייב להיות מכוון למצב "כולם" בהעדפות תגליות.
        mascot: בחירת ציור למנשק הווב המתקדם.
        media_cache_retention_period: קבצי מדיה מהודעות שהגיעו משרתים רחוקים נשמרות על השרת שלך. כאשר יבחר פה מספר חיובי, המדיה תמחק לאחר מספר ימים כמצוין. אם המידע יבוקש שוב לאחר שנמחק, הוא יורד מחדש, אם המידע עדיין זמין בצד הרחוק. עקב מגבלות על תכיפות שליפת כרטיסי קדימון מאתרים מרוחקים, מומלץ לכוון את הערך ל־14 יום לפחות, או שכרטיסי קדימונים לא יעודכנו לפי דרישה לפני חלוף חלון הזמן הזה.
        min_age: משתמשיםות יתבקשו לאשר את תאריך הלידה בתהליך ההרשמה
        peers_api_enabled: רשימת השרתים ששרת זה פגש בפדיוורס. לא כולל מידע לגבי קשר ישיר עם שרת נתון, אלא רק שידוע לשרת זה על קיומו. מידע זה משמש שירותים האוספים סטטיסטיקות כלליות על הפדרציה.
        profile_directory: ספריית הפרופילים מציגה ברשימה את כל המשתמשים שביקשו להיות ניתנים לגילוי.
        require_invite_text: כאשר הרשמות דורשות אישור ידני, הפיכת טקסט ה"מדוע את/ה רוצה להצטרף" להכרחי במקום אופציונלי
        site_contact_email: מה היא הדרך ליצור איתך קשר לצורך תמיכה או לצורך תאימות עם החוק.
        site_contact_username: כיצד יכולים אחרים ליצור איתך קשר על רשת מסטודון.
        site_extended_description: מידע נוסף שיהיה מועיל למבקרים ולמשתמשים שלך. ניתן לכתוב בתחביר מארקדאון.
        site_short_description: תיאור קצר שיעזור להבחין בייחודיות השרת שלך. מי מריץ אותו, למי הוא מיועד?
        site_terms: נסחו מדיניות פרטיות או השאירו ריק כדי להשתמש בברירת המחדל. ניתן לנסח בעזרת תחביר מארקדאון.
        site_title: כיצד יקרא השרת שלך על ידי הקהל מלבד שם המתחם.
        status_page_url: כתובת לבדיקת מצב שרת זה בעת תקלה
        theme: ערכת המראה שיראו משתמשים חדשים ומשתמשים שאינם מחוברים.
        thumbnail: תמונה ביחס 2:1 בערך שתוצג ליד המידע על השרת שלך.
        trendable_by_default: לדלג על בדיקה ידנית של התכנים החמים. פריטים ספציפיים עדיין ניתנים להסרה לאחר מעשה.
        trends: נושאים חמים יציגו אילו הודעות, תגיות וידיעות חדשות צוברות חשיפה על השרת שלך.
      form_challenge:
        current_password: את.ה נכנס. ת לאזור מאובטח
      imports:
        data: קובץ CSV שיוצא משרת מסטודון אחר
      invite_request:
        text: זה יעזור לנו בסקירת הבקשה שלך
      ip_block:
        comment: רשות. זכור/י מדוע הוספת את הכלל הזה.
        expires_in: כתובות IP הם משאב מוגבל, לפעמים הם משותפים ולעתים קרובות מחליפים ידיים. לכן, חסימות IP לצמיתות לא מומלצות.
        ip: נא להכניס כתובת IPv4 או IPv6. ניתן לחסום תחומים שלמים על ידי שימוש בתחביר CIDR. זהירות לא לנעול את עצמכם בחוץ!
        severities:
          no_access: חסימת גישה לכל המשאבים
          sign_up_block: הרשמות חדשות לא יאופשרו
          sign_up_requires_approval: הרשמות חדשות ידרשו את אישורך
        severity: נא לבחור מה יקרה לבקשות מכתובת IP זו
      rule:
        hint: לא חובה. פירוט נוסף לגבי הכלל
        text: נא לתאר את הכלל או הדרישה למשתמשים משרת זה. על התיאור להיות קצר ובהיר
      sessions:
        otp: 'נא להקליד קוד אימות דו-שלבי ממכשירך או להשתמש באחד מקודי אחזור הגישה שלך:'
        webauthn: אם זהו מכשיר USB יש לוודא שהוא מוכנס, ואם יש צורך, להקיש עליו.
      settings:
        indexable: המשתמש שלך עלול להופיע בתוצאות החיפוש של גוגל, בינג או מנועי חיפוש אחרים.
        show_application: תמיד ניתן לראות איזו אפליקציה פרסמה את הפוסט שלך בכל מקרה.
      tag:
        name: ניתן רק להחליף בין אותיות קטנות וגדולות, למשל כדי לשפר את הקריאות
      terms_of_service:
        changelog: ניתן לעצב בעזרת תחביר מארקדאון.
        effective_date: לוח זמנים סביר יהיה בין 10-30 ימים מיום ההודעה למשתמשיםות שלך.
        text: ניתן לעצב בעזרת תחביר מארקדאון.
      terms_of_service_generator:
        admin_email: מזכרים חוקיים כוללים הוראות בימ"ש, בקשות הסרה, תשובות להתראות ובקשות ציות לאכיפה.
        arbitration_address: יכול להיות כתובת פיזית זהה לעיל, או “N/A” אם משתמשים בדואל.
        arbitration_website: יכול להיות טופס בדפדפן או “N/A” אם משתמשים בדואל.
        choice_of_law: עיר, מחוז, טריטוריה או מדינה שחוקיה חלים על כל התביעות והתלונות.
        dmca_address: For US operators, use the address registered in the DMCA Designated Agent Directory. A P.O. Box listing is available upon direct request, use the DMCA Designated Agent Post Office Box Waiver Request to email the Copyright Office and describe that you are a home-based content moderator who fears revenge or retribution for your actions and need to use a P.O. Box to remove your home address from public view.
        dmca_email: ניתן להשתמש באותה כתובת הדואל שעבור "כתובת דואל להודעות משפטיות" לעיל.
        domain: זיהוי ייחודי של השירות המקוון שאתה מספק.
        jurisdiction: פרט את המדינה שבה גר משלם החשבונות. אם מדובר בחברה או גוף אחר, פרטו את המדינה שבה הוקם התאגיד, העיר, האזור, או המדינה בהתאם לצורך.
        min_age: על הערך להיות לפחות בגיל המינימלי הדרוש בחוק באיזור השיפוט שלך.
      user:
        chosen_languages: אם פעיל, רק הודעות בשפות הנבחרות יוצגו לפידים הפומביים
        date_of_birth:
          many: עלינו לוודא שגילך לפחות %{count} כדי להשתמש בשרת %{domain}. המידע לא ישמר אצלנו.
          one: עלינו לוודא שגילך לפחות %{count} כדי להשתמש בשרת %{domain}. המידע לא ישמר אצלנו.
          other: עלינו לוודא שגילך לפחות %{count} כדי להשתמש בשרת %{domain}. המידע לא ישמר אצלנו.
          two: עלינו לוודא שגילך לפחות %{count} כדי להשתמש בשרת %{domain}. המידע לא ישמר אצלנו.
        role: התפקיד שולט על אילו הרשאות יש למשתמש.
      user_role:
        color: צבע לתפקיד בממשק המשתמש, כ RGB בפורמט הקסדצימלי
        highlighted: מאפשר נראות ציבורית של התפקיד
        name: שם ציבורי של התפקיד, במידה והתפקיד מוגדר ככזה שמופיע כתג
        permissions_as_keys: למשתמשים בתפקיד זה תהיה גישה ל...
        position: תפקיד גבוה יותר מכריע בחילוקי דעות במצבים מסוימים. פעולות מסוימות יכולות להתבצע רק על תפקידים בדרגה נמוכה יותר
      username_block:
        allow_with_approval: במקום למנוע הרשמה לחלוטין, הרשמות חדשות יצטרכו לחכות לאישורך
        comparison: יש להזהר מחסימת חלקי שמות קצרים מדי כדי להמנע מהתופעה הידועה בשם Scunthorpe problem
        username: ההתאמה תתבצע ללא קשר לגודל אותיות או להומוגליפים נפוצים כגון "4" במקום "a" או "3" במקום "e"
      webhook:
        events: בחר אירועים לשליחה
        template: ניתן להרכיב מטען JSON משלך בשימוש בשילוב משתנים. יש להשאיר ריק בשביל JSON ברירת המחדל.
        url: היעד שאליו יישלחו אירועים
    labels:
      account:
        attribution_domains: אתרים המורשים לייחס אליך מאמרים
        discoverable: הצג משתמש ופוסטים בעמוד התגליות
        fields:
          name: תווית
          value: תוכן
        indexable: הכללת הודעות ציבוריות בתוצאות חיפוש
        show_collections: הצגת נעקבים ועוקבים בפרופיל
        unlocked: אישור אוטומטי של עוקבים/ות חדשים/ות
      account_alias:
        acct: שם משתמש של החשבון הישן
      account_migration:
        acct: שם משתמש של החשבון החדש
      account_warning_preset:
        text: טקסט קבוע מראש
        title: כותרת
      admin_account_action:
        include_statuses: כלול הודעות מדווחות בהודעת הדוא"ל
        send_email_notification: יידע את המשתמש באמצעות דוא"ל
        text: התראה בהתאמה אישית
        type: פעולה
        types:
          disable: הקפא
          none: שלח התרעה
          sensitive: רגיש
          silence: הגבלה
          suspend: השעייה
        warning_preset_id: השתמש/י בטקסט מוכן מראש לאזהרה
      announcement:
        all_day: אירוע למשך כל היום
        ends_at: סוף האירוע
        scheduled_at: תיזמון פרסום
        starts_at: תחילת האירוע
        text: הכרזה
      appeal:
        text: הסבר מדוע יש להפוך את ההחלטה
      defaults:
        autofollow: להזמין מעקב אחרי חשבונך
        avatar: תמונת פרופיל
        bot: זהו חשבון מסוג בוט
        chosen_languages: סינון שפות
        confirm_new_password: אישור סיסמא חדשה
        confirm_password: אישור סיסמה
        context: סינון לפי הקשר
        current_password: סיסמה נוכחית
        data: מידע
        display_name: שם להצגה
        email: כתובת דוא"ל
        expires_in: תפוגה לאחר
        fields: מטא-נתונים על הפרופיל
        header: תמונת נושא
        honeypot: "%{label} (לא למלא)"
        inbox_url: קישורית לתיבת ממסר
        irreversible: הסרה במקום הסתרה
        locale: שפה
        max_uses: מספר מרבי של שימושים
        new_password: סיסמה חדשה
        note: אודות
        otp_attempt: קוד אימות דו-שלבי
        password: סיסמה
        phrase: מילת מפתח או ביטוי
        setting_advanced_layout: אפשר ממשק ווב מתקדם
        setting_aggregate_reblogs: קבץ הדהודים זהים
        setting_always_send_emails: תמיד שלח התראות לדוא"ל
        setting_auto_play_gif: ניגון אוטומטי של גיפים
        setting_boost_modal: שליטה בנראות של הדהודים
        setting_default_language: שפת ברירת מחדל להודעה
        setting_default_privacy: חשיפת ההודעה
        setting_default_quote_policy: למי מותר לצטט
        setting_default_sensitive: תמיד לתת סימון "רגיש" למדיה
        setting_delete_modal: הזהר אותי לפני שאמחק הודעה
        setting_disable_hover_cards: כבה הצצה מקדימה לפרופיל בעת מעבר עכבר מעליו
        setting_disable_swiping: ביטול החלקת-צד
        setting_display_media: תצוגת מדיה
        setting_display_media_default: ברירת מחדל
        setting_display_media_hide_all: להסתיר הכל
        setting_display_media_show_all: להציג הכול
        setting_emoji_style: סגנון רגישונים (אמוג'י)
        setting_expand_spoilers: להרחיב תמיד הודעות מסומנות באזהרת תוכן
        setting_hide_network: להחביא את הגרף החברתי שלך
        setting_missing_alt_text_modal: הזהר אותי לפני שאפרסם מדיה ללא תיאור alt text
        setting_quick_boosting: לאפשר הדהוד מהיר
        setting_reduce_motion: הפחתת תנועה בהנפשות
        setting_system_font_ui: להשתמש בגופן ברירת המחדל של המערכת
        setting_system_scrollbars_ui: להשתמש בפס הגלילה שהוא ברירת המחדל של המערכת
        setting_theme: ערכת העיצוב של האתר
        setting_trends: הצגת הנושאים החמים
        setting_unfollow_modal: להראות תיבת אישור לפני הפסקת מעקב אחרי אחרים
        setting_use_blurhash: הצגת גראדיינטים צבעוניים למדיה מוסתרת
        setting_use_pending_items: מצב איטי
        severity: חומרה
        sign_in_token_attempt: קוד אבטחה
        title: כותרת
        type: סוג יבוא
        username: שם משתמש
        username_or_email: שם משתמש או דוא"ל
        whole_word: מילה שלמה
      email_domain_block:
        with_dns_records: לכלול רשומות MX וכתובות IP של הדומיין
      featured_tag:
        name: תגית
      filters:
        actions:
          blur: הסתרת מדיה עם אזהרה
          hide: הסתרה כוללת
          warn: הסתרה עם אזהרה
      form_admin_settings:
        activity_api_enabled: פרסום סטטיסטיקות מקובצות עבור פעילות משתמשים באמצעות מנשק התוכנה
        app_icon: אייקון יישומון
        backups_retention_period: תקופת השמירה של ארכיון המשתמש
        bootstrap_timeline_accounts: המלצה על חשבונות אלה למשתמשים חדשים
        closed_registrations_message: הודעה מיוחדת כשההרשמה לא מאופשרת
        content_cache_retention_period: תקופת השמירה על תוכן חיצוני
        custom_css: CSS בהתאמה אישית
        favicon: סמל מועדפים (Favicon)
        landing_page: דף נחיתה למבקרים חדשים
        local_live_feed_access: גישה לפידים חיים המציגים הודעות מקומיות
        local_topic_feed_access: גישה לפידים של תגיות וקישורים המציגים הודעות מקומיות
        mascot: סמל השרת (ישן)
        media_cache_retention_period: תקופת שמירת מטמון מדיה
        min_age: דרישת גיל מינימלי
        peers_api_enabled: פרסם רשימה של שרתים שנתגלו באמצעות ה-API
        profile_directory: הפעלת ספריית פרופילים
        registrations_mode: מי יכולים לפתוח חשבון
        remote_live_feed_access: גישה לפידים חיים המציגים הודעות מהעולם
        remote_topic_feed_access: גישה לפידים של תגיות וקישורים המציגים הודעות מהעולם
        require_invite_text: לדרוש סיבה להצטרפות
        show_domain_blocks: הצגת חסימת דומיינים
        show_domain_blocks_rationale: הצגת סיבות חסימה למתחמים
        site_contact_email: דואל ליצירת קשר
        site_contact_username: שם משתמש של איש קשר
        site_extended_description: תיאור מורחב
        site_short_description: תיאור השרת
        site_terms: מדיניות פרטיות
        site_title: שם השרת
        status_page_url: URL של עמוד סטטוס חיצוני
        theme: ערכת נושא ברירת מחדל
        thumbnail: תמונה ממוזערת מהשרת
        trendable_by_default: הרשאה לפריטים להופיע בנושאים החמים ללא אישור מוקדם
        trends: אפשר פריטים חמים (טרנדים)
      interactions:
        must_be_follower: חסימת התראות משאינם עוקבים
        must_be_following: חסימת התראות משאינם נעקבים
        must_be_following_dm: חסימת הודעות ישירות מחשבונות שאתם לא עוקבים אחריהם
      invite:
        comment: הערה
      invite_request:
        text: למה תרצה/י להצטרף?
      ip_block:
        comment: הערה
        ip: IP
        severities:
          no_access: חסימת גישה
          sign_up_block: חסימת הרשמות
          sign_up_requires_approval: הגבלת הרשמות
        severity: כלל
      notification_emails:
        appeal: מישהם מערערים על החלטת מנהל קהילה
        digest: שליחת הודעות דוא"ל מסכמות
        favourite: שליחת דוא"ל כשמחבבים הודעה
        follow: שליחת דוא"ל כשנוספות עוקבות
        follow_request: מישהו.י ביקש.ה לעקוב אחריך
        mention: שליחת דוא"ל כשפונים אלייך
        pending_account: נדרשת סקירה של חשבון חדש
        quote: שליחת דוא"ל כשמצטטים הודעה שלך
        reblog: שליחת דוא"ל כשמהדהדים הודעה שלך
        report: דו"ח חדש הוגש
        software_updates:
          all: קבלת הודעה על כל העדכונים
          critical: קבלת הודעה על עדכונים קריטיים בלבד
          label: יצאה גרסת מסטודון חדשה
          none: לא לשלוח הודעות על עדכונים (לא מומלץ)
          patch: קבלת הודעה על עדכוני תיקון שקצים
        trending_tag: נושאים חמים חדשים דורשים סקירה
      rule:
        hint: מידע נוסף
        text: כלל
      settings:
        indexable: חשיפת דף המשתמש במנועי החיפוש
        show_application: חשיפת שם היישומון שהעלה את ההודעה
      tag:
        listable: הרשה/י לתגית זו להופיע בחיפושים והצעות
        name: תגית
        trendable: הרשה/י לתגית זו להופיע תחת נושאים חמים
        usable: הרשה/י להודעות להכיל תגית זו באופן מקומי
      terms_of_service:
        changelog: מה נשתנה?
        effective_date: תאריך תחולה
        text: תנאי השירות
      terms_of_service_generator:
        admin_email: כתובת דוא"ל להודעות משפטיות
        arbitration_address: כתובת פיזית להודעות גישור
        arbitration_website: אתר רשת להגשת הודעות גישור
        choice_of_law: בחירת אזור שיפוט
        dmca_address: כתובת פיזית לשליחת התראות זכויות יוצרים/DMCA
        dmca_email: כתובת דואל לשליחת התראות זכויות יוצרים/DMCA
        domain: מתחם (דומיין)
        jurisdiction: איזור השיפוט
        min_age: גיל מינימלי
      user:
        date_of_birth_1i: יום
        date_of_birth_2i: חודש
        date_of_birth_3i: שנה
        role: תפקיד
        time_zone: אזור זמן
      user_role:
        color: צבע תג
        highlighted: הצג תפקיד כתג בפרופיל משתמש
        name: שם
        permissions_as_keys: הרשאות
        position: עדיפות
      username_block:
        allow_with_approval: הרשאת הרשמה לאחר אישור
        comparison: שיטת השוואה
        username: מילה להתאמה
      webhook:
        events: אירועים מאופשרים
        template: תבנית מטען
        url: כתובת URL של נקודת הקצה
    'no': לא
    not_recommended: לא מומלצים
    overridden: נאכף
    recommended: מומלץ
    required:
      mark: "*"
      text: שדה חובה
    title:
      sessions:
        webauthn: נא להשתמש באחד ממפתחות האבטחה שלך כדי להכנס
    'yes': כן<|MERGE_RESOLUTION|>--- conflicted
+++ resolved
@@ -57,13 +57,9 @@
         setting_advanced_layout: מסטודון יוצג כמהדורה רבת טורים, ותוכלו לראות את ציר הזמן לצד ההתראות, טורים נוספים לפי בחירתכם. לא מומלץ למסכים קטנים.
         setting_aggregate_reblogs: לא להראות הדהודים של הודעות שהודהדו לאחרונה (משפיע רק על הדהודים שהתקבלו לא מזמן)
         setting_always_send_emails: בדרך כלל התראות דוא"ל לא יישלחו בזמן שימוש פעיל במסטודון
-<<<<<<< HEAD
-        setting_default_quote_policy: הכיוונון הזה משפיע רק על פרסומים שישלחו בגרסאות מסטודון עתידיות, ניתן לבחור את העדפתך כהכנה לגרסא שתבוא.
-=======
         setting_boost_modal: כאשר מאופשר, בחירה בהדהוד תפתח דיאלוג אישור שבו ניתן לשנות את הניראות של ההדהוד.
         setting_default_quote_policy_private: הודעות לעוקבים־בלבד שנוצרו במסטודון חסומות מציטוט על ידי אחרים.
         setting_default_quote_policy_unlisted: כאשר אחרים מצטטים אותך, ההודעות שלהם יוסתרו גם מ"נושאים חמים".
->>>>>>> 26c78392
         setting_default_sensitive: מדיה רגישה מוסתרת כברירת מחדל וניתן להציגה בקליק
         setting_display_media_default: הסתרת מדיה המסומנת כרגישה
         setting_display_media_hide_all: הסתר מדיה תמיד
