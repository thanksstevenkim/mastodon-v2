---
et:
  simple_form:
    hints:
      account:
        attribution_domains: Üks rea kohta. See kaitseb pahatahtlike viidete eest.
        discoverable: Su profiili ja avalikke postitusi võidakse Mastodoni erinevates piirkondades esile tõsta või soovitada ning su profiili soovitada teistele kasutajatele.
        display_name: Su täisnimi või naljanimi.
        fields: Su koduleht, sugu, vanus. Mistahes, mida soovid.
        indexable: Sinu avalikud postitused võivad ilmuda Mastodoni otsingutulemustes. Inimesed, kes on sinu postitustele reageerinud, saavad neid otsida nii või naa.
        note: 'Saad @mainida teisi inimesi või #silte.'
        show_collections: Inimesed saavad sirvida su jälgijaid ja jälgitavaid. Inimesed, keda sa jälgid, näevad seda sõltumata häälestuse valikust.
        unlocked: Teised kasutajad saavad sind jälgima hakata nõusolekut küsimata. Eemalda märge, kui soovid jälgimistaotlusi üle vaadata ja valida, kas nõustuda või keelduda uute jälgijatega.
      account_alias:
        acct: Sisesta konto kasutajanimi@domeen, mille soovid siia ümber kolida
      account_migration:
        acct: Sisesta kasutajanimi@domeen, kuhu soovid konto siit kolida
      account_warning_preset:
        text: Saab kasutada postituse süntaksi, näiteks URLe, silte ja mainimisi
        title: Valikuline. Ei ole nähtav saajale
      admin_account_action:
        include_statuses: Kasutaja näeb, millised postitused on põhjustanud moderaatori otsuse või hoiatuse
        send_email_notification: Kasutajakonto omanik saab selgituse selle kohta, mis juhtus tema kontoga
        text_html: Valikuline. On võimalik kasutada postituse süntaksi. On võimalik <a href="%{path}">lisada hoiatuste eelseadistusi</a> säästmaks aega
        type_html: Vali, mida teha kasutajaga <strong>%{acct}</strong>
        types:
          disable: Keela kasutajal konto kasutamine, sisu kustutamata või varjamata.
          none: Hoiatuse saatmine kasutajale, ilma täiendavate tegevuste käivitamiseta.
          sensitive: Kogu kasutaja meediasisu märgitakse kui tundlik sisu.
          silence: Välistab kasutaja võimaluse postitada avalikult, peita postitusi ning teavitusi mitte-jälgijate eest. Lõpetab kõik selle konto kohta esitatud kaebused.
          suspend: Välistab igasuguse suhtluse selle kontoga või sellelt kontolt ning kustutab kogu konto sisu. Tagasipööratav 30 päeva jooksul. Lõpetab kõik selle konto vastu esitatud kaebused.
        warning_preset_id: Valikuline. Saad ikka lisada mis tahes teksti eelseadistuse lõppu
      announcement:
        all_day: Kui valitud, kuvatakse vaid selle ajavahemiku kuupäevi
        ends_at: Valikuline. Teadaanne eemaldatakse automaatselt sellel ajal
        scheduled_at: Jäta tühjaks, et avaldada teadaande koheselt
        starts_at: Valikuline. Juhul, kui teadaanne on piiratud kindla ajavahemikuga
        text: Saad kasutada postituse süntaksi. Tuleks silmas pidada, kui palju teadaanne kasutaja ekraanil ruumi võtab
      appeal:
        text: Otsust on võimalik vaidlustada vaid 1 kord
      defaults:
        autofollow: Inimesed, kes loovad konto selle kutse läbi, automaatselt jälgivad sind
        avatar: WEBP, PNG, GIF või JPG. Kõige rohkem %{size}. Vähendatakse %{dimensions} pikslini
        bot: Teavita teisi, et see konto teeb enamjaolt automatiseeritud tegevusi ja ei pruugi olla järelvalve all
        context: Üks või mitu konteksti, mille vastu see filter peaks rakenduma
        current_password: Sisesta turvalisuse huvides oma siinse konto salasõna
        current_username: Kinnitamiseks palun sisesta oma konto kasutajanimi
        digest: Saadetakse ainult pärast pikka tegevusetuse perioodi ja ainult siis, kui on saadetud otsesõnumeid
        email: Sulle saadetakse e-posti teel kinnituskiri
        header: WEBP, PNG, GIF või JPG. Kõige rohkem %{size}. Vähendatakse %{dimensions} pikslini
        inbox_url: Kopeeri soovitud sõnumivahendusserveri avalehe võrguaadress
        irreversible: Filtreeritud postitused kaovad taastamatult, isegi kui filter on hiljem eemaldatud
        locale: Kasutajaliidese, e-kirjade ja tõuketeadete keel
        password: Vajalik on vähemalt 8 märki
        phrase: Kattub olenemata postituse teksti suurtähtedest või sisuhoiatusest
        scopes: Milliseid API-sid see rakendus tohib kasutada. Kui valid kõrgeima taseme, ei pea üksikuid eraldi valima.
        setting_advanced_layout: Näita Mastodoni mitme veeruga paigutuses, mispuhul näed korraga nii ajajoont, teavitusi, kui sinu valitud kolmandat veergu. Ei sobi kasutamiseks väikeste ekraanide puhul.
        setting_aggregate_reblogs: Ära kuva uusi postituste jagamisi, mis on hiljuti jagatud (kehtib vaid uutele jagamistele)
        setting_always_send_emails: Mastodoni aktiivsel kasutamisel sulle tavaliselt meilile teavitusi ei saadeta
<<<<<<< HEAD
        setting_default_quote_policy: See seadistus jõustub vaid postituste puhul, mille tegemiseks on kasutatud Mastodoni serveri järgmist versiooni. Soovi korral võid oma eelistuse juba praegu määratleda.
=======
        setting_boost_modal: Selle eelistuse kasutamisel hooandmise avatakse esmalt kinnitusvaade, kus saad muuta hooandmise nähtavust.
        setting_default_quote_policy_private: Ainult jälgijatele mõeldud Mastodoni postitusi ei saa teiste poolt tsiteerida.
        setting_default_quote_policy_unlisted: Kui teised kasutajad sind tsiteerivad, siis nende postitused peidetakse ajajoonelt, mis näitavad populaarsust koguvaid postitusi.
>>>>>>> 26c78392
        setting_default_sensitive: Tundlik meedia on vaikimisi peidetud ning seda saab avada sellele klikkides
        setting_display_media_default: Peida tundlikuks märgitud meedia
        setting_display_media_hide_all: Alati peida kõik meedia
        setting_display_media_show_all: Alati näita tundlikuks märgistatud meedia
<<<<<<< HEAD
=======
        setting_emoji_style: See määrab emojide kuvamise viisi. Automaatse valiku puhul üritatakse kasutada platvormi või klientrakenduse oma emojisid, kuid varuvariandina jääb toimima Twemoji (näiteks vanade veebibrauserite puhul).
        setting_quick_boosting_html: Selle eelistuse kasutamisel, Hooandmise ikooni %{boost_icon} teeb toimingu kohe ilma avamata Hooandmise/Tsiteerimise menüüvalikut. Sel puhul tsiteerimise link leidub %{options_icon} (Valikud) menüüs.
>>>>>>> 26c78392
        setting_system_scrollbars_ui: Kehtib vaid Safaril ja Chrome'il põhinevatel tavaarvuti veebibrauserite puhul
        setting_use_blurhash: Värvid põhinevad peidetud visuaalidel, kuid hägustavad igasuguseid detaile
        setting_use_pending_items: Voo automaatse kerimise asemel peida ajajoone uuendused kliki taha
        username: Võid kasutada ladina tähti, numbreid ja allkriipsu
        whole_word: Kui võtmesõna või fraas on ainult tähtnumbriline, rakendub see ainult siis, kui see kattub terve sõnaga
      domain_allow:
        domain: See domeen saab tõmmata andmeid sellelt serverilt ning sissetulevad andmed sellelt domeenilt töödeldakse ning salvestatakse
      email_domain_block:
        domain: See võib olla e-postiaadressis näha olev domeen või MX-kirje, mida aadress kasutab. Kontroll toimub liitumise käigus.
        with_dns_records: Püütakse lahendada selle domeeni DNS-kirjed ja ühtlasi blokeerida ka selle tulemused
      featured_tag:
        name: 'Siin on mõned nendest siltidest, mida oled viimati kasutanud:'
      filters:
        action: Tegevuse valik, kui postitus vastab filtrile
        actions:
          blur: Peida meediumifailid hoiatusega, kuid jäta tekst peitmata
          hide: Filtreeritud sisu täielik peitmine, nagu seda polekski üldse olemas
          warn: Varja filtreeritud sisu hoiatusega, nimetades filtri pealkirja
      form_admin_settings:
        activity_api_enabled: Kohalike postituste, aktiivsete kasutajate ja uute registreerumistr arv nädala kaupa grupeeritult
        app_icon: WEBP, PNG, GIF või JPG. Asendab mobiilsel seadmel äpi vaikeikooni kohandatud ikooniga.
        backups_retention_period: Kasutajatel on võimalus genereerida oma postitustest hiljem allalaaditav arhiiv. Kui määrad positiivse arvu, siis kustutatakse need arhiivid serveri andmeruumist määratud arvu päevade järel automaatselt.
        bootstrap_timeline_accounts: Need kasutajad kinnitatakse uute kasutajate jälgimissoovituste esiritta.
        closed_registrations_message: Kuvatakse, kui liitumised pole võimalikud
        content_cache_retention_period: Kõik teiste serverite postitused (sealhulgas jagamised ja vastused) kustutatakse pärast määratud arvu päevade möödumist, sõltumata, kuidas kohalik kasutaja on nende postitustega interakteerunud. Hõlmatud on ka postitused, mille kohalik kasutaja on märkinud järjehoidjaks või lemmikuks. Ka eri instantside kasutajate vahelised privaatsed mainimised kaovad ja neid on võimatu taastada. See seadistus on mõeldud eriotstarbeliste instantside jaoks ja rikub paljude kasutajate ootusi, kui seda rakendatakse üldotstarbelise kasutuse puhul.
        custom_css: Mastodoni veebiliideses on võimalik kasutada kohandatud stiile.
        favicon: WEBP, PNG, GIF või JPG. Asendab Mastodoni vaike- favicon ikooni kohandatud ikooniga.
        landing_page: Sellega valid lehe, mida uued külastajad sinu serverisse tulles näevad. Kui sa valid „Trendid“, siis peavad nad olema lubatud. Kui sa valid „Kohalike postituste voog“, siis seadistuse „Ligipääs kohalike postituste voole“ väärtus peab olema „Kõik“.
        mascot: Asendab kohandatud veebiliidese illustratsiooni.
        media_cache_retention_period: Kaugkasutajate tehtud postituste meediafailid salvestatakse sinu koduserveri vahemällu. Kui see seadistus on seatud positiivsele väärtusele, kustutatakse meediumifailid määratud päevade möödumisel. Kui meediaandmeid küsitakse pärast nende kustutamist, laaditakse need uuesti alla, kui lähtesisu on veel saadaval. Kuna on olemas piirangud, kui tihti tohivad lingikaardid kolmandatelt saitidelt andmeid pärida, on soovitatav määrata väärtuseks vähemalt 14. Vastasel juhul ei uuendata linkide eelvaatekaarte nõudmise korral enne seda aega.
        min_age: Kasutajad peavad liitumisel kinnitama oma sünnikuupäeva
        peers_api_enabled: Domeeninimede loetelu, mida see server on Fediversumis kohanud. Mitte mingeid andmeid selle serveri födereerumise kohta antud serverite pole, vaid üksnes info, et sellest serverist ollakse teadlik. Seda kasutavad teenused, mis koguvad üldist födereerumise statistikat.
        profile_directory: Kasutajate kataloog kuvab nimekirja kasutajatest, kes on seda lubanud.
        require_invite_text: Kui liitumisi on tarvis kinnitada, oleks "Miks soovid liituda?" vastus vajalik
        site_contact_email: Kui peaks tekkima vajadus ühendust võtta täiendavate küsimuste osas.
        site_contact_username: Kuidas Mastodoni kaudu ühendust võtta.
        site_extended_description: Igasugune lisateave, mis võib külastajatele ja kasutajatele kasulik olla. Saab liigendada Markdown süntaksiga.
        site_short_description: Lühikirjeldus serveri unikaalseks identifitseerimiseks. Kes haldab, kellele mõeldud?
        site_terms: Lisa siia serveri isikuandmete kaitse põhimõtted või jäta tühjaks, et kasutada geneerilisi. Tekstis on lubatud Markdowni süntaks.
        site_title: Kuidas inimesed saavad serverile viidata, lisaks domeeninimele.
        status_page_url: Lehe URL, kus saab serveri maas oleku ajal näha serveri olekut
        theme: Teema, mida näevad sisenemata ning uued kasutajad.
        thumbnail: Umbes 2:1 mõõdus pilt serveri informatsiooni kõrval.
        trendable_by_default: Populaarse sisu ülevaatuse vahele jätmine. Pärast seda on siiski võimalik üksikuid üksusi trendidest eemaldada.
        trends: Trendid näitavad, millised postitused, sildid ja uudislood koguvad sinu serveris tähelepanu.
      form_challenge:
        current_password: Turvalisse alasse sisenemine
      imports:
        data: CSV fail eksporditi teisest Mastodoni serverist
      invite_request:
        text: See aitab meil sinu taotlust üle vaadata
      ip_block:
        comment: Valikuline. Talletamaks reegli lisamise põhjust.
        expires_in: IP-aadressid on lõplik ressurss ja on tihtipeale ühiskasutuses või vahetub kasutaja. Sel põhjusel pole kestvad IP-piirangud soovituslikud.
        ip: IPv4 või IPv6 aadress. Vahemike keelamine on võimalik CIDR-süntaksit kasutades. Ettevaatust, et iseend uksetaha ei jäta!
        severities:
          no_access: Keela ligipääs kõigile ressurssidele
          sign_up_block: Uued liitumised pole võimalikud
          sign_up_requires_approval: Uued liitumised vajavad kinnitamist
        severity: Valik, mis juhtub päringutega sellelt IP-aadressilt
      rule:
        hint: Valikuline. Anna reegli kohta rohkem üksikasju
        text: Reegli või nõude kirjeldus selle serveri kasutajatele. Võimalikult lühidalt ja lihtsalt
      sessions:
        otp: 'Kaheastmelise autentimise kood telefonirakendusest või mõni taastekood:'
        webauthn: Kui see on USB-võti, sisesta see ning vajadusel aktiveeri.
      settings:
        indexable: Su profiilileht võib ilmuda Google, Bingi ja teiste otsimootorite tulemustes.
        show_application: Sa saad sõltumata sellest vaadata, milline äpp su postituse postitas.
      tag:
        name: Saad muuta ainult tähtede suurtähelisust, näiteks selleks, et muuta seda loetavamaks
      terms_of_service:
        changelog: Sisu struktureerimiseks võid kasutada Markdown-keelt.
        effective_date: Mõsitlik ajavahemik on 10 kuni 30 päeva kasutajate teavitamisest.
        text: Sisu struktureerimiseks võid kasutada Markdown-keelt.
      terms_of_service_generator:
        admin_email: Juriidiliste teadete hulka kuuluvad näiteks vastuväited, kohtumäärused, eemaldamisnõuded ja õiguskaitseasutuste päringud.
        arbitration_address: See võib olla sama, kui ülaltoodud tänavaaadress või „N/A“, kui kasutusel on suhtlus e-kirja teel.
        arbitration_website: See võib olla veebivorm või „N/A“, kui kasutusel on suhtlus e-kirja teel.
        choice_of_law: Linn, piirkond, territoorium või riik, mille sisemised materiaalõigusnormid reguleerivad kõiki nõudeid.
        dmca_address: USA operaatorite puhul kasuta DMCA määratud esindajate kataloogis registreeritud aadressi. Postkastide loetelu on saadaval otsese taotluse korral. Kasuta DMCA määratud esindaja postkastist loobumise taotlust, et saata e-kiri autoriõiguse ametile ja kirjeldada, et oled kodus asuv sisu moderaator, kes kardab kättemaksu või kättemaksu oma tegevuse eest ja vajab postkasti, et eemaldada oma kodune aadress avalikust nähtavusest.
        dmca_email: Võib olla sama e-posti aadress, kui ülaltoodud „E-posti aadress juriidiliste teadete jaoks“.
        domain: Sinu poolt pakutava võrguteenuse unikaalne tunnus.
        jurisdiction: Nimeta riik, kus elab see, kes arveid maksab. Kui tegemist on äriühingu või muu üksusega, märgi riik, kus see on asutatud, ning vajaduse korral linn, piirkond, territoorium või osariik.
        min_age: Vanus ei tohiks olla väiksem, kui sinu õigusruumis nõutav alampiir.
      user:
        chosen_languages: Keelte valimisel näidatakse avalikel ajajoontel ainult neis keeltes postitusi
        date_of_birth:
          one: "%{domain} saidi teenuste kasutamiseks pead olema vähemalt %{count} aastat vana. Me ei salvesta neid andmeid."
          other: "%{domain} saidi teenuste kasutamiseks pead olema vähemalt %{count} aastat vana. Me ei salvesta neid andmeid."
        role: Rollid määravad, millised õigused kasutajal on.
      user_role:
        color: Rolli tähistamise värvus üle kasutajaliidese, RGB 16nd-formaadis
        highlighted: Teeb rolli avalikult nähtavaks
        name: Rolli avalik nimi, kui roll on märgitud avalikuks kuvamiseks märgina
        permissions_as_keys: Selle rolliga kasutajatel on ligipääs...
        position: Kõrgem roll otsustab teatud olukordades konfliktide lahendamise. Teatud toiminguid saab teha ainult madalama prioriteediga rollidega
      username_block:
        allow_with_approval: Kohese liitumise asemel peavad vastavusekohased liitumised saama eeleeva heakskiidu
        comparison: Kui lubad blokeerimise osalise vastavuse alusel, siis palun arvesta Scunthorpe'i probleemi tekkimise võimalusega
        username: Vastavust kontrollitakse sõltumata tähesuurusele või levinumate sarnaste tähtemärkide olemasolule, näiteks „4“ → „a“ või „3“ → „e“
      webhook:
        events: Saadetavate sündmuste valik
        template: Koosta oma JSON manus kasutades muutujateasendust. Jäta tühaks tavalise JSONi jaoks.
        url: Kuhu sündmused saadetakse
    labels:
      account:
        attribution_domains: Veebisaidid, mis võivad sind algallikana mainida
        discoverable: Tõsta postitused ja profiil avastamise algoritmides esile
        fields:
          name: Nimetus
          value: Sisu
        indexable: Kaasa avalikud postitused otsingutulemustesse
        show_collections: Näita profiilil jälgitavaid ja jälgijaid
        unlocked: Nõustu automaatselt uute jälgijatega
      account_alias:
        acct: Vana konto aadress
      account_migration:
        acct: Uue konto aadress
      account_warning_preset:
        text: Eelseadistatud tekst
        title: Pealkiri
      admin_account_action:
        include_statuses: Kaasa teavitatud postitused selles e-kirjas
        send_email_notification: Teavita kasutajat e-posti teel
        text: Hoiatus
        type: Tegevus
        types:
          disable: Lukusta
          none: Ära tee midagi
          sensitive: Tundlik
          silence: Vaigista
          suspend: Kustuta
        warning_preset_id: Kasuta hoiatuse eelseadistust
      announcement:
        all_day: Kogu päeva sündmus
        ends_at: Sündmuse lõpp
        scheduled_at: Ajasta avalikustamine
        starts_at: Sündmuse algus
        text: Teadaanne
      appeal:
        text: Kirjeldus, miks see otsus tuleks tagasi pöörata
      defaults:
        autofollow: Kutsu oma kontot jälgima
        avatar: Profiilipilt
        bot: See konto on robot
        chosen_languages: Keelte filtreerimine
        confirm_new_password: Uue salasõna kinnitamine
        confirm_password: Salasõna kinnitamine
        context: Filtreeri kontekste
        current_password: Kehtiv salasõna
        data: Andmed
        display_name: Kuvanimi
        email: E-posti aadress
        expires_in: Aegu pärast
        fields: Veebiviited
        header: Päis
        honeypot: "%{label} (ära sisesta)"
        inbox_url: Sõnumivahendusserveri sisendkausta võrguaadress
        irreversible: Kustuta selle asemel, et peita
        locale: Kasutajaliidese keel
        max_uses: Maksimum kasutajate arv
        new_password: Uus salasõna
        note: Elulugu
        otp_attempt: Kaheastmeline kood
        password: Salasõna
        phrase: Võtmesõna või fraas
        setting_advanced_layout: Aktiveeri kohandatud veebiliides
        setting_aggregate_reblogs: Grupeeri jagamised ajajoontel
        setting_always_send_emails: Edasta kõik teavitused meilile
        setting_auto_play_gif: Esita GIF-e automaatselt
        setting_boost_modal: Kontrolli hooandmise nähtavust
        setting_default_language: Postituse keel
        setting_default_privacy: Postituse nähtavus
        setting_default_quote_policy: Kes võivad tsiteerida
        setting_default_sensitive: Alati märgista meedia tundlikuks
        setting_delete_modal: Enne postituse kustutamist hoiata mind
        setting_disable_hover_cards: Keela profiili eelvaade kui hõljutada
        setting_disable_swiping: Keela pühkimisliigutused
        setting_display_media: Meedia kuvarežiim
        setting_display_media_default: Vaikimisi
        setting_display_media_hide_all: Peida kõik
        setting_display_media_show_all: Kuva kõik
        setting_emoji_style: Emojide stiil
        setting_expand_spoilers: Alati näita tundlikuks märgitud postituste sisu
        setting_hide_network: Peida oma võrk
<<<<<<< HEAD
        setting_missing_alt_text_modal: Näita kinnitusvaadet enne ilma selgitustekstita meediumit sisaldava postutuse avaldamist
=======
        setting_missing_alt_text_modal: Enne postitamist hoiata mind meediumi puuduva selgitusteksti puhul
        setting_quick_boosting: Luba kiire hooandmine
>>>>>>> 26c78392
        setting_reduce_motion: Vähenda animatsioonides liikumist
        setting_system_font_ui: Kasuta süsteemi vaikefonti
        setting_system_scrollbars_ui: Kasuta süsteemi vaikimisi kerimisriba
        setting_theme: Saidi teema
        setting_trends: Näita tänaseid trende
        setting_unfollow_modal: Näita kinnitusdialoogi enne jälgimise eemaldamist
        setting_use_blurhash: Näita peidetud meedia asemel värvilist pilti
        setting_use_pending_items: Aeglane režiim
        severity: Tõsidus
        sign_in_token_attempt: Turvakood
        title: Pealkiri
        type: Impordi tüüp
        username: Kasutajanimi
        username_or_email: Kasutajanimi või e-post
        whole_word: Terve sõna
      email_domain_block:
        with_dns_records: Kaasa domeeni MX-kirjed ning IP-aadressid
      featured_tag:
        name: Silt
      filters:
        actions:
          blur: Peida hoiatusega meedia
          hide: Peida täielikult
          warn: Peida hoiatusega
      form_admin_settings:
        activity_api_enabled: Avalda agregeeritud statistika kasutajaaktiivsuse kohta API-s
        app_icon: Äpi ikoon
        backups_retention_period: Kasutajate arhiivi talletusperiood
        bootstrap_timeline_accounts: Alati soovita neid kontosid uutele kasutajatele
        closed_registrations_message: Kohandatud teade, kui liitumine pole võimalik
        content_cache_retention_period: Kaugsisu säilitamise aeg
        custom_css: Kohandatud CSS
        favicon: Favicon
        landing_page: Avaleht uute külastajate jaoks
        local_live_feed_access: Ligipääs kohalike postituste voole
        local_topic_feed_access: Ligipääs kohalike postitustele viitavale teemaviidete ja linkide voole
        mascot: Kohandatud maskott (kunagine)
        media_cache_retention_period: Meediapuhvri talletusperiood
        min_age: Vanuse alampiiri nõue
        peers_api_enabled: Avalda avastatud serverite loetelu API kaudu
        profile_directory: Luba kasutajate kataloog
        registrations_mode: Kes saab liituda
        remote_live_feed_access: Ligipääs muude serverite postituste voole
        remote_topic_feed_access: Ligipääs muude serverite postitustele viitavale teemaviidete ja linkide voole
        require_invite_text: Nõua liitumiseks põhjendust
        show_domain_blocks: Näita domeenikeelde
        show_domain_blocks_rationale: Näite domeenikeeldude põhjuseid
        site_contact_email: Kontaktisiku e-post
        site_contact_username: Kontaktisiku kasutajanimi
        site_extended_description: Serveri pikem kirjeldus
        site_short_description: Serveri lühikirjeldus
        site_terms: Isikuandmete kaitse
        site_title: Serveri nimi
        status_page_url: Oleku lehe URL
        theme: Vaikmisi teema
        thumbnail: Serveri pisipilt
        trendable_by_default: Luba trendid eelneva ülevaatuseta
        trends: Luba trendid
      interactions:
        must_be_follower: Keela teavitused mittejälgijatelt
        must_be_following: Keela teavitused kasutajatelt, keda sa ei jälgi
        must_be_following_dm: Keela privaatsõnumid kasutajatelt, keda sa ei jälgi
      invite:
        comment: Kommenteerima
      invite_request:
        text: Miks soovid liituda?
      ip_block:
        comment: Kommentaar
        ip: IP
        severities:
          no_access: Keela ligipääs
          sign_up_block: Keela liitumised
          sign_up_requires_approval: Piira liitumisi
        severity: Reegel
      notification_emails:
        appeal: Moderaatori otsus on vaidlustatud
        digest: Saada ülevaatlike e-kirju
        favourite: Saada e-kiri, kui keegi lisab su postituse lemmikuks
        follow: Saada e-kiri, kui keegi alustab jälgimist
        follow_request: Saada e-kiri, kui keegi soovib sind jälgida
        mention: Saada e-kiri, kui keegi mainib sind
        pending_account: Saada e-kiri, kui uus konto vajab ülevaatlust
        quote: Keegi tsiteeris sind
        reblog: Keegi jagas postitust
        report: Esitatud on uus raport
        software_updates:
          all: Teata kõikidest uuendustest
          critical: Teata vaid kriitilistest uuendustest
          label: Saadaval on Mastodoni uus versioon
          none: Ära teata ühestki uuendusest (pole soovitatav)
          patch: Teata veaparandusuuendustest
        trending_tag: Uus trend vajab ülevaatust
      rule:
        hint: Lisainfo
        text: Reegel
      settings:
        indexable: Kaasa profiilileht otsimootoritesse
        show_application: Näita, millisest äpist postituse saatsid
      tag:
        listable: Luba sellel sildil ilmuda profiilide kataloogis
        name: Silt
        trendable: Luba sellel sildil trendida
        usable: Luba seda märksõna postitustes kasutada lokaalselt
      terms_of_service:
        changelog: Mis on muutunud?
        effective_date: Jõustumise kuupäev
        text: Kasutustingimused
      terms_of_service_generator:
        admin_email: E-posti aadress juriidiliste teadete jaoks
        arbitration_address: Tänava-aadress kohtuteadete saatmiseks
        arbitration_website: Veebisait kohtuteadete saatmiseks
        choice_of_law: Kasutatav õigusruum
        dmca_address: Tänava-aadress DCMA või autoriõigustega seotud teadete jaoks
        dmca_email: E-posti aadress DCMA või autoriõigustega seotud teadete jaoks
        domain: Domeen
        jurisdiction: Jurisdiktsioon
        min_age: Vanuse alampiir
      user:
        date_of_birth_1i: Päev
        date_of_birth_2i: Kuu
        date_of_birth_3i: Aasta
        role: Roll
        time_zone: Ajavöönd
      user_role:
        color: Märgi värv
        highlighted: Kuva roll kasutajaprofiilidel märgina
        name: Nimi
        permissions_as_keys: Load
        position: Positsioon
      username_block:
        allow_with_approval: Luba kinnitamisega registreerimine
        comparison: Võrdlemise meetod
        username: Sõna, millele otsime vastet
      webhook:
        events: Lubatud sündmused
        template: Manuse mall
        url: Lõpp-punkti URL
    'no': Ei
    not_recommended: Pole soovitatav
    overridden: Ülekirjutatud
    recommended: Soovituslik
    required:
      mark: "*"
      text: kohustuslik
    title:
      sessions:
        webauthn: Kasuta sisenemiseks ühte turvavõtmeist
    'yes': Jah<|MERGE_RESOLUTION|>--- conflicted
+++ resolved
@@ -57,22 +57,15 @@
         setting_advanced_layout: Näita Mastodoni mitme veeruga paigutuses, mispuhul näed korraga nii ajajoont, teavitusi, kui sinu valitud kolmandat veergu. Ei sobi kasutamiseks väikeste ekraanide puhul.
         setting_aggregate_reblogs: Ära kuva uusi postituste jagamisi, mis on hiljuti jagatud (kehtib vaid uutele jagamistele)
         setting_always_send_emails: Mastodoni aktiivsel kasutamisel sulle tavaliselt meilile teavitusi ei saadeta
-<<<<<<< HEAD
-        setting_default_quote_policy: See seadistus jõustub vaid postituste puhul, mille tegemiseks on kasutatud Mastodoni serveri järgmist versiooni. Soovi korral võid oma eelistuse juba praegu määratleda.
-=======
         setting_boost_modal: Selle eelistuse kasutamisel hooandmise avatakse esmalt kinnitusvaade, kus saad muuta hooandmise nähtavust.
         setting_default_quote_policy_private: Ainult jälgijatele mõeldud Mastodoni postitusi ei saa teiste poolt tsiteerida.
         setting_default_quote_policy_unlisted: Kui teised kasutajad sind tsiteerivad, siis nende postitused peidetakse ajajoonelt, mis näitavad populaarsust koguvaid postitusi.
->>>>>>> 26c78392
         setting_default_sensitive: Tundlik meedia on vaikimisi peidetud ning seda saab avada sellele klikkides
         setting_display_media_default: Peida tundlikuks märgitud meedia
         setting_display_media_hide_all: Alati peida kõik meedia
         setting_display_media_show_all: Alati näita tundlikuks märgistatud meedia
-<<<<<<< HEAD
-=======
         setting_emoji_style: See määrab emojide kuvamise viisi. Automaatse valiku puhul üritatakse kasutada platvormi või klientrakenduse oma emojisid, kuid varuvariandina jääb toimima Twemoji (näiteks vanade veebibrauserite puhul).
         setting_quick_boosting_html: Selle eelistuse kasutamisel, Hooandmise ikooni %{boost_icon} teeb toimingu kohe ilma avamata Hooandmise/Tsiteerimise menüüvalikut. Sel puhul tsiteerimise link leidub %{options_icon} (Valikud) menüüs.
->>>>>>> 26c78392
         setting_system_scrollbars_ui: Kehtib vaid Safaril ja Chrome'il põhinevatel tavaarvuti veebibrauserite puhul
         setting_use_blurhash: Värvid põhinevad peidetud visuaalidel, kuid hägustavad igasuguseid detaile
         setting_use_pending_items: Voo automaatse kerimise asemel peida ajajoone uuendused kliki taha
@@ -259,12 +252,8 @@
         setting_emoji_style: Emojide stiil
         setting_expand_spoilers: Alati näita tundlikuks märgitud postituste sisu
         setting_hide_network: Peida oma võrk
-<<<<<<< HEAD
-        setting_missing_alt_text_modal: Näita kinnitusvaadet enne ilma selgitustekstita meediumit sisaldava postutuse avaldamist
-=======
         setting_missing_alt_text_modal: Enne postitamist hoiata mind meediumi puuduva selgitusteksti puhul
         setting_quick_boosting: Luba kiire hooandmine
->>>>>>> 26c78392
         setting_reduce_motion: Vähenda animatsioonides liikumist
         setting_system_font_ui: Kasuta süsteemi vaikefonti
         setting_system_scrollbars_ui: Kasuta süsteemi vaikimisi kerimisriba
