.form-container
  .flash-message.simple_form
    %p= t('doorkeeper.authorizations.show.title')
    .input-copy
      .input-copy__wrapper
        = copyable_input value: params[:code], class: 'oauth-code'
<<<<<<< HEAD
      %button{ type: :button }= t('generic.copy')
=======
      %button.button{ type: :button }= t('generic.copy')
>>>>>>> 609a4018
<|MERGE_RESOLUTION|>--- conflicted
+++ resolved
@@ -4,8 +4,4 @@
     .input-copy
       .input-copy__wrapper
         = copyable_input value: params[:code], class: 'oauth-code'
-<<<<<<< HEAD
-      %button{ type: :button }= t('generic.copy')
-=======
-      %button.button{ type: :button }= t('generic.copy')
->>>>>>> 609a4018
+      %button.button{ type: :button }= t('generic.copy')