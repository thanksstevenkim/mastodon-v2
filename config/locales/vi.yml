--- conflicted
+++ resolved
@@ -269,10 +269,7 @@
         destroy_status_html: "%{name} đã xóa tút của %{target}"
         destroy_unavailable_domain_html: "%{name} tiếp tục liên hợp với máy chủ %{target}"
         destroy_user_role_html: "%{name} đã xóa vai trò %{target}"
-<<<<<<< HEAD
-=======
         destroy_username_block_html: "%{name} xóa quy tắc cho tên người dùng chứa %{target}"
->>>>>>> 26c78392
         disable_2fa_user_html: "%{name} đã vô hiệu hóa xác thực 2 bước của %{target}"
         disable_custom_emoji_html: "%{name} đã ẩn emoji %{target}"
         disable_relay_html: "%{name} đã tắt relay %{target}"
@@ -1725,11 +1722,8 @@
       too_few_options: phải có nhiều hơn một mục
       too_many_options: tối đa %{max} lựa chọn
     vote: Vốt
-<<<<<<< HEAD
-=======
   posting_defaults:
     explanation: Các thiết lập này sẽ được sử dụng làm mặc định khi bạn tạo tút mới, nhưng bạn có thể chỉnh sửa cho từng tút khi soạn thảo.
->>>>>>> 26c78392
   preferences:
     other: Khác
     posting_defaults: Mặc định cho tút
@@ -1907,10 +1901,7 @@
       followers: Chỉ người theo dõi
       nobody: Chỉ tôi
       public: Bất cứ ai
-<<<<<<< HEAD
-=======
     quote_post_author: Trích dẫn từ tút của @%{acct}
->>>>>>> 26c78392
     title: '%{name}: "%{quote}"'
     visibilities:
       direct: Nhắn riêng
