# frozen_string_literal: true

class Admin::Trends::TagsController < Admin::BaseController
  def index
    authorize :tag, :review?

<<<<<<< HEAD
    @pending_tags_count = Tag.pending_review.async_count
=======
    @pending_tags_count = pending_tags.async_count
>>>>>>> 609a4018
    @tags = filtered_tags.page(params[:page])
    @form = Trends::TagBatch.new
  end

  def batch
    authorize :tag, :review?

    @form = Trends::TagBatch.new(trends_tag_batch_params.merge(current_account: current_account, action: action_from_button))
    @form.save
  rescue ActionController::ParameterMissing
    flash[:alert] = I18n.t('admin.trends.tags.no_tag_selected')
  ensure
    redirect_to admin_trends_tags_path(filter_params)
  end

  private

  def pending_tags
    Trends::TagFilter.new(status: :pending_review).results
  end

  def filtered_tags
    Trends::TagFilter.new(filter_params).results
  end

  def filter_params
    params.slice(:page, *Trends::TagFilter::KEYS).permit(:page, *Trends::TagFilter::KEYS)
  end

  def trends_tag_batch_params
    params
      .expect(trends_tag_batch: [:action, tag_ids: []])
  end

  def action_from_button
    if params[:approve]
      'approve'
    elsif params[:reject]
      'reject'
    end
  end
end<|MERGE_RESOLUTION|>--- conflicted
+++ resolved
@@ -4,11 +4,7 @@
   def index
     authorize :tag, :review?
 
-<<<<<<< HEAD
-    @pending_tags_count = Tag.pending_review.async_count
-=======
     @pending_tags_count = pending_tags.async_count
->>>>>>> 609a4018
     @tags = filtered_tags.page(params[:page])
     @form = Trends::TagBatch.new
   end
