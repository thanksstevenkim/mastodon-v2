---
nn:
  about:
    about_mastodon_html: 'Framtidas sosiale nettverk: Ingen annonsar, ingen verksemder som overvaker deg, etisk design og desentralisering! Eig dataene dine med Mastodon!'
    contact_missing: Ikkje sett
    contact_unavailable: I/T
    hosted_on: "%{domain} er vert for Mastodon"
    title: Om
  accounts:
    followers:
      one: Fylgjar
      other: Fylgjarar
    following: Fylgjer
    instance_actor_flash: Denne kontoen er ein virtuell figur som nyttast som representant for tenaren, og ikkje som individuell brukar. Den nyttast til forbundsformål og bør ikkje suspenderast.
    last_active: sist aktiv
    link_verified_on: Eigarskap for denne lenkja vart sist sjekka %{date}
    nothing_here: Her er det ingenting!
    pin_errors:
      following: Du må allereie fylgja personen du vil fremja
    posts:
      one: Tut
      other: Tut
    posts_tab_heading: Tut
<<<<<<< HEAD
    self_follow_error: Det er ikkje tillate å følgje din eigen konto
=======
    self_follow_error: Du kan ikkje fylgja deg sjølv
>>>>>>> 609a4018
  admin:
    account_actions:
      action: Utfør
      already_silenced: Denne kontoen har allereie vorte avgrensa.
      already_suspended: Denne kontoen er allereie sperra.
      title: Utfør moderatorhandling på %{acct}
    account_moderation_notes:
      create: Legg igjen merknad
      created_msg: Moderatormerknad er laga!
      destroyed_msg: Moderatormerknad er utsletta!
    accounts:
      add_email_domain_block: Blokker e-postdomene
      approve: Godtak
      approved_msg: Godkjende %{username} sin registreringssøknad
      are_you_sure: Er du sikker?
      avatar: Bilete
      by_domain: Domene
      change_email:
        changed_msg: E-post for konto er endra!
        current_email: Noverande e-post
        label: Byt e-post
        new_email: Ny e-post
        submit: Byt e-post
        title: Byt e-post for %{username}
      change_role:
        changed_msg: Rolle endra!
        edit_roles: Administrer brukarroller
        label: Endre rolle
        no_role: Inga rolle
        title: Endre rolle for %{username}
      confirm: Stadfest
      confirmed: Stadfesta
      confirming: Stadfestar
      custom: Tilpassa
      delete: Slett data
      deleted: Sletta
      demote: Degrader
      destroyed_msg: "%{username} sine data er no i slettekøa"
      disable: Slå av
      disable_sign_in_token_auth: Slå av e-post-token-autentisering
      disable_two_factor_authentication: Slå av 2FA
      disabled: Inaktiv
      display_name: Synleg namn
      domain: Domene
      edit: Rediger
      email: E-post
      email_status: E-poststatus
      enable: Slå på
      enable_sign_in_token_auth: Slå på e-post-token-autentisering
      enabled: Aktivert
      enabled_msg: Gjenaktiverte %{username} sin konto
      followers: Fylgjarar
      follows: Fylgje
      header: Overskrift
      inbox_url: Innbokslenkje
      invite_request_text: Grunngjeving for å bli med
      invited_by: Innboden av
      ip: IP-adresse
      joined: Vart med
      location:
        all: Alle
        local: Lokalt
        remote: Fjernt
        title: Stad
      login_status: Innlogginsstatus
      media_attachments: Medievedlegg
      memorialize: Gjør om til et minne
      memorialized: Minna
      memorialized_msg: Endra %{username} til ei minneside
      moderation:
        active: Aktiv
        all: Alle
        disabled: Skrudd av
        pending: Ventar på svar
        silenced: Avgrensa
        suspended: Utvist
        title: Moderasjon
      moderation_notes: Moderasjonsmerknader
      most_recent_activity: Nyligste aktivitet
      most_recent_ip: Nyast IP
      no_account_selected: Ingen kontoar vart endra sidan ingen var valde
      no_limits_imposed: Ingen grenser sett
      no_role_assigned: Inga rolle tildelt
      not_subscribed: Ikkje tinga
      pending: Ventar på gjennomgang
      perform_full_suspension: Utvis
      previous_strikes: Tidlegare prikkar
      previous_strikes_description_html:
        one: Denne kontoen har <strong>ein</strong> prikk.
        other: Denne kontoen har <strong>%{count}</strong> prikkar.
      promote: Frem
      protocol: Protokoll
      public: Offentleg
      push_subscription_expires: PuSH-abonnent utløper
      redownload: Last inn profil på nytt
      redownloaded_msg: Oppdaterte %{username} sin profil frå opphavstenar
      reject: Avvis
      rejected_msg: Avviste %{username} sin registreringssøknad
      remote_suspension_irreversible: Data for denne kontoen har blitt sletta for alltid.
      remote_suspension_reversible_hint_html: Kontoen har blitt suspendert på tenaren deira og data vil bli fjerna den %{date}. Fram til dess kan tenaren deira gjenoppretta kontoen utan negative fylgjer. Dersom du ynskjer å fjerna all kontodata no, kan du gjera det nedanfor.
      remove_avatar: Fjern bilete
      remove_header: Fjern overskrift
      removed_avatar_msg: Fjerna %{username} sitt avatarbilete
      removed_header_msg: Fjerna %{username} sitt toppbilete
      resend_confirmation:
        already_confirmed: Denne brukaren er allereie stadfesta
        send: Send stadfestingslenka på nytt
        success: Stadfestingslenka er send!
      reset: Attstill
      reset_password: Attstill passord
      resubscribe: Ting på nytt
      role: Rolle
      search: Søk
      search_same_email_domain: Andre brukarar med det same e-postdomenet
      search_same_ip: Andre brukarar med same IP
      security: Tryggleik
      security_measures:
        only_password: Kun passord
        password_and_2fa: Passord og 2FA
      sensitive: Tving ømtolig
      sensitized: Merka som ømtolig
      shared_inbox_url: Delt Innboks URL
      show:
        created_reports: Rapportar frå denne kontoen
        targeted_reports: Meldt av andre
      silence: Togn
      silenced: Dempa
      statuses: Statusar
      strikes: Tidlegare prikkar
      subscribe: Ting
      suspend: Utvis og slett kontodata for godt
      suspended: Utvist
      suspension_irreversible: Data frå denne kontoen har blitt ikkje-reverserbart sletta. Du kan oppheve suspenderinga av kontoen for å bruke den, men det vil ikkje gjenopprette alle data den tidligare har hatt.
      suspension_reversible_hint_html: Kontoen har vorte stengd, og data vil bli fullstendig fjerna den %{date}. Fram til då kandu gjenoppretta kontoen utan negative konsekvensar. Om du ynskjer å fjerna kontodata no, kan du gjera det nedanfor.
      title: Kontoar
      unblock_email: Avblokker e-postadresse
      unblocked_email_msg: Avblokkerte %{username} si e-postadresse
      unconfirmed_email: E-post utan stadfesting
      undo_sensitized: Angr tving ømtolig
      undo_silenced: Angre avgrensinga
      undo_suspension: Angr utvising
      unsilenced_msg: Oppheva avgrensinga av %{username} sin konto
      unsubscribe: Avmeld
      unsuspended_msg: Oppheving av utvisinga av %{username} sin konto var vellykka
      username: Brukarnamn
      view_domain: Vis sammendrag for domenet
      warn: Åtvar
      web: Nett
      whitelisted: Kvitlista
    action_logs:
      action_types:
        approve_appeal: Godkjenn appell
        approve_user: Godkjenn brukar
        assigned_to_self_report: Tilordne rapport
        change_email_user: Byt e-post for brukar
        change_role_user: Endre brukarrolle
        confirm_user: Stadfest brukar
        create_account_warning: Opprett åtvaring
        create_announcement: Opprett lysing
        create_canonical_email_block: Opprett e-postblokkering
        create_custom_emoji: Opprett tilpassa emoji
        create_domain_allow: Opprett domene tillatt
        create_domain_block: Opprett domene-blokk
        create_email_domain_block: Opprett blokkering av e-postdomene
        create_ip_block: Opprett IP-regel
        create_relay: Opprett eit relé
        create_unavailable_domain: Opprett utilgjengeleg domene
        create_user_role: Opprett rolle
        demote_user: Degrader brukar
        destroy_announcement: Slett lysinga
        destroy_canonical_email_block: Fjern e-postblokkering
        destroy_custom_emoji: Slett tilpassa emoji
        destroy_domain_allow: Slett domenegodkjenning
        destroy_domain_block: Slett domenesperring
        destroy_email_domain_block: Fjern blokkering av e-postdomene
        destroy_instance: Slett domene
        destroy_ip_block: Slett IP-regel
        destroy_relay: Slett relé
        destroy_status: Slett status
        destroy_unavailable_domain: Slett utilgjengeleg domene
        destroy_user_role: Øydelegg rolle
        disable_2fa_user: Skruv av 2FA
        disable_custom_emoji: Skruv av tilpassa emoji
        disable_relay: Skru av reléet
        disable_sign_in_token_auth_user: Slå av e-post-token-autentisering for brukar
        disable_user: Skruv av brukar
        enable_custom_emoji: Skruv på tilpassa emoji
        enable_relay: Skru på reléet
        enable_sign_in_token_auth_user: Slå på e-post-token-autentisering for brukar
        enable_user: Skruv på brukar
        memorialize_account: Opprett minnekonto
        promote_user: Forfrem brukar
        publish_terms_of_service: Legg ut bruksvilkåra
        reject_appeal: Avvis appell
        reject_user: Avvis brukar
        remove_avatar_user: Fjern avatar
        reopen_report: Opn rapport opp att
        resend_user: Send stadfestings-epost på ny
        reset_password_user: Tilbakestill passord
        resolve_report: Løs rapport
        sensitive_account: Tving ømtolig konto
        silence_account: Demp konto
        suspend_account: Suspender kontoen
        unassigned_report: Fjern tilordna rapport
        unblock_email_account: Avblokker e-postadresse
        unsensitive_account: Angr tving ømtolig konto
        unsilence_account: Angre avgrensing av konto
        unsuspend_account: Opphev utestenginga av kontoen
        update_announcement: Oppdater kunngjøringen
        update_custom_emoji: Oppdater tilpassa emoji
        update_domain_block: Oppdater domene-sperring
        update_ip_block: Oppdater IP-regel
        update_report: Oppdater rapport
        update_status: Oppdater tut
        update_user_role: Oppdater rolla
      actions:
        approve_appeal_html: "%{name} godkjende klagen frå %{target} på modereringa"
        approve_user_html: "%{name} godkjende registreringa til %{target}"
        assigned_to_self_report_html: "%{name} tildelte rapport %{target} til seg sjølv"
        change_email_user_html: "%{name} endra e-postadressa til brukaren %{target}"
        change_role_user_html: "%{name} endra rolla til %{target}"
        confirm_user_html: "%{name} stadfesta e-postadressa til brukaren %{target}"
        create_account_warning_html: "%{name} sende ei åtvaring til %{target}"
        create_announcement_html: "%{name} oppretta ei ny kunngjering %{target}"
        create_canonical_email_block_html: "%{name} blokkerte e-post med hash %{target}"
        create_custom_emoji_html: "%{name} lasta opp ein ny emoji %{target}"
        create_domain_allow_html: "%{name} tillot føderasjon med domenet %{target}"
        create_domain_block_html: "%{name} blokkerte domenet %{target}"
        create_email_domain_block_html: "%{name} blokkerte e-postdomenet %{target}"
        create_ip_block_html: "%{name} oppretta ein regel for IP-en %{target}"
        create_relay_html: "%{name} laga reléet %{target}"
        create_unavailable_domain_html: "%{name} stogga levering til domenet %{target}"
        create_user_role_html: "%{name} oppretta rolla %{target}"
        demote_user_html: "%{name} degraderte brukaren %{target}"
        destroy_announcement_html: "%{name} sletta kunngjeringa %{target}"
        destroy_canonical_email_block_html: "%{name} avblokkerte e-post med hash %{target}"
        destroy_custom_emoji_html: "%{name} sletta emojien %{target}"
        destroy_domain_allow_html: "%{name} forbydde føderasjon med domenet %{target}"
        destroy_domain_block_html: "%{name} avblokkerte domenet %{target}"
        destroy_email_domain_block_html: "%{name} avblokkerte e-postdomenet %{target}"
        destroy_instance_html: "%{name} tømde domenet %{target}"
        destroy_ip_block_html: "%{name} sletta ein regel for IP-en %{target}"
        destroy_relay_html: "%{name} sletta reléet %{target}"
        destroy_status_html: "%{name} fjerna innlegget frå %{target}"
        destroy_unavailable_domain_html: "%{name} tok opp att levering til domenet %{target}"
        destroy_user_role_html: "%{name} sletta rolla %{target}"
        disable_2fa_user_html: "%{name} tok vekk krav om tofaktorautentisering for brukaren %{target}"
        disable_custom_emoji_html: "%{name} deaktiverte emojien %{target}"
        disable_relay_html: "%{name} skrudde av reléet %{target}"
        disable_sign_in_token_auth_user_html: "%{name} deaktiverte e-post-token-autentisering for %{target}"
        disable_user_html: "%{name} slo av innlogging for brukaren %{target}"
        enable_custom_emoji_html: "%{name} aktiverte emojien %{target}"
        enable_relay_html: "%{name} skrudde på reléet %{target}"
        enable_sign_in_token_auth_user_html: "%{name} aktiverte e-post-token-autentisering for %{target}"
        enable_user_html: "%{name} aktiverte innlogging for brukaren %{target}"
        memorialize_account_html: "%{name} endret %{target}s konto til en minneside"
        promote_user_html: "%{name} fremja brukaren %{target}"
        publish_terms_of_service_html: "%{name} endra bruksvilkåra"
        reject_appeal_html: "%{name} avviste klagen frå %{target} på modereringa"
        reject_user_html: "%{name} avslo registrering fra %{target}"
        remove_avatar_user_html: "%{name} fjerna %{target} sitt profilbilete"
        reopen_report_html: "%{name} opna rapporten %{target} på nytt"
        resend_user_html: "%{name} sende stadfestings-e-post for %{target} på nytt"
        reset_password_user_html: "%{name} tilbakestilte passordet for brukaren %{target}"
        resolve_report_html: "%{name} løyste ein rapport %{target}"
        sensitive_account_html: "%{name} markerte %{target} sitt media som ømtolig"
        silence_account_html: "%{name} avgrensa %{target} sin konto"
        suspend_account_html: "%{name} utviste %{target} sin konto"
        unassigned_report_html: "%{name} løyste ein rapport %{target}"
        unblock_email_account_html: "%{name} avblokkerte %{target} si e-postadresse"
        unsensitive_account_html: "%{name} avmarkerte %{target} sitt media som ømtolig"
        unsilence_account_html: "%{name} fjerna grensa på kontoen til %{target}"
        unsuspend_account_html: "%{name} oppheva utvisinga av %{target} sin konto"
        update_announcement_html: "%{name} oppdaterte kunngjeringa %{target}"
        update_custom_emoji_html: "%{name} oppdaterte emojien %{target}"
        update_domain_block_html: "%{name} oppdaterte domeneblokkeringa for %{target}"
        update_ip_block_html: "%{name} endret regel for IP %{target}"
        update_report_html: "%{name} oppdaterte rapporten %{target}"
        update_status_html: "%{name} oppdaterte innlegg av %{target}"
        update_user_role_html: "%{name} endret %{target} -rolle"
      deleted_account: sletta konto
      empty: Ingen loggar funne.
      filter_by_action: Sorter etter handling
      filter_by_user: Sorter etter brukar
      title: Revisionslogg
      unavailable_instance: "(domenenamn er utilgjengeleg)"
    announcements:
      back: Tilbake til kunngjeringane
      destroyed_msg: Kunngjøringen er slettet!
      edit:
        title: Rediger kunngjøring
      empty: Ingen kunngjøringer funnet.
      live: Direkte
      new:
        create: Lag kunngjøring
        title: Ny kunngjøring
      preview:
        disclaimer: Av di folk ikkje kan velja bort epostvarsel, bør du avgrensa dei til viktige kunngjeringar som datainnbrot eller varsel om at tenaren skal stengja.
        explanation_html: 'Denne eposten blir send til <strong>%{display_count} folk</strong>. Denne teksten vil stå i eposten:'
        title: Førehandsvis kunngjeringa
      publish: Publiser
      published_msg: Kunngjøring publisert!
      scheduled_for: Planlagt for %{time}
      scheduled_msg: Kunngjøring planlagt for publisering!
      title: Kunngjøringer
      unpublish: Avpubliser
      unpublished_msg: Kunngjøring upublisert!
      updated_msg: Kunngjøringen er oppdatert!
    critical_update_pending: Kritisk oppdatering ventar
    custom_emojis:
      assign_category: Vel kategori
      by_domain: Domene
      copied_msg: Laga ein lokal kopi av kjensleteiknet
      copy: Kopier
      copy_failed_msg: Klarte ikkje å kopiera emojien
      create_new_category: Lag ny kategori
      created_msg: Laga kjensleteikn!
      delete: Slett
      destroyed_msg: Kjensleteikn utsletta!
      disable: Slå av
      disabled: Slege av
      disabled_msg: Deaktiverte emoji
      emoji: Emoji
      enable: Slå på
      enabled: Slege på
      enabled_msg: Aktiverte kjensleteikn
      image_hint: PNG eller GIF opp til %{size}
      list: Oppfør
      listed: Oppført
      new:
        title: Legg til eige kjensleteikn
      no_emoji_selected: Ingen emojiar vart endra sidan ingen vart valde
      not_permitted: Du har ikkje løyve til å utføra denne handlinga
      overwrite: Skriv over
      shortcode: Stuttkode
      shortcode_hint: Minst 2 teikn, berre tal, bokstavar og understrek
      title: Eigne kjensleteikn
      uncategorized: Ukategorisert
      unlist: Uoppfør
      unlisted: Ikkje oppført
      update_failed_msg: Klarte ikkje å oppdatera emojien
      updated_msg: Kjensleteiknet er oppdatert!
      upload: Last opp
    dashboard:
      active_users: aktive brukarar
      interactions: interaksjonar
      media_storage: Medielagring
      new_users: nye brukarar
      opened_reports: rapportar opna
      pending_appeals_html:
        one: "<strong>%{count}</strong> ventande ankar"
        other: "<strong>%{count}</strong> ventande klagar"
      pending_reports_html:
        one: "<strong>%{count}</strong> ventande rapportar"
        other: "<strong>%{count}</strong> ventande rapportar"
      pending_tags_html:
        one: "<strong>%{count}</strong> ventande emneknaggar"
        other: "<strong>%{count}</strong> ventande emneknaggar"
      pending_users_html:
        one: "<strong>%{count}</strong> ventande brukarar"
        other: "<strong>%{count}</strong> ventande brukarar"
      resolved_reports: rapportar løyst
      software: Programvare
      sources: Kjelder for registreringar
      space: Lagrinsplass nytta
      title: Dashbord
      top_languages: Mest aktive språk
      top_servers: Mest aktive serverar
      website: Nettside
    disputes:
      appeals:
        empty: Ingen ankar funne.
        title: Ankar
    domain_allows:
      add_new: Kvitlist domene
      created_msg: Domene er vorte kvitlista
      destroyed_msg: Domene er fjerna frå kvitlista
      export: Eksporter
      import: Importer
      undo: Fjern frå kvitliste
    domain_blocks:
      add_new: Lag ny
      confirm_suspension:
        cancel: Avbryt
        confirm: Utvis
        permanent_action: Å oppheve suspensjonen vil ikkje gjenopprette data eller koplingar.
        preamble_html: Du er i ferd med å utestenga <strong>%{domain}</strong> inkludert underdomene.
        remove_all_data: Dette vil fjerna alt innhald, media og profildata for kontoar som tilhøyrer dette domenet frå din tenar.
        stop_communication: Tenaren din vil slutta å kommunisera med desse tenarane.
        title: Stadfest domeneblokkering for %{domain}
        undo_relationships: Dette vil oppheve alle fylgjar-relasjonar mellom kontoane dine og kontoar på desse tenerane.
      created_msg: Domeneblokkering blir nå behandlet
      destroyed_msg: Domeneblokkering har nå blitt angret
      domain: Domene
      edit: Rediger domeneblokkering
      existing_domain_block: Du har allereie gjort strengare avgrensingar av %{name}.
      existing_domain_block_html: Du har allereie avgrensa kontoen til %{name} kraftig, det kan henda du må <a href="%{unblock_url}">oppheva blokkeringa</a> fyrst.
      export: Eksporter
      import: Importer
      new:
        create: Lag blokkering
        hint: Domeneblokkeringen vil ikke hindre opprettelse av kontooppføringer i databasen, men vil retroaktivt og automatisk benytte spesifikke moderasjonsmetoder på de kontoene.
        severity:
          desc_html: "<strong>Avgrens</strong> gjer innlegg frå kontoar på dette domenet usynlege for alle som ikkje fylgjer dei. <strong>Utvis</strong> fjernar alt innhald, media og profildata frå kontoar på dette domenet frå tenaren din. Bruk <strong>Ingen</strong> viss du berre vil avvisa mediafiler."
          noop: Ingen
          silence: Avgrens
          suspend: Utvis
        title: Ny domeneblokkering
      no_domain_block_selected: Ingen domeneblokkeringar vart endra sidan ingen var valde
      not_permitted: Du har ikkje løyve til å utføra denne handlinga
      obfuscate: Obfuskere domenenavn
      obfuscate_hint: Gøym delar av domenenamnet i lista viss kunngjering av lista over domeneavgrensingar er påskrudd
      private_comment: Privat kommentar
      private_comment_hint: Kommentar om denne domeneavgrensinga til intern bruk for administratorane.
      public_comment: Offentleg kommentar
      public_comment_hint: Kommentar om denne domeneavgrensinga for publikum, viss kunngjering av lista over avgrensa domene er påskrudd.
      reject_media: Avvis mediefiler
      reject_media_hint: Fjernar mediefiler som er lagra lokalt og nektar å lasta ned andre i framtida. Har ikkje noko å seia for utvisingar
      reject_reports: Avvis rapportar
      reject_reports_hint: Ignorer alle rapportar frå dette domenet. Har ikkje noko å seia for utvisingar
      undo: Angre
      view: Vis domeneblokkering
    email_domain_blocks:
      add_new: Lag ny
      allow_registrations_with_approval: Tillat registreringar med godkjenning
      attempts_over_week:
        one: "%{count} forsøk i løpet av den siste uken"
        other: "%{count} forsøk på å opprette konto i løpet av den siste uken"
      created_msg: Blokkeringa av e-postdomenet var vellukka
      delete: Slett
      dns:
        types:
          mx: MX post
      domain: Domene
      new:
        create: Legg til domene
        resolve: Løs domene
        title: Blokker nytt e-postdomene
      no_email_domain_block_selected: Blokkering av e-post-domene vart ikkje endra sidan ingen var valde
      not_permitted: Ikkje tillate
      resolved_dns_records_hint_html: Domenenamnet gjer oppslag til desse MX-domena som til sist er ansvarlege for å motta e-post. Blokkering av eit MX-domene vil blokkere registreringar frå alle e-postadresser som bruker same MX-domene, sjølv om det synlege domenenamnet skulle vera noko anna. <strong>Pass på så du ikkje blokkerer dei store e-postleverandørane.</strong>
      resolved_through_html: Løyst gjennom %{domain}
      title: Blokkerte e-postdomene
    export_domain_allows:
      new:
        title: Importer domenetillatingar
      no_file: Inga fil vald
    export_domain_blocks:
      import:
        description_html: Du skal til å importera ei liste over domeneblokkeringar. Gjer vel og sjå nøye gjennom lista, særleg om du ikkje har laga ho sjølv.
        existing_relationships_warning: Noverande fylgjeforhold
        private_comment_description_html: 'For å hjelpa deg med å halda oversikt over kvar importerte blokkeringar kjem frå, vil dei bli oppretta med fylgjande private kommentar: <q>%{comment}</q>'
        private_comment_template: Importert frå %{source} den %{date}
        title: Importer domeneblokkeringar
      invalid_domain_block: 'Hoppa over ei eller fleire domeneblokker på grunn av fylgjande feil: %{error}'
      new:
        title: Importer domeneblokkeringar
      no_file: Inga fil vald
    fasp:
      debug:
        callbacks:
          created_at: Oppretta
          delete: Slett
          ip: IP-adresse
          request_body: Meldingskropp i førespurnaden
          title: Avlusingstilbakekall
      providers:
        active: Aktiv
        base_url: Basisadresse
        callback: Tilbakekall
        delete: Slett
        edit: Rediger leverandør
        finish_registration: Fullfør registrering
        name: Namn
        providers: Leverandørar
        public_key_fingerprint: Offentleg nøkkelavtrykk
        registration_requested: Nokon vil registrera seg
        registrations:
          confirm: Stadfest
          description: Du har fått ei registrering frå ein tenesteleverandør. Avslå registreringa viss du ikkje sette i gang dette. Viss du sette i gang registreringa, må du samanlikna namnet og nøkkelavtrykket nøye før du stadfestar registreringa.
          reject: Avslå
          title: Stadfest registrering via tenestetilbydar
        save: Lagre
        select_capabilities: Vel eigenskapar
        sign_in: Logg inn
        status: Status
        title: Tilleggstenesteleverandørar for allheimen
      title: Tenestleverandør
    follow_recommendations:
      description_html: "<strong>Fylgjeforslag hjelper nye brukarar å finna interessant innhald raskt</strong>. Om ein brukar ikkje har samhandla nok med andre til å få tilpassa fylgjeforslag, blir desse kontoane føreslått i staden. Dei blir rekna ut på nytt kvar dag ut frå ei blanding av kva kontoar som har mykje nyleg aktivitet og høgast tal på fylgjarar på eit bestemt språk."
      language: For språk
      status: Status
      suppress: Demp fylgjeforslag
      suppressed: Dempa
      title: Fylgjeforslag
      unsuppress: Nullstill fylgjeforslag
    instances:
      audit_log:
        title: Nye gjennomsynsloggar
        view_all: Sjå heile gjennomsynsloggen
      availability:
        description_html:
          one: Om leveransar til domenet feilar <strong>%{count} dag</strong>, vil det ikkje bli gjort fleire forsøk før det eventuelt kjem ein leveranse <em>frå</em> domenet.
          other: Om leveransar til domenet feilar <strong>%{count} ulike dagar</strong>, vil det ikkje bli gjort fleire forsøk før det eventuelt kjem ein leveranse <em>frå</em> domenet.
        failure_threshold_reached: Feilterskelen ble nådd %{date}.
        failures_recorded:
          one: Mislykkede forsøk på %{count} dag.
          other: Mislykkede forsøk på %{count} ulike dager.
        no_failures_recorded: Ingen feil registrert.
        title: Tilgjenge
        warning: Det siste forsøket på å koble til denne serveren lyktes ikke
      back_to_all: Alle
      back_to_limited: Avgrensa
      back_to_warning: Advarsel
      by_domain: Domene
      confirm_purge: Er du sikker på at du vil slette data permanent fra dette domenet?
      content_policies:
        comment: Internt notat
        description_html: Du kan definere innholdsregler som vil bli brukt på alle kontoer fra dette domenet og hvilket som helst av underdomenene.
        limited_federation_mode_description_html: Du kan velja om du vil tillata føderering med dette domenet.
        policies:
          reject_media: Avvis media
          reject_reports: Avvis rapporter
          silence: Avgrens
          suspend: Utvis
        policy: Vilkår
        reason: Offentlig årsak
        title: Retningslinjer for innhold
      dashboard:
        instance_accounts_dimension: Mest fylgde kontoar
        instance_accounts_measure: lagrede kontoer
        instance_followers_measure: fylgjarane våre der
        instance_follows_measure: fylgjarane deira her
        instance_languages_dimension: Mest brukte språk
        instance_media_attachments_measure: lagrede mediavedlegg
        instance_reports_measure: rapporter om dem
        instance_statuses_measure: lagrede innlegg
      delivery:
        all: Alle
        clear: Feil ved fjerning
        failing: Feilar
        restart: Starte levering
        stop: Stopp levering
        unavailable: Ikke tilgjengelig
      delivery_available: Levering er tilgjengelig
      delivery_error_days: Leveringsfeildagar
      delivery_error_hint: Dersom levering ikke er mulig i løpet av %{count} dager, blir det automatisk merket som ikke mulig å levere.
      destroyed_msg: Data frå %{domain} er no lagt i kø for å bli sletta.
      empty: Ingen domener funnet.
      known_accounts:
        one: "%{count} kjend konto"
        other: "%{count} kjende kontoar"
      moderation:
        all: Alle
        limited: Avgrensa
        title: Moderasjon
      moderation_notes:
        create: Legg til modereringsnotat
        created_msg: Moderatormerknad for nettstaden er laga!
        description_html: Sjå og skriv merknader til andre moderatorar og til framtidig bruk
        destroyed_msg: Moderatormerknaden for nettstaden er sletta!
        placeholder: Informasjon om denne nettstaden, kva du har gjort, eller andre opplysingar som kan hjelpa deg å moderera denne nettstaden i framtida.
        title: Moderasjonsmerknader
      private_comment: Privat kommentar
      public_comment: Offentleg kommentar
      purge: Reinse
      purge_description_html: Dersom du trur dette domenet har blitt kopla ned for godt, kan du sletta all kontoinformasjon og tilhøyrande data som gjeld domenet frå lageret ditt. Dette kan ta litt tid.
      title: Samling
      total_blocked_by_us: Blokkert av oss
      total_followed_by_them: Fylgd av dei
      total_followed_by_us: Fylgd av oss
      total_reported: Rapportar om dei
      total_storage: Medievedlegg
      totals_time_period_hint_html: Totalsum vist nedanfor gjeld data for alle tidsperiodar.
      unknown_instance: Domenet er ukjent for denne tenaren.
    invites:
      deactivate_all: Slå av alle
      filter:
        all: Alle
        available: Tilgjengeleg
        expired: Utgått
        title: Filtrer
      title: Innbydingar
    ip_blocks:
      add_new: Opprett regel
      created_msg: La vellykket til en ny IP-regel
      delete: Slett
      expires_in:
        '1209600': 2 uker
        '15778476': 6 måneder
        '2629746': 1 måned
        '31556952': 1 år
        '86400': 1 dag
        '94670856': 3 år
      new:
        title: Opprett ny IP-regel
      no_ip_block_selected: Ingen IP-regler ble endret da ingen ble valgt
      title: IP-regler
    relationships:
      title: "%{acct} sitt forhold"
    relays:
      add_new: Legg til ny overgang
      delete: Slett
      description_html: En <strong>federert overgang</strong> er en mellomleddsserver som utveksler store mengder av offentlige tuter mellom servere som abonnerer og publiserer til den. <strong>Det kan hjelpe små og mellomstore servere til å oppdage innhold fra strømiverset</strong>, noe som ellers ville ha krevd at lokale brukere manuelt fulgte andre personer på fjerne servere.
      disable: Slå av
      disabled: Slege av
      enable: Slå på
      enable_hint: Når dette har blitt skrudd på, vil tjeneren din abonnere på alle offentlige tuter fra denne overgangen, og vil begynne å sende denne tjenerens offentlige tuter til den.
      enabled: Skrudd på
      inbox_url: Overførings-URL
      pending: Avventer overgangens godkjenning
      save_and_enable: Lagre og slå på
      setup: Sett opp en overgangsforbindelse
      signatures_not_enabled: Overgangar fungerer ikkje så lenge sikker- eller kvitlistingsmodus er aktivert
      status: Status
      title: Vidaresendingar
    report_notes:
      created_msg: Rapportmerknad laga!
      destroyed_msg: Rapportmerknad sletta!
    reports:
      account:
        notes:
          one: "%{count} notis"
          other: "%{count} notiser"
      action_log: Tilsynslogg
      action_taken_by: Handling gjort av
      actions:
        delete_description_html: De rapporterte innleggene vil bli slettet, og en advarsel vil bli tatt vare på for å hjelpe deg eskalere ved fremtidige overtredelser fra samme konto.
        mark_as_sensitive_description_html: Mediene i dei rapporterte innlegga vil verte markerte som ømtolege, og ein merknad vil verte lagra for å hjelpe deg å eskalera ved framtidige regelbrot frå same konto.
        other_description_html: Sjå fleire alternativ når det gjeld kontroll av kontoåtferd og tilpassing av kommunikasjonen til den rapporterte kontoen.
        resolve_description_html: Ingen handling utføres mot den rapporterte kontoen, ingen advarsel gis, og rapporten lukkes.
        silence_description_html: Profilen vil berre vera synleg for dei som allereie fylgjer han eller søkjer han opp manuelt, noko som gjev profilen mykje mindre rekkjevidd. Du kan oppheva stenginga seinare. Dette avsluttar alle rapportar om brukarkontoen.
        suspend_description_html: Brukarkontoen og alt innhaldet vil bli utilgjengeleg og til slutt sletta, og det vil vera uråd å samhandla med brukaren. Du kan angra dette innan 30 dagar. Dette avsluttar alle rapportar om kontoen.
      actions_description_html: Avgjer kva som skal gjerast med denne rapporteringa. Dersom du utfører straffetiltak mot den rapporterte kontoen, vil dei motta ein e-post – så sant du ikkje har valt kategorien <strong>Spam</strong>.
      actions_description_remote_html: Avgjer kva du vil gjera for å løysa denne rapporten. Dette påverkar berre korleis tenaren <strong>din</strong> kommuniserer med kontoen på ein annan tenar, og korleis tenaren din handterer innhald derifrå.
      actions_no_posts: Denne rapporten har ingen tilknytte innlegg å sletta
      add_to_report: Legg til i rapporten
      already_suspended_badges:
        local: Allereie utestengd på denne tenaren
        remote: Allereie utestengd på tenaren deira
      are_you_sure: Er du sikker?
      assign_to_self: Tilegn til meg
      assigned: Tilsett moderator
      by_target_domain: Domenet av rapportert bruker
      cancel: Avbryt
      category: Kategori
      category_description_html: Årsaka til at kontoen og/eller innhaldet vart rapportert vil bli inkludert i kommunikasjonen med den rapporterte kontoen
      comment:
        none: Ingen
      comment_description_html: 'For å gje meir informasjon, skreiv %{name}:'
      confirm: Stadfest
      confirm_action: Stadfest at du vil moderera brukarkontoen @%{acct}
      created_at: Rapportert
      delete_and_resolve: Slett innlegg
      forwarded: Videresendt
      forwarded_replies_explanation: Denne rapporten gjeld innhald på ein annan nettstad. Rapporten er vidaresend til deg fordi det rapporterte innhaldet er eit svar på noko ein av brukarane på nettstaden din har skrive.
      forwarded_to: Videresendt til %{domain}
      mark_as_resolved: Merk som løyst
      mark_as_sensitive: Marker som ømtolig
      mark_as_unresolved: Merk som uløyst
      no_one_assigned: Ingen
      notes:
        create: Sett inn merknad
        create_and_resolve: Løys med merknad
        create_and_unresolve: Opn på nytt med merknad
        delete: Slett
        placeholder: Beskriv hvilke handlinger som har blitt tatt, eller andre relaterte oppdateringer...
        title: Merknad
      notes_description_html: Sjå og skriv merknadar til andre moderatorar og ditt framtidige sjølv
      processed_msg: 'Du har handsama rapport #%{id}'
      quick_actions_description_html: 'Utfør ei handling eller bla ned for å sjå det rapporterte innhaldet:'
      remote_user_placeholder: den eksterne brukaren frå %{instance}
      reopen: Opn rapport igjen
      report: 'Rapporter #%{id}'
      reported_account: Rapportert konto
      reported_by: Rapportert av
      reported_with_application: Rapportert med app
      resolved: Oppløyst
      resolved_msg: Rapporten er løyst!
      skip_to_actions: Gå til handlingar
      status: Status
      statuses: Rapportert innhold
      statuses_description_html: Støytande innhald vil bli inkludert i kommunikasjonen med den rapporterte kontoen
      summary:
        action_preambles:
          delete_html: 'Du er i ferd med å <strong>fjerna</strong> nokre av innlegga til <strong>@%{acct}</strong>. Det vil:'
          mark_as_sensitive_html: 'Du er i ferd med å <strong>markera</strong> nokre av innlegga til <strong>@%{acct}</strong> som <strong>sensitive</strong>. Dette vil:'
          silence_html: 'Du er i ferd med å <strong>avgrensa</strong> kontoen til <strong>@%{acct}</strong>. Dette vil:'
          suspend_html: 'Du er i ferd med å <strong>stenga</strong> kontoen til <strong>@%{acct}</strong>. Dette vil:'
        actions:
          delete_html: Fjerna dei påtala innlegga
          mark_as_sensitive_html: Markera dei påtala mediefilene som sensitive
          silence_html: Avgrens kraftig korleis <strong>@%{acct}</strong> kan samhandla med andre ved å gjera brukarprofilen og innhaldet synleg berre for folk som allereie fylgjer brukarkontoen eller søkjer opp profilen manuelt
          suspend_html: Stengja brukarkontoen til <strong>@%{acct}</strong>, slik at brukarprofilen og innhaldet blir utilgjengeleg og umogleg å samhandla med
        close_report: Marker rapport nr. %{id} som løyst
        close_reports_html: Marker <strong>alle</strong> rapportane om <strong>@%{acct}</strong> som løyste
        delete_data_html: Slett brukarprofilen og innhaldet til<strong>@%{acct}</strong> om 30 dagar frå no med mindre brukarkontoen blir opna att
        preview_preamble_html: "<strong>@%{acct}</strong> vil få ei åtvaring med dette innhaldet:"
        record_strike_html: Noter at ei handling er gjort mot <strong>@%{acct}</strong> for å hjelpa deg å handtera framtidige overtramp frå denne brukarkontoen
        send_email_html: Send ein åtvarings-e-post til <strong>@%{acct}</strong>
        warning_placeholder: Eventuelle fleire grunnar for å modereringshandlinga.
      target_origin: Opprinnelse for innrapportert konto
      title: Rapportar
      unassign: Avset
      unknown_action_msg: 'Ukjend handling: %{action}'
      unresolved: Uløyst
      updated_at: Oppdatert
      view_profile: Vis profil
    roles:
      add_new: Legg til rolle
      assigned_users:
        one: "%{count} brukar"
        other: "%{count} brukarar"
      categories:
        administration: Administrasjon
        devops: DevOps
        invites: Innbydingar
        moderation: Moderering
        special: Særskild
      delete: Slett
      description_html: Med <strong>brukarroller</strong> kan du kontrollera kva funksjonar og område av Mastodon brukarane dine har tilgang til.
      edit: Endr rollen '%{name}'
      everyone: Standard-tillatelser
      everyone_full_description_html: Dette er <strong>grunnrolla</strong> som påverkar <strong>alle brukarar</strong>, jamvel dei utan ei tildelt rolle. Alle andre rollar arvar tilgangsløve frå denne.
      permissions_count:
        one: "%{count} tillatelse"
        other: "%{count} tillatelser"
      privileges:
        administrator: Administrator
        administrator_description: Brukere med denne tillatelsen omgår enhver tillatelse
        delete_user_data: Slett brukerdata
        delete_user_data_description: Lar brukere slette andre brukeres data uten forsinkelse
        invite_users: Innby brukarar
        invite_users_description: Tillet at brukarar innbyr nye folk til tenaren
        manage_announcements: Handtera Kunngjeringar
        manage_announcements_description: Let brukarar handtera kunngjeringar på tenaren
        manage_appeals: Handtering av klager
        manage_appeals_description: Let brukarar gjennomgå klager på modereringshandlingar
        manage_blocks: Handtere blokkeringar
        manage_blocks_description: Let brukarar blokkere e-postleverandørar og IP-adresser
        manage_custom_emojis: Handtere tilpassa emojiar
        manage_custom_emojis_description: Let brukarar handtere tilpassa emojiar på tenaren
        manage_federation: Handtere føderasjon
        manage_federation_description: Let brukarar blokkera eller tillata føderasjon med andre domener, samt styra kva som skal leverast
        manage_invites: Handsam innbydingar
        manage_invites_description: Tillet at brukarar blar gjennom og deaktiverer innbydingslenkjer
        manage_reports: Handtere rapporteringar
        manage_reports_description: Let brukarar gjennomgå rapportar og utføre modereringshandlingar i samsvar med desse
        manage_roles: Handsam roller
        manage_roles_description: Tillet at brukarar handsamar og tildeler roller som er lågare enn dera eiga
        manage_rules: Handtere reglar
        manage_rules_description: Let brukarar endre reglane for tenaren
        manage_settings: Handtere innstillingar
        manage_settings_description: Let brukarar endre innstillingar for tenaren
        manage_taxonomies: Handtere taksonomiar
        manage_taxonomies_description: Let brukarar gjennomgå populært innhald og oppdatera innstillingar for emneknaggar
        manage_user_access: Administrer brukartilgang
        manage_user_access_description: Let brukarar deaktivere 2-trinnsautentisering, endre e-postadressa og tilbakestille passordet til andre brukarar
        manage_users: Handtere brukarar
        manage_users_description: Let brukarar sjå detaljar om andre brukarar og utføre moderasjonshandlingar mot dei
        manage_webhooks: Handtere webhooks
        manage_webhooks_description: Let brukarar setje opp webhooks for administrative hendingar
        view_audit_log: Sjå revisjonslogg
        view_audit_log_description: Let brukarar sjå historikk over administrative handlingar på tenaren
        view_dashboard: Vis dashbord
        view_dashboard_description: Gir brukere tilgang til dashbordet og ulike metrikker
        view_devops: DevOps
        view_devops_description: Gir brukere tilgang til Sidekiq og pgHero-dashbord
      title: Roller
    rules:
      add_new: Legg til regel
      add_translation: Legg til omsetjing
      delete: Slett
      description_html: Mens de fleste hevder å ha lest og samtykket i tjenestevilkårene, leser de vanligvis ikke gjennom før etter et problem oppstår. <strong>Gjør det enklere å se serverens regler på et øyeblikk ved å gi dem i en flat kulepunktsliste.</strong> Prøv å holde individuelle regler korte og enkelt, men prøv å ikke dele dem opp i mange separate elementer heller.
      edit: Rediger regel
      empty: Ingen serverregler har blitt definert ennå.
      move_down: Flytt ned
      move_up: Flytt opp
      title: Server regler
      translation: Omsetjing
      translations: Omsetjingar
      translations_explanation: Du kan leggja til omsetjingar av retningslinene for denne tenaren. Standardverdien vil syna dersom det ikkje finst noka omsetjing. Ver god å passa på at alle omsetjingar er i samsvar med standardverdien.
    settings:
      about:
        manage_rules: Handter tenarreglar
        preamble: Gje grundig informasjon om korleis tenaren blir drifta, moderert og finansiert.
        rules_hint: Det er eit eige område for reglar som brukarar må retta seg etter.
        title: Om
      allow_referrer_origin:
        desc: Når medlemene dine klikkar på lenker til eksterne sider, kan nettlesaren deira òg senda adressa til Mastodon-tenaren som referanse. Skru av dette viss det ville identifisera medlemene dine, til dømes viss dette er ein personleg Mastodon-tenar.
        title: Gje eksterne sider lov til å sjå at Mastodon-tenaren din er kjelde til trafikken
      appearance:
        preamble: Tilpasse web-grensesnittet.
        title: Utsjånad
      branding:
        preamble: Profileringa av tenaren din skil den frå andre tenarar i nettverket. Informasjonen kan bli vist ulike stader, til dømes i Mastodon sitt web-grensesnitt, i eigne applikasjonar, i førehandsvisningar på andre nettsider, i meldingsappar og så bortetter. På grunn av dette er det best at denne informasjonen er enkel, kort og treffande.
        title: Profilering
      captcha_enabled:
        desc_html: Dette baserer seg på eksterne skript frå hCaptcha, noko som kan vera eit tryggleiks- og personvernsproblem. <strong>I tillegg kan dette gjera registreringsprosessen monaleg mindre tilgjengeleg (særleg for folk med nedsett funksjonsevne)</strong>. Dette gjer at du bør du vurdera alternative tiltak, som til dømes godkjennings- eller invitasjonsbasert registrering.
        title: Krev at nye brukarar løyser ein CAPTCHA for å bekrefte kontoen sin
      content_retention:
        danger_zone: Faresone
        preamble: Styr korleis brukargenerert innhald blir lagra i Mastodon.
        title: Bevaring av innhald
      default_noindex:
        desc_html: Påverkar alle brukarar som ikkje har justert denne innstillinga sjølve
        title: Ikkje la brukarar indekserast av søkjemotorar som standard
      discovery:
        follow_recommendations: Fylgjeforslag
        preamble: Å framheva interessant innhald er vitalt i mottakinga av nye brukarar som ikkje nødvendigvis kjenner nokon på Mastodon. Kontroller korleis oppdagingsfunksjonane på tenaren din fungerar.
        privacy: Personvern
        profile_directory: Profilkatalog
        public_timelines: Offentlege tidsliner
        publish_statistics: Publiser statistikk
        title: Oppdaging
        trends: Trender
      domain_blocks:
        all: Til alle
        disabled: Til ingen
        users: Til lokale brukarar som er logga inn
      registrations:
        moderation_recommandation: Pass på at du har mange og kjappe redaktørar og moderatorar på laget ditt før du opnar for allmenn registrering!
        preamble: Kontroller kven som kan oppretta konto på tenaren din.
        title: Registreringar
      registrations_mode:
        modes:
          approved: Godkjenning krevst for å registrera seg
          none: Ingen kan melda seg inn
          open: Kven som helst kan melda seg inn
        warning_hint: Me rår til at du bruker "Godkjenning krevst for å registrera seg" viss du ikkje er sikker på at moderatorane kan handtera søppel og illmeinte registreringar kvikt.
      security:
        authorized_fetch: Krev autentisering frå fødererte tenarar
        authorized_fetch_hint: Krav om autentisering frå fødererte tenarar gjer det mogleg med strengare handheving av blokkering, både på brukar- og tenar-nivå. Likevel, dette har ein kostnad når det gjeld yting, reduserer rekkevidda til svara dine og kan medføra kompabilitetsproblem med enkelte fødererte tenester. Dette vil heller ikkje hindra dei som verkeleg vil i å henta dei offentlege innlegga eller kontoane dine.
        authorized_fetch_overridden_hint: Du kan ikkje endre denne innstillinga no, fordi den er overstyrt av ein miljøvariabel.
        federation_authentication: Krav om autentisering ved føderering
      title: Tenarinstillingar
    site_uploads:
      delete: Slett opplasta fil
      destroyed_msg: Vellukka sletting av sideopplasting!
    software_updates:
      critical_update: Kritisk – gjer vel og oppdater snart
      description: Det er anbefalt å halda Mastodon-installasjonen oppdatert for å dra nytte av nye feilrettingar og funksjonar. Dessutan er det av og til kritisk å oppdatera Mastodon til rett tid for å ungå sikkerheitsproblem. På grunn av dette vil Mastodon sjå etter oppdateringar kvart 30. minutt og halda deg orientert etter innstillingane du har sett for e-postvarsling.
      documentation_link: Lær meir
      release_notes: Oppdateringsnotat
      title: Tilgjengelege oppdateringar
      type: Type
      types:
        major: Stor oppdatering
        minor: Mindre oppdatering
        patch: Lita oppdatering – feilrettingar og endringar som er lette å leggja til
      version: Versjon
    statuses:
      account: Forfatter
      application: Applikasjon
      back_to_account: Tilbake til kontosida
      back_to_report: Attende til rapporteringssida
      batch:
        add_to_report: 'Legg til rapport #%{id}'
        remove_from_report: Fjern fra rapport
        report: Rapport
      contents: Innhald
      deleted: Sletta
      favourites: Favorittar
      history: Versjonshistorikk
      in_reply_to: Svarar på
      language: Språk
      media:
        title: Media
      metadata: Metadata
      no_history: Dette innlegget har ikkje blitt redigert
      no_status_selected: Ingen statusar vart endra sidan ingen vart valde
      open: Opne innlegg
      original_status: Opprinnelig innlegg
      reblogs: Framhevingar
      replied_to_html: Svarte %{acct_link}
      status_changed: Innlegg endret
      status_title: Innlegg av @%{name}
      title: Kontoinnlegg - @%{name}
      trending: Populært
      view_publicly: Vis offentleg
      visibility: Synlighet
      with_media: Med media
    strikes:
      actions:
        delete_statuses: "%{name} slettet %{target}s innlegg"
        disable: "%{name} frøs %{target}s konto"
        mark_statuses_as_sensitive: "%{name} markerte %{target} sine innlegg som ømtålige"
        none: "%{name} sendte en advarsel til %{target}"
        sensitive: "%{name} markerte %{target} sin konto som ømtolig"
        silence: "%{name} avgrensa kontoen til %{target}"
        suspend: "%{name} utviste %{target} sin konto"
      appeal_approved: Anka
      appeal_pending: Klage behandles
      appeal_rejected: Anken er avvist
    system_checks:
      database_schema_check:
        message_html: Det venter på databaseoverføringer. Vennligst kjør disse for å sikre at applikasjonen oppfører seg som forventet
      elasticsearch_analysis_index_mismatch:
        message_html: Indeksanalyseinnstillingane til Elasticsearch er utdaterte. Køyr <code>tootctl search deploy --only-mapping --only=%{value}</code>
      elasticsearch_health_red:
        message_html: Elasticsearch-klynga er usunn (raud status), og søkjefunksjonane er utilgjengelege
      elasticsearch_health_yellow:
        message_html: Elasticsearch-klyna er usunn (gul status), så du bør undersøkja kvifor
      elasticsearch_index_mismatch:
        message_html: Indekskarta for Elasticsearch er utdaterte. Køyr <code>tootctl search deploy --only=%{value}</code>
      elasticsearch_preset:
        action: Sjå dokumentasjonen
        message_html: Elasticsearch-klynga di har meir enn ein node, men Mastodon er ikkje sett opp til å bruka dei.
      elasticsearch_preset_single_node:
        action: Sjå dokumentasjonen
        message_html: Elasticsearch-klynga di har berre ein node. <code>ES_PRESET</code> bør vera <code>single_node_cluster</code>.
      elasticsearch_reset_chewy:
        message_html: Elasticsearch-systemindeksen er utdatert på grunn av ei endra innstilling. Køyr <code>tootctl search deploy --reset-chewy</code> for å oppdatera indeksen.
      elasticsearch_running_check:
        message_html: Kunne ikke koble til Elasticsearch. Kontroller at den kjører, eller deaktiver fulltekstsøk
      elasticsearch_version_check:
        message_html: 'Inkompatibel Elasticsearch-versjon: %{value}'
        version_comparison: Elasticsearch %{running_version} kjører mens %{required_version} er påkrevd
      rules_check:
        action: Behandle serverregler
        message_html: Du har ikke definert noen serverregler.
      sidekiq_process_check:
        message_html: Ingen Sidekiq-prosess kjører for %{value} køen(e). Vennligst se gjennom Sidekiq-konfigurasjonen din
      software_version_check:
        action: Sjå tilgjengelege oppdateringar
        message_html: Ei Mastodon-oppdatering er tilgjengeleg.
      software_version_critical_check:
        action: Sjå tilgjengelege oppdateringar
        message_html: Ei kritisk oppdatering til Mastodon er tilgjengeleg. Oppdater så snart som mogleg.
      software_version_patch_check:
        action: Sjå tilgjengelege oppdateringar
        message_html: Ei feilretting for Mastodon er tilgjengeleg.
      upload_check_privacy_error:
        action: Sjekk her for meir informasjon
        message_html: "<strong>Vevtenaren din er sett opp feil. Personvernet til brukarane din er i fare.</strong>"
      upload_check_privacy_error_object_storage:
        action: Sjekk her for meir informasjon
        message_html: "<strong>Objektlagringa di er sett opp feil. Personvernet til brukarane dine er i fare.</strong>"
    tags:
      moderation:
        not_trendable: Kan ikkje bli populær
        not_usable: Ikkje brukbar
        pending_review: Ventar på gjennomgang
        review_requested: Gjennomgang førespurt
        reviewed: Gjennomgått
        title: Status
        trendable: Kan bli populær
        unreviewed: Ikkje gått gjennom
        usable: Brukbar
      name: Namn
      newest: Nyaste
      oldest: Eldste
      open: Vis offentleg
      reset: Nullstill
      review: Sjå gjennom status
      search: Søk
      title: Emneknaggar
      updated_msg: Emneknagginnstillingane er oppdaterte
    terms_of_service:
      back: Tilbake til bruksvilkåra
      changelog: Kva er endra
      create: Bruk dine eigne
      current: Gjeldande
      draft: Utkast
      generate: Bruk mal
      generates:
        action: Generer
        chance_to_review_html: "<strong>Dei genererte bruksvilkåra blir ikkje lagde ut automatisk</strong> Du får høve til å sjå gjennom resultatet og fylla inn dei detaljane som trengst."
        explanation_html: Malen for bruksvilkår er berre til informasjon, og du bør ikkje gå ut frå han som juridiske råd. Viss du har spørsmål om lovverk, bør du spørja ein advokat.
        title: Oppsett for bruksvilkår
      going_live_on_html: I bruk frå %{date}
      history: Historikk
      live: Direkte
      no_history: Det er ikkje registrert nokon endringar i bruksvilkåra enno.
      no_terms_of_service_html: Du har ingen bruksvilkår for Mastodon-tenaren din. Slike vilkår klårgjer plikter og rettar for bruk av tenesta, og kan avgrensa ansvaret ditt viss du kjem opp i usemje med brukarar.
      notified_on_html: Brukarane vart varsla %{date}
      notify_users: Varsle brukarane
      preview:
        explanation_html: 'Eposten vil bli send til <strong>%{display_count} brukarar</strong> som har registrert seg før %{date}. Denne teksten vil stå i eposten:'
        send_preview: Send førehandsvising til %{email}
        send_to_all:
          one: Send %{display_count} epost
          other: Send %{display_count} epostar
        title: Førehandsvis varsling om endring av bruksvilkår
      publish: Legg ut
      published_on_html: Lagt ut %{date}
      save_draft: Lagre kladd
      title: Bruksvilkår
    title: Leiing
    trends:
      allow: Tillat
      approved: Godkjent
      confirm_allow: Er du sikker på at du vil godta dei valde emneknaggane?
      confirm_disallow: Er du sikker på at du vil avvisa dei valde emneknaggane?
      disallow: Ikke tillat
      links:
        allow: Tillat lenke
        allow_provider: Tillat utgjevar
        confirm_allow: Er du sikker på at du vil godta dei valde lenkene?
        confirm_allow_provider: Er du sikker på at du vil godta dei valde tilbydarane?
        confirm_disallow: Er du sikker på at du vil avvis dei valde lenkene?
        confirm_disallow_provider: Er du sikker på at du vil avvisa dei valde tilbydarane?
        description_html: Dette er lenkjer som for tida blir mykje delt av kontoar som tenaren din ser innlegg frå. Dei kan hjelpa brukarane dine med å finna ut kva som skjer i verda. Ingen lenkjer vert offentleg tilgjengelege før du godkjenner utgjevaren. Du kan også tillata eller forby individuelle lenkjer.
        disallow: Ikke tillat lenke
        disallow_provider: Forby utgjevaren
        no_link_selected: Ingen lenker ble endret da ingen var valgt
        publishers:
          no_publisher_selected: Ingen utgjevarar vart endra sidan ingen var valde
        shared_by_over_week:
          one: Delt av %{count} person i løpet av den siste uken
          other: Delt av %{count} personer i løpet av den siste uken
        title: Populære lenkjer
        usage_comparison: Delt %{today} ganger i dag, sammenlignet med %{yesterday} i går
      not_allowed_to_trend: Har ikkje lov å trenda
      only_allowed: Kun tillatne
      pending_review: Avventer gjennomgang
      preview_card_providers:
        allowed: Lenkjer frå denne utgjevaren kan bli populære
        description_html: På tenaren din blir lenkjer frå desse domena ofte delt. Ei lenkje vil ikkje bli offentleg populær om ikkje domenet er tillate som utgjevar. Tillating (eller forbod) gjeld også subdomener.
        rejected: Lenkjer frå denne utgjevaren kan ikkje bli populær
        title: Utgjevarar
      rejected: Avvist
      statuses:
        allow: Tillat innlegg
        allow_account: Tillat forfatter
        confirm_allow: Er du sikker på at du vil godta dei valde statusane?
        confirm_allow_account: Er du sikker på at du vil godta dei valde kontoane?
        confirm_disallow: Er du sikker på at du vil avvisa dei valde statusane?
        confirm_disallow_account: Er du sikker på at du vil avvisa dei valde kontoane?
        description_html: Dette er innlegg som tenaren din veit om og som blir mykje delt og markerte som favorittar no for tida. Dei kan hjelpa nye og gamle brukarar å finna folk dei vil fylgja. Ingen innlegg vert vist offentleg utan at du tillet forfattaren, og utan at forfattaren tillet kontoen deira å bli foreslått for andre. Du kan også tillata eller avvisa individuelle innlegg.
        disallow: Ikke tillat innlegg
        disallow_account: Forby forfattar
        no_status_selected: Ingen populære innlegg vart endra sidan ingen var valde
        not_discoverable: Forfattaren har ikkje valt å kunna bli oppdaga
        shared_by:
          one: Delt eller markert som favoritt ein gong
          other: Delt og markert som favoritt %{friendly_count} gongar
        title: Populære innlegg
      tags:
        current_score: Gjeldande poengsum %{score}
        dashboard:
          tag_accounts_measure: unike bruksområder
          tag_languages_dimension: Mest brukte språk
          tag_servers_dimension: Mest brukte servere
          tag_servers_measure: ulike tenarar
          tag_uses_measure: brukarar totalt
        description_html: Dette er emneknagger som for øyeblikket vises i mange innlegg som serveren din ser. Det kan hjelpe dine brukere med å finne ut hva folk snakker mest om i øyeblikket. Ingen emneknagger vises offentlig før du godkjenner dem.
        listable: Kan bli foreslått
        no_tag_selected: Ingen merkelappar vart endra fordi ingen var valde
        not_listable: Vil ikke bli foreslått
        not_trendable: Kjem ikkje til å syna under trendar
        not_usable: Kan ikke brukes
        peaked_on_and_decaying: Nådde toppen %{date}, nå på vei ned
        title: Populære emneknagger
        trendable: Kan vises under trender
        trending_rank: 'Trender #%{rank}'
        usable: Kan brukes
        usage_comparison: Brukt %{today} ganger i dag, sammenlignet med %{yesterday} i går
        used_by_over_week:
          one: Brukt av én person i løpet av den seneste uken
          other: Brukt av %{count} personer i løpet av den seneste uken
      title: Anbefalingar og trendar
      trending: Trender
    warning_presets:
      add_new: Legg til ny
      delete: Slett
      edit_preset: Endr åtvaringsoppsett
      empty: Du har ikke definert noen forhåndsinnstillinger for advarsler enda.
      title: Førehandsinnstillingar for varsel
    webhooks:
      add_new: Legg til endepunkt
      delete: Slett
      description_html: En <strong>webhook</strong> gjør det mulig for Mastodon å sende <strong>varsler i sanntid</strong> om utvalgte hendelser til din egen applikasjon, sånn at applikasjonen din kan <strong>reagere automatisk</strong>.
      disable: Deaktiver
      disabled: Deaktivert
      edit: Rediger endepunkt
      empty: Du har ingen webhook-endepunkter konfigurert ennå.
      enable: Aktiver
      enabled: Aktiv
      enabled_events:
        one: 1 aktivert hendelse
        other: "%{count} aktiverte hendelser"
      events: Hendelser
      new: Ny webhook
      rotate_secret: Roter hemmelighet
      secret: Hemmelighet for signering
      status: Status
      title: Webhooker
      webhook: Webhook
  admin_mailer:
    auto_close_registrations:
      body: På grunn av mangel på nyleg moderatoraktivitet, er registreringar på %{instance} automatisk bytt til å krevje manuell gjennomgang, for å hindre at %{instance} vert brukt som ein plattform for potensielle dårlege aktørar. Du kan byte tilbake for å opne registreringar når som helst.
      subject: Registreringar for %{instance} er automatisk bytt til å krevje godkjenning
    new_appeal:
      actions:
        delete_statuses: å slette sine innlegg
        disable: for å fryse kontoen deres
        mark_statuses_as_sensitive: å merke innleggene sine som følsomme
        none: en advarsel
        sensitive: å merke kontoen sin som følsom
        silence: for å avgrensa kontoen deira
        suspend: for å stenga kontoen deira
      body: "%{target} ankar på ei modereringsavgjerd av %{action_taken_by} den %{date}, som var %{type}. Dei skreiv:"
      next_steps: Du kan godkjenna anken for å endra modereringsavgjerda, eller du kan oversjå anken.
      subject: "%{username} ankar ei modereringsavgjer på %{instance}"
    new_critical_software_updates:
      body: Nye kritiske versjonar av Mastodon er tilgjengeleg. Du vil kanskje oppdatera så snart som mogleg!
      subject: Kritiske Mastodon-oppdateringar er tilgjengeleg for %{instance}!
    new_pending_account:
      body: Detaljer om den nye kontoen er nedenfor. Du kan godkjenne eller avvise denne søknaden.
      subject: Ny konto opp til vurdering på %{instance} (%{username})
    new_report:
      body: "%{reporter} har rapportert %{target}"
      body_remote: Nokon frå %{domain} har meldt %{target}
      subject: Ny rapport for %{instance} (#%{id})
    new_software_updates:
      body: Nye versjonar av Mastodon er tilgjengeleg, du vil kanskje oppdatera!
      subject: Nye versjonar av Mastodon er tilgjengeleg for %{instance}!
    new_trends:
      body: 'Du må sjå gjennom desse elementa før dei kan visast offentleg:'
      new_trending_links:
        title: Populære lenker
      new_trending_statuses:
        title: Populære innlegg
      new_trending_tags:
        title: Populære emneknaggar
      subject: Nye trendar å sjå gjennom på %{instance}
  aliases:
    add_new: Lag psevdonym
    created_msg: Laga eit nytt kallenamn. No kan du setja i gang med flyttinga frå den gamle kontoen.
    deleted_msg: Fjerna kallenamnet. No vert det ikkje lenger mogeleg å flytta frå den andre kontoen til denne.
    empty: Du har inkje alias.
    hint_html: Viss du vil flytta frå ein annan konto til denne, kan du laga eit alias her. Det treng du før du kan halda fram med å flytta fylgjarar frå den gamle kontoen til dnene. Denne handlinga er i seg sjølv <strong>harmlaus og kan angrast</strong>. <strong>Du har starta overføringa frå den gamle kontoen</strong>.
    remove: Fjern aliaslenking
  appearance:
    advanced_web_interface: Avansert nettgrensesnitt
    advanced_web_interface_hint: 'Om du vil bruke heile skjermbreidda di, let det avanserte nettgrensesnittet deg setje opp mange ulike kolonnar for å sjå så mykje informasjon du vil på ein gong: Heim, varsel, samla tidslinje, og kva som helst antall lister og emneknaggar.'
    animations_and_accessibility: Animasjonar og tilgjengelegheit
    confirmation_dialogs: Bekreftelsesdialoger
    discovery: Oppdaging
    localization:
      body: Mastodon er omsett av friviljuge.
      guide_link: https://crowdin.com/project/mastodon
      guide_link_text: Alle kan bidra.
    sensitive_content: Ømtolig innhald
  application_mailer:
    notification_preferences: Endre e-post-innstillingane
    salutation: Hei %{name},
    settings: 'Endre e-post-innstillingar: %{link}'
    unsubscribe: Meld av
    view: 'Sjå:'
    view_profile: Sjå profil
    view_status: Sjå status
  applications:
    created: Søknad laga
    destroyed: Søknad sletta
    logout: Logg ut
    regenerate_token: Lag tilgangsnykel på nytt
    token_regenerated: Tilgangsnykel laga på nytt
    warning: Ver varsam med dette datumet. Aldri del det med nokon!
    your_token: Tilgangsnykelen din
  auth:
    apply_for_account: Søk om ein konto
    captcha_confirmation:
      help_html: Om du har problem med å løyse CAPTCHA, kan kontakte oss på %{email} og vi kan hjelpe deg.
      hint_html: Berre ein ting til! Vi må bekrefte at du er et menneske (så vi kan halde spam ute!). Løys CAPTCHA-en nedanfor og klikk "Fortsett".
      title: Sikkerheitssjekk
    confirmations:
      awaiting_review: E-postadressa di er stadfesta! Styrarane på %{domain} ser gjennom registreringa di. Du får ein e-post frå dei om dei godkjenner brukarkontoen din!
      awaiting_review_title: Me går gjennom registreringa di
      clicking_this_link: klikka på denne lenka
      login_link: logga inn
      proceed_to_login_html: No kan du %{login_link}.
      redirect_to_app_html: Du skulle vorte vidaresend til <strong>%{app_name}</strong>-appen. Viss det ikkje skjedde, kan du prøva å %{clicking_this_link} eller manuelt gå tilbake til appen.
      registration_complete: Du har registrert deg som brukar på %{domain}.
      welcome_title: Velkomen, %{name}!
      wrong_email_hint: Viss e-postadressa er feil, kan du endra ho i kontoinnstillingane.
    delete_account: Slett konto
    delete_account_html: Om du vil sletta kontoen din, kan du <a href="%{path}">gå hit</a>. Du vert spurd etter stadfesting.
    description:
      prefix_invited_by_user: "@%{name} spør deg om å verta med i ein Mastodon-tenar!"
      prefix_sign_up: Meld deg på Mastodon i dag!
      suffix: Med ein konto kan du fylgja folk, skriva innlegg og veksla meldingar med brukarar frå kva som helst annan Mastodon-tenar og meir!
    didnt_get_confirmation: Fekk du ikkje stadfestingslenka?
    dont_have_your_security_key: Har du ikke sikkerhetsnøkkelen din?
    forgot_password: Har du gløymt passordet ditt?
    invalid_reset_password_token: Tilgangsnykelen er ugyldig eller utgått. Ver venleg å be om ein ny ein.
    link_to_otp: Skriv inn en 2-trinnskode fra din 2-trinnspåloggingsenhet eller en gjenopprettingskode
    link_to_webauth: Bruk sikkerhetsnøkkel-enheten din
    log_in_with: Logg inn med
    login: Innlogging
    logout: Logg ut
    migrate_account: Flytt til ein annan konto
    migrate_account_html: Om du vil visa denne kontoen til ein anna, kan du <a href="%{path}">skipe det her</a>.
    or_log_in_with: Eller logg inn med
    progress:
      confirm: Stadfest e-post
      details: Opplysingane dine
      review: Vår gjennomgang
      rules: Godta reglane
    providers:
      cas: CAS
      saml: SAML
    register: Registrer deg
    registration_closed: "%{instance} tek ikkje imot nye medlemmar"
    resend_confirmation: Send stadfestingslenka på nytt
    reset_password: Attstill passord
    rules:
      accept: Godkjenn
      back: Attende
      invited_by: 'Du kan bli med i %{domain} takka vere invitasjonen du har fått frå:'
      preamble: Disse angis og håndheves av %{domain}-moderatorene.
      preamble_invited: Før du held fram, ver snill og sjå gjennom reglane bestemt av moderatorane av %{domain}.
      title: Noen grunnregler.
      title_invited: Du har blitt invitert.
    security: Tryggleik
    set_new_password: Lag nytt passord
    setup:
      email_below_hint_html: Sjekk søppelpostmappa di, eller be om ein ny. Du kan endra e-postadressa di dersom ho er feil.
      email_settings_hint_html: Klikk på lenka me sende til %{email} for å byrja å bruka Mastodon. Me ventar her til så lenge.
      link_not_received: Fekk du ikkje lenka?
      new_confirmation_instructions_sent: Du vil få ein ny e-post med stadfestingslenke innan nokre minutt!
      title: Sjekk innboksen din
    sign_in:
      preamble_html: Logg inn med brukaropplysningar for <strong>%{domain}</strong>. Dersom kontoen din er registrert på ein annan tenar vil du ikkje kunne logga inn her.
      title: Logg inn på %{domain}
    sign_up:
      manual_review: Når du lagar ein konto på %{domain}, vil moderatorane våre gå gjennom påmeldinga di manuelt. For å hjelpa oss med påmeldinga di, er det fint om du skriv litt om deg sjølv og kvifor du vil ha ein konto på %{domain}.
      preamble: Med ein konto på denne Mastodon-tenaren kan du fylgja andre folk på allheimen, uansett kvar dei har brukarkontoen sin.
      title: La oss få deg satt i gang på %{domain}.
    status:
      account_status: Kontostatus
      confirming: Ventar på stadfesting av e-post.
      functional: Kontoen din er fullt operativt.
      pending: Søknaden din ventar på gjennomgang frå personalet vårt. Dette kan ta litt tid. Du får ein e-post om søknaden din vert godkjend.
      redirecting_to: Kontoen din er inaktiv fordi den for øyeblikket omdirigerer til %{acct}.
      self_destruct: Av di %{domain} er i ferd med å stenga, vil du berre få avgrensa tilgang til brukarkontoen din.
      view_strikes: Vis tidligere advarsler mot kontoen din
    too_fast: Skjemaet ble sendt inn for raskt, prøv på nytt.
    use_security_key: Bruk sikkerhetsnøkkel
    user_agreement_html: Eg godtek <a href="%{terms_of_service_path}" target="_blank">bruksvilkåra</a> og <a href="%{privacy_policy_path}" target="_blank">personvernvllkåra</a>
    user_privacy_agreement_html: Eg har lese og godtar <a href="%{privacy_policy_path}" target="_blank">personvernerklæringa</a>
  author_attribution:
    example_title: Eksempeltekst
    hint_html: Skriv du nyhende eller blogginnlegg utanfor Mastodon? Her kan du kontrollera korleis du blir kreditert når artiklane dine blir delte på Mastodon.
    instructions: 'Sjå til at denne koden er i HTML-koden i artikkelen din:'
    more_from_html: Meir frå %{name}
    s_blog: Bloggen til %{name}
    then_instructions: Så legg du til domenenamnet for publikasjonen i feltet under.
    title: Forfattarkreditering
  challenge:
    confirm: Hald fram
    hint_html: "<strong>Tips:</strong> Vi skal ikkje spørja deg om passordet ditt igjen i laupet av den neste timen."
    invalid_password: Ugyldig passord
    prompt: Stadfest passord for å halda fram
  crypto:
    errors:
      invalid_key: er ikkje ein gild Ed25519 eller Curve25519 nykel
  date:
    formats:
      default: "%d. %b, %Y"
      with_month_name: "%d. %B, %Y"
  datetime:
    distance_in_words:
      about_x_hours: "%{count}t"
      about_x_months: "%{count}md."
      about_x_years: "%{count} år"
      almost_x_years: "%{count} år"
      half_a_minute: No nettopp
      less_than_x_minutes: "%{count}min"
      less_than_x_seconds: No nettopp
      over_x_years: "%{count} år"
      x_days: "%{count} dager"
      x_minutes: "%{count}min"
      x_months: "%{count}md"
      x_seconds: "%{count} sek"
  deletes:
    challenge_not_passed: Det du skreiv var ikkje rett
    confirm_password: Skriv det noverande passordet ditt for å stadfesta identiteten din
    confirm_username: Skriv inn brukarnamnet ditt for å stadfesta
    proceed: Slett konto
    success_msg: Kontoen din er sletta
    warning:
      before: 'Ver venleg og les desse punkta nøye før du held fram:'
      caches: Innhold som har blitt mellomlagret av andre tjenere kan kanskje fortsette å eksistere
      data_removal: Innlegga dine og andre data vert fjerna for alltid
      email_change_html: Du kan <a href="%{path}">byta e-postadressa di</a> utan å sletta kontoen din
      email_contact_html: Dersom den framleis ikkje kjem, kan du sende ein e-post til <a href="mailto:%{email}">%{email}</a> og be om hjelp
      email_reconfirmation_html: Dersom du ikke mottar stadfestings-e-posten, kan du <a href="%{path}">be om den igjen</a>
      irreversible: Du kjem ikkje til å kunna gjenoppretta eller aktivera kontoen din på nytt
      more_details_html: For fleire detaljar, sjå <a href="%{terms_path}">personvernsvilkåra</a>.
      username_available: Brukarnamnet ditt vert tilgjengeleg igjen
      username_unavailable: Brukarnamnet ditt kjem til å halda seg utilgjengeleg
  disputes:
    strikes:
      action_taken: Handling utført
      appeal: Klage
      appeal_approved: Denne handlinga er anka og er ikkje lenger gyldig
      appeal_rejected: Klagen ble avvist
      appeal_submitted_at: Klage levert
      appealed_msg: Din klage har blitt levert. Du får beskjed om den blir godkjent.
      appeals:
        submit: Lever klage
      approve_appeal: Godkjenn klage
      associated_report: Tilhørende rapport
      created_at: Datert
      description_html: Dette er tiltakene mot din konto og advarsler som har blitt sent til deg av %{instance}-personalet.
      recipient: Adressert til
      reject_appeal: Avvis klage
      status: 'Innlegg #%{id}'
      status_removed: Innlegg allerede fjernet fra systemet
      title: "%{action} fra %{date}"
      title_actions:
        delete_statuses: Fjerning av innlegg
        disable: Frysing av konto
        mark_statuses_as_sensitive: Markering av innlegg som ømtolige
        none: Advarsel
        sensitive: Markering av konto som ømtolig
        silence: Avgrensing av konto
        suspend: Utestenging av konto
      your_appeal_approved: Din klage har blitt godkjent
      your_appeal_pending: Du har levert en klage
      your_appeal_rejected: Din klage har blitt avvist
  edit_profile:
    basic_information: Grunnleggande informasjon
    hint_html: "<strong>Tilpass kva folk ser på den offentlege profilen din og ved sida av innlegga dine.</strong> Andre vil i større grad fylgja og samhandla med deg når du har eit profilbilete og har fyllt ut profilen din."
    other: Anna
  errors:
    '400': Søknaden du sende var ugyldig eller sett opp feil.
    '403': Du har ikkje løyve til å sjå denne sida.
    '404': Sida du leitar etter finst ikkje.
    '406': Denne sida er ikkje tilgjengeleg i dette oppsettet.
    '410': Sida du leitar etter finst ikkje her lenger.
    '422':
      content: Sikkerhetsverifisering feilet. Blokkerer du informasjonskapsler?
      title: Sikkerhetsverifisering feilet
    '429': For mange forespørsler
    '500':
      content: Orsak. Vi har gjort noko feil.
      title: Denne sida er ikkje rett
    '503': Siden kunne ikke vises på grunn av en midlertidig serverfeil.
    noscript_html: For å bruke Mastodon webapplikasjon må du aktivere JavaScript. Alternativt kan du forsøke en av de mange <a href="%{apps_path}">integrerte appene</a> for Mastodon til din plattform.
  existing_username_validator:
    not_found: fann ingen lokalbrukar med det namnet
    not_found_multiple: fann ikkje %{usernames}
  exports:
    archive_takeout:
      date: Dato
      download: Last ned arkivet ditt
      hint_html: Du kan be om et arkiv med dine <strong>tuter og opplastede media</strong>. Den eksporterte dataen vil være i ActivityPub-formatet, som kan leses av programmer som støtter det. Du kan be om et arkiv opptil hver 7. dag.
      in_progress: Samlar arkivet ditt...
      request: Bed om arkivet ditt
      size: Storleik
    blocks: Du blokkerer
    bookmarks: Bokmerker
    csv: CSV
    domain_blocks: Domeneblokkeringer
    lists: Lister
    mutes: Du dempar
    storage: Medielagring
  featured_tags:
    add_new: Legg til ny
    errors:
      limit: Du har allereie valt ut så mange emneknaggar som det går an å gjera
    hint_html: "<strong>Vel ut dei viktigaste emneknaggane på profilen din.</strong> Utvalde emneknaggar er eit flott verkty for å halda oversikt over kreativt arbeid og langtidsprosjekt. Dei er lette å sjå på profilen din, og gjev deg rask tilgang til dine eigne innlegg."
  filters:
    contexts:
      account: Profiler
      home: Heimeside
      notifications: Varsel
      public: Offentlege tidsliner
      thread: Samtalar
    edit:
      add_keyword: Legg til stikkord
      keywords: Stikkord
      statuses: Individuelle innlegg
      statuses_hint_html: Dette filteret gjeld for utvalde, individuelle innlegg, uansett om dei passar til stikkorda under. <a href="%{path}">Sjå gjennom eller fjern innlegg frå filteret</a>.
      title: Endr filter
    errors:
      deprecated_api_multiple_keywords: Du kan ikkje endra desse parametrane frå dette programmet fordi dei gjeld for meir enn eitt filterord. Bruk eit nyare program, eller nettsida.
      invalid_context: Ingen eller ugild kontekst gjeve
    index:
      contexts: Filter i %{contexts}
      delete: Slett
      empty: Du har ingen filtre.
      expires_in: Går ut om %{distance}
      expires_on: Går ut %{date}
      keywords:
        one: "%{count} stikkord"
        other: "%{count} stikkord"
      statuses:
        one: "%{count} innlegg"
        other: "%{count} innlegg"
      statuses_long:
        one: "%{count} individuelt innlegg er gøymd"
        other: "%{count} individuelle innlegg er gøymde"
      title: Filter
    new:
      save: Lagre nytt filter
      title: Legg til nytt filter
    statuses:
      back_to_filter: Tilbake til filteret
      batch:
        remove: Fjern frå filteret
      index:
        hint: Dette filteret gjeld for utvalde, individuelle innlegg, uavhengig av andre kriterium. Du kan leggja til fleire innlegg til dette filteret frå nettsida.
        title: Filtrerte innlegg
  generic:
    all: Alle
    all_items_on_page_selected_html:
      one: Du har valt <strong>%{count}</strong> element på denne sida.
      other: Du har valt <strong>%{count}</strong> element på denne sida.
    all_matching_items_selected_html:
      one: "<strong>%{count}</strong> element som passar til søket ditt er vald."
      other: Du har valt <strong>%{count}</strong> element som passar til søket ditt.
    cancel: Avbryt
    changes_saved_msg: Alle endringane vart lagra!
    confirm: Stadfest
    copy: Kopier
    delete: Slett
    deselect: Vel ingen
    none: Ingen
    order_by: Sorter etter
    save_changes: Lagre endringar
    select_all_matching_items:
      one: Vel %{count} element som passar til søket ditt.
      other: Vel %{count} element som passar til søket ditt.
    today: i dag
    validation_errors:
      one: Noe er ikke helt riktig ennå. Vennligst se etter en gang til
      other: Noe er ikke helt riktig ennå. Det er ennå %{count} feil å rette på
  imports:
    errors:
      empty: Tom CSV-fil
      incompatible_type: Ikkje kompatibel med importtypen du valde
      invalid_csv_file: 'Ugyldig CSV-fil. Feil: %{error}'
      over_rows_processing_limit: inneholder flere enn %{count} rader
      too_large: Fila er for stor
    failures: Feil
    imported: Importert
    mismatched_types_warning: Det ser ut som du har valt feil type for denne importen. Sjekk ein gong til.
    modes:
      merge: Set saman
      merge_long: Hald på eksisterande data og legg til nye
      overwrite: Skriv over
      overwrite_long: Byt ut dei noverande oppføringane med dei nye
    overwrite_preambles:
      blocking_html:
        one: Du skal til å <strong>byta ut blokkeringslista di</strong> med opp til <strong>%{count} brukarkonto</strong> frå <strong>%{filename}</strong>.
        other: Du skal til å <strong>byta ut blokkeringslista di</strong> med opp til <strong>%{count} brukarkontoar</strong> frå <strong>%{filename}</strong>.
      bookmarks_html:
        one: Du skal til å <strong>byta ut bokmerka dine</strong> med opp til <strong>%{count} innlegg</strong> frå <strong>%{filename}</strong>.
        other: Du skal til å <strong>byta ut bokmerka dine</strong> med opp til <strong>%{count} innlegg</strong> frå <strong>%{filename}</strong>.
      domain_blocking_html:
        one: Du skal til å <strong>byta ut domeneblokkeringslista di</strong> med opp til <strong>%{count} domene</strong> frå <strong>%{filename}</strong>.
        other: Du skal til å <strong>byta ut domeneblokkeringslista di</strong> med opp til <strong>%{count} domene</strong> frå <strong>%{filename}</strong>.
      following_html:
        one: Du skal til å <strong>fylgja</strong> opp til <strong>%{count} brukarkonto</strong> frå <strong>%{filename}</strong> og <strong>slutta å fylgja alle andre</strong>.
        other: Du skal til å <strong>fylgja</strong> opp til <strong>%{count} brukarkontoar</strong> frå <strong>%{filename}</strong> og <strong>slutta å fylgja alle andre</strong>.
      lists_html:
        one: Du er i ferd med å <strong>erstatta listene dine</strong> med innhaldet i <strong>%{filename}</strong>. Opptil <strong>%{count} konto</strong> vil bli lagt til i dei nye listene.
        other: Du er i ferd med å <strong>erstatta listene dine</strong> med innhaldet i <strong>%{filename}</strong>. Opptil <strong>%{count} kontoar</strong> vil bli lagt til i dei nye listene.
      muting_html:
        one: Du skal til å <strong>byta ut lista di over dempa brukarkontoar</strong> med opp til <strong>%{count} brukarkonto</strong> frå <strong>%{filename}</strong>.
        other: Du skal til å <strong>byta ut lista di over dempa brukarkontoar</strong> med opp til <strong>%{count} brukarkontoar</strong> frå <strong>%{filename}</strong>.
    preambles:
      blocking_html:
        one: Du skal til å <strong>blokkera</strong> opp til <strong>%{count} brukarkonto</strong> frå <strong>%{filename}</strong>.
        other: Du skal til å <strong>blokkera</strong> opp til <strong>%{count} brukarkontoar</strong> frå <strong>%{filename}</strong>.
      bookmarks_html:
        one: Du er i ferd med å leggja til opp til <strong>%{count} innlegg</strong> frå <strong>%{filename}</strong> til <strong>bokmerka dine</strong>.
        other: Du er i ferd med å leggja til opp til <strong>%{count} innlegg</strong> frå <strong>%{filename}</strong> til <strong>bokmerka dine</strong>.
      domain_blocking_html:
        one: Du skal til å <strong>blokkera</strong> opp til <strong>%{count} domene</strong> frå <strong>%{filename}</strong>.
        other: Du skal til å <strong>blokkera</strong> opp til <strong>%{count} domene</strong> frå <strong>%{filename}</strong>.
      following_html:
        one: Du er i ferd med å <strong>fylgja</strong> opp til <strong>%{count} brukarkonto</strong> frå <strong>%{filename}</strong>.
        other: Du er i ferd med å <strong>fylgja</strong> opp til <strong>%{count} brukarkontoar</strong> frå <strong>%{filename}</strong>.
      lists_html:
        one: Du er i ferd med å leggja til opptil <strong>%{count} konto</strong> frå <strong>%{filename}</strong> til i <strong>listene</strong> dine. Nye lister vil blir oppretta om ingen lister finst frå før.
        other: Du er i ferd med å leggja til opptil <strong>%{count} kontoar</strong> frå <strong>%{filename}</strong> til i <strong>listene</strong> dine. Nye lister vil blir oppretta om ingen lister finst frå før.
      muting_html:
        one: Du er i ferd med å <strong>dempa</strong> opp til <strong>%{count} brukarkonto</strong> frå <strong>%{filename}</strong>.
        other: Du er i ferd med å <strong>dempa</strong> opp til <strong>%{count} brukarkontoar</strong> frå <strong>%{filename}</strong>.
    preface: Du kan henta inn data som du har eksportert frå ein annan tenar, som t.d. ei liste over folka du fylgjer eller blokkerer.
    recent_imports: Siste importar
    states:
      finished: Ferdig
      in_progress: Pågår
      scheduled: Planlagt
      unconfirmed: Ikkje stadfesta
    status: Status
    success: Dataa dine vart lasta opp og vert no handsama så fort som mogeleg
    time_started: Starta
    titles:
      blocking: Importerer blokkerte brukarkontoar
      bookmarks: Importerer bokmerke
      domain_blocking: Importerer blokkerte domene
      following: Importerer fylgde brukarkontoar
      lists: Importerer lister
      muting: Importerer dempa brukarkontoar
    type: Type import
    type_groups:
      constructive: Fylgjer og bokmerke
      destructive: Blokkeringar og dempingar
    types:
      blocking: Blokkeringsliste
      bookmarks: Bokmerker
      domain_blocking: Liste over blokkerte domene
      following: Fylgjeliste
      lists: Lister
      muting: Dempeliste
    upload: Last opp
  invites:
    delete: Slå av
    expired: Utgått
    expires_in:
      '1800': 30 minutt
      '21600': 6 timar
      '3600': 1 time
      '43200': 12 timar
      '604800': 1 veke
      '86400': 1 dag
    expires_in_prompt: Aldri
    generate: Lag innbydingslenkje
    invalid: Denne invitasjonen er ikkje gyldig
    invited_by: 'Du vart innboden av:'
    max_uses:
      one: 1 bruk
      other: "%{count} bruk"
    max_uses_prompt: Inga grense
    prompt: Generer og del lenkjer med andre for å gje tilgang til denne tenaren
    table:
      expires_at: Vert ugyldig
      uses: Bruk
    title: By folk inn
  lists:
    errors:
      limit: Du har nådd grensa for kor mange lister du kan ha
  login_activities:
    authentication_methods:
      otp: to-faktor autentiseringsapp
      password: passord
      sign_in_token: sikkerheitskode på e-post
      webauthn: sikkerhetsnøkler
    description_html: Hvis du ser aktivitet som du ikke gjenkjenner, bør du vurdere å endre passordet ditt og aktivere to-trinnsinnlogging.
    empty: Ingen innloggingshistorikk er tilgjengelig
    failed_sign_in_html: Mislykket innloggingsforsøk med %{method} fra %{ip} (%{browser})
    successful_sign_in_html: Vellykket innlogging med %{method} fra %{ip} (%{browser})
    title: Autentiseringshistorikk
  mail_subscriptions:
    unsubscribe:
      action: Ja, meld av
      complete: Meldt av
      confirmation_html: Er du sikker på at du ikkje lenger ynskjer å motta %{type} frå Mastodon på %{domain} til e-posten din %{email}? Du kan alltids gjera om på dette i <a href="%{settings_path}">innstillingar for e-postvarsling</a>.
      emails:
        notification_emails:
          favourite: e-postar om favorittmarkeringar
          follow: e-postar om nye fylgjarar
          follow_request: e-postar om fylgjeførespurnadar
          mention: e-postar om omtaler
          reblog: e-postar om framhevingar
      resubscribe_html: Om du har avslutta abonnementet ved ein feil, kan du abonnera på nytt i <a href="%{settings_path}">innstillingar for e-postvarsling</a>.
      success_html: Du vil ikkje lenger få %{type} frå Mastodon på %{domain} til e-posten på %{email}.
      title: Meld av
  media_attachments:
    validations:
      images_and_video: Kan ikkje leggja ved video til status som allereie inneheld bilete
      not_found: Media %{ids} vart ikkje funne eller er allereie kopla til eit anna innlegg
      not_ready: Kan ikke legge til filer som ikke er ferdigbehandlet. Prøv igjen om et øyeblikk!
      too_many: Kan ikkje leggja til meir enn 4 filer
  migrations:
    acct: Flytta til
    cancel: Avbryt omdirigeringen
    cancel_explanation: Viss du avbryt omdirigeringa, vil det ta i bruk at den noverande kontoen din, men det vil ikkje få tilbake fylgjarar som er flytte til den andre kontoen.
    cancelled_msg: Avbrøt omdirigeringen med suksess.
    errors:
      already_moved: er den same kontoen som du allereie har flytta til
      missing_also_known_as: er ikkje eit alias til denne kontoen
      move_to_self: kan ikkje vera denne kontoen
      not_found: fann ikkje
      on_cooldown: Du er i en nedkjølingsperiode
    followers_count: Fylgjarar då kontoen vart flytta
    incoming_migrations: Flyttar frå ein annan konto
    incoming_migrations_html: For å flytta frå ein annnan konto til denne må du fyrst <a href="%{path}">laga eit kallenamn til kontoen</a>.
    moved_msg: Kontoen din vidaresender no til %{acct}, og fylgjarane dine blir flytte over dit.
    not_redirecting: Kontoen din omdirigeres ikke til noen andre kontoer for øyeblikket.
    on_cooldown: Du har nylig overført kontoen din. Denne funksjonen blir tilgjengelig igjen om %{count} dager.
    past_migrations: Tidlegare vandringar
    proceed_with_move: Flytt fylgjarar
    redirected_msg: Kontoen din omdirigerer no til %{acct}.
    redirecting_to: Kontoen din omdirigerer til %{acct}.
    set_redirect: Bestem omdirigering
    warning:
      backreference_required: Den nye kontoen må fyrst konfigurerast til å visa til denne
      before: 'Før du fortsetter, vennligst les disse notisene nøye:'
      cooldown: Etter flytting er det en nedkjølingsperiode der du ikke vil kunne flytte igjen
      disabled_account: Din nåværende konto vil ikke være fullt brukbar etterpå. Men du vil ha tilgang til dataeksportering såvel som reaktivering.
      followers: Denne handlinga flyttar alle fylgjarar frå denne kontoen til den nye
      only_redirect_html: Alternativt kan du velge å <a href="%{path}">bare legge ut en omdirigering på profilen din</a>.
      other_data: Inkje anna data flyttast av seg sjølve
      redirect: Profilen til din nåværende konto vil bli oppdatert med en omdirigeringsnotis og bli fjernet fra søk
  moderation:
    title: Moderasjon
  move_handler:
    carry_blocks_over_text: Denne brukaren flytta frå %{acct}, som du hadde blokkert.
    carry_mutes_over_text: Denne brukeren flyttet fra %{acct}, som du hadde dempet.
    copy_account_note_text: 'Denne brukeren flyttet fra %{acct}, her var dine tidligere notater om dem:'
  navigation:
    toggle_menu: Vis/gøym menyen
  notification_mailer:
    admin:
      report:
        subject: "%{name} leverte en rapport"
      sign_up:
        subject: "%{name} registrerte seg"
    favourite:
      body: 'Statusen din vart merkt som favoritt av %{name}:'
      subject: "%{name} merkte statusen din som favoritt"
      title: Nye favorittar
    follow:
      body: "%{name} fylgjer deg!"
      subject: "%{name} fylgjer deg"
      title: Ny fylgjar
    follow_request:
      action: Gå gjennom førespurnader
      body: "%{name} har bedt om å fylgja deg"
      subject: 'Ventande fylgjar: %{name}'
      title: Ny fylgjeførespurnad
    mention:
      action: Svar
      body: 'Du vart nemnd av %{name} i:'
      subject: Du vart nemnd av %{name}
      title: Ny omtale
    poll:
      subject: Meiningsmålinga frå %{name} er avslutta
    reblog:
      body: 'Statusen din vart framheva av %{name}:'
      subject: "%{name} framheva statusen din"
      title: Ny framheving
    status:
      subject: "%{name} postet nettopp"
    update:
      subject: "%{name} redigerte et innlegg"
  notifications:
    administration_emails: Epostvarsel for administrator
    email_events: Hendingar for epostvarsel
    email_events_hint: 'Velg hendelser som du vil motta varslinger for:'
  number:
    human:
      decimal_units:
        format: "%n %u"
        units:
          billion: Mrd
          million: Mil
          quadrillion: Bil
          thousand: T
          trillion: Bil
  otp_authentication:
    code_hint: Skriv inn koden generert av autentiseringsappen din for å bekrefte
    description_html: Viss du skrur på <strong>tofaktorinnlogging</strong> med ein innloggingsapp, må du ha telefonen din klar når du loggar inn. Telefonen lagar innloggingsnyklar du må skriva inn.
    enable: Aktiver
    instructions_html: "<strong>Skann denne QR-koden i Google authenticator eller annan tofaktor-app på telefonen din</strong>. Frå no vil den appen laga tilgangsnyklar som du skriv inn når du vil logga inn."
    manual_instructions: 'Hvis du ikke kan skanne QR-koden og må skrive den inn manuelt, her er tekstkoden i ren tekst:'
    setup: Sett opp
    wrong_code: Den innskrevne koden var ugyldig! Er tjenertiden og enhetstiden riktige?
  pagination:
    newer: Nyare
    next: Neste
    older: Eldre
    prev: Førre
    truncate: "&hellip;"
  polls:
    errors:
      already_voted: Du har allereie røysta i denne rundspørjinga
      duplicate_options: inneheld like element
      duration_too_long: er for langt fram i tid
      duration_too_short: er for snart
      expired: Denne rundspørjinga er allereie ferdig
      invalid_choice: Det valgte stemmealternativet eksisterer ikke
      over_character_limit: kan ikkje vera lengre enn %{max} teikn kvar
      self_vote: Du kan ikkje stemme i di eiga avstemming
      too_few_options: må ha meir enn eitt element
      too_many_options: kan ikkje ha meir enn %{max} element
  preferences:
    other: Anna
    posting_defaults: Innleggsstandarder
    public_timelines: Offentlege tidsliner
  privacy:
    hint_html: "<strong>Tilpass korleis du vil at andre skal finna profilen og innlegga dine.</strong> Mastodon har fleire funksjonar du kan ta i bruk for å få kontakt med eit større publikum. Sjå gjerne gjennom innstillingane slik at du er sikker på at dei passar til deg og din bruk."
    privacy: Personvern
    privacy_hint_html: Kontroller kor mykje du vil dela. Folk finn interessante profilar og fine appar ved å sjå gjennom kva andre fylgjer og kva appar dei legg ut innlegg med, men det kan henda du vil gøyma desse opplysingane.
    reach: Nå andre
    reach_hint_html: Hald styring med om du vil at andre skal kunna oppdaga og fylgja deg. Vil du at innlegga dine skal stå på Utforsk-sida? Vil du at andre skal sjå deg i tilrådingane for kven dei skal fylgja? Vil du ta imot nye fylgjarar automatisk, eller vil du kontrollera kvar einskild fylgjar?
    search: Søk
    search_hint_html: Kontroller korleis du vil at folk skal finna deg. Vil du at folk skal finna deg ut frå dei offentlege innlegga dine? Vil du at folk utanfor Mastodon skal kunna finna profilen din når dei søkjer på nettet? Ver merksam på at det er uråd å garantera heilt for at søkjemotorar ikkje finn deg.
    title: Personvern og rekkjevidd
  privacy_policy:
    title: Retningslinjer for personvern
  reactions:
    errors:
      limit_reached: Grensen for forskjellige reaksjoner nådd
      unrecognized_emoji: er ikke en gjenkjent emoji
  redirects:
    prompt: Viss du stolar på denne lenka, klikkar du på ho for å halda fram.
    title: No forlèt du %{instance}.
  relationships:
    activity: Kontoaktivitet
    confirm_follow_selected_followers: Er du sikker på at du ynskjer å fylgja dei valde fylgjarane?
    confirm_remove_selected_followers: Er du sikker på at du ynskjer å fjerna dei valde fylgjarane?
    confirm_remove_selected_follows: Er du sikker på at du ikkje vil fylgja desse?
    dormant: I dvale
    follow_failure: Greidde ikkje fylgja alle kontoane du valde.
    follow_selected_followers: Fylg desse som fylgjer deg
    followers: Fylgjarar
    following: Folk du fylgjer
    invited: Innboden
    last_active: Sist aktiv
    most_recent: Sist
    moved: Flytta
    mutual: Felles
    primary: Primært
    relationship: Forhold
    remove_selected_domains: Fjern alle fylgjarar frå dei valde domena
    remove_selected_followers: Fjern valde fylgjarar
    remove_selected_follows: Slutt å fylgja desse brukarane
    status: Kontostatus
  remote_follow:
    missing_resource: Kunne ikke finne URLen for din konto
  reports:
    errors:
      invalid_rules: refererer ikke til gyldige regler
  rss:
    content_warning: 'Innhaldsvarsel:'
    descriptions:
      account: Offentlige innlegg fra @%{acct}
      tag: 'Offentlige innlegg merket med #%{hashtag}'
  scheduled_statuses:
    over_daily_limit: Du har overskredet grensen på %{limit} planlagte tuter for den dagen
    over_total_limit: Du har overskredet grensen på %{limit} planlagte tuter
    too_soon: datoen må vera i framtida
  self_destruct:
    lead_html: Diverre stengjer <strong>%{domain}</strong> dørene for godt. Viss du hadde ein brukarkonto der, vil du ikkje kunna halda fram å bruka han, men du kan få ut ein tryggingskopi av dataa dine.
    title: Denne tenaren stengjer
  sessions:
    activity: Siste aktivitet
    browser: Nettlesar
    browsers:
      alipay: AliPay
      blackberry: BlackBerry
      chrome: Chrome
      edge: Microsoft Edge
      electron: Electron
      firefox: Firefox
      generic: Ukjend lesar
      huawei_browser: Huawei-nettlesaren
      ie: Internet Explorer
      micro_messenger: Micromessenger
      nokia: Nokia S40 Ovi-lesar
      opera: Opera
      otter: Otter
      phantom_js: PhantomJS
      qq: QQ-lesar
      safari: Safari
      uc_browser: QQ-lesar
      unknown_browser: Ukjend nettlesar
      weibo: Weibo
    current_session: Noverande økt
    date: Dato
    description: "%{browser} på %{platform}"
    explanation: Desse nettlesarane er logga inn på Mastodon-kontoen din.
    ip: IP-adresse
    platforms:
      adobe_air: Adobe Air
      android: Android
      blackberry: BlackBerry
      chrome_os: ChromeOS
      firefox_os: Firefox OS
      ios: IOS
      kai_os: KaiOS
      linux: Linux
      mac: Mac
      unknown_platform: Ukjend plattform
      windows: Windows
      windows_mobile: Windows Mobile
      windows_phone: Windows Phone
    revoke: Tilbakekall
    revoke_success: Økt tilbakekalt
    title: Økter
    view_authentication_history: Vis autentiseringshistorikk for kontoen din
  settings:
    account: Konto
    account_settings: Kontoinnstillingar
    aliases: Kallenamn til kontoen
    appearance: Utsjånad
    authorized_apps: Godkjende appar
    back: Tilbake til Mastodon
    delete: Kontosletting
    development: Utvikling
    edit_profile: Endr profil
    export: Eksporter
    featured_tags: Utvalde emneknaggar
    import: Hent inn
    import_and_export: Importer og eksporter
    migrate: Kontoflytting
    notifications: Epostvarsel
    preferences: Innstillingar
    profile: Profil
    relationships: Fylgjar og fylgjarar
    severed_relationships: Brotne forhold
    statuses_cleanup: Automatisert sletting av innlegg
    strikes: Modereringsadvarsler
    two_factor_authentication: Tostegsautorisering
    webauthn_authentication: Sikkerhetsnøkler
  severed_relationships:
    download: Last ned (%{count})
    event_type:
      account_suspension: Utestenging av konto (%{target_name})
      domain_block: Tenarutestenging (%{target_name})
      user_domain_block: Du blokkerte %{target_name}
    lost_followers: Mista fylgjarar
    lost_follows: Mista fylgjer
    preamble: Du kan mista fylgjarar og folk du fylgjer når du blokkerer eit domene eller når moderatorar avgjer å utestenga ein annan tenar. Når det skjer, vil du kunne lasta ned ei liste over brotne forhold, slik at du kan sjå gjennom ho og kanskje importera ho på ein annan tenar.
    purged: Informasjonen om denne tenaren er sletta av administratorane på tenaren din.
    type: Hending
  statuses:
    attached:
      audio:
        one: "%{count} ljod"
        other: "%{count} ljodar"
      description: 'Vedlagt: %{attached}'
      image:
        one: "%{count} bilete"
        other: "%{count} bilete"
      video:
        one: "%{count} video"
        other: "%{count} videoar"
    boosted_from_html: Framheva av %{acct_link}
    content_warning: 'Innhaldsåtvaring: %{warning}'
    default_language: Samme språk som brukergrensesnittet
    disallowed_hashtags:
      one: 'inneheldt ein emneknagg som ikkje var tillaten: %{tags}'
      other: 'inneheldt emneknaggen som ikkje var tillaten: %{tags}'
    edited_at_html: Redigert %{date}
    errors:
      in_reply_not_found: Det ser ut til at tutet du freistar å svara ikkje finst.
    over_character_limit: øvregrensa for teikn, %{max}, er nådd
    pin_errors:
      direct: Innlegg som bare er synlige for nevnte brukere kan ikke festes
      limit: Du har allereie festa så mange tut som det går an å festa
      ownership: Du kan ikkje festa andre sine tut
      reblog: Ei framheving kan ikkje festast
    quote_policies:
      followers: Tilhengjarar og nemnde folk
      nobody: Berre nemnde folk
      public: Alle
    title: "%{name}: «%{quote}»"
    visibilities:
      direct: Direkte
      private: Berre fylgjarar
      private_long: Vis berre til fylgjarar
      public: Offentleg
      public_long: Alle kan sjå
      unlisted: Ikkje oppført
      unlisted_long: Alle kan sjå, men ikkje oppført på offentlege tidsliner
  statuses_cleanup:
    enabled: Slett gamle innlegg automatisk
    enabled_hint: Sletter innleggene dine automatisk når de oppnår en angitt alder, med mindre de samsvarer med ett av unntakene nedenfor
    exceptions: Unntak
    explanation: Siden sletting av innlegg er en krevende operasjon, blir dette gjort sakte over tid når tjeneren ellers ikke er opptatt. Av denne grunn kan det hende at innleggene dine slettes først en stund etter at de har nådd aldersgrensen.
    ignore_favs: Ignorer favoritter
    ignore_reblogs: Ignorer fremhevinger
    interaction_exceptions: Unntak basert på interaksjoner
    interaction_exceptions_explanation: Merk at det ikke er noen garanti for at innlegg blir slettet hvis de går under favoritt- eller fremhevelsesgrensen etter å ha gått over dem en gang.
    keep_direct: Behold direktemeldinger
    keep_direct_hint: Sletter ingen av direktemeldingene dine
    keep_media: Behold innlegg med mediavedlegg
    keep_media_hint: Sletter ikke dine egne innlegg som har mediavedlegg
    keep_pinned: Behald festa innlegg
    keep_pinned_hint: Sletter ingen av dine festa innlegg
    keep_polls: Behald røystingar
    keep_polls_hint: Sletter ingen av dine røystingar
    keep_self_bookmark: Behald bokmerka innlegg
    keep_self_bookmark_hint: Sletter ikkje dine eigne innlegg om du har bokmerka dei
    keep_self_fav: Behald innlegg som favoritt
    keep_self_fav_hint: Sletter ikkje dine eigne innlegg om du har favorittmerka dei
    min_age:
      '1209600': 2 veker
      '15778476': 6 månader
      '2629746': 1 månad
      '31556952': 1 år
      '5259492': 2 månader
      '604800': 1 veke
      '63113904': 2 år
      '7889238': 3 månader
    min_age_label: Aldersterskel
    min_favs: Behold innlegg som er favorittmarkert av minst
    min_favs_hint: Slettar ingen av innlegga dine som har fått minst så mange favorittar. La det stå tomt for å sletta innlegga uansett kor mange favorittar dei har fått
    min_reblogs: Behold innlegg fremhevet av minst
    min_reblogs_hint: Sletter ikke noen av dine innlegg som har blitt fremhevet minst dette antall ganger. La stå tom for å slette innlegg uavhengig av antall fremhevinger
  stream_entries:
    sensitive_content: Ømtolig innhald
  strikes:
    errors:
      too_late: Det er for seint å klage på denne prikken
  tags:
    does_not_match_previous_name: stemmar ikkje med det førre namnet
  terms_of_service:
    title: Bruksvilkår
  terms_of_service_interstitial:
    future_preamble_html: Me gjer nokre endringar i brukarvilkåra våre, og dei blir tekne i bruk <strong>%{date}</strong>. Det er fint viss du ser på dei nye vilkåra.
    past_preamble_html: Me har endra brukarvilkåra våre sidan du var her sist. Det er fint viss du ser på dei oppdaterte vilkåra.
    review_link: Les gjennom brukarvilkåra
    title: Brukarvilkåra på %{domain} er endra
  themes:
    contrast: Mastodon (Høg kontrast)
    default: Mastodon (Mørkt)
    mastodon-light: Mastodon (Lyst)
    system: Automatisk (bruk systemdrakta)
  time:
    formats:
      default: "%d.%b %Y, %H:%M"
      month: "%b %Y"
      time: "%H:%M"
      with_time_zone: "%d. %b %Y, %H:%M %Z"
  translation:
    errors:
      quota_exceeded: Tenaren si kvote for omsetjingstenesta er brukt opp.
      too_many_requests: Det har vore for mange førespurnader til omsetjingstenesta i det siste.
  two_factor_authentication:
    add: Legg til
    disable: Slå av
    disabled_success: 2-trinnsautentisering ble vellykket skrudd av
    edit: Redigering
    enabled: Tostegsinnlogging er slege på
    enabled_success: Aktivering av tofaktorautentisering vellykket
    generate_recovery_codes: Generér gjenopprettingskoder
    lost_recovery_codes: Gjenopprettingskoder lar deg gjenoppnå tilgang til din konto hvis du mister din telefon. Hvis du har mistet gjenopprettingskodene, kan du regenerere dem her. Dine gamle gjenopprettingskoder vil bli ugyldige.
    methods: 2-trinnsmetoder
    otp: Autentiseringsapp
    recovery_codes: Reservekoder
    recovery_codes_regenerated: Generering av reservekoder fullført
    recovery_instructions_html: Hvis du skulle miste tilgang til telefonen din, kan du bruke en av gjenopprettingskodene nedenfor til å gjenopprette tilgang til din konto. <strong>Oppbevar gjenopprettingskodene sikkert</strong>, for eksempel ved å skrive dem ut og gjemme dem på et lurt sted bare du vet om.
    webauthn: Sikkerhetsnøkler
  user_mailer:
    announcement_published:
      description: 'Styrarane på %{domain} har ei kunngjering:'
      subject: Kunngjering om tenesta
      title: Kunngjering frå %{domain}
    appeal_approved:
      action: Kontoinnstillingar
      explanation: Apellen på prikken mot din kontor på %{strike_date} som du la inn på %{appeal_date} har blitt godkjend. Din konto er nok ein gong i god stand.
      subject: Din klage fra %{date} er godkjent
      subtitle: Kontoen din er tilbake i god stand.
      title: Anke godkjend
    appeal_rejected:
      explanation: Klagen på advarselen mot din konto den %{strike_date} som du sendte inn den %{appeal_date} har blitt avvist.
      subject: Din klage fra %{date} er avvist
      subtitle: Klaga di vart avvist.
      title: Anke avvist
    backup_ready:
      explanation: Du ba om ein fullstendig tryggingskopi av Mastodon-kontoen din.
      extra: No kan du lasta han ned!
      subject: Arkivet ditt er klart til å lastes ned
      title: Nedlasting av arkiv
    failed_2fa:
      details: 'Her er detaljane om innloggingsforsøket:'
      explanation: Nokon har prøvd å logge inn på kontoen din, men brukte ein ugyldig andre-autentiseringsfaktor.
      further_actions_html: Om dette ikkje var deg, rår me deg til å %{action} med éin gong, då det kan vere kompomittert.
      subject: To-faktor-autentiseringsfeil
      title: Mislukka to-faktor-autentisering
    suspicious_sign_in:
      change_password: endre passord
      details: 'Her er påloggingsdetaljane:'
      explanation: Vi har oppdaga ei pålogging til din konto frå ei ny IP-adresse.
      further_actions_html: Om dette ikkje var deg, tilrår vi at du %{action} no og aktiverar 2-trinnsinnlogging for å halde kontoen din sikker.
      subject: Din konto er opna frå ei ny IP-adresse
      title: Ei ny pålogging
    terms_of_service_changed:
      agreement: Viss du held fram å bruka %{domain}, seier du deg einig i vilkåra. Viss du er usamd i dei oppdaterte vilkåra, kan du slutta å bruka %{domain} når du vil ved å sletta brukarkontoen din.
      changelog: 'Denne oppdateringa, kort fortalt:'
      description: 'Du får denne eposten fordi me har endra tenestvilkåra på %{domain}. Desse endringane kjem i kraft %{date}. Me oppmodar deg til å sjå på dei oppdaterte vilkåra her:'
      description_html: Du får denne eposten fordi me har endra tenestvilkåra på %{domain}. Desse endringane kjem i kraft <strong>%{date}</strong>. Me oppmodar deg til å sjå på <a href="%{path}" target="_blank">dei oppdaterte vilkåra her</a>.
      sign_off: Folka på %{domain}
      subject: Endra bruksvilkår
      subtitle: Bruksvilkåra på %{domain} er endra
      title: Viktig oppdatering
    warning:
      appeal: Send inn anke
      appeal_description: Om du meiner dette er ein feil, kan du sende inn ei klage til gjengen i %{instance}.
      categories:
        spam: Søppelpost
        violation: Innhaldet bryt med desse retningslinene
      explanation:
        delete_statuses: Nokre av innlegga dine er bryt éin eller fleire retningslinjer, og har så blitt fjerna av moderatorene på %{instance}.
        disable: Du kan ikkje lenger bruke kontoen, men profilen din og andre data er intakt. Du kan be om ein sikkerhetskopi av dine data, endre kontoinnstillingar eller slette din konto.
        mark_statuses_as_sensitive: Nokre av innlegga dine har vorte markerte som ømtolige av moderatorane ved %{instance}. Dette tyder at folk må trykkje på mediane i innlegga for å førehandsvise dei. Du kan markera media som ømtolig sjølv når du legg ut nye innlegg.
        sensitive: Frå no av vil alle dine opplasta mediefiler bli markert som ømtolig og skjult bak ei klikk-åtvaring.
        silence: Medan kontoen din er avgrensa, vil berre folk som allereie fylgjer deg sjå dine tutar på denne tenaren, og du kan bli ekskludert fra diverse offentlige oppføringer. Andre kan framleis fylgje deg manuelt.
        suspend: Du kan ikkje lenger bruka kontoen din, og profilen og andre data er ikkje lenger tilgjengelege. Du kan framleis logga inn for å be om ein sikkerheitskopi av data før dei blir fullstendig sletta om omtrent 30 dagar, men me vil lagra nokre grunnleggjande data for å syta for at du ikkje omgår utestenginga.
      reason: 'Årsak:'
      statuses: 'Innlegg sitert:'
      subject:
        delete_statuses: Dine innlegg på %{acct} har blitt fjernet
        disable: Kontoen din, %{acct}, har blitt fryst
        mark_statuses_as_sensitive: Dine innlegg frå %{acct} har vorte markerte som ømtolige
        none: Åtvaring for %{acct}
        sensitive: Dine innlegg frå %{acct} vil verte markerte som ømtolige frå no av
        silence: Kontoen din, %{acct}, er vorten avgrensa
        suspend: Kontoen din, %{acct}, har vorte utvist
      title:
        delete_statuses: Innlegg fjernet
        disable: Konto frosen
        mark_statuses_as_sensitive: Innlegg markerte som ømtolige
        none: Åtvaring
        sensitive: Konto markert som ømtolig
        silence: Konto avgrensa
        suspend: Konto utvist
    welcome:
      apps_android_action: Få det på Google Play
      apps_ios_action: Last ned på App Store
      apps_step: Last ned dei offisielle appane våre.
      apps_title: Mastodon-appar
      checklist_subtitle: 'La oss hjelpa deg i gang på denne nye sosiale reisa:'
      checklist_title: Kom i gang
      edit_profile_action: Tilpass til deg
      edit_profile_step: Få fleire samhandlingar ved å fylla ut profilen din.
      edit_profile_title: Tilpass profilen din
      explanation: Her er nokre tips for å koma i gang
      feature_action: Lær meir
      feature_audience: Mastodon gjev deg eit unikt høve til å styra kven som ser innhaldet ditt, utan mellommenn. Viss du installerer Mastodon på din eigen tenar, kan du fylgja og bli fylgt frå alle andre Mastodon-tenarar på nett, og det er ingen andre enn du som har kontrollen.
      feature_audience_title: Få tilhengjarar på ein trygg måte
      feature_control: Du veit best kva du vil ha på tidslina di. Her er ingen algoritmar eller reklame som kastar bort tida. Du kan fylgja folk på ein kvar Mastodon-tenar frå brukarkontoen din, få innlegga deira i kronologisk rekkjefylgje, og gjera ditt eige hjørne av internett litt meir ditt.
      feature_control_title: Hald kontroll over tidslina di
      feature_creativity: På Mastodon kan du laga innlegg med lyd, film og bilete, du kan skildra media for betre tilgjenge, du kan laga avrøystingar, innhaldsåtvaringar og eigne smilefjes, du kan klyppa til småbilete og endå meir for å uttrykkja deg på nettet. Mastodon passar for deg, anten du vil skriva eller leggja ut kunst, musikk eller podkastar.
      feature_creativity_title: Ustoppeleg kreativt
      feature_moderation: Med Mastodon bestemmer du sjølv. Kvar tenar har sine eigne reglar og retningsliner som blir laga lokalt og ikkje sentralt i eit stort firma, slik det er med andre sosiale nettverk. Det gjer at alle slags grupper kan få ein Mastodon-tenar som passar til dei. Du kan bli med på ein tenar som har reglar du er samd med, eller du kan laga din eigen tenar.
      feature_moderation_title: Moderering slik det bør vera
      follow_action: Fylg
      follow_step: Å fylgja interessante folk er det det handlar om på Mastodon.
      follow_title: Tilpass tidslina di
      follows_subtitle: Fylg kjende folk
      follows_title: Kven du kan fylgja
      follows_view_more: Sjå fleire du kan fylgja
      hashtags_recent_count:
        one: "%{people} person dei siste to dagane"
        other: "%{people} personar dei siste to dagane"
      hashtags_subtitle: Sjå kva som har vore populært dei siste to dagane
      hashtags_title: Populære emneknaggar
      hashtags_view_more: Sjå fleire populære emneknaggar
      post_action: Skriv
      post_step: Sei hei til verda med tekst, bilete, filmar eller meiningsmålingar.
      post_title: Skriv ditt fyrste innlegg
      share_step: Fortel venene dine korleis dei finn deg på Mastodon.
      share_title: Del Mastodon-profilen din
      sign_in_action: Logg inn
      subject: Velkomen til Mastodon
      title: Velkomen om bord, %{name}!
  users:
    follow_limit_reached: Du kan ikkje fylgja fleire enn %{limit} folk
    go_to_sso_account_settings: Gå til kontoinnstillingane hjå identitetsleverandøren din
    invalid_otp_token: Ugyldig tostegskode
    otp_lost_help_html: Hvis du mistet tilgangen til begge deler, kan du komme i kontakt med %{email}
    rate_limited: For mange autentiseringsforsøk, prøv igjen seinare.
    seamless_external_login: Du er logga inn gjennom ei ekstern tenest, så passord- og epostinnstillingar er ikkje tilgjengelege.
    signed_in_as: 'Logga inn som:'
  verification:
    extra_instructions_html: <strong>Tips:</strong> Linken på nettsida di kan vera usynleg. Den viktige delen er <code>rel="me"</code>, som på nettstader med brukargenerert innhald vil hindra at andre kan låst som dei er deg. Du kan til og med bruka <code>link</code> i staden for <code>a</code> i toppteksten til sida, men HTML-koden må vera tilgjengeleg utan å måtte køyra JavaScript.
    here_is_how: Slik gjer du
    hint_html: "<strong>Stadfesting av eigen identitet på Mastodon er for alle.</strong> Basert på opne nettstandardar, gratis no og for alltid. Alt du treng er ei personleg nettside der folk kjenner deg att. Om du lagar ein link som peikar på denne nettsida frå profilen din, vil profilen din få ein synleg indikator i dei tilfella der nettsida har ein link som peikar attende på profilen."
    instructions_html: Kopier og lim inn i koden nedanfor i HTML-koden for nettsida di. Legg deretter adressa til nettsida di til i ei av ekstrafelta på profilen din frå fana "Rediger profil" og lagre endringane.
    verification: Stadfesting
    verified_links: Dine verifiserte lenker
    website_verification: Stadfesting av nettside
  webauthn_credentials:
    add: Legg til ny sikkerhetsnøkkel
    create:
      error: Det oppstod et problem med å legge til sikkerhetsnøkkelen. Prøv igjen.
      success: Sikkerhetsnøkkelen din ble vellykket lagt til.
    delete: Slett
    delete_confirmation: Er du sikker på at du vil slette denne sikkerhetsnøkkelen?
    description_html: Dersom du aktiverer <strong>sikkerhetsnøkkelautentisering</strong>, vil innlogging kreve at du bruker en av sikkerhetsnøklene dine.
    destroy:
      error: Det oppsto et problem med å slette sikkerhetsnøkkelen. Prøv igjen.
      success: Sikkerhetsnøkkelen din ble vellykket slettet.
    invalid_credential: Ugyldig sikkerhetsnøkkel
    nickname_hint: Skriv inn kallenavnet til din nye sikkerhetsnøkkel
    not_enabled: Du har ikke aktivert WebAuthn ennå
    not_supported: Denne nettleseren støtter ikke sikkerhetsnøkler
    otp_required: For å bruke sikkerhetsnøkler, må du først aktivere to-faktor autentisering.
    registered_on: Registrert den %{date}<|MERGE_RESOLUTION|>--- conflicted
+++ resolved
@@ -21,11 +21,7 @@
       one: Tut
       other: Tut
     posts_tab_heading: Tut
-<<<<<<< HEAD
-    self_follow_error: Det er ikkje tillate å følgje din eigen konto
-=======
     self_follow_error: Du kan ikkje fylgja deg sjølv
->>>>>>> 609a4018
   admin:
     account_actions:
       action: Utfør
