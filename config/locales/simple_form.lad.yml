--- conflicted
+++ resolved
@@ -308,14 +308,11 @@
         name: Etiketa
         trendable: Permite ke esta etiketa apareska en trendes
         usable: Permite ke publikasyones uzen esta etiketa lokalmente
-<<<<<<< HEAD
-=======
       terms_of_service:
         changelog: Ke troko?
         text: Terminos de servisyo
       terms_of_service_generator:
         domain: Domeno
->>>>>>> 609a4018
       user:
         date_of_birth_1i: Diya
         date_of_birth_2i: Mez
