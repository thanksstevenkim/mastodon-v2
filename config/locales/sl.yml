--- conflicted
+++ resolved
@@ -1250,11 +1250,8 @@
       view_strikes: Pokaži pretekle ukrepe proti mojemu računu
     too_fast: Obrazec oddan prehitro, poskusite znova.
     use_security_key: Uporabi varnostni ključ
-<<<<<<< HEAD
-=======
     user_agreement_html: Prebral/a sem <a href="%{terms_of_service_path}" target="_blank">pogoje uporabe</a> in <a href="%{privacy_policy_path}" target="_blank">politiko zasebnosti</a> in z obojim soglašam
     user_privacy_agreement_html: Prebral sem <a href="%{privacy_policy_path}" target="_blank">politiko zasebnosti</a> in soglašam z njo
->>>>>>> 609a4018
   author_attribution:
     example_title: Vzorčno besedilo
     hint_html: Ali pišete novičke ali spletni dnevnik kje drugje poleg Mastodona? Poskrbite, da bo vaše avtorstvo pravilno navedeno, ko bo kdo delil vaše delo na Mastodonu.
