---
fo:
  simple_form:
    hints:
      account:
<<<<<<< HEAD
        attribution_domains_as_text: Eitt á hvørja reglu. Tað verjir fyri skeivum tilsipingum.
=======
        attribution_domains: Eitt á hvørja reglu. Tað verjir fyri skeivum tilsipingum.
>>>>>>> 609a4018
        discoverable: Tínir almennu postar og tín vangi kunnu vera drigin fram og viðmæld ymsa staðni í Mastodon og vangin hjá tær kann vera viðmæltur øðrum brúkarum.
        display_name: Títt fulla navn og títt stuttliga navn.
        fields: Heimasíðan hjá tær, fornøvn, aldur ella hvat tú vil.
        indexable: Almennu postar tínir kunnu vera sjónligir í leitiúrslitum á Mastodon. Óansæð, so kunnu fólk, sum hava samvirkað við tínar postar, finna teir.
        note: 'Tú kanst @umrøða onnur fólk ella #frámerki.'
        show_collections: Tað verður gjørligt hjá fólki at kaga í listan yvir tey, sum fylgja tær, og tey, sum tú fylgir. Tó so, fólk, sum tú fylgir, síggja at tú fylgir teimum.
        unlocked: Fólk kunnu fylgja tær uttan at biðja um loyvi. Frável hetta, um tú vilt eftirkanna umbønir og góðkenna ella avvísa nýggjar fylgjarar.
      account_alias:
        acct: Upplýs brúkaranavn@navnaøki á kontuni, sum tú vilt flyta frá
      account_migration:
        acct: Upplýs brúkaranavn@navnaøki á kontuni, sum tú vilt flyta til
      account_warning_preset:
        text: Tú kanst brúka sama syntaks sum við postum, sosum URL'ar, frámerki og brúkaranøvn
        title: Valfrítt. Ikki sjónligt fyri móttakaran
      admin_account_action:
        include_statuses: Brúkarin sær, hvørjir postar hava ført við sær umsjónaratgerðina ella ávaringina
        send_email_notification: Brúkarin fer at móttaka eina frágreiðing um, hvat hendi við teirra kontu
        text_html: Valfrítt. Tú kanst brúka sama syntaks sum í postum. Tú kann <a href="%{path}">leggja fastar ávaringarstillingar</a> fyri at spara tíð
        type_html: Vel, hvat tú vil gera við <strong>%{acct}</strong>
        types:
          disable: Forða brúkaranum at brúka teirra kontu, men lat vera við at strika ella fjala teirra innihald.
          none: Brúka hetta at senda eina ávaring til brúkaran, uttan at íverkseta nakra aðra atgerð.
          sensitive: Flagga øll framtíðar miðlaviðfesti hjá brúkaranum sum viðkvom.
          silence: Forða brúkaranum at posta alment, fjal teirra postar og fráboðanir frá fólki, sum ikki fylgja teimum. Lukkar allar rapporteringar um hesa kontuna.
          suspend: Forða alt samskifti frá og til hesa kontuna og strika innihaldið hjá henni. Kann angrast innan 30 dagar. Lukkar allar rapporteringar um hesa kontuna.
        warning_preset_id: Valfrítt. Tú kanst enn leggja serskildan tekst afturat undanstillingini
      announcement:
        all_day: Tá hetta er valt, verða einans dagfestingarnar í tíðarbilinum vístar
        ends_at: Valfrítt. Kunngerðin verður sjálvvirkandi fjald, tá hendan tíðin er komin
        scheduled_at: Lat vera blankt fyri at útgeva kunngerðina beinan vegin
        starts_at: Valfrítt. Um so er, at kunngerðin hjá tær er avmarkað til eitt ávíst tíðarbil
        text: Tú kanst brúka sama syntaks sum í postum. Gev gætur, hvussu nógv kunngerðin fyllir á skerminum hjá brúkaranum
      appeal:
        text: Tú kanst bara kæra eina atsókn eina ferð
      defaults:
        autofollow: Fólk, sum tilmelda seg gjøgnum innbjóðingina, fylgja tær sjálvvirkandi
        avatar: WEBP, PNG, GIF ella JPG. Í mesta lagi %{size}. Verður minkað til %{dimensions}px
        bot: Tekin til onnur, at kontan í høvuðsheitum ger sjálvvirkandi atgerðir og møguliga ikki verður yvirvakað
        context: Ein ella fleiri kontekstir, har sum filtrið skal brúkast
        current_password: Av trygdarávum vinarliga les inn loyniorðið hjá verandi kontu
        current_username: Fyri at vátta, vinarliga les inn brúkaranavnið á verandi kontu
        digest: Einans sent eftir eitt langt tíðarskeið við óvirkni og einans um tú hevur móttikið persónlig boð meðan tú var burtur
        email: Tú fær sendandi ein váttanarteldupost
        header: WEBP, PNG, GIF ella JPG. Í mesta lagi %{size}. Verður minkað til %{dimensions}px
        inbox_url: Avrita URL'in frá forsíðuni hjá reiðlagnum, sum tú vilt brúka
        irreversible: Filtreraðir postar blíva burtur med alla, eisini sjálvt um filtrið seinni verður strikað
        locale: Málið, sum verður brúkt í brúkaramarkamótinum, teldupostum og skumpiboðum
        password: Skriva minst 8 tekin
        phrase: Fer at samsvara óanæsð um tað er skrivað við lítlum ella stórum ella um postar hava innihaldsávaringar
        scopes: Hvørji API nýtsluskipanin fær atgongd til. Velur tú eitt vav á hægsta stigi, so er ikki neyðugt at velja tey einstøku.
        setting_aggregate_reblogs: Vís ikki nýggjar stimbranir fyri postar, sum nýliga eru stimbraðir (ávirkar einans stimbranir, ið eru móttiknar fyri kortum)
        setting_always_send_emails: Vanliga vera teldupostfráboðanir ikki sendar, tá tú virkin brúkar Mastodon
        setting_default_quote_policy: Nevndir brúkarar hava altíð loyvi at sitera. Hendan stillingin verður bara virkin fyri postar, sum verða stovnaðir í næstu Mastodon útgávuni, men sum fyrireiking til tað, kanst tú velja tína stilling longu nú
        setting_default_sensitive: Viðkvæmar miðlafílur eru fjaldar og kunnu avdúkast við einum klikki
        setting_display_media_default: Fjal miðlafílur, sum eru merktar sum viðkvæmar
        setting_display_media_hide_all: Fjal altíð miðlafílur
        setting_display_media_show_all: Vís altíð miðlafílur
        setting_system_scrollbars_ui: Er einans viðkomandi fyri skriviborðskagar grundaðir á Safari og Chrome
        setting_use_blurhash: Gradientar eru grundaðir á litirnar av fjaldu myndunum, men grugga allar smálutir
        setting_use_pending_items: Fjal tíðarlinjudagføringar aftan fyri eitt klikk heldur enn at skrulla tilføringina sjálvvirkandi
        username: Tú kanst brúka bókstavir, tøl og botnstrikur
        whole_word: Tá lyklaorðið ella frasan einans hevur bókstavir og tøl, so verður hon einans nýtt, um tú samsvarar við alt orðið
      domain_allow:
        domain: Økisnavnið kann heinta dátur frá hesum ambætaranum og inngangandi dátur frá honum verða viðgjørdar og goymdar
      email_domain_block:
        domain: Hetta kann vera navnaøkið, sum sæst í teldupostinum ella í MX teigaraðnum, sum hann brúkar. Tey verða eftirkannaði í sambandi við tilmelding.
        with_dns_records: Ein roynd at finna DNS teigarøðirnar hjá givna navnaøkinum verður gjørd, og úrslitini verða eisini blokeraði
      featured_tag:
        name: 'Her eru nakrir tvíkrossar, ið tú hevur brúkt í seinastuni:'
      filters:
        action: Vel, hvat skal henda, tá eitt uppslag svarar til filtrið
        actions:
          blur: Fjal miðlar aftanfyri eina ávaring, uttan at fjala sjálvan tekstin
          hide: Fjal filtreraða innihaldið fullkomiliga, ber seg at sum at tað ikki fanst
          warn: Fjal filtreraða innihaldið aftan fyri eina ávaring, sum nevnir heitið á filtrinum
      form_admin_settings:
        activity_api_enabled: Tal av lokalt útgivnum postum, virknum brúkarum og nýggjum skrásetingum býtt vikuliga
        app_icon: WEBP, PNG, GIF ella JPG. Býtir vanligu ikonina á fartelefoneindum um við eina ser-ikon.
        backups_retention_period: Brúkarar hava møguleika at gera trygdaravrit av teirra postum, sum tey kunnu taka niður seinni. Tá hetta er sett til eitt virði størri enn 0, so verða hesi trygdaravrit strikaði av sær sjálvum frá tínar goymslu eftir ásetta talið av døgum.
        bootstrap_timeline_accounts: Hesar kontur verða festar ovast á listanum yvir brúkarar, sum tey nýggju verða mælt til at fylgja.
        closed_registrations_message: Víst tá stongt er fyri tilmeldingum
        content_cache_retention_period: Allir postar frá øðrum ambætarum (íroknað stimbranir og svar) verða strikaði eftir ásetta talið av døgum, óansæð hvussu lokalir brúkarar hava samvirkað við hesar postar. Hetta fevnir eisini um postar, sum lokalir brúkarar hava bókamerkt ella yndismerkt. Privatar umrøður millum brúkarar frá ymiskum ambætarum verða eisini burturmistar og ómøguligar at endurskapa. Brúk av hesi stillingini er einans hugsað til serligar støður og oyðileggur nógv, sum brúkarar vænta av einum vanligum ambætara.
        custom_css: Tú kanst seta títt egna snið upp í net-útgávuni av Mastodon.
        favicon: WEBP, PNG, GIF ella JPG. Býtir vanligu Mastodon fav-ikonina um við eina ser-ikon.
        mascot: Skúgvar til viks myndprýðingina í framkomna vev-markamótinum.
        media_cache_retention_period: Miðlafílur frá postum, sum fjarbrúkarar hava gjørt, verða goymdir á tínum ambætara. Tá hetta er sett til eitt virði størri enn 0, so verða miðlafílurnar strikaðar eftir ásetta talið av døgum. Um miðladátur verða umbidnar eftir at tær eru strikaðar, verða tær tiknar innaftur á ambætaran, um keldutilfarið enn er tøkt. Vegna avmarkingar á hvussu ofta undanvísingarkort til leinki spyrja triðjapartsstøð, so verður mælt til at seta hetta virðið til í minsta lagi 14 dagar. Annars verða umbønir um dagføringar av undanvísingarkortum til leinki ikki gjørdar áðrenn hetta.
        min_age: Brúkarar verða spurdir um at vátta teirra føðingardag, tá tey skráseta seg
        peers_api_enabled: Ein listi við navnaøkjum, sum hesin ambætarin er komin framat í fediversinum. Ongar dátur eru tiknar við her um tú er sameind/ur við ein givnan ambætara, einans at tín ambætari veit um hann. Hetta verður brúkt av tænastum, sum gera hagtøl um sameining yvirhøvur.
        profile_directory: Vangaskráin listar allar brúkarar, sum hava valt at kunna uppdagast.
        require_invite_text: Tá tilmeldingar krevja serskilda góðkenning, set so "Hví vil tú vera við?" tekstateigin til at vera kravdan heldur enn valfrían
        site_contact_email: Hvussu fólk kunnu røkka teg við løgfrøðisligum og brúks-fyrispurningum.
        site_contact_username: Hvussu fólk kunnu fáa fatur á tær á Mastodon.
        site_extended_description: Fleiri upplýsingar, sum kunnu vera brúkiligir fyri vitjandi og tínar brúkarar. Kann brúka Markdown syntaks.
        site_short_description: Ein stutt lýsing at eyðmerkja ambætaran hjá tær. Hvør rekur hann og hvønn er hann til?
        site_terms: Brúka tín egna privatlívspolitikk ella lat vera blankt fyri at brúka tann sjálvsetta. Kann skrivast við Markdown syntaksi.
        site_title: Hvussu fólk kunnu vísa til ambætaran hjá tær útyvir at brúka navnaøkið.
        status_page_url: Slóð til eina síðu, har ið fólk kunnu síggja støðuna á hesum ambætaranum í sambandi við streymslit
        theme: Uppsetingareyðkenni, sum vitjandi, ið ikki eru ritaði inn, og nýggir brúkarar síggja.
        thumbnail: Ein mynd í lutfallinum 2:1, sum verður víst saman við ambætaraupplýsingunum hjá tær.
        timeline_preview: Vitjandi, sum eru ritaði út, fara at kunna blaða ígjøgnum nýggjastu almennu postarnar, sum eru tøkir á ambætaranum.
        trendable_by_default: Loyp uppum serskilda eftirkannan av tilfari, sum er vælumtókt. Einstakir lutir kunnu framvegis strikast frá listum við vælumtóktum tilfari seinni.
        trends: Listar við vælumtóktum tilfari vísa, hvørjir postar, frámerki og tíðindasøgur hava framburð á tínum ambætara.
        trends_as_landing_page: Vís vitjandi og brúkarum, sum ikki eru innritaðir, rák í staðin fyri eina lýsing av ambætaranum. Krevur at rák eru virkin.
      form_challenge:
        current_password: Tú ert á veg til eitt trygt øki
      imports:
        data: CSV fíla flutt út frá einum øðrum Mastodon ambætara
      invite_request:
        text: Hetta fer at hjálpa okkum at viðgera umsókn tína
      ip_block:
        comment: Valfrítt. Minst til, hví tú legði hesa regluna afturat.
        expires_in: IP adressur eru avmarkað tilfeingi, tær eru summar tíðir deildar og ofta skifta tær hendur. Av hesi orsøk verður ikki viðmælt at hava óavmarkaðar IP-blokkar.
        ip: Skriva eina IPv4 ella IPv6 adressu. Tú kanst blokera heilar røðir við at brúka CIDR syntaks. Ver varin, at tú ikki læsir teg sjálva/n úti!
        severities:
          no_access: Blokera atgongd til alt tilfeingi
          sign_up_block: Nýggjar tilmeldingar verða ikki møguligar
          sign_up_requires_approval: Nýggjar tilmeldingar fara at krevja tína góðkenning
        severity: Vel, hvat skal henda við umbønum frá hesari IP adressuni
      rule:
        hint: Valfrítt. Gev fleiri smálutir um regluna
        text: Lýs eina reglu ella eitt krav fyri brúkarar á hesum ambætaranum. Ger tað stutt og einfalt
      sessions:
        otp: 'Skriva tvey-faktor koduna frá telefon-appini ella brúka eina av tínum endurgerðskodum:'
        webauthn: Er tað ein geymi, minst so til at seta hann í og, um neyðugt, pikka hann.
      settings:
        indexable: Vangasíðan hjá tær kann síggjast í leitiúrslitum á Google, Bing og aðrastaðni.
        show_application: Óansæð, so er altíð møguligt hjá tær at síggja, hvør app postaði tín post.
      tag:
        name: Tú kanst einans broyta millum stórar og smáar stavir, til dømis fyri at gera tað meira lesiligt
      terms_of_service:
        changelog: Kunnu vera uppbygdar við Markdown syntaksi.
        effective_date: Ein rímulig tíðarfreist kann vera alt millum 10 og 30 dagar frá degnum, tú gevur boð til brúkararnar hjá tær.
        text: Kunnu vera uppbygdar við Markdown syntaksi.
      terms_of_service_generator:
        admin_email: Løgfrøðisligar fráboðanir fata um rættarligar mótfráboðanir, úrskurðir, áheitanir um at taka niður og løgfrøðisligar áheitanir.
        arbitration_address: Kann vera tann sami sum fysiski bústaðurin omanfyri ella "N/A", um teldupostur verður brúktur.
        arbitration_website: Kann vera ein vevformularur ella "N/A", um teldupostur verður brúktur.
        choice_of_law: Býur, øki, landspartur ella statur, hvørs innanhýsis lógir skulu stýra øllum krøvum.
        dmca_address: Fyristøðufólk og -feløg í USA brúka bústaðin, ið er skrásettur í DMCA Designated Agent Directory. Ein postsmoguskráseting er tøk, um biðið verður um hana beinleiðis. Brúka DMCA Designated Agent Post Office Box Waiver Request fyri at senda teldubræv til Copyright Office og greið frá, at tú er ein kjakleiðari, sum virkar heimanifrá, og at tú er bangin fyri hevnd ella afturløning fyri tí, tú ger, og at tú hevur tørv á at brúka eina postsmogu fyri at fjala heimabústaðin fyri almenninginum.
        dmca_email: Kann vera sami teldupoststaður, sum er brúktur til "Teldupoststaður fyri løgfrøðisligar fráboðanir" omanfyri.
        domain: Makaleys eyðmerking av nettænastuni, sum tú veitir.
        jurisdiction: Lista landið, har sum tann, ið rindar rokningarnar, livir. Er tað eitt felag ella ein onnur eind, lista landið, har tað er skrásett, umframt býin, økið, umveldið ella statin, alt eftir hvat er hóskandi.
        min_age: Eigur ikki at vera undir lægsta aldri, sum lógirnar í tínum rættarøki krevja.
      user:
        chosen_languages: Tá hetta er valt, verða einans postar í valdum málum vístir á almennum tíðarlinjum
        date_of_birth:
          one: Vit mugu tryggja okkum, at tú er í minsta lagi %{count} fyri at brúka Mastodon. Vit goyma ikki hesar upplýsingar.
          other: Vit mugu tryggja okkum, at tú er í minsta lagi %{count} fyri at brúka Mastodon. Vit goyma ikki hesar upplýsingar.
        role: Leikluturin stýrir hvørji rættindi, brúkarin hevur.
      user_role:
        color: Litur, sum leikluturin hevur í øllum brúkaramarkamótinum, sum RGB og upplýst sum sekstandatal
        highlighted: Hetta ger, at leikluturin er alment sjónligur
        name: Almenna navnið á leiklutinum, um leikluturin er settur at verða vístur sum eitt tignarmerki
        permissions_as_keys: Brúkarar við hesum leiklutinum fara at fáa atgongd til...
        position: Hægri leiklutur er avgerandi fyri loysn av ósemjum í ávísum støðum. Ávísar atgerðir kunnu einans verða gjørdar móti leiklutum, sum hava eina lægri raðfesting
      webhook:
        events: Vel hendingar at senda
        template: Samanset títt egna JSON farm við at brúka variabul-interpolasjón. Lat vera blankt fyri sjálvgaldandi JSON.
        url: Hvar hendingar verða sendar til
    labels:
      account:
<<<<<<< HEAD
        attribution_domains_as_text: Heimasíður, sum hava loyvi at sipa til tín
=======
        attribution_domains: Heimasíður, sum hava loyvi at sipa til tín
>>>>>>> 609a4018
        discoverable: Framheva vanga og postar í uppdagingar-algoritmum
        fields:
          name: Spjaldur
          value: Innihald
        indexable: Tak almennar postar við í leitiúrslit
        show_collections: Vís fylgjarar og tey, tú fylgir, á vanganum
        unlocked: Góðtak nýggjar fylgjarar sjálvvirkandi
      account_alias:
        acct: Brúkaranavn á gomlu kontuni
      account_migration:
        acct: Brúkaranavn á nýggju kontuni
      account_warning_preset:
        text: Undansettur tekstur
        title: Heiti
      admin_account_action:
        include_statuses: Tak meldaða postin við í teldupostin
        send_email_notification: Boða brúkaranum frá í telduposti
        text: Tillagað ávaring
        type: Atgerð
        types:
          disable: Fryst
          none: Send eina ávaring
          sensitive: Viðkvæmt
          silence: Mark
          suspend: Fyribils ikki í gildi
        warning_preset_id: Brúka eina ávaringar-undanstilling
      announcement:
        all_day: Tiltak allan dagin
        ends_at: Hending liðug
        scheduled_at: Vel nær útgevast skal
        starts_at: Tiltak byrjar
        text: Kunngerð
      appeal:
        text: Greið frá, hví hendan avgerðin átti at verið kolldømd
      defaults:
        autofollow: Bjóða at fylgja tíni kontu
        avatar: Eftirgjørdur skapningur
        bot: Hetta er ein bot-konta
        chosen_languages: Filtrera mál
        confirm_new_password: Endurtak nýggja loyniorðið
        confirm_password: Endurtak loyniorðið
        context: Filtrera kontekstir
        current_password: Núverandi loyniorð
        data: Dáta
        display_name: Navn, sum skal vísast
        email: Teldubrævabústaður
        expires_in: Endar aftan á
        fields: Metadátur hjá vanganum
        header: Høvd
        honeypot: "%{label} (ikki fylla út)"
        inbox_url: URL'ur hjá innbakkanum hjá reiðlagnum
        irreversible: Strika heldur enn at fjala
        locale: Markamótsmál
        max_uses: Ikki brúka oftari enn
        new_password: Nýtt loyniorð
        note: Ævilýsing
        otp_attempt: Tvey-faktor koda
        password: Loyniorð
        phrase: Lyklaorð ella frasa
        setting_advanced_layout: Ger framkomið vevmarkamót virkið
        setting_aggregate_reblogs: Bólka stimbranir í tíðarlinjum
        setting_always_send_emails: Send altíð fráboðanir við telduposti
        setting_auto_play_gif: Spæl teknimyndagjørdar GIFar sjálvvirkandi
        setting_boost_modal: Vís váttanarmynd, áðrenn tú stimbrar postar
        setting_default_language: Mál, sum verður brúkt til postar
        setting_default_privacy: Hvussu privatir eru postar?
        setting_default_quote_policy: Hvør kann sitera
        setting_default_sensitive: Merk altíð miðlafílur sum viðkvæmar
        setting_delete_modal: Vís váttanarmynd, áðrenn postar verða strikaðir
        setting_disable_hover_cards: Ger undanvísing, tá músin verður flutt yvir vangan, óvirkna
        setting_disable_swiping: Ger sveipurørslur óvirknar
        setting_display_media: Vístir miðlar
        setting_display_media_default: Sjálvvirði
        setting_display_media_hide_all: Fjal alt
        setting_display_media_show_all: Vís alt
        setting_expand_spoilers: Víðka altíð postar, sum eru merktir við innihaldsávaringum
        setting_hide_network: Fjal sosiala grafin hjá tær
        setting_missing_alt_text_modal: Spyr um góðkenning áðrenn miðlar uttan alternativan tekst verða postaðir
        setting_reduce_motion: Minka um rørslu í teknimyndum
        setting_system_font_ui: Brúka vanliga skriftaslagið hjá skipanini
        setting_system_scrollbars_ui: Brúka vanliga skrullibjálkan hjá skipanini
        setting_theme: Uppsetingareyðkenni
        setting_trends: Vís dagsins rák
        setting_unfollow_modal: Vís váttanarmynd, áðrenn tú gevst at fylgja onkrum
        setting_use_blurhash: Vís litríkar gradientar fyri fjaldar miðlar
        setting_use_pending_items: Spakulig støða
        severity: Álvarssemi
        sign_in_token_attempt: Trygdarkoda
        title: Heiti
        type: Slag av innflutningi
        username: Brúkaranavn
        username_or_email: Brúkaranavn ella teldupostur
        whole_word: Heil orð
      email_domain_block:
        with_dns_records: Tak MX teigarøð og IP-adressur hjá navnaøkjum við
      featured_tag:
        name: Tvíkrossur
      filters:
        actions:
          blur: Fjal miðlar við eini ávaring
          hide: Fjal fullkomiliga
          warn: Fjal við eini ávaring
      form_admin_settings:
        activity_api_enabled: Útgev samantald hagtøl um brúkaravirksemi í API'num
        app_icon: App ikon
        backups_retention_period: Hvussu leingi verða brúkarasøvn goymd
        bootstrap_timeline_accounts: Mæl altíð nýggjum brúkarum at fylgja hesar kontur
        closed_registrations_message: Serskild boð, tá tað ikki er møguligt at tilmelda seg
        content_cache_retention_period: Tíðarskeið fyri varðveiðslu av fjartilfari
        custom_css: Serskilt CSS
        favicon: Favikon
        mascot: Serskildur maskottur (arvur)
        media_cache_retention_period: Tíðarskeið, har miðlagoymslur verða varðveittar
        min_age: Aldursmark
        peers_api_enabled: Kunnger lista við uppdagaðum ambætarum í API'num
        profile_directory: Ger vangaskrá virkna
        registrations_mode: Hvør kann tilmelda seg
        require_invite_text: Krev eina orsøk at luttaka
        show_domain_blocks: Vís navnaøkisblokeringar
        show_domain_blocks_rationale: Vís hví navnaøki vóru blokeraði
        site_contact_email: Samband umvegis teldupost
        site_contact_username: Brúkaranavn hjá umsitara
        site_extended_description: Víðkað lýsing
        site_short_description: Ambætaralýsing
        site_terms: Privatlívspolitikkur
        site_title: Ambætaranavn
        status_page_url: Slóð til støðusíðu
        theme: Sjálvvalt uppsetingareyðkenni
        thumbnail: Ambætarasmámynd
        timeline_preview: Loyv teimum, sum ikki eru ritaði inn, atgongd til almennar tíðarlinjur
        trendable_by_default: Loyv vælumtóktum tilfari uttan at viðgera tað fyrst
        trends: Loyv ráki
        trends_as_landing_page: Brúka rák sum lendingarsíðu
      interactions:
        must_be_follower: Blokera fráboðanum frá teimum, sum ikki fylgja tær
        must_be_following: Blokera fráboðanum frá teimum, tú ikki fylgir
        must_be_following_dm: Blokera beinleiðis boð frá fólki, sum tú ikki fylgir
      invite:
        comment: Viðmerk
      invite_request:
        text: Hví vil tú vera við?
      ip_block:
        comment: Viðmerking
        ip: IP
        severities:
          no_access: Blokera atgongd
          sign_up_block: Blokera tilmeldingar
          sign_up_requires_approval: Avmarka tilmeldingar
        severity: Regla
      notification_emails:
        appeal: Onkur kærir eina umsjónaravgerð
        digest: Send ein teldupost við samandrátti
        favourite: Onkur dámdi títt uppslag
        follow: Onkur fylgdi tær
        follow_request: Onkur biður um at fylgja tær
        mention: Onkur nevndi teg
        pending_account: Nýggj konta krevur viðgerð
        reblog: Onkur stimbraði postin hjá tær
        report: Nýggj melding er send inn
        software_updates:
          all: Gev fráboðan um allar dagføringar
          critical: Gev einans fráboðan um kritiskar dagføringar
          label: Ein nýggj Mastodon-útgáva er tøk
          none: Gev aldrin fráboðan um dagføringar (ikki viðmælt)
          patch: Gev fráboðan um feilrættingardagføringar
        trending_tag: Broytt rák skal kannast
      rule:
        hint: Fleiri upplýsingar
        text: Regla
      settings:
        indexable: Lat vangasíðu vera tøka í leitimaskinum
        show_application: Vís frá hvørjari app tú sendi ein post
      tag:
        listable: Loyva hesum tvíkrossið, at verða vístur í leitingum og uppskotum
        name: Tvíkrossur
        trendable: Loyv hesum frámerki at síggjast undir rákum
        usable: Loyv postum at brúka hetta frámerki lokalt
      terms_of_service:
        changelog: Hvat er broytt?
        effective_date: Galdandi frá
        text: Tænastutreytir
      terms_of_service_generator:
        admin_email: Teldupoststaður fyri løgfrøðisligar fráboðanir
        arbitration_address: Fysisk adressa fyri gerðarrættarfráboðanir
        arbitration_website: Heimasíða har gerðarrættarfráboðanir kunnu innlatast
        choice_of_law: Val av lóg
        dmca_address: Fysiskur bústaður fyri DMCA/copyright fráboðanir
        dmca_email: Teldubústaður fyri DMCA/copyright fráboðanir
        domain: Navnaøki
        jurisdiction: Løgdømi
        min_age: Lægsti aldur
      user:
        date_of_birth_1i: Dagur
        date_of_birth_2i: Mánaði
        date_of_birth_3i: Ár
        role: Leiklutur
        time_zone: Tíðarsona
      user_role:
        color: Litur á tignarmerki
        highlighted: Vís leiklut sum tignarmerki á brúkaravangum
        name: Navn
        permissions_as_keys: Loyvi
        position: Raðfesting
      webhook:
        events: Virknar hendingar
        template: Farmaformur
        url: Endapunkts-URLur
    'no': Nei
    not_recommended: Ikki viðmælt
    overridden: Ógildað
    recommended: Viðmælt
    required:
      mark: "*"
      text: kravt
    title:
      sessions:
        webauthn: Brúka ein av tínum trygdarlyklum at rita inn
    'yes': Ja<|MERGE_RESOLUTION|>--- conflicted
+++ resolved
@@ -3,11 +3,7 @@
   simple_form:
     hints:
       account:
-<<<<<<< HEAD
-        attribution_domains_as_text: Eitt á hvørja reglu. Tað verjir fyri skeivum tilsipingum.
-=======
         attribution_domains: Eitt á hvørja reglu. Tað verjir fyri skeivum tilsipingum.
->>>>>>> 609a4018
         discoverable: Tínir almennu postar og tín vangi kunnu vera drigin fram og viðmæld ymsa staðni í Mastodon og vangin hjá tær kann vera viðmæltur øðrum brúkarum.
         display_name: Títt fulla navn og títt stuttliga navn.
         fields: Heimasíðan hjá tær, fornøvn, aldur ella hvat tú vil.
@@ -169,11 +165,7 @@
         url: Hvar hendingar verða sendar til
     labels:
       account:
-<<<<<<< HEAD
-        attribution_domains_as_text: Heimasíður, sum hava loyvi at sipa til tín
-=======
         attribution_domains: Heimasíður, sum hava loyvi at sipa til tín
->>>>>>> 609a4018
         discoverable: Framheva vanga og postar í uppdagingar-algoritmum
         fields:
           name: Spjaldur
