---
it:
  simple_form:
    hints:
      account:
        attribution_domains: Uno per riga. Protegge da false attribuzioni.
        discoverable: I tuoi post pubblici e il tuo profilo potrebbero essere presenti o consigliati in varie aree di Mastodon e il tuo profilo potrebbe essere suggerito ad altri utenti.
        display_name: Il tuo nome completo o il tuo soprannome.
        fields: La tua homepage, i pronomi, l'età, tutto quello che vuoi.
        indexable: I tuoi post pubblici potrebbero apparire nei risultati di ricerca su Mastodon. Le persone che hanno interagito con i tuoi post potrebbero essere in grado di cercarli anche se non hai attivato questa impostazione.
        note: 'Puoi @menzionare altre persone o usare gli #hashtags.'
        show_collections: Le persone saranno in grado di navigare attraverso i tuoi seguaci e seguaci. Le persone che segui vedranno che li seguirai indipendentemente dalle tue impostazioni.
        unlocked: Le persone potranno seguirti senza richiedere l'approvazione. Deseleziona questa opzione, se vuoi rivedere le richieste per poterti seguire e scegliere se accettare o rifiutare i nuovi seguaci.
      account_alias:
        acct: Indica il nomeutente@dominio dell'account dal quale vuoi trasferirti
      account_migration:
        acct: Indica il nomeutente@dominio dell'account al quale vuoi trasferirti
      account_warning_preset:
        text: Puoi usare la sintassi dei post, come URL, hashtag e menzioni
        title: Opzionale. Non visibile al destinatario
      admin_account_action:
        include_statuses: L'utente vedrà quali post hanno causato l'azione di moderazione o l'avviso
        send_email_notification: L'utente riceverà una spiegazione di ciò che è successo con suo account
        text_html: Opzionale. Puoi usare la sintassi dei post. Puoi <a href="%{path}">aggiungere avvisi preimpostati</a> per risparmiare tempo
        type_html: Decidi cosa fare con <strong>%{acct}</strong>
        types:
          disable: Impedisce all'utente di utilizzare il suo account, ma non elimina o nasconde i suoi contenuti.
          none: Usa questo per inviare un avviso all'utente, senza eseguire altre azioni.
          sensitive: Forza tutti gli allegati multimediali di questo utente ad essere contrassegnati come sensibili.
          silence: Impedisce all'utente di poter pubblicare con visibilità pubblica, nasconde i suoi post e notifiche a persone che non lo seguono. Chiude tutte le segnalazioni relative a questo account.
          suspend: Impedisce qualsiasi interazione da o verso questo account e cancellarne il contenuto. Annullabile entro 30 giorni. Chiude tutte le segnalazioni contro questo account.
        warning_preset_id: Opzionale. Puoi aggiungere un testo personalizzato alla fine di quello preimpostato
      announcement:
        all_day: Se selezionato, verranno visualizzate solo le date dell'intervallo di tempo
        ends_at: Opzionale. L'annuncio verrà automaticamente ritirato in questo momento
        scheduled_at: Lascia vuoto per pubblicare immediatamente l'annuncio
        starts_at: Opzionale. Quando l'annuncio è legato a un intervallo di tempo specifico
        text: Puoi usare la sintassi dei post. Tieni presente lo spazio che l'annuncio occuperà nello schermo dell'utente
      appeal:
        text: Puoi appellarti solo una volta
      defaults:
        autofollow: Le persone che si iscrivono attraverso l'invito ti seguiranno automaticamente
        avatar: WEBP, PNG, GIF o JPG. Al massimo %{size}. Verranno scalate a %{dimensions}px
        bot: Questo account esegue principalmente operazioni automatiche e potrebbe non essere tenuto sotto controllo da una persona
        context: Uno o più contesti nei quali il filtro dovrebbe essere applicato
        current_password: Per motivi di sicurezza inserisci la password dell'account attuale
        current_username: Per confermare, inserisci il nome utente dell'account attuale
        digest: Inviata solo dopo un lungo periodo di inattività e solo se hai ricevuto qualche messaggio personale in tua assenza
        email: Ti manderemo una email di conferma
        header: WEBP, PNG, GIF o JPG. Al massimo %{size}. Verranno scalate a %{dimensions}px
        inbox_url: Copia la URL dalla pagina iniziale del ripetitore che vuoi usare
        irreversible: I post filtrati scompariranno in modo irreversibile, anche se il filtro viene eliminato
        locale: La lingua dell'interfaccia utente, di email e notifiche push
        password: Usa almeno 8 caratteri
        phrase: Il confronto sarà eseguito ignorando minuscole/maiuscole e i content warning
        scopes: A quali API l'applicazione potrà avere accesso. Se selezionate un ambito di alto livello, non c'è bisogno di selezionare quelle singole.
        setting_advanced_layout: Visualizza Mastodon con un layout multicolonna, permettendoti di visualizzare la cronologia, le notifiche e una terza colonna a tua scelta. Non consigliato per schermi di dimensioni più piccole.
        setting_aggregate_reblogs: Non mostrare nuove condivisioni per toot che sono stati condivisi di recente (ha effetto solo sulle nuove condivisioni)
        setting_always_send_emails: Normalmente le notifiche e-mail non vengono inviate quando si utilizza attivamente Mastodon
<<<<<<< HEAD
        setting_default_quote_policy: Questa impostazione avrà effetto solo per i post creati con la prossima versione di Mastodon, ma puoi selezionare le tue preferenze in fase di preparazione.
=======
        setting_boost_modal: Se abilitata, la funzione Boost aprirà prima una finestra di dialogo di conferma in cui potrai modificare la visibilità del tuo potenziamento.
        setting_default_quote_policy_private: I post scritti e riservati ai seguaci su Mastodon non possono essere citati da altri.
        setting_default_quote_policy_unlisted: Quando le persone ti citano, il loro post verrà nascosto anche dalle timeline di tendenza.
>>>>>>> 26c78392
        setting_default_sensitive: Media con contenuti sensibili sono nascosti in modo predefinito e possono essere rivelati con un click
        setting_display_media_default: Nascondi media segnati come sensibili
        setting_display_media_hide_all: Nascondi sempre tutti i media
        setting_display_media_show_all: Mostra sempre i media segnati come sensibili
        setting_emoji_style: Come visualizzare gli emoji. "Automatico" proverà a usare gli emoji nativi, ma per i browser più vecchi ricorrerà a Twemoji.
        setting_quick_boosting_html: Se abilitato, cliccando sull'icona Boost %{boost_icon}, il potenziamento verrà immediatamente attivato, anziché aprire il menu a discesa potenziamento/citazione. Sposta l'azione della citazione nel menu %{options_icon} (Opzioni).
        setting_system_scrollbars_ui: Si applica solo ai browser desktop basati su Safari e Chrome
        setting_use_blurhash: I gradienti sono basati sui colori delle immagini nascoste ma offuscano tutti i dettagli
        setting_use_pending_items: Fare clic per mostrare i nuovi messaggi invece di aggiornare la timeline automaticamente
        username: Puoi usare lettere, numeri e caratteri di sottolineatura
        whole_word: Quando la parola chiave o la frase è solo alfanumerica, si applica solo se corrisponde alla parola intera
      domain_allow:
        domain: Questo dominio potrà recuperare i dati da questo server e i dati in arrivo da esso verranno elaborati e memorizzati
      email_domain_block:
        domain: Questo può essere il nome di dominio che appare nell'indirizzo e-mail o nel record MX che utilizza. Verranno controllati al momento dell'iscrizione.
        with_dns_records: Sarà effettuato un tentativo di risolvere i record DNS del dominio in questione e i risultati saranno inseriti anche nella blacklist
      featured_tag:
        name: 'Ecco alcuni degli hashtag che hai usato di più recentemente:'
      filters:
        action: Scegli quale azione eseguire quando un post corrisponde al filtro
        actions:
          blur: Nascondi i contenuti multimediali dietro un avviso, senza nascondere il testo stesso
          hide: Nascondi completamente il contenuto filtrato, come se non esistesse
          warn: Nascondi il contenuto filtrato e mostra invece un avviso, citando il titolo del filtro
      form_admin_settings:
        activity_api_enabled: Conteggi di post pubblicati localmente, utenti attivi e nuove registrazioni in gruppi settimanali
        app_icon: WEBP, PNG, GIF o JPG. Sostituisce l'icona dell'app predefinita sui dispositivi mobili con un'icona personalizzata.
        backups_retention_period: Gli utenti hanno la possibilità di generare archivi dei propri post da scaricare successivamente. Se impostati su un valore positivo, questi archivi verranno automaticamente eliminati dallo spazio di archiviazione dopo il numero di giorni specificato.
        bootstrap_timeline_accounts: Questi account verranno aggiunti in cima ai consigli da seguire dei nuovi utenti.
        closed_registrations_message: Visualizzato alla chiusura delle iscrizioni
        content_cache_retention_period: Tutti i post da altri server (inclusi booster e risposte) verranno eliminati dopo il numero specificato di giorni, senza tener conto di eventuali interazioni con gli utenti locali con tali post. Questo include i post in cui un utente locale ha contrassegnato come segnalibri o preferiti. Anche le menzioni private tra utenti di diverse istanze andranno perse e impossibile da ripristinare. L'uso di questa impostazione è inteso per casi di scopo speciale e rompe molte aspettative dell'utente quando implementato per uso generale.
        custom_css: È possibile applicare stili personalizzati sulla versione web di Mastodon.
        favicon: WEBP, PNG, GIF o JPG. Sostituisce la favicon predefinita di Mastodon con un'icona personalizzata.
        landing_page: Seleziona quale pagina vedono i nuovi visitatori al loro primo arrivo sul tuo server. Se selezioni "Tendenze", è necessario abilitare le tendenze nelle Impostazioni di scoperta. Se selezioni "Feed locale", allora è necessario impostare "Accesso ai feed in diretta con post locali" su "Tutti" nelle Impostazioni di scoperta.
        mascot: Sostituisce l'illustrazione nell'interfaccia web avanzata.
        media_cache_retention_period: I file multimediali da post fatti da utenti remoti sono memorizzati nella cache sul tuo server. Quando impostato a un valore positivo, i media verranno eliminati dopo il numero specificato di giorni. Se i dati multimediali sono richiesti dopo che sono stati eliminati, saranno nuovamente scaricati, se il contenuto sorgente è ancora disponibile. A causa di restrizioni su quanto spesso link anteprima carte sondaggio siti di terze parti, si consiglia di impostare questo valore ad almeno 14 giorni, o le schede di anteprima link non saranno aggiornate su richiesta prima di quel tempo.
        min_age: Agli utenti verrà chiesto di confermare la propria data di nascita durante l'iscrizione
        peers_api_enabled: Un elenco di nomi di dominio che questo server ha incontrato nel fediverse. Qui non sono inclusi dati sul fatto se si federano con un dato server, solo che il server ne è a conoscenza. Questo viene utilizzato dai servizi che raccolgono statistiche sulla federazione in senso generale.
        profile_directory: La directory del profilo elenca tutti gli utenti che hanno acconsentito ad essere individuabili.
        require_invite_text: 'Quando le iscrizioni richiedono l''approvazione manuale, rendi la domanda: "Perché vuoi unirti?" obbligatoria anziché facoltativa'
        site_contact_email: In che modo le persone possono contattarti per richieste legali o di supporto.
        site_contact_username: In che modo le persone possono raggiungerti su Mastodon.
        site_extended_description: Qualsiasi informazione aggiuntiva che possa essere utile ai visitatori e ai tuoi utenti. Può essere strutturata con la sintassi Markdown.
        site_short_description: Una breve descrizione per aiutare a identificare in modo univoco il tuo server. Chi lo gestisce, a chi è rivolto?
        site_terms: Usa la tua politica sulla privacy o lascia vuoto per usare l'impostazione predefinita. Può essere strutturata con la sintassi Markdown.
        site_title: In che modo le persone possono fare riferimento al tuo server oltre al suo nome di dominio.
        status_page_url: URL di una pagina in cui le persone possono visualizzare lo stato di questo server durante un disservizio
        theme: Tema visualizzato dai visitatori e dai nuovi utenti disconnessi.
        thumbnail: Un'immagine approssimativamente 2:1 visualizzata insieme alle informazioni del tuo server.
        trendable_by_default: Salta la revisione manuale dei contenuti di tendenza. I singoli elementi possono ancora essere rimossi dalle tendenze dopo il fatto.
        trends: Le tendenze mostrano quali post, hashtag e notizie stanno guadagnando popolarità sul tuo server.
      form_challenge:
        current_password: Stai entrando in un'area sicura
      imports:
        data: File CSV esportato da un altro server Mastodon
      invite_request:
        text: Questo ci aiuterà ad esaminare la tua richiesta
      ip_block:
        comment: Opzionale. Ricorda perché hai aggiunto questa regola.
        expires_in: Gli indirizzi IP sono una risorsa finita, a volte sono condivisi e spesso cambiano possessore. Per questo motivo, i blocchi IP indefiniti non sono consigliati.
        ip: Inserisci un indirizzo IPv4 o IPv6. Puoi bloccare interi intervalli usando la sintassi CIDR. Fai attenzione a non bloccare te stesso!
        severities:
          no_access: Blocca l'accesso a tutte le risorse
          sign_up_block: Le nuove iscrizioni non saranno possibili
          sign_up_requires_approval: Le nuove iscrizioni richiederanno la tua approvazione
        severity: Scegli cosa accadrà con le richieste da questo IP
      rule:
        hint: Opzionale. Fornisce maggiori dettagli sulla regola
        text: Descrivi una regola o un requisito per gli utenti su questo server. Prova a mantenerla breve e semplice
      sessions:
        otp: 'Inserisci il codice a due fattori generato dall''app del tuo telefono o usa uno dei codici di recupero:'
        webauthn: Se si tratta di una chiavetta USB assicurati di inserirla e, se necessario, toccarla.
      settings:
        indexable: La pagina del tuo profilo potrebbe apparire nei risultati di ricerca su Google, Bing e altri.
        show_application: Tu sarai sempre in grado di vedere quale app ha pubblicato il tuo post anche se hai attivato questa impostazione.
      tag:
        name: Puoi cambiare solo il minuscolo/maiuscolo delle lettere, ad esempio, per renderlo più leggibile
      terms_of_service:
        changelog: Può essere strutturato con la sintassi Markdown.
        effective_date: Un lasso di tempo ragionevole può variare da 10 a 30 giorni dalla data di notifica agli utenti.
        text: Può essere strutturato con la sintassi Markdown.
      terms_of_service_generator:
        admin_email: Gli avvisi legali includono controavvisi, ordinanze del tribunale, richieste di rimozione e richieste delle forze dell'ordine.
        arbitration_address: Può essere uguale all'indirizzo fisico sopra indicato oppure "N/D" se si utilizza l'e-mail.
        arbitration_website: Può essere un modulo web oppure "N/D" se si utilizza l'e-mail.
        choice_of_law: Città, regione, territorio o Stato le cui leggi sostanziali interne regoleranno tutti i reclami.
        dmca_address: Per gli operatori statunitensi, utilizzare l'indirizzo registrato nella DMCA Designated Agent Directory. L'elenco delle caselle postali è disponibile su richiesta diretta, utilizzando il DMCA Designated Agent Post Office Box Waiver Request per inviare un'email al Copyright Office e descrivendo di essere un moderatore di contenuti che lavora da casa e che teme vendette o punizioni per le proprie azioni e che hai bisogno di usare una casella postale per rimuovere il tuo indirizzo di casa dalla vista pubblica.
        dmca_email: Può essere la stessa e-mail utilizzata per "Indirizzo e-mail per avvisi legali" sopra.
        domain: Identificazione univoca del servizio online che stai fornendo.
        jurisdiction: Indica il Paese in cui risiede il soggetto che paga le fatture. Se si tratta di un'azienda o di un altro ente, indicare il Paese in cui è costituito, nonché la città, la regione, il territorio o lo Stato, a seconda dei casi.
        min_age: Non si dovrebbe avere un'età inferiore a quella minima richiesta, dalle leggi della tua giurisdizione.
      user:
        chosen_languages: Quando una o più lingue sono contrassegnate, nelle timeline pubbliche vengono mostrati solo i toot nelle lingue selezionate
        date_of_birth:
          one: Dobbiamo assicurarci che tu abbia almeno %{count} anni per utilizzare %{domain}. Non memorizzeremo questo dato.
          other: Dobbiamo assicurarci che tu abbia almeno %{count} anni per utilizzare %{domain}. Non memorizzeremo questo dato.
        role: Il ruolo controlla quali permessi ha l'utente.
      user_role:
        color: Colore da usare per il ruolo in tutta l'UI, come RGB in formato esadecimale
        highlighted: Rende il ruolo visibile
        name: Nome pubblico del ruolo, se il ruolo è impostato per essere visualizzato come distintivo
        permissions_as_keys: Gli utenti con questo ruolo avranno accesso a...
        position: Un ruolo più alto decide la risoluzione dei conflitti in determinate situazioni. Alcune azioni possono essere eseguite solo su ruoli con priorità più bassa
      username_block:
        allow_with_approval: Invece di impedire del tutto l'iscrizione, le iscrizioni corrispondenti richiederanno la tua approvazione
        comparison: Si prega di tenere presente il problema di Scunthorpe quando si bloccano corrispondenze parziali
        username: Coinciderà indipendentemente da lettere e omoglifi comuni come "4" per "a" o "3" per "e"
      webhook:
        events: Seleziona eventi da inviare
        template: Componi il tuo carico utile JSON utilizzando l'interpolazione variabile. Lascia vuoto per il JSON predefinito.
        url: Dove gli eventi saranno inviati
    labels:
      account:
        attribution_domains: Siti web autorizzati ad accreditarti
        discoverable: Include il profilo e i post negli algoritmi di scoperta
        fields:
          name: Etichetta
          value: Contenuto
        indexable: Includi i post pubblici nei risultati di ricerca
        show_collections: Mostra chi segui e chi ti segue sul profilo
        unlocked: Accetta automaticamente nuovi follower
      account_alias:
        acct: Handle del vecchio account
      account_migration:
        acct: Handle del nuovo account
      account_warning_preset:
        text: Testo preimpostato
        title: Titolo
      admin_account_action:
        include_statuses: Includi i toots segnalati nell'email
        send_email_notification: Informa l'utente via email
        text: Avviso personalizzato
        type: Azione
        types:
          disable: Disabilita
          none: Non fare nulla
          sensitive: Sensibile
          silence: Silenzia
          suspend: Sospendi e cancella i dati dell'account in modo irreversibile
        warning_preset_id: Usa un avviso preimpostato
      announcement:
        all_day: Tutto il giorno
        ends_at: Fine dell'evento
        scheduled_at: Programma la pubblicazione
        starts_at: Inizio dell'evento
        text: Annuncio
      appeal:
        text: Spiega perché la decisione dovrebbe essere annullata
      defaults:
        autofollow: Invita a seguire il tuo account
        avatar: Immagine di profilo
        bot: Questo account è un bot
        chosen_languages: Filtra lingue
        confirm_new_password: Conferma nuova password
        confirm_password: Conferma password
        context: Contesti del filtro
        current_password: Password corrente
        data: Dati
        display_name: Nome visualizzato
        email: Indirizzo email
        expires_in: Scade dopo
        fields: Metadati del profilo
        header: Intestazione
        honeypot: "%{label} (non compilare)"
        inbox_url: URL della inbox del ripetitore
        irreversible: Elimina invece di nascondere
        locale: Lingua dell'interfaccia
        max_uses: Numero massimo di utilizzi
        new_password: Nuova password
        note: Biografia
        otp_attempt: Codice due-fattori
        password: Password
        phrase: Parola chiave o frase
        setting_advanced_layout: Abilita interfaccia web avanzata
        setting_aggregate_reblogs: Raggruppa condivisioni in timeline
        setting_always_send_emails: Manda sempre notifiche via email
        setting_auto_play_gif: Riproduci automaticamente le GIF animate
        setting_boost_modal: Controllo della visibilità del potenziamento
        setting_default_language: Lingua dei post
        setting_default_privacy: Visibilità dei post
        setting_default_quote_policy: Chi può citare
        setting_default_sensitive: Segna sempre i media come sensibili
        setting_delete_modal: Avvisami prima di eliminare un post
        setting_disable_hover_cards: Disabilita l'anteprima del profilo al passaggio del mouse
        setting_disable_swiping: Disabilita i movimenti di scorrimento
        setting_display_media: Visualizzazione dei media
        setting_display_media_default: Predefinita
        setting_display_media_hide_all: Nascondi tutti
        setting_display_media_show_all: Mostra tutti
        setting_emoji_style: Stile emoji
        setting_expand_spoilers: Espandi sempre post con content warning
        setting_hide_network: Nascondi la tua rete
        setting_missing_alt_text_modal: Avvisami prima di pubblicare contenuti multimediali senza testo alternativo
        setting_quick_boosting: Abilita il potenziamento rapido
        setting_reduce_motion: Riduci movimento nelle animazioni
        setting_system_font_ui: Usa il carattere predefinito del sistema
        setting_system_scrollbars_ui: Utilizza la barra di scorrimento predefinita del sistema
        setting_theme: Tema del sito
        setting_trends: Mostra tendenze di oggi
        setting_unfollow_modal: Chiedi conferma prima di smettere di seguire qualcuno
        setting_use_blurhash: Mostra i gradienti colorati per i media nascosti
        setting_use_pending_items: Modalità lenta
        severity: Severità
        sign_in_token_attempt: Codice di sicurezza
        title: Titolo
        type: Tipo importazione
        username: Nome utente
        username_or_email: Nome utente o email
        whole_word: Parola intera
      email_domain_block:
        with_dns_records: Includi record MX e indirizzi IP del dominio
      featured_tag:
        name: Etichetta
      filters:
        actions:
          blur: Nascondi i contenuti multimediali con un avviso
          hide: Nascondi completamente
          warn: Nascondi con avviso
      form_admin_settings:
        activity_api_enabled: Pubblica le statistiche aggregate sull'attività degli utenti nell'API
        app_icon: Icona app
        backups_retention_period: Periodo di conservazione dell'archivio utente
        bootstrap_timeline_accounts: Consiglia sempre questi account ai nuovi utenti
        closed_registrations_message: Messaggio personalizzato quando le iscrizioni non sono disponibili
        content_cache_retention_period: Periodo di ritenzione del contenuto remoto
        custom_css: Personalizza CSS
        favicon: Favicon
        landing_page: Pagina di destinazione per i nuovi visitatori
        local_live_feed_access: Accesso ai feed dal vivo con post locali
        local_topic_feed_access: Accesso a feed di hashtag e link con post locali
        mascot: Personalizza mascotte (legacy)
        media_cache_retention_period: Periodo di conservazione della cache multimediale
        min_age: Età minima richiesta
        peers_api_enabled: Pubblica l'elenco dei server scoperti nell'API
        profile_directory: Abilita directory del profilo
        registrations_mode: Chi può iscriversi
        remote_live_feed_access: Accesso ai feed live con post remoti
        remote_topic_feed_access: Accesso a feed di hashtag e link con post remoti
        require_invite_text: Richiedi un motivo per unirsi
        show_domain_blocks: Mostra i blocchi di dominio
        show_domain_blocks_rationale: Mostra perché i domini sono stati bloccati
        site_contact_email: Contatto email
        site_contact_username: Nome utente di contatto
        site_extended_description: Descrizione estesa
        site_short_description: Descrizione del server
        site_terms: Politica sulla privacy
        site_title: Nome del server
        status_page_url: URL della pagina di stato
        theme: Tema predefinito
        thumbnail: Miniatura del server
        trendable_by_default: Consenti le tendenze senza revisione preventiva
        trends: Abilita le tendenze
      interactions:
        must_be_follower: Blocca notifiche da chi non ti segue
        must_be_following: Blocca notifiche dalle persone che non segui
        must_be_following_dm: Blocca i messaggi diretti dalle persone che non segui
      invite:
        comment: Commento
      invite_request:
        text: Perché vuoi iscriverti?
      ip_block:
        comment: Commento
        ip: IP
        severities:
          no_access: Blocca accesso
          sign_up_block: Blocca iscrizioni
          sign_up_requires_approval: Limita iscrizioni
        severity: Regola
      notification_emails:
        appeal: Qualcuno ricorre contro una decisione del moderatore
        digest: Invia email riassuntive
        favourite: Qualcuno ha apprezzato il tuo post
        follow: Invia email quando qualcuno ti segue
        follow_request: Invia email quando qualcuno chiede di seguirti
        mention: Invia email quando qualcuno ti menziona
        pending_account: Invia e-mail quando un nuovo account richiede l'approvazione
        quote: Qualcuno ti ha citato
        reblog: Qualcuno ha condiviso il tuo post
        report: Una nuova segnalazione è stata inviata
        software_updates:
          all: Notifica su tutti gli aggiornamenti
          critical: Notifica soltanto sugli aggiornamenti critici
          label: Una nuova versione di Mastodon è disponibile
          none: Non notificare mai sugli aggiornamenti (sconsigliato)
          patch: Notifica sulle correzioni di bug
        trending_tag: La nuova tendenza richiede un controllo
      rule:
        hint: Informazioni aggiuntive
        text: Regola
      settings:
        indexable: Includi la pagina del profilo nei motori di ricerca
        show_application: Mostra da quale app hai inviato un post
      tag:
        listable: Permetti a questo hashtag di apparire nella directory dei profili
        name: Hashtag
        trendable: Permetti a questo hashtag di apparire nelle tendenze
        usable: Permetti ai post di utilizzare questo hashtag localmente
      terms_of_service:
        changelog: Cosa è cambiato?
        effective_date: Data di decorrenza
        text: Termini di Servizio
      terms_of_service_generator:
        admin_email: Indirizzo email per avvisi legali
        arbitration_address: Indirizzo fisico per avvisi di arbitrato
        arbitration_website: Sito web per l'invio di avvisi di arbitrato
        choice_of_law: Scelta della legge
        dmca_address: Indirizzo fisico per gli avvisi DMCA/copyright
        dmca_email: Indirizzo email per gli avvisi DMCA/copyright
        domain: Dominio
        jurisdiction: Giurisdizione legale
        min_age: Età minima
      user:
        date_of_birth_1i: Giorno
        date_of_birth_2i: Mese
        date_of_birth_3i: Anno
        role: Ruolo
        time_zone: Fuso orario
      user_role:
        color: Colore distintivo
        highlighted: Mostra il ruolo come distintivo sui profili utente
        name: Nome
        permissions_as_keys: Permessi
        position: Priorità
      username_block:
        allow_with_approval: Consenti le registrazioni con approvazione
        comparison: Metodo di confronto
        username: Parola da abbinare
      webhook:
        events: Eventi abilitati
        template: Modello di carico utile
        url: URL endpoint
    'no': 'No'
    not_recommended: Non consigliato
    overridden: Sostituito
    recommended: Consigliato
    required:
      mark: "*"
      text: richiesto
    title:
      sessions:
        webauthn: Usa una delle tue chiavi di sicurezza per accedere
    'yes': Si<|MERGE_RESOLUTION|>--- conflicted
+++ resolved
@@ -57,13 +57,9 @@
         setting_advanced_layout: Visualizza Mastodon con un layout multicolonna, permettendoti di visualizzare la cronologia, le notifiche e una terza colonna a tua scelta. Non consigliato per schermi di dimensioni più piccole.
         setting_aggregate_reblogs: Non mostrare nuove condivisioni per toot che sono stati condivisi di recente (ha effetto solo sulle nuove condivisioni)
         setting_always_send_emails: Normalmente le notifiche e-mail non vengono inviate quando si utilizza attivamente Mastodon
-<<<<<<< HEAD
-        setting_default_quote_policy: Questa impostazione avrà effetto solo per i post creati con la prossima versione di Mastodon, ma puoi selezionare le tue preferenze in fase di preparazione.
-=======
         setting_boost_modal: Se abilitata, la funzione Boost aprirà prima una finestra di dialogo di conferma in cui potrai modificare la visibilità del tuo potenziamento.
         setting_default_quote_policy_private: I post scritti e riservati ai seguaci su Mastodon non possono essere citati da altri.
         setting_default_quote_policy_unlisted: Quando le persone ti citano, il loro post verrà nascosto anche dalle timeline di tendenza.
->>>>>>> 26c78392
         setting_default_sensitive: Media con contenuti sensibili sono nascosti in modo predefinito e possono essere rivelati con un click
         setting_display_media_default: Nascondi media segnati come sensibili
         setting_display_media_hide_all: Nascondi sempre tutti i media
