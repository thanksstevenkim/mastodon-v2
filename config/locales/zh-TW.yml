--- conflicted
+++ resolved
@@ -1724,11 +1724,8 @@
       too_few_options: 必須包含至少一個項目
       too_many_options: 不能包含多於 %{max} 個項目
     vote: 投票
-<<<<<<< HEAD
-=======
   posting_defaults:
     explanation: 這些設定將作為您建立新嘟文時之預設值，但您能於編輯器中編輯個別嘟文之設定。
->>>>>>> 26c78392
   preferences:
     other: 其他
     posting_defaults: 嘟文預設值
@@ -1890,11 +1887,8 @@
     edited_at_html: 編輯於 %{date}
     errors:
       in_reply_not_found: 您嘗試回覆之嘟文似乎不存在。
-<<<<<<< HEAD
-=======
       quoted_status_not_found: 您嘗試引用之嘟文似乎不存在。
       quoted_user_not_mentioned: 無法於私訊嘟文中引用無提及之使用者。
->>>>>>> 26c78392
     over_character_limit: 已超過 %{max} 字的限制
     pin_errors:
       direct: 無法釘選只有僅提及使用者可見之嘟文
@@ -1909,10 +1903,7 @@
       followers: 僅限跟隨者
       nobody: 僅有我
       public: 所有人
-<<<<<<< HEAD
-=======
     quote_post_author: 已引用 %{acct} 之嘟文
->>>>>>> 26c78392
     title: "%{name}：「%{quote}」"
     visibilities:
       direct: 私訊
