# frozen_string_literal: true

class Trends::Statuses < Trends::Base
  PREFIX = 'trending_statuses'

  BATCH_SIZE = 100

  self.default_options = {
    threshold: 5,
    review_threshold: 3,
    score_halflife: 1.hour.freeze,
    decay_threshold: 0.3,
  }

  class Query < Trends::Query
    def to_arel
      scope = Status.joins(:trend).reorder(score: :desc)
      scope = scope.reorder(language_order_clause, score: :desc) if preferred_languages.present?
      scope = scope.merge(StatusTrend.allowed) if @allowed
      scope = scope.not_excluded_by_account(@account).not_domain_blocked_by_account(@account) if @account.present?
      scope = scope.offset(@offset) if @offset.present?
      scope = scope.limit(@limit) if @limit.present?
      scope
    end

    private

    def trend_class
      StatusTrend
    end
  end

  def register(status, at_time = Time.now.utc)
    add(status.proper, status.account_id, at_time) if eligible?(status.proper)
  end

  def add(status, _account_id, at_time = Time.now.utc)
    record_used_id(status.id, at_time)
  end

  def query
    Query.new(key_prefix, klass)
  end

  def refresh(at_time = Time.now.utc)
    # First, recalculate scores for statuses that were trending previously. We split the queries
    # to avoid having to load all of the IDs into Ruby just to send them back into Postgres
    Status.where(id: StatusTrend.select(:status_id)).includes(:status_stat, :account).reorder(nil).find_in_batches(batch_size: BATCH_SIZE) do |statuses|
      calculate_scores(statuses, at_time)
    end

    # Then, calculate scores for statuses that were used today. There are potentially some
    # duplicate items here that we might process one more time, but that should be fine
    Status.where(id: recently_used_ids(at_time)).includes(:status_stat, :account).reorder(nil).find_in_batches(batch_size: BATCH_SIZE) do |statuses|
      calculate_scores(statuses, at_time)
    end

    # Now that all trends have up-to-date scores, and all the ones below the threshold have
    # been removed, we can recalculate their positions
    StatusTrend.recalculate_ordered_rank
  end

  def request_review
    StatusTrend.locales.flat_map do |language|
      score_at_threshold = StatusTrend.where(language: language, allowed: true).by_rank.ranked_below(options[:review_threshold]).first&.score || 0
      status_trends      = StatusTrend.where(language: language, allowed: false).joins(:status).includes(status: :account)

      status_trends.filter_map do |trend|
        status = trend.status

        if trend.score > score_at_threshold && !status.trendable? && status.requires_review_notification?
          status.account.touch(:requested_review_at)
          status
        end
      end
    end
  end

  protected

  def key_prefix
    PREFIX
  end

  def klass
    Status
  end

  private

  def eligible?(status)
<<<<<<< HEAD
    status.created_at.past? && status.public_visibility? && status.account.discoverable? && !status.account.silenced? && !status.account.sensitized? && status.spoiler_text.blank? && !status.sensitive? && !status.reply? && valid_locale?(status.language)
=======
    status.created_at.past? &&
      status.public_visibility? &&
      status.account.discoverable? &&
      !status.account.silenced? &&
      !status.account.sensitized? &&
      status.spoiler_text.blank? &&
      !status.sensitive? &&
      !status.reply? &&
      valid_locale?(status.language)
>>>>>>> 609a4018
  end

  def calculate_scores(statuses, at_time)
    items = statuses.map do |status|
      expected  = 1.0
      observed  = (status.reblogs_count + status.favourites_count).to_f

      score = if expected > observed || observed < options[:threshold]
                0
              else
                ((observed - expected)**2) / expected
              end

      decaying_score = if score.zero? || !eligible?(status)
                         0
                       else
                         score * (0.5**((at_time.to_f - status.created_at.to_f) / options[:score_halflife].to_f))
                       end

      [decaying_score, status]
    end

    to_insert = items.filter { |(score, _)| score >= options[:decay_threshold] }
    to_delete = items.filter { |(score, _)| score < options[:decay_threshold] }

    StatusTrend.upsert_all(to_insert.map { |(score, status)| { status_id: status.id, account_id: status.account_id, score: score, language: status.language, allowed: status.trendable? || false } }, unique_by: :status_id) if to_insert.any?
    StatusTrend.where(status_id: to_delete.map { |(_, status)| status.id }).delete_all if to_delete.any?
  end
end<|MERGE_RESOLUTION|>--- conflicted
+++ resolved
@@ -89,9 +89,6 @@
   private
 
   def eligible?(status)
-<<<<<<< HEAD
-    status.created_at.past? && status.public_visibility? && status.account.discoverable? && !status.account.silenced? && !status.account.sensitized? && status.spoiler_text.blank? && !status.sensitive? && !status.reply? && valid_locale?(status.language)
-=======
     status.created_at.past? &&
       status.public_visibility? &&
       status.account.discoverable? &&
@@ -101,7 +98,6 @@
       !status.sensitive? &&
       !status.reply? &&
       valid_locale?(status.language)
->>>>>>> 609a4018
   end
 
   def calculate_scores(statuses, at_time)
