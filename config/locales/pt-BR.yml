---
pt-BR:
  about:
    about_mastodon_html: 'A rede social do futuro: Sem anúncios, sem vigilância corporativa, com design ético e muita descentralização! Possua seus próprios dados com o Mastodon!'
    contact_missing: Não definido
    contact_unavailable: Não disponível
    hosted_on: Mastodon hospedado em %{domain}
    title: Sobre
  accounts:
    followers:
      one: Seguidor
      other: Seguidores
    following: Seguindo
    instance_actor_flash: Esta conta é um ator virtual usado para representar o próprio servidor e não um usuário individual. É utilizada para fins de federação e não deve ser suspensa.
    last_active: última atividade
    link_verified_on: O link foi verificado em %{date}
    nothing_here: Nada aqui!
    pin_errors:
      following: Você deve estar seguindo a pessoa que você deseja sugerir
    posts:
      one: Publicação
      other: Publicações
    posts_tab_heading: Publicações
    self_follow_error: Seguir sua conta não é permitido
  admin:
    account_actions:
      action: Tomar uma atitude
      already_silenced: Esta conta já foi limitada.
      already_suspended: Esta conta já foi suspensa.
      title: Moderar %{acct}
    account_moderation_notes:
      create: Deixar nota
      created_msg: Nota de moderação criada!
      destroyed_msg: Nota de moderação excluída!
    accounts:
      add_email_domain_block: Bloquear domínio de email
      approve: Aprovar
      approved_msg: Aprovado com sucesso o pedido de registro de %{username}
      are_you_sure: Você tem certeza?
      avatar: Imagem de perfil
      by_domain: Domínio
      change_email:
        changed_msg: E-mail alterado com sucesso!
        current_email: E-mail atual
        label: Alterar e-mail
        new_email: Novo e-mail
        submit: Alterar e-mail
        title: Alterar e-mail para %{username}
      change_role:
        changed_msg: Função alterada com sucesso!
        edit_roles: Gerenciar funções do usuário
        label: Alterar função
        no_role: Nenhuma função
        title: Alterar função para %{username}
      confirm: Confirmar
      confirmed: Confirmado
      confirming: Confirmando
      custom: Personalizar
      delete: Excluir dados
      deleted: Excluído
      demote: Rebaixar
      destroyed_msg: Os dados de %{username} estão na fila para serem excluídos em breve
      disable: Congelar
      disable_sign_in_token_auth: Desativar autenticação via token por email
      disable_two_factor_authentication: Desativar autenticação de dois fatores
      disabled: Congelada
      display_name: Nome de exibição
      domain: Domínio
      edit: Editar
      email: E-mail
      email_status: Estado do e-mail
      enable: Descongelar
      enable_sign_in_token_auth: Ativar autenticação via token por email
      enabled: Ativada
      enabled_msg: A conta de %{username} foi descongelada
      followers: Seguidores
      follows: Seguindo
      header: Capa
      inbox_url: URL da caixa de entrada
      invite_request_text: Motivos para entrar
      invited_by: Convidado por
      ip: IP
      joined: Entrou
      location:
        all: Todos
        local: Local
        remote: Remoto
        title: Localização
      login_status: Situação da conta
      media_attachments: Mídias anexadas
      memorialize: Converter em memorial
      memorialized: Convertidas em memorial
      memorialized_msg: A conta de %{username} foi transformada em uma conta memorial
      moderation:
        active: Ativo
        all: Todos
        disabled: Desativado
        pending: Pendente
        silenced: Limitado
        suspended: Suspendido
        title: Moderação
      moderation_notes: Notas de moderação
      most_recent_activity: Atividade mais recente
      most_recent_ip: IP mais recente
      no_account_selected: Nenhuma conta foi alterada, pois nenhuma conta foi selecionada
      no_limits_imposed: Sem limite imposto
      no_role_assigned: Sem cargo
      not_subscribed: Não inscrito
      pending: Revisão pendente
      perform_full_suspension: Suspender
      previous_strikes: Avisos anteriores
      previous_strikes_description_html:
        one: Esta conta tem <strong>um</strong> aviso.
        other: Esta conta tem <strong>%{count}</strong> ataques.
      promote: Promover
      protocol: Protocolo
      public: Público
      push_subscription_expires: Inscrição PuSH expira
      redownload: Atualizar perfil
      redownloaded_msg: O perfil de %{username} foi atualizado a partir da origem
      reject: Rejeitar
      rejected_msg: O pedido de registro de %{username} foi rejeitado
      remote_suspension_irreversible: Os dados desta conta foram excluídos de forma irreversível.
      remote_suspension_reversible_hint_html: A conta foi suspensa em seu servidor, e todos os dados serão removidos em %{date}. Até lá, o servidor remoto pode restaurar essa conta sem nenhum efeito negativo. Se você quer remover todos os dados desta conta imediatamente, você pode fazer isso abaixo.
      remove_avatar: Remover imagem de perfil
      remove_header: Remover capa
      removed_avatar_msg: A imagem de perfil de %{username} foi removida
      removed_header_msg: A capa de %{username} foi removida
      resend_confirmation:
        already_confirmed: Este usuário já está confirmado
        send: Reenviar link de confirmação
        success: Link de confirmação enviado com sucesso!
      reset: Redefinir
      reset_password: Redefinir senha
      resubscribe: Reinscrever-se
      role: Cargo
      search: Buscar
      search_same_email_domain: Outros usuários com o mesmo domínio de e-mail
      search_same_ip: Outros usuários com o mesmo IP
      security: Segurança
      security_measures:
        only_password: Apenas senha
        password_and_2fa: Senha e autenticação de dois fatores
      sensitive: Sensíveis
      sensitized: Marcadas como sensíveis
      shared_inbox_url: Link da caixa de entrada compartilhada
      show:
        created_reports: Denúncias criadas
        targeted_reports: Vezes denunciado
      silence: Silenciar
      silenced: Silenciado
      statuses: Publicações
      strikes: Avisos anteriores
      subscribe: Inscrever-se
      suspend: Suspender
      suspended: Suspendido
      suspension_irreversible: Os dados desta conta foram excluídos de forma irreversível. Você pode remover a suspensão da conta para torná-la utilizável, mas ela não recuperará nenhum dado que ela possuía anteriormente.
      suspension_reversible_hint_html: A conta foi suspensa e os dados serão totalmente removidos em %{date}. Até lá, a conta pode ser restaurada sem nenhum efeito negativo. Se você deseja remover todos os dados da conta imediatamente, você pode fazer isso abaixo.
      title: Contas
      unblock_email: Desbloquear endereço de e-mail
      unblocked_email_msg: O endereço de e-mail de %{username} foi desbloqueado
      unconfirmed_email: E-mail não confirmado
      undo_sensitized: Desfazer sensível
      undo_silenced: Desfazer silêncio
      undo_suspension: Desbanir
      unsilenced_msg: As limitações da conta de %{username} foram removidas
      unsubscribe: Cancelar inscrição
      unsuspended_msg: A suspensão da conta de %{username} foi removida
      username: Nome de usuário
      view_domain: Ver resumo para o domínio
      warn: Notificar
      web: Web
      whitelisted: Permitido
    action_logs:
      action_types:
        approve_appeal: Aprovar revisão
        approve_user: Aprovar usuário
        assigned_to_self_report: Atribuir denúncia
        change_email_user: Alterar o Email para o usuário
        change_role_user: Alterar cargo do usuário
        confirm_user: Confirmar usuário
        create_account_warning: Criar aviso
        create_announcement: Criar anúncio
        create_canonical_email_block: Criar bloqueio de Email
        create_custom_emoji: Criar emoji personalizado
        create_domain_allow: Permitir domínio
        create_domain_block: Bloquear domínio
        create_email_domain_block: Criar Bloqueio de Domínio de Email
        create_ip_block: Criar regra de IP
        create_relay: Criar Retransmissão
        create_unavailable_domain: Criar domínio indisponível
        create_user_role: Criar cargo
        create_username_block: Criar regra de usuário
        demote_user: Rebaixar usuário
        destroy_announcement: Excluir anúncio
        destroy_canonical_email_block: Deletar bloqueio de Email
        destroy_custom_emoji: Excluir emoji personalizado
        destroy_domain_allow: Excluir domínio permitido
        destroy_domain_block: Desbloquear domínio
        destroy_email_domain_block: Deletar bloqueio de domínio Email
        destroy_instance: Limpar domínio
        destroy_ip_block: Excluir regra de IP
        destroy_relay: Excluir Retransmissão
        destroy_status: Excluir publicação
        destroy_unavailable_domain: Excluir domínio indisponível
        destroy_user_role: Destruir cargo
        destroy_username_block: Excluir regra de usuário
        disable_2fa_user: Desativar autenticação de dois fatores
        disable_custom_emoji: Desativar emoji personalizado
        disable_relay: Desativar Retransmissão
        disable_sign_in_token_auth_user: Desativar autenticação via Token de Email para Usuário
        disable_user: Desativar usuário
        enable_custom_emoji: Ativar emoji personalizado
        enable_relay: Ativar Retransmissão
        enable_sign_in_token_auth_user: Ativar autenticação via Token de Email para Usuário
        enable_user: Ativar usuário
        memorialize_account: Converter conta em memorial
        promote_user: Promover usuário
        publish_terms_of_service: Publicar termos de serviço
        reject_appeal: Rejeitar revisão
        reject_user: Rejeitar usuário
        remove_avatar_user: Remover imagem de perfil
        reopen_report: Reabrir relatório
        resend_user: Reenviar o e-mail de confirmação
        reset_password_user: Redefinir a senha
        resolve_report: Resolver denúncia
        sensitive_account: Marcar a mídia na sua conta como sensível
        silence_account: Silenciar conta
        suspend_account: Suspender conta
        unassigned_report: Desatribuir denúncia
        unblock_email_account: Desbloquear endereço de e-mail
        unsensitive_account: Desmarcar a mídia na sua conta como sensível
        unsilence_account: Desfazer silenciar conta
        unsuspend_account: Remover suspensão de conta
        update_announcement: Editar anúncio
        update_custom_emoji: Editar Emoji Personalizado
        update_domain_block: Atualizar bloqueio de domínio
        update_ip_block: Atualizar regra de IP
        update_report: Atualizar Relatório
        update_status: Editar Status
        update_user_role: Atualizar cargo
        update_username_block: Atualizar regra de usuário
      actions:
        approve_appeal_html: "%{name} aprovou a revisão da decisão da moderação em %{target}"
        approve_user_html: "%{name} aprovado inscrição de %{target}"
        assigned_to_self_report_html: "%{name} atribuiu a denúncia %{target} para si"
        change_email_user_html: "%{name} alterou o endereço de e-mail do usuário %{target}"
        change_role_user_html: "%{name} alterou o cargo de %{target}"
        confirm_user_html: "%{name} confirmou o endereço de e-mail do usuário %{target}"
        create_account_warning_html: "%{name} enviou um aviso para %{target}"
        create_announcement_html: "%{name} criou o novo anúncio %{target}"
        create_canonical_email_block_html: "%{name} bloqueou o endereço de e-mail com o hash %{target}"
        create_custom_emoji_html: "%{name} enviou o novo emoji %{target}"
        create_domain_allow_html: "%{name} permitiu federação com domínio %{target}"
        create_domain_block_html: "%{name} bloqueou o domínio %{target}"
        create_email_domain_block_html: "%{name} bloqueou o domínio de e-mail %{target}"
        create_ip_block_html: "%{name} criou a regra para o IP %{target}"
        create_relay_html: "%{name} criou uma retransmissão %{target}"
        create_unavailable_domain_html: "%{name} parou a entrega ao domínio %{target}"
        create_user_role_html: "%{name} criou o cargo %{target}"
        create_username_block_html: Regra %{name} adicionada para nomes de usuário contendo %{target}
        demote_user_html: "%{name} rebaixou o usuário %{target}"
        destroy_announcement_html: "%{name} excluiu o anúncio %{target}"
        destroy_canonical_email_block_html: "%{name} desbloqueou o endereço e-mail com o hash %{target}"
        destroy_custom_emoji_html: "%{name} apagou o emoji %{target}"
        destroy_domain_allow_html: "%{name} bloqueou federação com domínio %{target}"
        destroy_domain_block_html: "%{name} desbloqueou o domínio %{target}"
        destroy_email_domain_block_html: "%{name} desbloqueou o domínio de e-mail %{target}"
        destroy_instance_html: "%{name} limpou o domínio %{target}"
        destroy_ip_block_html: "%{name} excluiu a regra para o IP %{target}"
        destroy_relay_html: "%{name} excluiu uma retransmissão %{target}"
        destroy_status_html: "%{name} removeu a publicação de %{target}"
        destroy_unavailable_domain_html: "%{name} retomou a entrega ao domínio %{target}"
        destroy_user_role_html: "%{name} excluiu o cargo %{target}"
        destroy_username_block_html: Regra %{name} removida por usuário contendo %{target}
        disable_2fa_user_html: "%{name} desativou a exigência da autenticação de dois fatores para o usuário %{target}"
        disable_custom_emoji_html: "%{name} desativou o emoji %{target}"
        disable_relay_html: "%{name} desativou uma retransmissão %{target}"
        disable_sign_in_token_auth_user_html: "%{name} desativou a autenticação via token por e-mail para %{target}"
        disable_user_html: "%{name} desativou o login para %{target}"
        enable_custom_emoji_html: "%{name} ativou o emoji %{target}"
        enable_relay_html: "%{name} ativou uma retransmissão %{target}"
        enable_sign_in_token_auth_user_html: "%{name} ativou a autenticação via token por e-mail para %{target}"
        enable_user_html: "%{name} ativou o login para %{target}"
        memorialize_account_html: "%{name} transformou a conta de %{target} em um memorial"
        promote_user_html: "%{name} promoveu o usuário %{target}"
        publish_terms_of_service_html: "%{name} publicou atualizações aos termos de serviço"
        reject_appeal_html: "%{name} rejeitou a revisão da decisão da moderação em %{target}"
        reject_user_html: "%{name} rejeitou a inscrição de %{target}"
        remove_avatar_user_html: "%{name} removeu a imagem de perfil de %{target}"
        reopen_report_html: "%{name} reabriu a denúncia %{target}"
        resend_user_html: "%{name} reenviou um e-mail de confirmação para %{target}"
        reset_password_user_html: "%{name} redefiniu a senha de %{target}"
        resolve_report_html: "%{name} resolveu a denúncia %{target}"
        sensitive_account_html: "%{name} marcou a mídia de %{target} como sensível"
        silence_account_html: "%{name} limitou a conta de %{target}"
        suspend_account_html: "%{name} suspendeu a conta de %{target}"
        unassigned_report_html: "%{name} desatribuiu a denúncia %{target}"
        unblock_email_account_html: "%{name} desbloqueou o endereço de e-mail de %{target}"
        unsensitive_account_html: "%{name} desmarcou a mídia de %{target} como sensível"
        unsilence_account_html: "%{name} removeu a limitação da conta de %{target}"
        unsuspend_account_html: "%{name} removeu a suspenção da conta de %{target}"
        update_announcement_html: "%{name} atualizou o anúncio %{target}"
        update_custom_emoji_html: "%{name} atualizou o emoji %{target}"
        update_domain_block_html: "%{name} atualizou o bloqueio de domínio de %{target}"
        update_ip_block_html: "%{name} alterou a regra para o IP %{target}"
        update_report_html: "%{name} atualizou o relatório %{target}"
        update_status_html: "%{name} atualizou a publicação de %{target}"
        update_user_role_html: "%{name} alterou o cargo %{target}"
        update_username_block_html: Regra %{name} atualizada para nomes de usuários contendo %{target}
      deleted_account: conta excluída
      empty: Nenhum registro encontrado.
      filter_by_action: Filtrar por ação
      filter_by_user: Filtrar por usuário
      title: Auditar histórico
      unavailable_instance: "(nome de domínio indisponível)"
    announcements:
      back: Voltar aos anúncios
      destroyed_msg: Anúncio excluído!
      edit:
        title: Editar anúncio
      empty: Sem anúncios.
      live: Ao vivo
      new:
        create: Criar anúncio
        title: Novo anúncio
      preview:
        disclaimer: Como os usuários não podem optar por não participar deles, as notificações por e-mail devem estar limitadas a anúncios importantes, como a violação de dados pessoais ou notificações de fechamento do servidor.
        explanation_html: 'Esse e-mail será enviado a <strong>%{display_count} usuários</strong>. O texto a seguir será incluído ao e-mail:'
        title: Visualizar anúncio
      publish: Publicar
      published_msg: Anúncio publicado!
      scheduled_for: Agendado para %{time}
      scheduled_msg: Anúncio agendado para publicação!
      title: Anúncios
      unpublish: Cancelar publicação
      unpublished_msg: Anúncio desfeito!
      updated_msg: Anúncio atualizado!
    critical_update_pending: Atualização crítica pendente
    custom_emojis:
      assign_category: Atribuir categoria
      by_domain: Domínio
      copied_msg: Emoji copiado localmente
      copy: Copiar
      copy_failed_msg: Não foi possível criar cópia local do emoji
      create_new_category: Criar nova categoria
      created_msg: Emoji criado!
      delete: Excluir
      destroyed_msg: Emoji excluído!
      disable: Desativar
      disabled: Desativado
      disabled_msg: Emoji desativado
      emoji: Emoji
      enable: Ativar
      enabled: Ativado
      enabled_msg: Emoji ativado
      image_hint: PNG ou GIF até %{size}
      list: Listar
      listed: Listado
      new:
        title: Adicionar novo emoji personalizado
      no_emoji_selected: Nenhum emoji foi alterado, pois nenhum foi selecionado
      not_permitted: Você não tem permissão para executar esta ação
      overwrite: Sobrescrever
      shortcode: Atalho
      shortcode_hint: Pelo menos 2 caracteres, apenas caracteres alfanuméricos e underlines ("_")
      title: Emojis personalizados
      uncategorized: Não categorizado
      unlist: Não listar
      unlisted: Não-listado
      update_failed_msg: Não foi possível atualizar esse emoji
      updated_msg: Emoji atualizado!
      upload: Enviar
    dashboard:
      active_users: usuários ativos
      interactions: interações
      media_storage: Armazenamento de mídia
      new_users: novos usuários
      opened_reports: denúncias abertas
      pending_appeals_html:
        one: "<strong>%{count}</strong> revisão pendente"
        other: "<strong>%{count}</strong> revisões pendentes"
      pending_reports_html:
        one: "<strong>%{count}</strong> denúncia pendente"
        other: "<strong>%{count}</strong> denúncias pendentes"
      pending_tags_html:
        one: "<strong>%{count}</strong> hashtag pendente"
        other: "<strong>%{count}</strong> hashtags pendentes"
      pending_users_html:
        one: "<strong>%{count}</strong> usuário pendente"
        other: "<strong>%{count}</strong> usuários pendentes"
      resolved_reports: denúncias solucionadas
      software: Software
      sources: Origem das inscrições
      space: Uso de espaço em disco
      title: Painel de controle
      top_languages: Línguas mais ativas
      top_servers: Servidores mais ativos
      website: Site
    disputes:
      appeals:
        empty: Sem revisões.
        title: Revisões
    domain_allows:
      add_new: Permitir domínio
      created_msg: Domínio foi permitido
      destroyed_msg: Domínio foi proibido de federar
      export: Exportar
      import: Importar
      undo: Bloquear federação com domínio
    domain_blocks:
      add_new: Adicionar novo bloqueio de domínio
      confirm_suspension:
        cancel: Cancelar
        confirm: Suspender
        permanent_action: Desfazer a suspensão não restaurará nenhum dado ou relacionamento.
        preamble_html: Você está prestes a suspender <strong>%{domain}</strong> e seus subdomínios.
        remove_all_data: Isto irá remover todo o conteúdo, mídia e dados de perfil para este domínio do seu servidor.
        stop_communication: Seu servidor irá parar de se comunicar com esses servidores.
        title: Confirmar bloqueio de domínio para %{domain}
        undo_relationships: Isso desfará qualquer relação entre as contas desses servidores e as suas.
      created_msg: Domínio está sendo bloqueado
      destroyed_msg: Domínio desbloqueado
      domain: Domínio
      edit: Editar bloqueio de domínio
      existing_domain_block: Você já impôs limites mais rigorosos em %{name}.
      existing_domain_block_html: Você já impôs limites mais estritos em %{name}, você precisa <a href="%{unblock_url}">desbloqueá-lo</a> primeiro.
      export: Exportar
      import: Importar
      new:
        create: Criar bloqueio
        hint: O bloqueio de domínio não vai prevenir a criação de entradas de contas na base de dados, mas vai retroativamente e automaticamente aplicar métodos específicos de moderação nessas contas.
        severity:
          desc_html: "<strong>Silenciar</strong> vai tornar as publicações da conta invisíveis para qualquer um que não estiver lhe seguindo. <strong>Suspender</strong> vai remover todo o conteúdo, mídia e dados de perfil da conta. Use <strong>Nenhum</strong> se você só quer rejeitar arquivos de mídia."
          noop: Nenhum
          silence: Limitar
          suspend: Banir
        title: Novo bloqueio de domínio
      no_domain_block_selected: Nenhum bloqueio de domínio foi alterado porque nenhum foi selecionado
      not_permitted: Você não possui permissão para realizar esta ação
      obfuscate: Ofuscar nome de domínio
      obfuscate_hint: Ofuscar parcialmente o domínio na lista se a exibição da lista de domínios limitados estiver habilitada
      private_comment: Comentário privado
      private_comment_hint: Comente sobre essa restrição ao domínio para uso interno dos moderadores.
      public_comment: Comentário público
      public_comment_hint: Comente sobre essa restrição ao domínio para o público geral, caso a divulgação da lista de bloqueio esteja ativada.
      reject_media: Rejeitar arquivos de mídia
      reject_media_hint: Remove arquivos de mídia armazenados localmente e recusa fazer download de qualquer um no futuro. Irrelevante para suspensões
      reject_reports: Rejeitar denúncias
      reject_reports_hint: Ignora todas as denúncias vindo deste domínio. Irrelevante para suspensões
      undo: Desfazer bloqueio de domínio
      view: Ver domínios bloqueados
    email_domain_blocks:
      add_new: Adicionar novo
      allow_registrations_with_approval: Permitir inscrições com aprovação
      attempts_over_week:
        one: "%{count} tentativa na última semana"
        other: "%{count} tentativas de inscrição na última semana"
      created_msg: Domínio de e-mail bloqueado com sucesso
      delete: Excluir
      dns:
        types:
          mx: Registro MX
      domain: Domínio
      new:
        create: Adicionar domínio
        resolve: Resolver domínio
        title: Bloquear novo domínio de e-mail
      no_email_domain_block_selected: Nenhum bloco de domínio de email foi alterado, pois, nenhum foi selecionado
      not_permitted: Não permitido
      resolved_dns_records_hint_html: O nome de domínio é associado aos seguintes domínios MX, que são responsáveis por aceitar e-mails. Ao bloquear um domínio MX, você bloqueará as inscrições de qualquer endereço de e-mail que use o mesmo domínio MX, mesmo que o nome de domínio visível seja diferente. <strong>Tenha cuidado para não bloquear os principais provedores de e-mail.</strong>
      resolved_through_html: Resolvido através de %{domain}
      title: Domínios de e-mail bloqueados
    export_domain_allows:
      new:
        title: Importar domínios permitidos
      no_file: Nenhum arquivo selecionado
    export_domain_blocks:
      import:
        description_html: Você está prestes a importar uma lista de boqueio de domínio. Por favor, revise esta lista com muito cuidado, especialmente se você mesmo não criou esta lista.
        existing_relationships_warning: Existem relações de seguimento
        private_comment_description_html: 'Para ajudá-lo a rastrear de onde vêm os blocos importados, serão criados blocos importados com o seguinte comentário privado: <q>%{comment}</q>'
        private_comment_template: Importado de %{source} em %{date}
        title: Importar bloqueio de domínios
      invalid_domain_block: 'Um ou mais blocos de domínio foram ignorados devido ao(s) seguinte(s) erro(s): %{error}'
      new:
        title: Importar bloqueio de domínios
      no_file: Nenhum arquivo selecionado
    fasp:
      debug:
        callbacks:
          created_at: Criado em
          delete: Apagar
          ip: Endereço de IP
          request_body: Corpo da solicitação
          title: Depurar Callbacks
      providers:
        active: Ativo
        base_url: URL Base
        callback: Callback
        delete: Apagar
        edit: Editar provedor
        finish_registration: Finalizar o cadastro
        name: Nome
        providers: Provedores
        public_key_fingerprint: Impressão digital de chave pública
        registration_requested: Cadastro solicitado
        registrations:
          confirm: Confirmar
          description: Você recebeu um registro de um FASP. Rejeite se você não tiver iniciado isso. Se você iniciou isso, compare cuidadosamente o nome e a impressão digital da chave antes de confirmar o registro.
          reject: Rejeitar
          title: Confirmar o registro FASP
        save: Salvar
        select_capabilities: Selecionar recursos
        sign_in: Entrar
        status: Estado
        title: Provedores de serviços auxiliares do Fediverso
      title: FASP
    follow_recommendations:
      description_html: "<strong>A recomendação de contas ajuda os novos usuários a encontrar rapidamente conteúdo interessante</strong>. Quando um usuário ainda não tiver interagido o suficiente para gerar recomendações de contas, essas contas serão recomendadas. Essas recomendações são recalculadas diariamente a partir de uma lista de contas com alto engajamento e maior número de seguidores locais em uma dada língua."
      language: Na língua
      status: Situação
      suppress: Remover recomendação de contas
      suppressed: Removida
      title: Recomendações de contas
      unsuppress: Restaurar recomendação de contas
    instances:
      audit_log:
        title: Logs de auditoria recentes
        view_all: Ver todos os logs de auditoria
      availability:
        description_html:
          one: Se a entrega ao domínio falhar em <strong>%{count} dia</strong> sem sucesso, nenhuma tentativa de entrega será feita a menos que uma entrega <em>do</em> domínio seja recebida.
          other: Se a entrega ao domínio falhar em <strong>%{count} dias diferentes</strong> sem sucesso, nenhuma tentativa de entrega será feita a menos que uma entrega <em>do</em> domínio seja recebida.
        failure_threshold_reached: Limite de falhas atingido em %{date}.
        failures_recorded:
          one: Falha na tentativa em %{count} dia.
          other: Tentativas falhas em %{count} dias diferentes.
        no_failures_recorded: Sem falhas no registro.
        title: Disponibilidade
        warning: A última tentativa de se conectar a este servidor não foi bem sucedida
      back_to_all: Todas
      back_to_limited: Limitado
      back_to_warning: Aviso
      by_domain: Domínio
      confirm_purge: Você tem certeza de que deseja excluir permanentemente os dados deste domínio?
      content_policies:
        comment: Nota interna
        description_html: Você pode definir políticas de conteúdo que serão aplicadas a todas as contas deste domínio e a qualquer um dos seus subdomínios.
        limited_federation_mode_description_html: Você pode escolher se deseja permitir a associação com este domínio.
        policies:
          reject_media: Rejeitar mídia
          reject_reports: Rejeitar denúncias
          silence: Limite
          suspend: Suspender
        policy: Políticas
        reason: Razão pública
        title: Políticas de conteúdo
      dashboard:
        instance_accounts_dimension: Contas mais seguidas
        instance_accounts_measure: contas armazenadas
        instance_followers_measure: nossos seguidores lá
        instance_follows_measure: seus seguidores aqui
        instance_languages_dimension: Idiomas principais
        instance_media_attachments_measure: anexos de mídia armazenados
        instance_reports_measure: denúncias sobre eles
        instance_statuses_measure: publicações armazenadas
      delivery:
        all: Todos
        clear: Limpar erros de entrega
        failing: Falhando
        restart: Reiniciar a entrega
        stop: Parar entrega
        unavailable: Indisponível
      delivery_available: Envio disponível
      delivery_error_days: Dias de erro de entrega
      delivery_error_hint: Se a entrega não for possível durante %{count} dias, será automaticamente marcada como não realizável.
      destroyed_msg: Dados de %{domain} agora estão na fila para exclusão iminente.
      empty: Nenhum domínio encontrado.
      known_accounts:
        one: "%{count} conta conhecida"
        other: "%{count} contas conhecidas"
      moderation:
        all: Todos
        limited: Limitados
        title: Moderação
      moderation_notes:
        create: Adicionar Nota de Moderação
        created_msg: Nota de moderação da instância criada com sucesso!
        description_html: Visualize e deixe anotações para outros moderadores e seu próprio futuro
        destroyed_msg: Nota de moderação da instância excluída com sucesso!
        placeholder: Informações sobre esta instância, ações tomadas, ou qualquer outra coisa que ajudará você a moderar esta instância no futuro.
        title: Notas de Moderação
      private_comment: Comentário privado
      public_comment: Comentário público
      purge: Limpar
      purge_description_html: Se você acredita que este domínio está offline definitivamente, você pode excluir todos os registros de conta e dados associados deste domínio do seu armazenamento. Isso pode demorar um pouco.
      title: Federação
      total_blocked_by_us: Bloqueado por nós
      total_followed_by_them: Seguidos por eles
      total_followed_by_us: Seguidos por nós
      total_reported: Denúncias sobre eles
      total_storage: Mídias anexadas
      totals_time_period_hint_html: Os totais exibidos abaixo incluem dados para todo o tempo.
      unknown_instance: Atualmente não há registros deste domínio neste servidor.
    invites:
      deactivate_all: Desativar todos
      filter:
        all: Todos
        available: Disponível
        expired: Expirado
        title: Filtro
      title: Convites
    ip_blocks:
      add_new: Criar regra
      created_msg: Nova regra de IP adicionada
      delete: Excluir
      expires_in:
        '1209600': 2 semanas
        '15778476': 6 meses
        '2629746': 1 mês
        '31556952': 1 ano
        '86400': 1 dia
        '94670856': 3 anos
      new:
        title: Criar nova regra de IP
      no_ip_block_selected: Nenhuma regra de IP foi alterada pois nenhuma foi selecionada
      title: Regras de IP
    relationships:
      title: Relações de %{acct}
    relays:
      add_new: Adicionar novo repetidor
      delete: Excluir
      description_html: Um <strong>repetidor de federação</strong> é um servidor intermediário que troca um grande volume de publicações públicas entre servidores que se inscrevem e publicam nele. <strong>Ele pode ser usado para ajudar os servidores pequenos e médios a descobrir o conteúdo pelo fediverso</strong>, que normalmente precisariam que usuários locais manualmente seguissem outras pessoas em servidores remotas.
      disable: Desativar
      disabled: Desativado
      enable: Ativar
      enable_hint: Uma vez ativado, seu servidor se inscreverá para receber todas as publicações deste repetidor e começará a enviar todas as publicações deste servidor para o repetidor.
      enabled: Ativado
      inbox_url: Link do repetidor
      pending: Esperando pela aprovação do repetidor
      save_and_enable: Salvar e ativar
      setup: Configurar uma conexão de repetidor
      signatures_not_enabled: Repetidores não funcionarão adequadamente enquanto o modo seguro ou o modo lista de permitidos estiverem ativos
      status: Situação
      title: Repetidores
    report_notes:
      created_msg: Nota de denúncia criada!
      destroyed_msg: Nota de denúncia excluída!
    reports:
      account:
        notes:
          one: "%{count} nota"
          other: "%{count} notas"
      action_log: Registros de auditoria
      action_taken_by: Atitude tomada por
      actions:
        delete_description_html: As publicações denunciadas serão apagadas e um aviso de violação será mantido para te informar sobre o agravamento caso essa mesma conta cometa infrações no futuro.
        mark_as_sensitive_description_html: Os conteúdos de mídia em publicações denunciadas serão marcados como sensíveis e um aviso de violação será mantido para te informar sobre o agravamento caso essa mesma conta comenta infrações no futuro.
        other_description_html: Veja mais opções para controlar o comportamento da conta e personalizar a comunicação com a conta denunciada.
        resolve_description_html: Nenhuma ação será tomada contra a conta denunciada, nenhuma violação será guardada e a denúncia será encerrada.
        silence_description_html: A conta ficará visível apenas para aqueles que já a seguem ou que a procuram manualmente, limitando severamente seu alcance. Pode ser revertido a qualquer momento. Fecha todas as denúncias desta conta.
        suspend_description_html: A conta e todo o seu conteúdo ficará inacessível e, eventualmente, excluído e interagir com ela será impossível. Reversível dentro de 30 dias. Encerra todas as denúncias contra esta conta.
      actions_description_html: Decida qual ação tomar para responder a essa denúncia. Se você tomar uma ação punitiva contra a conta denunciada, uma notificação por e-mail será enviada ao usuário, exceto quando a categoria <strong>Spam</strong> for selecionada.
      actions_description_remote_html: Decida quais medidas tomará para resolver esta denúncia. Isso só afetará como <strong>seu servidor</strong> se comunica com esta conta remota e manipula seu conteúdo.
      actions_no_posts: Essa denúncia não tem nenhuma publicação associada para excluir
      add_to_report: Adicionar mais à denúncia
      already_suspended_badges:
        local: Já suspenso neste servidor
        remote: Já suspenso em seu servidor
      are_you_sure: Você tem certeza?
      assign_to_self: Atribuir para si
      assigned: Moderador responsável
      by_target_domain: Domínio da conta denunciada
      cancel: Cancelar
      category: Categoria
      category_description_html: O motivo pelo qual esta conta e/ou conteúdo foi denunciado será citado na comunicação com a conta denunciada
      comment:
        none: Nenhum
      comment_description_html: 'Para fornecer mais informações, %{name} escreveu:'
      confirm: Confirmar
      confirm_action: Confirmar a moderação de @%{acct}
      created_at: Denunciado
      delete_and_resolve: Excluir publicações
      forwarded: Encaminhados
      forwarded_replies_explanation: Este relatório é de um usuário remoto e é sobre um conteúdo remoto. Ele foi encaminhado para você porque o conteúdo denunciado está em resposta a um de seus usuários.
      forwarded_to: Encaminhado para %{domain}
      mark_as_resolved: Marcar como resolvido
      mark_as_sensitive: Marcar como sensível
      mark_as_unresolved: Marcar como não resolvido
      no_one_assigned: Ninguém
      notes:
        create: Adicionar nota
        create_and_resolve: Resolver com nota
        create_and_unresolve: Reabrir com nota
        delete: Excluir
        placeholder: Descreva quais ações foram tomadas ou quaisquer outras atualizações relacionadas...
        title: Notas
      notes_description_html: Visualize e deixe anotações para outros moderadores e para você mesmo no futuro
      processed_msg: 'Relatório #%{id} processado com sucesso'
      quick_actions_description_html: 'Tome uma ação rápida ou role para baixo para ver o conteúdo denunciado:'
      remote_user_placeholder: o usuário remoto de %{instance}
      reopen: Reabrir denúncia
      report: 'Denúncia #%{id}'
      reported_account: Conta denunciada
      reported_by: Denunciada por
      reported_with_application: Denunciado pelo aplicativo
      resolved: Resolvido
      resolved_msg: Denúncia resolvida!
      skip_to_actions: Pular para ações
      status: Estado
      statuses: Conteúdo denunciado
      statuses_description_html: Conteúdo ofensivo será citado em comunicação com a conta denunciada
      summary:
        action_preambles:
          delete_html: 'Você está prestes a <strong>remover</strong> algumas das publicações de <strong>@%{acct}</strong>. Isso irá:'
          mark_as_sensitive_html: 'Você está prestes a <strong>marcar</strong> algumas das publicações de <strong>@%{acct}</strong> como <strong>sensíveis</strong>. Isso irá:'
          silence_html: 'Você está prestes a <strong>limitar</strong> <strong>a conta de @%{acct}</strong>. Isso irá:'
          suspend_html: 'Você está prestes a <strong>suspender</strong> <strong>a conta de @%{acct}</strong>. Isso irá:'
        actions:
          delete_html: Remover as publicações ofensivas
          mark_as_sensitive_html: Marcar a mídia de posts ofensivos como sensível
          silence_html: Limitar firmemente o alcance de <strong>@%{acct}</strong>, tornando seus perfis e conteúdos apenas visíveis para pessoas que já os estão seguindo ou olhando manualmente o perfil
          suspend_html: Suspender <strong>@%{acct}</strong>, tornando seu perfil e conteúdo inacessíveis, impossibilitando a interação
        close_report: 'Marcar denúncia #%{id} como resolvida'
        close_reports_html: Marcar <strong>todas</strong> as denúncias contra <strong>@%{acct}</strong> como resolvidas
        delete_data_html: Exclua o perfil e o conteúdo de <strong>@%{acct}</strong> daqui a 30 dias, a menos que a suspensão seja desfeita nesse meio tempo
        preview_preamble_html: "<strong>@%{acct}</strong> receberá um aviso com o seguinte conteúdo:"
        record_strike_html: Registre uma ação contra <strong>@%{acct}</strong> para te ajudar em futuras violações desta conta
        send_email_html: Enviar <strong>@%{acct}</strong> um e-mail de alerta
        warning_placeholder: Argumentos adicionais para a ação de moderação.
      target_origin: Origem da conta denunciada
      title: Denúncias
      unassign: Desatribuir
      unknown_action_msg: 'Ação desconhecida: %{action}'
      unresolved: Não resolvido
      updated_at: Atualizado
      view_profile: Ver perfil
    roles:
      add_new: Adicionar cargo
      assigned_users:
        one: "%{count} usuário"
        other: "%{count} usuários"
      categories:
        administration: Administração
        devops: DevOps
        invites: Convites
        moderation: Moderação
        special: Especial
      delete: Excluir
      description_html: Com as <strong>funções de usuário</strong>, você pode personalizar quais funções e áreas do Mastodon seus usuários podem acessar.
      edit: Editar cargo '%{name}'
      everyone: Permissões padrão
      everyone_full_description_html: Este é o <strong>cargo base</strong> que afeta <strong>todos os usuários</strong>, mesmo aqueles sem um cargo atribuído. Todos os outros cargos herdam as permissões dele.
      permissions_count:
        one: "%{count} permissão"
        other: "%{count} permissões"
      privileges:
        administrator: Administrador
        administrator_description: Usuários com essa permissão irão ignorar todas as permissões
        delete_user_data: Apagar Dados de Usuário
        delete_user_data_description: Permitir aos usuários apagar os dados de outros usuários instantaneamente
        invite_users: Convidar Usuários
        invite_users_description: Permite que os usuários convidem novas pessoas para o servidor
        manage_announcements: Gerenciar Avisos
        manage_announcements_description: Permite aos usuários gerenciar anúncios no servidor
        manage_appeals: Gerenciar revisões
        manage_appeals_description: Permite aos usuários visualizar as revisões das decisões da moderação
        manage_blocks: Gerenciar Bloqueios
        manage_blocks_description: Permite aos usuários bloquear provedores de e-mail e endereços IP
        manage_custom_emojis: Gerenciar Emojis Personalizados
        manage_custom_emojis_description: Permite aos usuários gerenciar emojis personalizados no servidor
        manage_federation: Gerenciar Federação
        manage_federation_description: Permite aos usuários bloquear ou permitir federação com outros domínios e controlar a entregabilidade
        manage_invites: Gerenciar convites
        manage_invites_description: Permite que os usuários naveguem e desativem os links de convites
        manage_reports: Gerenciar denúncias
        manage_reports_description: Permite aos usuários avaliar denúncias e realizar ações de moderação contra elas
        manage_roles: Gerenciar Funções
        manage_roles_description: Permitir que os usuários gerenciem e atribuam cargos abaixo deles
        manage_rules: Gerenciar Regras
        manage_rules_description: Permite que os usuários alterarem as regras do servidor
        manage_settings: Gerenciar Configurações
        manage_settings_description: Permite que os usuários alterem as configurações do site
        manage_taxonomies: Gerenciar taxonomias
        manage_taxonomies_description: Permite aos usuários rever o conteúdo em alta e atualizar as configurações de hashtag
        manage_user_access: Gerenciar Acesso de Usuário
        manage_user_access_description: Permite aos usuários desativar a autenticação de dois fatores de outros usuários, alterar seu endereço de e-mail e redefinir sua senha
        manage_users: Gerenciar usuários
        manage_users_description: Permite aos usuários ver os detalhes de outros usuários e executar ações de moderação contra eles
        manage_webhooks: Gerenciar Webhooks
        manage_webhooks_description: Permite aos usuários configurar webhooks para eventos administrativos
        view_audit_log: Ver o registro de auditoria
        view_audit_log_description: Permite aos usuários ver um histórico de ações administrativas no servidor
        view_dashboard: Ver painel
        view_dashboard_description: Permite que os usuários acessem o painel e várias métricas
        view_devops: DevOps
        view_devops_description: Permite aos usuários acessar os painéis da Sidekiq e pgHero
        view_feeds: Veja transmissões ao vivo e por tópico
        view_feeds_description: Permite que os usuários acessem os feeds ao vivo e por tópico, independentemente das configurações do servidor
      title: Funções
    rules:
      add_new: Adicionar regra
      add_translation: Adicionar tradução
      delete: Deletar
      description_html: Embora a maioria afirme ter lido e concordado com os termos de serviço, geralmente as pessoas só leem depois de surgir um problema. <strong>Faça com que seja mais fácil ver as regras do seu servidor rapidamente fornecendo-as em uma lista.</strong> Tente manter cada regra curta e simples, mas também tente não dividi-las em muitos itens separados.
      edit: Editar regra
      empty: Nenhuma regra do servidor foi definida.
      move_down: Mover pra baixo
      move_up: Mover para cima
      title: Regras do servidor
      translation: Tradução
      translations: Traduções
      translations_explanation: Você pode opcionalmente adicionar traduções para as regras. O valor padrão será mostrado se nenhuma versão traduzida estiver disponível. Por favor, sempre se certifique de que qualquer tradução fornecida está em sincronia com o valor padrão.
    settings:
      about:
        manage_rules: Gerenciar regras do servidor
        preamble: Forneça informações detalhadas sobre como o servidor é operado, moderado e financiado.
        rules_hint: Existe uma área dedicada para as regras que os usuários devem aderir.
        title: Sobre
      allow_referrer_origin:
        desc: Quando os usuários clicam em links para sites externos, seu navegador pode enviar o endereço do servidor Mastodon como referente. Desative isto se isso identificaria exclusivamente seus usuários, por exemplo, se este for um servidor Mastodon pessoal.
        title: Permitir que sites externos vejam seu servidor Mastodon como fonte de tráfego
      appearance:
        preamble: Personalize a interface web do Mastodon.
        title: Aparência
      branding:
        preamble: A marca do seu servidor o diferencia de outros servidores na rede. Essa informação pode ser exibida em vários ambientes, como a interface web do Mastodon, aplicativos nativos, pré-visualizações de links em outros sites, aplicativos de mensagens, etc. Por isso, é melhor manter essa informação clara, curta e concisa.
        title: Marca
      captcha_enabled:
        desc_html: Isso é baseado em scripts externos de hCaptcha, o que pode ser uma preocupação de segurança e privacidade. Além disso, <strong>isso pode tornar o processo de registro significativamente menos acessível para algumas pessoas (especialmente deficientes)</strong>. Por estas razões, favor considerar medidas alternativas como o registro baseado em aprovação ou em convite.
        title: Exigir que novos usuários resolvam um CAPTCHA para confirmar sua conta
      content_retention:
        danger_zone: Zona de perigo
        preamble: Controlar como o conteúdo gerado pelo usuário é armazenado no Mastodon.
        title: Retenção de conteúdo
      default_noindex:
        desc_html: Afeta qualquer usuário que não tenha alterado esta configuração manualmente
        title: Optar por excluir usuários da indexação de mecanismos de pesquisa por padrão
      discovery:
        follow_recommendations: Seguir recomendações
        preamble: A exibição de conteúdo interessante é fundamental para a integração de novos usuários que podem não conhecer ninguém no Mastodon. Controle o funcionamento de vários recursos de descoberta no seu servidor.
        privacy: Privacidade
        profile_directory: Diretório de perfis
        public_timelines: Timelines públicas
        publish_statistics: Publicar estatísticas
        title: Descobrir
        trends: Tendências
      domain_blocks:
        all: Para todos
        disabled: Para ninguém
        users: Para usuários locais logados
      feed_access:
        modes:
          authenticated: Apenas usuários autenticados
          disabled: Exige função específica de usuário
          public: Todos
      landing_page:
        values:
          about: Sobre
          local_feed: Feed local
          trends: Em alta
      registrations:
        moderation_recommandation: Por favor, certifique-se de ter uma equipe de moderação adequada e reativa antes de abrir as inscrições para todos!
        preamble: Controle quem pode criar uma conta no seu servidor.
        title: Inscrições
      registrations_mode:
        modes:
          approved: Aprovação necessária para criar conta
          none: Ninguém pode criar conta
          open: Qualquer um pode criar conta
        warning_hint: Recomendamos o uso de "Aprovação necessária para se cadastrar", a menos que você esteja confiante de que sua equipe de moderação pode lidar com spam e registros maliciosos em tempo hábil.
      security:
        authorized_fetch: Exigir autenticação por parte de servidores federados
        authorized_fetch_hint: Exigir autenticação de servidores federados permite uma aplicação mais rigorosa de bloqueios tanto de nível de usuário como de servidor. No entanto, isso traz como custo uma penalidade no desempenho, reduz o alcance das suas respostas e pode introduzir problemas de compatibilidade com alguns serviços federados. Além disso, não impedirá atores dedicados de consultar suas publicações e contas públicas.
        authorized_fetch_overridden_hint: Você atualmente não pode alterar esta configuração porque ela é sobreposta por uma variável de ambiente.
        federation_authentication: Aplicação de autenticação da Federação
      title: Configurações do servidor
    site_uploads:
      delete: Excluir arquivo enviado
      destroyed_msg: Upload do site excluído com sucesso!
    software_updates:
      critical_update: Crítico — por favor, atualize rapidamente
      description: É recomendável que você mantenha a instalação do Mastodon atualizada para se beneficiar das correções e das novas funcionalidades. Além disso, às vezes é imprescindível atualizar o Mastodon rapidamente para evitar problemas de segurança. Por esses motivos, o Mastodon verifica se há atualizações a cada 30 minutos e notificará você de acordo com as suas preferências de notificação por e-mail.
      documentation_link: Saiba mais
      release_notes: Notas de lançamento
      title: Atualizações disponíveis
      type: Tipo
      types:
        major: Versão maior
        minor: Versão menor
        patch: Versão de atualização — correções de erros e alterações de fácil aplicação
      version: Versão
    statuses:
      account: Autor
      application: Aplicativo
      back_to_account: Voltar para página da conta
      back_to_report: Voltar às denúncias
      batch:
        add_to_report: 'Adicionar à denúncia #%{id}'
        remove_from_report: Remover da denúncia
        report: Denunciar
      contents: Conteúdos
      deleted: Excluídos
      favourites: Favoritos
      history: Histórico de versões
      in_reply_to: Em resposta a
      language: Idioma
      media:
        title: Mídia
      metadata: Metadados
      no_history: Esta publicação não foi editada
      no_status_selected: Nenhuma publicação foi modificada porque nenhuma estava selecionada
      open: Publicação aberta
      original_status: Publicação original
      quotes: Citações
      reblogs: Reblogs
      replied_to_html: Respondeu à %{acct_link}
      status_changed: Publicação alterada
      status_title: Publicação de @%{name}
      title: Publicações da conta - @%{name}
      trending: Em alta
      view_publicly: Ver publicamente
      view_quoted_post: Visualizar citação publicada
      visibility: Visibilidade
      with_media: Com mídia
    strikes:
      actions:
        delete_statuses: "%{name} excluiu as publicações de %{target}"
        disable: "%{name} congelou a conta de %{target}"
        mark_statuses_as_sensitive: "%{name} marcou as publicações de %{target} como sensíveis"
        none: "%{name} enviou um aviso para %{target}"
        sensitive: "%{name} marcou as publicações de %{target} como sensíveis"
        silence: "%{name} limitou a conta de %{target}"
        suspend: "%{name} suspendeu a conta de %{target}"
      appeal_approved: Revisado
      appeal_pending: Revisão pendente
      appeal_rejected: Revisão rejeitada
    system_checks:
      database_schema_check:
        message_html: Existem migrações de banco de dados pendentes. Execute-as para garantir que o aplicativo se comporte como esperado
      elasticsearch_analysis_index_mismatch:
        message_html: Os mapeamentos de índice do Elasticsearch estão desatualizados. Por favor, execute <code>tootctl search deploy --only-mapping --only=%{value}</code>
      elasticsearch_health_red:
        message_html: O agrupamento de Elasticsearch não é saudável (estado vermelho); os recursos de pesquisa não estão disponíveis
      elasticsearch_health_yellow:
        message_html: O agrupamento de Elasticsearch não é saudável (estado amarelo); talvez você queira investigar o motivo
      elasticsearch_index_mismatch:
        message_html: Os mapeamentos de índice do Elasticsearch estão desatualizados. Por favor, execute <code>tootctl search deploy --only=%{value}</code>
      elasticsearch_preset:
        action: Ver documentação
        message_html: Seu agrupamento de Elasticsearch tem mais de um nó, mas o Mastodon não está configurado para usá-los.
      elasticsearch_preset_single_node:
        action: Ver documentação
        message_html: Seu agrupamento de Elasticsearch tem apenas um nó, <code>ES_PRESET</code> deve ser definido como <code>single_node_cluster</code>.
      elasticsearch_reset_chewy:
        message_html: Seu índice do sistema Elasticsearch está desatualizado devido a uma alteração de configuração. Por favor, execute <code>tootctl search deploy --reset-chewy</code> para atualizá-lo.
      elasticsearch_running_check:
        message_html: Não foi possível conectar ao Elasticsearch. Verifique se ele está em execução ou desative a pesquisa de texto completo
      elasticsearch_version_check:
        message_html: 'Versão de Elasticsearch incompatível: %{value}'
        version_comparison: A versão %{running_version} de Elasticsearch está em execução, porém é obrigatória a versão %{required_version}
      rules_check:
        action: Gerenciar regras do servidor
        message_html: Você não definiu nenhuma regra de servidor.
      sidekiq_process_check:
        message_html: Nenhum processo Sidekiq rodando para a(s) fila(s) %{value}. Por favor, revise a sua configuração para Sidekiq
      software_version_check:
        action: Ver atualizações disponíveis
        message_html: Uma atualização do Mastodon está disponível.
      software_version_critical_check:
        action: Ver atualizações disponíveis
        message_html: Uma atualização crítica do Mastodon está disponível. Por favor, atualize o mais rápido possível.
      software_version_patch_check:
        action: Ver atualizações disponíveis
        message_html: Uma atualização do Mastodon para correções está disponível.
      upload_check_privacy_error:
        action: Confira aqui para mais informações
        message_html: "<strong>Seu servidor está mal configurado. A privacidade de seus usuários está em risco.</strong>"
      upload_check_privacy_error_object_storage:
        action: Confira aqui para mais informações
        message_html: "<strong>Seu armazenamento de objetos está mal configurado. A privacidade de seus usuários está em risco.</strong>"
    tags:
      moderation:
        not_trendable: Fora de moda
        not_usable: Não utilizável
        pending_review: Revisão pendente
        review_requested: Revisão solicitada
        reviewed: Revisado
        title: Status
        trendable: Tendências
        unreviewed: Não revisado
        usable: Utilizável
      name: Nome
      newest: Mais recente
      oldest: Mais antigos
      open: Visualizar Publicamente
      reset: Reinicializar
      review: Status da revisão
      search: Buscar
      title: Hashtags
      updated_msg: Configurações de hashtag atualizadas
    terms_of_service:
      back: Voltar aos termos de serviço
      changelog: O que há de novo
      create: Usar o meu próprio
      current: Atual
      draft: Rascunho
      generate: Usar modelo
      generates:
        action: Gerar
        chance_to_review_html: "<strong>Os termos de serviço gerado não será publicado automaticamente.</strong>Você terá uma chance de revisar os resultados. Preencha os detalhes necessários para continuar"
        explanation_html: O modelo de termos de serviço fornecido é apenas para fins informativos e não deve ser interpretado como aconselhamento jurídico sobre qualquer assunto. Consulte seu próprio advogado para esclarecer sua situação e dúvidas jurídicas específicas.
        title: Configuração dos Termos de Serviço
      going_live_on_html: Em vigor a partir de %{date}
      history: Histórico
      live: Em vigor
      no_history: Ainda não há alterações registradas nos termos de serviço.
      no_terms_of_service_html: Atualmente, você não tem nenhum termo de serviço configurado. Os termos de serviço servem para fornecer clareza e protegê-lo de possíveis responsabilidades em disputas com seus usuários.
      notified_on_html: Usuários notificados em %{date}
      notify_users: Notificar usuários
      preview:
        explanation_html: 'O e-mail será enviado para <strong>%{display_count} usuários</strong> que se inscreveram antes de %{date}. O seguinte texto será incluído no e-mail:'
        send_preview: Enviar pŕevia para %{email}
        send_to_all:
          one: Enviar %{display_count} email
          other: Enviar %{display_count} emails
        title: Prévia da notificação dos termos de serviço
      publish: Publicar
      published_on_html: Publicado em %{date}
      save_draft: Salvar rascunho
      title: Termos de Serviço
    title: Administração
    trends:
      allow: Permitir
      approved: Aprovado
      confirm_allow: Você tem certeza que deseja permitir as tags selecionadas?
      confirm_disallow: Você tem certeza de que deseja vetar as tags selecionadas?
      disallow: Impedir
      links:
        allow: Permitir link
        allow_provider: Permitir editor
        confirm_allow: Tem certeza que deseja permitir os links selecionados?
        confirm_allow_provider: Tem certeza que deseja permitir os provedores selecionados?
        confirm_disallow: Tem certeza que deseja vetar os links selecionados?
        confirm_disallow_provider: Tem certeza que deseja vetar os provedores selecionados?
        description_html: Estes são links que estão sendo compartilhados por contas que seu servidor vê. Você pode ajudar seus usuários a descobrir o que está acontecendo no mundo. Nenhum link é exibido publicamente até que você aprove o editor. Você também pode permitir ou rejeitar links individuais.
        disallow: Proibir link
        disallow_provider: Proibir autor
        no_link_selected: Nenhum link foi alterado como nenhum foi selecionado
        publishers:
          no_publisher_selected: Nenhum editor foi alterado porque nenhum foi selecionado
        shared_by_over_week:
          one: Compartilhado por uma pessoa na última semana
          other: Compartilhado por %{count} pessoas na última semana
        title: Em alta no momento
        usage_comparison: Compartilhado %{today} vezes hoje, em comparação com %{yesterday} de ontem
      not_allowed_to_trend: Não tem permissão para criar tendências
      only_allowed: Somente permitido
      pending_review: Revisão pendente
      preview_card_providers:
        allowed: Links deste editor podem tender
        description_html: Estes são domínios a partir dos quais links são comumente compartilhados em seu servidor. Links não tenderão publicamente a menos que o domínio do link seja aprovado. Sua aprovação (ou rejeição) estende-se aos subdomínios.
        rejected: Links deste editor não vão tender
        title: Editor
      rejected: Rejeitado
      statuses:
        allow: Permitir publicação
        allow_account: Permitir autor
        confirm_allow: Tem certeza que deseja permitir os status selecionados?
        confirm_allow_account: Tem certeza que deseja permitir as contas selecionadas?
        confirm_disallow: Tem certeza que deseja vetar os status selecionados?
        confirm_disallow_account: Tem certeza que deseja vetar as contas selecionadas?
        description_html: Estes são as publicações que seu servidor sabe que estão sendo muito compartilhadas e favorecidas no momento. Isso pode ajudar seus usuários, novos e atuais, a encontrar mais pessoas para seguir. Nenhuma publicação é exibida publicamente até que você aprove o autor e o autor permitir que sua conta seja sugerida a outros. Você também pode permitir ou rejeitar publicações individuais.
        disallow: Proibir publicação
        disallow_account: Proibir autor
        no_status_selected: Nenhuma publicação em alta foi alterada, pois, nenhuma foi selecionada
        not_discoverable: O autor optou por permitir que seja descoberto
        shared_by:
          one: Compartilhado ou favoritado uma vez
          other: Compartilhado e favoritado %{friendly_count} vezes
        title: Publicações em alta
      tags:
        current_score: Pontuação atual %{score}
        dashboard:
          tag_accounts_measure: usos únicos
          tag_languages_dimension: Idiomas principais
          tag_servers_dimension: Servidores mais populares
          tag_servers_measure: servidores diferentes
          tag_uses_measure: usos
        description_html: Estas são hashtags que atualmente estão aparecendo em várias postagens que sua instância vê. Isso pode ajudar seus usuários a descobrirem sobre o que as pessoas estão mais comentando no momento. Nenhuma hashtag é exibida publicamente até que você as aprove.
        listable: Pode ser sugerido
        no_tag_selected: Nenhuma tag foi alterada, pois, nenhuma foi selecionada
        not_listable: Não será sugerido
        not_trendable: Não aparecerá em alta
        not_usable: Não pode ser usado
        peaked_on_and_decaying: Atingiu o auge em %{date}, agora decaindo
        title: Hashtags em alta
        trendable: Aparecerá em alta
        trending_rank: 'Em alta #%{rank}'
        usable: Pode ser usado
        usage_comparison: Usado %{today} vezes hoje, em comparação com %{yesterday} de ontem
        used_by_over_week:
          one: Usado por uma pessoa na última semana
          other: Usado por %{count} pessoas na última semana
      title: Recomendações e tendências
      trending: Em alta
    username_blocks:
      add_new: Adicionar novo
      block_registrations: Bloquear inscrições
      comparison:
        contains: Conteúdo
        equals: Igual
      contains_html: Contém %{string}
      created_msg: Regra de nome de usuário criada com sucesso
      delete: Excluir
      edit:
        title: Editar nome de usuário
      matches_exactly_html: "%{string} É igual"
      new:
        create: Criar regra
        title: Criar regra de usuário
      no_username_block_selected: Nenhuma regra de usuário foi trocada nenhuma foi selecionada
      not_permitted: Não permitido
      title: Regras de usuário
      updated_msg: Regra de usuário atualizada com sucesso
    warning_presets:
      add_new: Adicionar novo
      delete: Excluir
      edit_preset: Editar o aviso pré-definido
      empty: Você ainda não definiu nenhuma predefinição de alerta.
      title: Predefinições de aviso
    webhooks:
      add_new: Adicionar endpoint
      delete: Excluir
      description_html: Um <strong>webhook</strong> permite que o Mastodon envie <strong>notificações em tempo real</strong> sobre os eventos escolhidos para a sua própria aplicação, então sua aplicação pode <strong>acionar reações automaticamente</strong>.
      disable: Desabilitar
      disabled: Desativado
      edit: Editar endpoint
      empty: Você não tem webhooks configurados nos endpoints.
      enable: Habilitar
      enabled: Ativo
      enabled_events:
        one: 1 evento habilitado
        other: "%{count} eventos ativados"
      events: Eventos
      new: Novo webhook
      rotate_secret: Girar segredo
      secret: Assinatura secreta
      status: Status
      title: Webhooks
      webhook: Webhook
  admin_mailer:
    auto_close_registrations:
      body: Devido à falta de atividade recente dos moderadores, as inscrições em %{instance} foram automaticamente alteradas para exigir revisão manual, para evitar que %{instance} seja usada como uma plataforma para potenciais atores mal-intencionados. Você pode alterá-la de volta para inscrições abertas a qualquer momento.
      subject: As inscrições para %{instance} foram automaticamente alteradas para requerer aprovação
    new_appeal:
      actions:
        delete_statuses: para excluir suas publicações
        disable: para congelar sua conta
        mark_statuses_as_sensitive: para marcar suas publicações como sensíveis
        none: um aviso
        sensitive: para marcar sua conta como sensível
        silence: para limitar sua conta
        suspend: para suspender sua conta
      body: "%{target} está solicitando uma revisão da decisão da moderação por %{action_taken_by} em %{date}, que era %{type}. Ele escreveu:"
      next_steps: Você pode aprovar a revisão para desfazer a decisão da moderação ou ignorá-la.
      subject: "%{username} está solicitando uma revisão da decisão da moderação em %{instance}"
    new_critical_software_updates:
      body: Novas versões críticas do Mastodon foram lançadas. Talvez queira atualizar o mais breve possível!
      subject: Atualizações críticas do Mastodon estão disponíveis para %{instance}!
    new_pending_account:
      body: Os detalhes da nova conta estão abaixo. Você pode aprovar ou vetar.
      subject: Nova conta para revisão em %{instance} (%{username})
    new_report:
      body: "%{reporter} denunciou %{target}"
      body_remote: Alguém de %{domain} denunciou %{target}
      subject: Nova denúncia sobre %{instance} (#%{id})
    new_software_updates:
      body: Novas versões do Mastodon foram lançadas, talvez você queira atualizar!
      subject: Novas versões do Mastodon estão disponíveis para %{instance}!
    new_trends:
      body: 'Os seguintes itens precisam de uma análise antes que possam ser exibidos publicamente:'
      new_trending_links:
        title: Links em destaque
      new_trending_statuses:
        title: Publicações em alta
      new_trending_tags:
        title: Hashtags em alta
      subject: Novas tendências para revisão em %{instance}
  aliases:
    add_new: Criar alias
    created_msg: Um novo atalho foi criado. Agora você pode iniciar a mudança da conta antiga.
    deleted_msg: O atalho foi removido. Não será mais possível se mudar daquela conta para esta conta.
    empty: Você não tem alias.
    hint_html: Se você quiser migrar de uma outra conta para esta, você pode criar um atalho aqui, o que é necessário antes que você possa migrar os seguidores da conta antiga para esta. Esta ação por si só é <strong>inofensiva e reversível</strong>. <strong>A migração da conta é iniciada pela conta antiga</strong>.
    remove: Desvincular alias
  appearance:
    advanced_settings: Configurações avançadas
    animations_and_accessibility: Animações e acessibilidade
    boosting_preferences: Adicionar preferências
    boosting_preferences_info_html: "<strong>Dica:</strong> Independentemente das configurações, <kbd>Shift</kbd> + <kbd>Clique</kbd> no ícone %{icon} Boost irá impulsionar imediatamente."
    discovery: Descobrir
    localization:
      body: Mastodon é traduzido por voluntários.
      guide_link: https://br.crowdin.com/project/mastodon
      guide_link_text: Todos podem contribuir.
    sensitive_content: Conteúdo sensível
  application_mailer:
    notification_preferences: Alterar preferências de e-mail
    salutation: "%{name},"
    settings: 'Alterar preferências de e-mail: %{link}'
    unsubscribe: Desinscrever
    view: 'Ver:'
    view_profile: Ver perfil
    view_status: Ver publicação
  applications:
    created: Aplicativo criado com sucesso
    destroyed: Aplicativo excluído com sucesso
    logout: Sair
    regenerate_token: Gerar código de acesso
    token_regenerated: Código de acesso gerado
    warning: Tenha cuidado com estes dados. Nunca compartilhe com alguém!
    your_token: Seu código de acesso
  auth:
    apply_for_account: Solicitar uma conta
    captcha_confirmation:
      help_html: Se você tiver problemas para resolver o CAPTCHA, entre em contato conosco através do %{email} e poderemos ajudá-lo.
      hint_html: Só mais uma coisa! Precisamos confirmar que você é um humano (isso é para que possamos evitar o spam!). Resolva o CAPTCHA abaixo e clique em "Continuar".
      title: Verificação de segurança
    confirmations:
      awaiting_review: Seu endereço de e-mail está confirmado! A equipe %{domain} está agora revisando a sua inscrição. Você receberá um e-mail se a sua conta for aprovada!
      awaiting_review_title: Seu cadastro está sendo analisado
      clicking_this_link: clicar este link
      login_link: entrar
      proceed_to_login_html: Agora você pode prosseguir para %{login_link}.
      redirect_to_app_html: Você deveria ter sido redirecionado para o aplicativo <strong>%{app_name}</strong>. Se isso não aconteceu, tente %{clicking_this_link} ou volte manualmente para o aplicativo.
      registration_complete: Seu cadastro no %{domain} foi concluído!
      welcome_title: Boas vindas, %{name}!
      wrong_email_hint: Se esse endereço de e-mail não estiver correto, você pode alterá-lo nas configurações da conta.
    delete_account: Excluir conta
    delete_account_html: Se você deseja excluir sua conta, você pode <a href="%{path}">fazer isso aqui</a>. Uma confirmação será solicitada.
    description:
      prefix_invited_by_user: "@%{name} convidou você para entrar neste servidor Mastodon!"
      prefix_sign_up: Crie uma conta no Mastodon hoje!
      suffix: Com uma conta, você poderá seguir pessoas, publicar atualizações, trocar mensagens com usuários de qualquer servidor Mastodon e muito mais!
    didnt_get_confirmation: Não recebeu um e-mail de confirmação?
    dont_have_your_security_key: Não está com a sua chave de segurança?
    forgot_password: Esqueceu a sua senha?
    invalid_reset_password_token: Código de alteração de senha é inválido ou expirou. Solicite um novo.
    link_to_otp: Digite um código de duas etapas do seu telefone ou um código de recuperação
    link_to_webauth: Use seu dispositivo de chave de segurança
    log_in_with: Iniciar sessão com
    login: Entrar
    logout: Sair
    migrate_account: Mudar-se para outra conta
    migrate_account_html: Se você quer redirecionar essa conta para uma outra você pode <a href="%{path}">configurar isso aqui</a>.
    or_log_in_with: Ou entre com
    progress:
      confirm: Confirmar e-mail
      details: Suas informações
      review: Nossa avaliação
      rules: Aceitar regras
    providers:
      cas: CAS
      saml: SAML
    register: Criar conta
    registration_closed: "%{instance} não está aceitando novos membros"
    resend_confirmation: Reenviar link de confirmação
    reset_password: Redefinir senha
    rules:
      accept: Aceitar
      back: Voltar
      invited_by: 'Você pode juntar-se a %{domain} graças ao convite que recebeu de:'
      preamble: Estes são definidos e aplicados pelos moderadores de %{domain}.
      preamble_invited: Antes de prosseguir, considere as regras de base definidas pelos moderadores de %{domain}.
      title: Algumas regras básicas.
      title_invited: Você recebeu convite.
    security: Segurança
    set_new_password: Definir uma nova senha
    setup:
      email_below_hint_html: Verifique a sua pasta de spam, ou solicite outra. Você pode corrigir o seu endereço de e-mail se estiver errado.
      email_settings_hint_html: Clique no link que enviamos para %{email} para começar a usar o Mastodon. Estaremos esperando aqui.
      link_not_received: Não recebeu um link?
      new_confirmation_instructions_sent: Você receberá um novo e-mail com o link de confirmação em alguns minutos!
      title: Verifique sua caixa de entrada
    sign_in:
      preamble_html: Entre com suas credenciais de domínios ( <strong>%{domain}</strong> ) . Se sua conta estiver hospedada em um servidor diferente, você não deve conseguir acessar este conteúdo.
      title: Entrar em %{domain}
    sign_up:
      manual_review: Inscrições no %{domain} passam pela revisão manual dos nossos moderadores. Para nos ajudar a processar o seu cadastro, escreva um pouco sobre você e por que você quer uma conta no %{domain}.
      preamble: Com uma conta neste servidor do Mastodon, você poderá seguir qualquer outra pessoa no fediverso, independentemente de onde a conta dela esteja hospedada.
      title: Então vamos lá criar uma conta em %{domain}.
    status:
      account_status: Status da conta
      confirming: Confirmação por e-mail pendente.
      functional: Sua conta está totalmente operacional.
      pending: Sua inscrição está aguardando revisão pela nossa equipe. Isto pode levar algum tempo. Você receberá um e-mail se sua inscrição for aprovada.
      redirecting_to: Sua conta está inativa porque atualmente está redirecionando para %{acct}.
      self_destruct: Como %{domain} está se encerrando, você só terá acesso limitado à sua conta.
      view_strikes: Veja os avisos anteriores em relação à sua conta
    too_fast: O formulário foi enviado muito rapidamente, tente novamente.
    use_security_key: Usar chave de segurança
    user_agreement_html: Eu li e concordo com os <a href="%{terms_of_service_path}" target="_blank">termos de serviço</a> e <a href="%{privacy_policy_path}" target="_blank">política de privacidade</a>.
    user_privacy_agreement_html: Eu li e concordo com a <a href="%{privacy_policy_path}" target="_blank">política de privacidade</a>.
  author_attribution:
    example_title: Texto de amostra
    hint_html: Você está escrevendo notícias ou artigos de blogs fora do Mastodon? Controle como você é credenciado quando eles forem compartilhados no Mastodon.
    instructions: 'Certifique-se que este código esteja no HTML do artigo:'
    more_from_html: Mais de %{name}
    s_blog: Blog do %{name}
    then_instructions: Então, adicione o nome de domínio da publicação no campo abaixo.
    title: Atribuição de autoria
  challenge:
    confirm: Continuar
    hint_html: "<strong>Dica:</strong> Não pediremos novamente sua senha pela próxima hora."
    invalid_password: Senha inválida
    prompt: Confirme sua senha para continuar
  crypto:
    errors:
      invalid_key: não é uma chave Ed25519 ou Curve25519 válida
  date:
    formats:
      default: "%d %b, %Y"
      with_month_name: "%d de %b de %Y"
  datetime:
    distance_in_words:
      about_x_hours: "%{count}h"
      about_x_months: "%{count}m"
      about_x_years: "%{count}a"
      almost_x_years: "%{count}a"
      half_a_minute: Agora
      less_than_x_minutes: "%{count}min"
      less_than_x_seconds: Agora
      over_x_years: "%{count}a"
      x_days: "%{count}dias"
      x_minutes: "%{count}min"
      x_months: "%{count}m"
      x_seconds: "%{count}seg"
  deletes:
    challenge_not_passed: As informações que você inseriu não estão corretas
    confirm_password: Digite a sua senha atual para verificar a sua identidade
    confirm_username: Digite seu nome de usuário para confirmar o procedimento
    proceed: Excluir conta
    success_msg: Sua conta foi excluída
    warning:
      before: 'Antes de prosseguir, leia com cuidado:'
      caches: Conteúdo que foi armazenado em cache por outros servidores pode continuar a existir
      data_removal: Suas publicações e outros dados serão removidos permanentemente
      email_change_html: Você pode <a href="%{path}">alterar seu endereço de e-mail</a> sem excluir sua conta
      email_contact_html: Se ainda não chegar, você pode enviar um e-mail para <a href="mailto:%{email}">%{email}</a> para obter ajuda
      email_reconfirmation_html: Se você não recebeu o e-mail de confirmação, você pode <a href="%{path}">solicitá-lo novamente</a>
      irreversible: Você não conseguirá restaurar ou reativar a sua conta
      more_details_html: Para mais detalhes, consulte a <a href="%{terms_path}">Política de Privacidade</a>.
      username_available: Seu nome de usuário ficará disponível novamente
      username_unavailable: Seu nome de usuário permanecerá indisponível
  disputes:
    strikes:
      action_taken: Ações tomadas
      appeal: Revisão
      appeal_approved: Esta punição foi revisada e não é mais válida
      appeal_rejected: A revisão foi rejeitada
      appeal_submitted_at: Revisão enviada
      appealed_msg: Sua revisão foi enviada. Se ela for aprovada, você será notificado.
      appeals:
        submit: Enviar revisão
      approve_appeal: Aprovar revisão
      associated_report: Denúncia associada
      created_at: Datado
      description_html: Estas são ações tomadas contra sua conta e avisos que foram enviados a você pela equipe de %{instance}.
      recipient: Endereçado para
      reject_appeal: Rejeitar revisão
      status: 'Publicação #%{id}'
      status_removed: Publicação já removida do sistema
      title: "%{action} de %{date}"
      title_actions:
        delete_statuses: Remoção de publicações
        disable: Congelamento de conta
        mark_statuses_as_sensitive: Marcar as publicações como sensíveis
        none: Aviso
        sensitive: Marcar a conta como sensível
        silence: Limitação da conta
        suspend: Suspensão de conta
      your_appeal_approved: Sua revisão foi aprovada
      your_appeal_pending: Você enviou uma revisão
      your_appeal_rejected: Sua revisão foi rejeitada
  edit_profile:
    basic_information: Informações básicas
    hint_html: "<strong>Personalize o que as pessoas veem no seu perfil público e ao lado de suas publicações.</strong> É mais provável que outras pessoas o sigam de volta e interajam com você quando você tiver um perfil preenchido e uma foto de perfil."
    other: Outro
  emoji_styles:
    auto: Automático
    native: Nativo
    twemoji: Twemoji
  errors:
    '400': A solicitação enviada é inválida ou incorreta.
    '403': Você não tem permissão para ver esta página.
    '404': A página pela qual você está procurando não existe.
    '406': Esta página não está disponível no formato solicitado.
    '410': A página que você procura não existe mais.
    '422':
      content: Falha na verificação de segurança. Você está bloqueando cookies?
      title: Falha na verificação de segurança
    '429': Muitas solicitações
    '500':
      content: Desculpe, algo deu errado por aqui.
      title: Esta página não está certa
    '503': A página não pôde ser carregada devido a uma falha temporária do servidor.
    noscript_html: Para usar o aplicativo web do Mastodon, ative o JavaScript. Ou, se quiser, experimente um dos <a href="%{apps_path}">aplicativos nativos</a> para o Mastodon em sua plataforma.
  existing_username_validator:
    not_found: não foi possível encontrar um usuário local com esse nome de usuário
    not_found_multiple: não foi possível encontrar %{usernames}
  exports:
    archive_takeout:
      date: Data
      download: Baixe o seu arquivo
      hint_html: Você pode pedir um arquivo das suas <strong>publicações e mídias enviadas</strong>. Os dados exportados estarão no formato ActivityPub, que podem ser lidos por qualquer software compatível. Você pode pedir um arquivo a cada 7 dias.
      in_progress: Preparando o seu arquivo...
      request: Solicitar o seu arquivo
      size: Tamanho
    blocks: Você bloqueou
    bookmarks: Marcadores
    csv: CSV
    domain_blocks: Bloqueios de domínio
    lists: Listas
    mutes: Você silenciou
    storage: Armazenamento de mídia
  featured_tags:
    add_new: Adicionar hashtag
    errors:
      limit: Você já destacou o número máximo de hashtags
    hint_html: "<strong>O que são hashtags em destaque?</strong> Elas são exibidas no seu perfil público e permitem que as pessoas acessem suas publicações públicos que contenham especificamente essas hashtags. São uma excelente ferramenta para acompanhar os trabalhos criativos ou os projetos de longo prazo."
  filters:
    contexts:
      account: Perfis
      home: Página inicial
      notifications: Notificações
      public: Linhas públicas
      thread: Conversas
    edit:
      add_keyword: Adicionar palavra-chave
      keywords: Palavras-chave
      statuses: Publicações individuais
      statuses_hint_html: Este filtro se aplica para selecionar posts individuais, independentemente de serem compatíveis com as palavras-chave abaixo. <a href="%{path}">Revise ou remova as publicações do filtro</a>.
      title: Editar filtro
    errors:
      deprecated_api_multiple_keywords: Estes parâmetros não podem ser alterados a partir deste aplicativo porque se aplicam a mais de uma palavra-chave de filtro. Use um aplicativo mais recente ou a interface web.
      invalid_context: Contexto inválido ou nenhum contexto informado
    index:
      contexts: Filtros em %{contexts}
      delete: Remover
      empty: Sem filtros.
      expires_in: Expira em %{distance}
      expires_on: Expira em %{date}
      keywords:
        one: "%{count} palavra-chave"
        other: "%{count} palavras-chave"
      statuses:
        one: "%{count} publicação"
        other: "%{count} publicações"
      statuses_long:
        one: "%{count} publicação individual oculta"
        other: "%{count} publicações individuais ocultas"
      title: Filtros
    new:
      save: Salvar novo filtro
      title: Adicionar filtro
    statuses:
      back_to_filter: Voltar ao filtro
      batch:
        remove: Remover do filtro
      index:
        hint: Este filtro se aplica a publicações individuais, independentemente de outros critérios. Você pode adicionar mais postagens a este filtro a partir da interface web.
        title: Publicações filtradas
  generic:
    all: Tudo
    all_items_on_page_selected_html:
      one: "<strong>%{count}</strong> item nessa página está selecionado."
      other: Todos os <strong>%{count}</strong> itens nessa página estão selecionados.
    all_matching_items_selected_html:
      one: "<strong>%{count}</strong> item correspondente à sua pesquisa está selecionado."
      other: Todos os <strong>%{count}</strong> itens correspondentes à sua pesquisa estão selecionados.
    cancel: Cancelar
    changes_saved_msg: Alterações salvas!
    confirm: Confirmar
    copy: Copiar
    delete: Excluir
    deselect: Desmarcar todos
    none: Nenhum
    order_by: Ordenar por
    save_changes: Salvar alterações
    select_all_matching_items:
      one: Selecione %{count} item correspondente à sua pesquisa.
      other: Selecione todos os %{count} itens correspondentes à sua pesquisa.
    today: hoje
    validation_errors:
      one: Algo não está certo! Analise o erro abaixo
      other: Algo não está certo! Analise os %{count} erros abaixo
  imports:
    errors:
      empty: Arquivo CSV vazio
      incompatible_type: Incompatível com o tipo de importação selecionado
      invalid_csv_file: 'Arquivo CSV inválido. Erro: %{error}'
      over_rows_processing_limit: contém mais de %{count} linhas
      too_large: O arquivo é muito grande
    failures: Falhas
    imported: Importado
    mismatched_types_warning: Parece que você selecionou o tipo errado para esta importação, por favor verifique novamente.
    modes:
      merge: Juntar
      merge_long: Manter os registros existentes e adicionar novos
      overwrite: Sobrescrever
      overwrite_long: Substituir os registros atuais com os novos
    overwrite_preambles:
      blocking_html:
        one: Você está prestes a <strong>trocar seu bloco de listas</strong> com mais de <strong>%{count} conta</strong> de <strong>%{filename}</strong>.
        other: Você está prestes a <strong>substituir sua lista de blocos</strong> com mais de <strong>%{count} contas</strong> de <strong>%{filename}</strong>.
      bookmarks_html:
        one: Você está prestes a <strong>substituir seus salvos</strong> por até <strong>%{count} publicação</strong> de <strong>%{filename}</strong>.
        other: Você está prestes a <strong>substituir seus salvos</strong> por até <strong>%{count} publicações</strong> de <strong>%{filename}</strong>.
      domain_blocking_html:
        one: Você está prestes a <strong>substituir seu bloco de lista do domínio</strong> com <strong>%{count} domínio</strong> de <strong>%{filename}</strong>.
        other: Você está prestes a <strong>substituir sua lista de bloqueio de domínio</strong> com <strong>domínios%{count}</strong> de <strong>%{filename}</strong>.
      following_html:
        one: Você está prestes a <strong>seguir</strong> <strong>%{count} contas</strong> de <strong>%{filename}</strong> e <strong>parar de seguir todos os outros</strong>.
        other: Você está prestes a <strong>seguir</strong> até <strong>%{count} contas</strong> de <strong>%{filename}</strong> e <strong>deixar de seguir qualquer outra pessoa</strong>.
      lists_html:
        one: Você está prestes a <strong>substituir suas listas</strong> pelo conteúdo de <strong>%{filename}</strong>. Até <strong>%{count} conta</strong> será adicionada às novas listas.
        other: Você está prestes a <strong>substituir suas listas</strong> pelo conteúdo de <strong>%{filename}</strong>. Até <strong>%{count} contas</strong> serão adicionadas às novas listas.
      muting_html:
        one: Você está prestes a <strong>substituir sua lista de contas silenciadas</strong> por até <strong>%{count} conta</strong> de <strong>%{filename}</strong>.
        other: Você está prestes a <strong>substituir sua lista de contas silenciadas</strong> por até <strong>%{count} contas</strong> de <strong>%{filename}</strong>.
    preambles:
      blocking_html:
        one: Você está prestes a <strong>bloquear</strong> até <strong>%{count} conta</strong> de <strong>%{filename}</strong>.
        other: Você está prestes a <strong>bloquear</strong> até <strong>%{count} contas</strong> de <strong>%{filename}</strong>.
      bookmarks_html:
        one: Você está prestes a adicionar até <strong>%{count} post</strong> de <strong>%{filename}</strong> aos seus <strong>favoritos</strong>.
        other: Você está prestes a adicionar até <strong>%{count} posts</strong> de <strong>%{filename}</strong> aos seus <strong>favoritos</strong>.
      domain_blocking_html:
        one: Você está prestes a <strong>bloquear</strong> até <strong>%{count} domínio</strong> de <strong>%{filename}</strong>.
        other: Você está prestes a <strong>bloquear</strong> até <strong>%{count} domínios</strong> de <strong>%{filename}</strong>.
      following_html:
        one: Você está prestes a <strong>seguir</strong> até <strong>%{count} conta</strong> de <strong>%{filename}</strong>.
        other: Você está prestes a <strong>seguir</strong> até <strong>%{count} contas</strong> de <strong>%{filename}</strong>.
      lists_html:
        one: Você está prestes a adicionar até <strong>%{count} conta</strong> a partir de <strong>%{filename}</strong> para suas <strong>listas</strong>. Novas listas serão criadas se não houver uma para a qual adicionar.
        other: Você está prestes a adicionar até <strong>%{count} contas</strong> a partir de <strong>%{filename}</strong> para suas <strong>listas</strong>. Novas listas serão criadas se não houver uma para a qual adicionar.
      muting_html:
        one: Você está prestes a <strong>silenciar</strong> <strong>%{count}  conta</strong> de <strong>%{filename}</strong>.
        other: Você está prestes a <strong>silenciar</strong> mais de <strong>%{count} contas</strong> de <strong>%{filename}</strong>.
    preface: Você pode importar dados que você exportou de outro servidor, como a lista de pessoas que você segue ou bloqueou.
    recent_imports: Importações recentes
    states:
      finished: Finalizado
      in_progress: Em progresso
      scheduled: Agendado
      unconfirmed: Não confirmado
    status: Estado
    success: Seus dados foram enviados e serão processados em instantes
    time_started: Iniciado em
    titles:
      blocking: Importando contas bloqueadas
      bookmarks: Importando favoritos
      domain_blocking: Importando contas bloqueadas
      following: Importando contas seguidas
      lists: Importando listas
      muting: Importando contas silenciadas
    type: Tipo de importação
    type_groups:
      constructive: Seguidores e Favoritos
      destructive: Bloqueios e silenciamentos
    types:
      blocking: Lista de bloqueio
      bookmarks: Marcadores
      domain_blocking: Lista de domínios bloqueados
      following: Pessoas que você segue
      lists: Listas
      muting: Lista de silenciados
    upload: Enviar
  invites:
    delete: Desativar
    expired: Expirados
    expires_in:
      '1800': 30 minutos
      '21600': 6 horas
      '3600': 1 hora
      '43200': 12 horas
      '604800': 1 semana
      '86400': 1 dia
    expires_in_prompt: Nunca
    generate: Gerar convite
    invalid: Este convite não é válido
    invited_by: 'Você recebeu convite de:'
    max_uses:
      one: 1 uso
      other: "%{count} usos"
    max_uses_prompt: Sem limite
    prompt: Gere e compartilhe links para permitir acesso a esse servidor
    table:
      expires_at: Expira em
      uses: Usos
    title: Convidar pessoas
  link_preview:
    author_html: Por %{name}
    potentially_sensitive_content:
      action: Clique para mostrar
      confirm_visit: Tem certeza que deseja abrir esse link?
      hide_button: Ocultar
      label: Conteúdo potencialmente sensível
  lists:
    errors:
      limit: Você atingiu o número máximo de listas
  login_activities:
    authentication_methods:
      otp: autenticação de dois fatores
      password: senha
      sign_in_token: código de segurança do e-mail
      webauthn: chaves de segurança
    description_html: Se você vir atividades suspeitas ou não reconhecidas, considere alterar sua senha e ativar a autenticação de dois fatores.
    empty: Sem histórico de autenticação disponível
    failed_sign_in_html: Falha na tentativa de login com %{method} de %{ip} (%{browser})
    successful_sign_in_html: Login bem-sucedido com %{method} de %{ip} (%{browser})
    title: Histórico de autenticação
  mail_subscriptions:
    unsubscribe:
      action: Sim, cancelar subscrição
      complete: Desinscrito
      confirmation_html: Tem certeza que deseja cancelar a assinatura de %{type} para Mastodon no %{domain} para o seu endereço de e-mail %{email}? Você sempre pode se inscrever novamente nas <a href="%{settings_path}">configurações de notificação de email</a>.
      emails:
        notification_emails:
          favourite: emails de notificação favoritos
          follow: seguir emails de notificação
          follow_request: emails de seguidores pendentes
          mention: emails de notificação de menções
          reblog: emails de notificação de boosts
      resubscribe_html: Se você cancelou sua inscrição por engano, você pode se inscrever novamente em suas <a href="%{settings_path}"> configurações de notificações por e-mail</a>.
      success_html: Você não mais receberá %{type} no Mastodon em %{domain} ao seu endereço de e-mail %{email}.
      title: Cancelar inscrição
  media_attachments:
    validations:
      images_and_video: Não foi possível anexar um vídeo a uma publicação que já contém imagens
      not_found: Mídia %{ids} não encontrada ou já anexada a outra publicação
      not_ready: Não é possível anexar arquivos que não terminaram de ser processados. Tente novamente daqui a pouco!
      too_many: Não foi possível anexar mais de 4 imagens
  migrations:
    acct: Mudou-se para
    cancel: Cancelar redirecionamento
    cancel_explanation: Cancelar o redirecionamento reativará a sua conta atual, mas não trará de volta os seguidores que não foram migrados para aquela conta.
    cancelled_msg: Redirecionamento cancelado.
    errors:
      already_moved: é a mesma conta que você migrou
      missing_also_known_as: não está referenciando esta conta
      move_to_self: não pode ser a conta atual
      not_found: não pôde ser encontrado
      on_cooldown: Você está no período de espera
    followers_count: Seguidores no momento da mudança
    incoming_migrations: Migrando de outra conta
    incoming_migrations_html: Para mover de outra conta para esta, você precisa <a href="%{path}">criar um alias</a>.
    moved_msg: Agora sua conta está redirecionando para %{acct} e seus seguidores estão sendo movidos.
    not_redirecting: Sua conta não está redirecionando para nenhuma outra conta atualmente.
    on_cooldown: Você migrou recentemente sua conta. Esta função ficará disponível novamente em %{count} dias.
    past_migrations: Migrações passadas
    proceed_with_move: Migrar seguidores
    redirected_msg: Agora sua conta está redirecionando para %{acct}.
    redirecting_to: Sua conta está redirecionando para %{acct}.
    set_redirect: Definir redirecionamento
    warning:
      backreference_required: A nova conta deve primeiro ser configurada para que esta seja referenciada
      before: 'Antes de prosseguir, leia com cuidado:'
      cooldown: Depois de se mudar, há um período de espera para poder efetuar uma nova mudança
      disabled_account: Sua conta não estará totalmente funcional ao término deste processo. Entretanto, você terá acesso à exportação de dados bem como à reativação.
      followers: Esta ação moverá todos os seguidores da conta atual para a nova conta
      only_redirect_html: Alternativamente, você pode <a href="%{path}">apenas colocar um redirecionamento no seu perfil</a>.
      other_data: Nenhum outro dado será movido automaticamente
      redirect: O perfil atual da sua conta será atualizado com um aviso de redirecionamento e também será excluído das pesquisas
  moderation:
    title: Moderação
  move_handler:
    carry_blocks_over_text: Este usuário mudou de %{acct}, que você havia bloqueado.
    carry_mutes_over_text: Este usuário mudou de %{acct}, que você havia silenciado.
    copy_account_note_text: 'Este usuário saiu de %{acct}, aqui estão suas notas anteriores sobre ele:'
  navigation:
    toggle_menu: Alternar menu
  notification_mailer:
    admin:
      report:
        subject: "%{name} enviou uma denúncia"
      sign_up:
        subject: "%{name} se inscreveu"
    favourite:
      body: "%{name} favoritou sua publicação:"
      subject: "%{name} favoritou sua publicação"
      title: Novo favorito
    follow:
      body: "%{name} te seguiu!"
      subject: "%{name} te seguiu"
      title: Novo seguidor
    follow_request:
      action: Gerenciar seguidores pendentes
      body: "%{name} quer te seguir"
      subject: 'Seguidor pendente: %{name}'
      title: Novo seguidor pendente
    mention:
      action: Responder
      body: "%{name} te mencionou em:"
      subject: "%{name} te mencionou"
      title: Nova menção
    poll:
      subject: Uma enquete por %{name} terminou
    quote:
      body: 'Sua publicação foi Citada por %{name}:'
      subject: "%{name} citou sua publicação"
      title: Nova citação
    reblog:
      body: "%{name} impulsionou a sua publicação:"
      subject: "%{name} impulsionou a sua publicação"
      title: Novo impulso
    status:
      subject: "%{name} acabou de publicar"
    update:
      subject: "%{name} editou uma publicação"
  notifications:
    administration_emails: Notificações de e-mail do administrador
    email_events: Eventos para notificações por e-mail
    email_events_hint: 'Selecione os eventos que deseja receber notificações:'
  number:
    human:
      decimal_units:
        format: "%n%u"
        units:
          billion: BI
          million: MI
          quadrillion: QUA
          thousand: MIL
          trillion: TRI
  otp_authentication:
    code_hint: Digite o código gerado pelo seu aplicativo autenticador para confirmar
    description_html: Se você ativar a <strong>autenticação de dois fatores</strong> usando um aplicativo autenticador, ao se conectar será exigido que você esteja com o seu telefone, que gerará tokens para você entrar.
    enable: Habilitar
    instructions_html: "<strong>Escaneie este código QR no Google Authenticator ou em um aplicativo TOTP similar no seu telefone</strong>. A partir de agora, esse aplicativo irá gerar tokens que você terá que digitar ao fazer login."
    manual_instructions: 'Se você não pode escanear o código QR e precisa digitá-lo manualmente, aqui está o segredo em texto:'
    setup: Configurar
    wrong_code: O código digitado é inválido! O horário do servidor e o horário do dispositivo estão corretos?
  pagination:
    newer: Mais novo
    next: Próximo
    older: Mais antigo
    prev: Anterior
    truncate: "&hellip;"
  polls:
    errors:
      already_voted: Enquete votada
      duplicate_options: contém itens duplicados
      duration_too_long: é muito longe no futuro
      duration_too_short: é curto demais
      expired: A enquete já terminou
      invalid_choice: Opção inválida
      over_character_limit: não pode ter mais que %{max} caracteres em cada
      self_vote: Você não pode votar nas suas próprias enquetes
      too_few_options: deve ter mais que um item
      too_many_options: não pode ter mais que %{max} itens
    vote: Votar
<<<<<<< HEAD
=======
  posting_defaults:
    explanation: Estas configurações serão usadas como padrão quando você criar publicações, mas você pode editá-las por postagem no compositor.
>>>>>>> 26c78392
  preferences:
    other: Outro
    posting_defaults: Padrões de publicação
    public_timelines: Linhas públicas
  privacy:
    hint_html: "<strong>Personalize como você quer que seu perfil e suas publicações sejam encontrados.</strong> Uma variedade de funcionalidades no Mastodon pode ajudar a alcançar um público mais amplo quando habilitado. Reserve um momento para revisar estas configurações para garantir que atendem ao seu caso de uso."
    privacy: Privacidade
    privacy_hint_html: Controle o quanto você deseja revelar para o benefício de outros. As pessoas descobrem perfis interessantes e aplicativos legais navegando pelos seguidores de outras pessoas e vendo de quais aplicativos eles publicam, mas você pode preferir manter isso oculto.
    reach: Alcance
    reach_hint_html: Controle se você quer ser descoberto e seguido por novas pessoas. Deseja que suas publicações apareçam na tela Explorar? Você quer que outras pessoas lhe vejam nas recomendações sobre quem seguir? Você quer aceitar todos os novos seguidores automaticamente ou ter controle granular sobre cada um?
    search: Buscar
    search_hint_html: Controle como você deseja que lhe encontrem. Quer que as pessoas lhe encontrem pelo que você publicou abertamente? Quer que pessoas fora do Mastodon encontrem seu perfil quando pesquisarem na web? Por favor, tenha em mente que a exclusão total de todos os motores de busca não pode ser garantida para informações públicas.
    title: Privacidade e alcance
  privacy_policy:
    title: Política de Privacidade
  reactions:
    errors:
      limit_reached: Limite de reações diferentes atingido
      unrecognized_emoji: não é um emoji reconhecido
  redirects:
    prompt: Se você confia neste link, clique nele para continuar.
    title: Você está saindo de %{instance}.
  relationships:
    activity: Atividade da conta
    confirm_follow_selected_followers: Tem certeza que deseja seguir os seguidores selecionados?
    confirm_remove_selected_followers: Tem certeza que deseja remover os seguidores selecionados?
    confirm_remove_selected_follows: Tem certeza que deseja remover os grupos seguidos selecionados?
    dormant: Inativo
    follow_failure: Não foi possível seguir algumas das contas selecionadas.
    follow_selected_followers: Seguir os seguidores selecionados
    followers: Seguidores
    following: Seguindo
    invited: Convidado
    last_active: Última atividade
    most_recent: Mais recente
    moved: Mudou-se
    mutual: Mútuo
    primary: Primário
    relationship: Relação
    remove_selected_domains: Remover todos os seguidores dos domínios selecionados
    remove_selected_followers: Remover os seguidores selecionados
    remove_selected_follows: Deixar de seguir usuários selecionados
    status: Status da conta
  remote_follow:
    missing_resource: Não foi possível encontrar o link de redirecionamento para sua conta
  reports:
    errors:
      invalid_rules: não faz referência a regras válidas
  rss:
    content_warning: 'Aviso de conteúdo:'
    descriptions:
      account: Publicações públicas de @%{acct}
      tag: 'Publicações públicas marcadas com #%{hashtag}'
  scheduled_statuses:
    over_daily_limit: Você excedeu o limite de %{limit} publicações agendadas para esse dia
    over_total_limit: Você excedeu o limite de %{limit} publicações agendadas
    too_soon: a data deve ser no futuro
  self_destruct:
    lead_html: Infelizmente, <strong>%{domain}</strong> está se encerrando de forma permanente. Se você tem uma conta lá, não poderá continuar a usá-la, mas ainda pode solicitar uma cópia dos seus dados.
    title: Este servidor está sendo fechado
  sessions:
    activity: Última atividade
    browser: Navegador
    browsers:
      alipay: Alipay
      blackberry: BlackBerry
      chrome: Chrome
      edge: Microsoft Edge
      electron: Electron
      firefox: Firefox
      generic: Navegador desconhecido
      huawei_browser: Navegador Huawei
      ie: Internet Explorer
      micro_messenger: MicroMessenger
      nokia: Navegador Nokia S40 Ovi
      opera: Opera
      otter: Otter
      phantom_js: PhantomJS
      qq: QQ Browser
      safari: Safari
      uc_browser: UC Browser
      unknown_browser: Navegador desconhecido
      weibo: Weibo
    current_session: Sessão atual
    date: Data
    description: "%{browser} em %{platform}"
    explanation: Estes são os navegadores que estão conectados com a sua conta Mastodon.
    ip: IP
    platforms:
      adobe_air: Adobe Air
      android: Android
      blackberry: BlackBerry
      chrome_os: ChromeOS
      firefox_os: Firefox OS
      ios: iOS
      kai_os: KaiOS
      linux: Linux
      mac: MacOS
      unknown_platform: Plataforma desconhecida
      windows: Windows
      windows_mobile: Windows Mobile
      windows_phone: Windows Phone
    revoke: Fechar
    revoke_success: Sessão fechada
    title: Sessões
    view_authentication_history: Ver histórico de autenticação da sua conta
  settings:
    account: Conta
    account_settings: Configurações da conta
    aliases: Alias da conta
    appearance: Aparência
    authorized_apps: Aplicativos autorizados
    back: Voltar para o Mastodon
    delete: Exclusão de conta
    development: Desenvolvimento
    edit_profile: Editar perfil
    export: Exportar
    featured_tags: Hashtags em destaque
    import: Importar
    import_and_export: Importar e exportar
    migrate: Migração de conta
    notifications: Notificações por e-mail
    preferences: Preferências
    profile: Perfil
    relationships: Seguindo e seguidores
    severed_relationships: Relacionamentos rompidos
    statuses_cleanup: Exclusão automatizada de publicações
    strikes: Avisos de moderação
    two_factor_authentication: Autenticação de dois fatores
    webauthn_authentication: Chaves de segurança
  severed_relationships:
    download: Download  %{count}
    event_type:
      account_suspension: Suspensão da conta (%{target_name})
      domain_block: Suspensão do servidor (%{target_name})
      user_domain_block: Você bloqueou %{target_name}
    lost_followers: Seguidores perdidos
    lost_follows: Seguidores perdidos
    preamble: Você poderá perder seguidores e seguidores quando bloquear um domínio ou quando os seus moderadores decidirem suspender um servidor remoto. Quando isso acontecer, você poderá baixar listas de relações desfeitas, a serem inspecionadas e possivelmente importadas para outro servidor.
    purged: As informações sobre este servidor foram eliminadas pelos administradores do seu servidor.
    type: Evento
  statuses:
    attached:
      audio:
        one: "%{count} áudio"
        other: "%{count} áudios"
      description: 'Anexado: %{attached}'
      image:
        one: "%{count} imagem"
        other: "%{count} imagens"
      video:
        one: "%{count} vídeo"
        other: "%{count} vídeos"
    boosted_from_html: Impulso de %{acct_link}
    content_warning: 'Aviso de conteúdo: %{warning}'
    content_warnings:
      hide: Ocultar publicação
      show: Exibir mais
    default_language: Igual ao idioma da interface
    disallowed_hashtags:
      one: 'continha hashtag não permitida: %{tags}'
      other: 'continha hashtags não permitidas: %{tags}'
    edited_at_html: Editado em %{date}
    errors:
      in_reply_not_found: A publicação que você quer responder parece não existir.
      quoted_status_not_found: A publicação que você quer responder parece não existir.
    over_character_limit: limite de caracteres de %{max} excedido
    pin_errors:
      direct: Publicações visíveis apenas para usuários mencionados não podem ser fixadas
      limit: Você alcançou o número limite de publicações fixadas
      ownership: As publicações dos outros não podem ser fixadas
      reblog: Um impulso não pode ser fixado
    quote_error:
      not_available: Publicação indisponível
      pending_approval: Publicação pendente
      revoked: Publicação removida pelo autor
    quote_policies:
      followers: Apenas seguidores
      nobody: Apenas eu
      public: Qualquer um
<<<<<<< HEAD
=======
    quote_post_author: Publicação citada por %{acct}
>>>>>>> 26c78392
    title: '%{name}: "%{quote}"'
    visibilities:
      direct: Citação privada
      private: Apenas seguidores
      public: Público
      public_long: Qualquer um dentro ou fora do Mástodon
      unlisted: Publicação silenciada
      unlisted_long: Oculto aos resultados de pesquisa em Mástodon
  statuses_cleanup:
    enabled: Excluir publicações antigas automaticamente
    enabled_hint: Exclui suas publicações automaticamente assim que elas alcançam sua validade, a não ser que se enquadrem em alguma das exceções abaixo
    exceptions: Exceções
    explanation: Já que a exclusão de publicações é uma operação custosa, ela é feita lentamente quando o servidor não está ocupado. Por isso suas publicações podem ser excluídas algum tempo depois de alcançarem sua validade.
    ignore_favs: Ignorar favoritos
    ignore_reblogs: Ignorar impulsos
    interaction_exceptions: Exceções baseadas nas interações
    interaction_exceptions_explanation: Note que não há garantia de que as publicações sejam excluídas se ficarem abaixo do limite de favoritos ou boosts depois de tê-lo ultrapassado.
    keep_direct: Manter mensagens diretas
    keep_direct_hint: Não exclui nenhuma de suas mensagens diretas
    keep_media: Manter publicações com mídia
    keep_media_hint: Não exclui nenhuma de suas publicações com mídia
    keep_pinned: Manter publicações fixadas
    keep_pinned_hint: Não exclui nenhuma de suas publicações fixadas
    keep_polls: Manter enquetes
    keep_polls_hint: Não exclui nenhuma de suas enquetes
    keep_self_bookmark: Manter publicações que você salvou
    keep_self_bookmark_hint: Não exclui suas próprias publicações se você as salvou
    keep_self_fav: Manter publicações que você favoritou
    keep_self_fav_hint: Não exclui suas próprias publicações se você as favoritou
    min_age:
      '1209600': 2 semanas
      '15778476': 6 meses
      '2629746': 1 mês
      '31556952': 1 ano
      '5259492': 2 meses
      '604800': 1 semana
      '63113904': 2 anos
      '7889238': 3 meses
    min_age_label: Validade
    min_favs: Manter publicações favoritadas por ao menos
    min_favs_hint: Não exclui suas publicações que receberam pelo menos esta quantidade de favoritos. Deixe em branco para excluir publicações independentemente da quantidade de favoritos
    min_reblogs: Manter publicações impulsionadas por ao menos
    min_reblogs_hint: Não exclui publicações que receberam pelo menos esta quantidade de impulsos. Deixe em branco para excluir publicações independentemente da quantidade de impulsos
  stream_entries:
    sensitive_content: Conteúdo sensível
  strikes:
    errors:
      too_late: É tarde demais para solicitar uma revisão desta punição
  tags:
    does_not_match_previous_name: não corresponde ao nome anterior
  terms_of_service:
    title: Termos de Serviço
  terms_of_service_interstitial:
    future_preamble_html: Estamos fazendo algumas alterações nos termos de serviço, que entrarão em vigor em <strong>%{date}</strong>. Nós recomendamos que você reveja os termos atualizados.
    past_preamble_html: Alteramos nossos termos de serviço desde a sua última visita. Recomendamos que você revise os termos atualizados.
    review_link: Revisar os termos do serviço
    title: Os termos de serviço do %{domain} estão mudando
  themes:
    contrast: Mastodon  (Alto contraste)
    default: Mastodon (Noturno)
    mastodon-light: Mastodon (Diurno)
    system: Automático (usar tema do sistema)
  time:
    formats:
      default: "%H:%M em %d de %b de %Y"
      month: "%b de %Y"
      time: "%H:%M"
      with_time_zone: "%d de %b de %Y, %H:%M %Z"
  translation:
    errors:
      quota_exceeded: A cota de uso do servidor para o serviço de tradução foi excedida.
      too_many_requests: Recentemente há muitas solicitações para o serviço de tradução.
  two_factor_authentication:
    add: Adicionar
    disable: Desativar autenticação de dois fatores
    disabled_success: Autenticação de dois fatores desativada
    edit: Editar
    enabled: Autenticação de dois fatores ativada
    enabled_success: Autenticação de dois fatores ativada
    generate_recovery_codes: Gerar códigos de recuperação
    lost_recovery_codes: Os códigos de recuperação permitem que você recupere o acesso à sua conta caso perca o seu celular. Se você perdeu seus códigos de recuperação, você pode gerá-los novamente aqui. Seus códigos de recuperação anteriores serão invalidados.
    methods: Métodos de autenticação de dois fatores
    otp: Aplicativo autenticador
    recovery_codes: Códigos de recuperação de reserva
    recovery_codes_regenerated: Códigos de recuperação gerados
    recovery_instructions_html: Se você perder acesso ao seu celular, você pode usar um dos códigos de recuperação abaixo para acessar a sua conta. <strong>Mantenha os códigos de recuperação em um local seguro</strong>. Por exemplo, você pode imprimi-los e guardá-los junto a outros documentos importantes.
    webauthn: Chaves de segurança
  user_mailer:
    announcement_published:
      description: 'Os administradores do %{domain} estão fazendo um anúncio:'
      subject: Anúncio de serviço
      title: Anúncio de serviço de %{domain}
    appeal_approved:
      action: Configurações da conta
      explanation: A revisão da punição na sua conta em %{strike_date} que você enviou em %{appeal_date} foi aprovada. Sua conta está novamente em situação regular.
      subject: Sua revisão de %{date} foi aprovada
      subtitle: Sua conta está novamente em boa situação.
      title: Revisão aprovada
    appeal_rejected:
      explanation: A revisão da punição na sua conta em %{strike_date} que você enviou em %{appeal_date} foi rejeitada.
      subject: Sua revisão de %{date} foi rejeitada
      subtitle: Sua revisão foi rejeitada.
      title: Revisão rejeitada
    backup_ready:
      explanation: Você solicitou um ‘backup’ completo da sua conta Mastodon.
      extra: Agora está pronto para baixar!
      subject: Seu arquivo está pronto para ser baixado
      title: Baixar arquivo
    failed_2fa:
      details: 'Aqui estão os detalhes da tentativa de acesso:'
      explanation: Alguém tentou entrar em sua conta, mas forneceu um segundo fator de autenticação inválido.
      further_actions_html: Se não foi você, recomendamos que %{action} imediatamente, pois ela pode ser comprometida.
      subject: Falha na autenticação do segundo fator
      title: Falha na autenticação do segundo fator
    suspicious_sign_in:
      change_password: Altere sua senha
      details: 'Aqui estão os detalhes do acesso:'
      explanation: Detectamos um login em sua conta a partir de um novo endereço IP.
      further_actions_html: Se não foi você, recomendamos que você %{action} imediatamente e ative a autenticação de dois fatores para manter sua conta segura.
      subject: Sua conta foi acessada a partir de um novo endereço IP
      title: Um novo login
    terms_of_service_changed:
      agreement: Ao continuar a usar %{domain}, você concorda com estes termos. Se discordar dos termos atualizados, poderá encerrar seu acordo com %{domain} a qualquer momento excluindo sua conta.
      changelog: 'Em resumo, veja o que essa atualização significa para você:'
      description: 'Você recebeu este e-mail porque faremos algumas mudanças nos Termos de Serviço do %{domain}. Essas atualizações entrarão em vigor a partir de %{date}. Veja o que mudou aqui:'
      description_html: Você recebeu este e-mail porque faremos algumas mudanças nos Termos de Serviço do %{domain}. Essas atualizações entrarão em vigor a partir de <strong>%{date}</strong>. <a href="%{path}" target="_blank">Veja o que mudou aqui</a>.
      sign_off: A equipe do %{domain}
      subject: Atualizações dos nossos termos de serviço
      subtitle: Os termos de serviço do %{domain} estão mudando.
      title: atualização importante
    warning:
      appeal: Enviar uma revisão
      appeal_description: Se você acredita que isso é um erro, você pode enviar uma revisão para a equipe de %{instance}.
      categories:
        spam: Spam
        violation: O conteúdo viola as seguintes diretrizes da comunidade
      explanation:
        delete_statuses: Algumas de suas publicações infringiram uma ou mais diretrizes da comunidade e foram removidas pelos moderadores de %{instance}.
        disable: Você não poderá mais usar a sua conta, mas o seu perfil e outros dados permanecem intactos. Você pode solicitar um backup dos seus dados, mudar as configurações ou excluir sua conta.
        mark_statuses_as_sensitive: Algumas de suas postagens foram marcadas como sensíveis por moderadores da %{instance}. Isso significa que as pessoas terão que clicar nas mídias em publicações antes de ser exibida uma prévia. Você pode marcar uma mídia como sensível quando postar futuramente.
        sensitive: A partir de agora, todos os seus arquivos de mídia enviados serão marcados como confidenciais e escondidos por trás de um aviso de clique.
        silence: Você ainda pode usar a sua conta, mas apenas pessoas que já te seguem verão suas publicações nessa instância, e você poderá ser excluído de vários recursos de descoberta. No entanto, outros ainda poderão te seguir manualmente.
        suspend: Você não pode mais usar sua conta, e seu perfil e outros dados não estão mais acessíveis. Você ainda pode fazer o login para solicitar um backup dos seus dados até eles serem completamente removidos em cerca de 30 dias, porém manteremos alguns dados básicos para prevenir que você escape da suspensão.
      reason: 'Motivo:'
      statuses: 'Publicações citadas:'
      subject:
        delete_statuses: Suas publicações em %{acct} foram removidas
        disable: Sua conta %{acct} foi bloqueada
        mark_statuses_as_sensitive: Suas publicações em %{acct} foram marcadas como sensíveis
        none: Aviso para %{acct}
        sensitive: Suas publicações em %{acct} serão marcadas como sensíveis a partir de agora
        silence: Sua conta %{acct} foi silenciada
        suspend: Sua conta %{acct} foi banida
      title:
        delete_statuses: Publicações removidas
        disable: Conta bloqueada
        mark_statuses_as_sensitive: Publicações marcadas como sensíveis
        none: Aviso
        sensitive: Conta marcada como sensível
        silence: Conta silenciada
        suspend: Conta suspensa
    welcome:
      apps_android_action: Disponível no Google Play
      apps_ios_action: Disponível na App Store
      apps_step: Baixe nossos aplicativos oficiais.
      apps_title: Apps Mastodon
      checklist_subtitle: 'Vamos começar nesta nova fronteira social:'
      checklist_title: Lista de verificação de boas-vindas
      edit_profile_action: Personalizar
      edit_profile_step: Aumente suas interações tendo um perfil completo.
      edit_profile_title: Customize seu perfil
      explanation: Aqui estão algumas dicas para você começar
      feature_action: Saiba mais
      feature_audience: O Mastodon oferece a você uma oportunidade única de gerenciar seu público sem intermediários. O Mastodon implantado em sua própria infraestrutura permite que você siga e seja seguido por qualquer outro servidor Mastodon online e está única e exclusivamente sob o seu controle.
      feature_audience_title: Construa confiança com seu público
      feature_control: Você sabe o que deseja ver na sua página inicial. Sem algoritmos ou anúncios para desperdiçar seu tempo. Siga qualquer pessoa em qualquer servidor Mastodon a partir de uma única conta e receba suas postagens em ordem cronológica, e faça o seu cantinho na internet um pouco mais a sua cara.
      feature_control_title: Fique no controle da sua própria linha do tempo
      feature_creativity: Mastodon oferece suporte a postagens de áudio, vídeo e imagem, descrições de acessibilidade, enquetes, avisos de conteúdo, avatares animados, emojis personalizados, recorte de miniaturas e muito mais, para ajudá-lo a se expressar online. Seja você publicando sua arte, sua música ou seu podcast, o Mastodon está lá para você.
      feature_creativity_title: Criatividade inigualável
      feature_moderation: Mastodon devolve a tomada de decisão para suas mãos. Cada servidor cria suas próprias regras e regulamentos, que são aplicados localmente e não de cima para baixo como nas redes sociais corporativas, tornando-o o mais flexível em responder às necessidades de diferentes grupos de pessoas. Junte-se a um servidor com as regras com as quais você concorda, ou hospede o seu próprio.
      feature_moderation_title: Moderando como deve ser
      follow_action: Seguir
      follow_step: Seguir pessoas interessantes é do que trata Mastodon.
      follow_title: Personalize sua página inicial
      follows_subtitle: Siga contas conhecidas
      follows_title: Quem seguir
      follows_view_more: Veja mais pessoas para seguir
      hashtags_recent_count:
        one: "%{people} Pessoas nos últimos 2 dias"
        other: "%{people} pessoas nos últimos 2 dias"
      hashtags_subtitle: Explorar o que está em alta nos últimos 2 dias
      hashtags_title: Hashtags em alta
      hashtags_view_more: Ver mais hashtags em alta
      post_action: Escrever
      post_step: Diga olá para o mundo com texto, fotos, vídeos ou enquetes.
      post_title: Crie sua primeira publicação
      share_step: Deixe seus amigos saberem como te encontrar no Mastodon.
      share_title: Compartilhe seu perfil do Mastodon
      sign_in_action: Entrar
      subject: Boas-vindas ao Mastodon
      title: Boas vindas, %{name}!
  users:
    follow_limit_reached: Você não pode seguir mais de %{limit} pessoas
    go_to_sso_account_settings: Vá para as configurações de conta do seu provedor de identidade
    invalid_otp_token: Código de dois fatores inválido
    otp_lost_help_html: Se você perder o acesso à ambos, você pode entrar em contato com %{email}
    rate_limited: Muitas tentativas de autenticação; tente novamente mais tarde.
    seamless_external_login: Você está logado através de um serviço externo, portanto as configurações de senha e e-mail não estão disponíveis.
    signed_in_as: 'Entrou como:'
  verification:
    extra_instructions_html: <strong>Dica:</strong> O link do seu site não precisa ser visível. O importante é a parte <code>rel="me"</code>, que impede a personificação em sites com conteúdo gerado pelo usuário. Você pode até usar uma tag <code>link</code> no cabeçalho da página ao invés de uma tag <code>a</code>, mas é importante que o HTML esteja acessível sem executar JavaScript.
    here_is_how: Veja como
    hint_html: "<strong>Verificar sua identidade no Mastodon é para todos.</strong> Utilizando padrões abertos da web e sem custo, agora e para sempre. Tudo o que você precisa é de um site pessoal pelo qual as pessoas o reconheçam. Você faz um link para este site do seu perfil, e nós verificamos se o site faz links de volta para o seu perfil. Se tudo estiver correto, apresentamos um indicador visual ao lado do link no seu perfil."
    instructions_html: Copie o código abaixo e cole no HTML do seu site. Em seguida, adicione o endereço do seu site em um dos campos extras em seu perfil, na aba "Editar perfil", e salve as alterações.
    verification: Verificação
    verified_links: Seus links verificados
    website_verification: Verificação do site
  webauthn_credentials:
    add: Adicionar nova chave de segurança
    create:
      error: Houve um problema ao adicionar sua chave de segurança. Tente novamente.
      success: Sua chave de segurança foi adicionada.
    delete: Excluir
    delete_confirmation: Você tem certeza de que deseja excluir esta chave de segurança?
    description_html: Se você habilitar a <strong>autenticação por chave de segurança</strong>, o login exigirá que você use uma das suas chaves de segurança.
    destroy:
      error: Houve um problema ao excluir sua chave de segurança. Tente novamente.
      success: Sua chave de segurança foi excluída.
    invalid_credential: Chave de segurança inválida
    nickname_hint: Digite o apelido da sua nova chave de segurança
    not_enabled: Você ainda não habilitou o WebAuthn
    not_supported: Este navegador não tem suporte a chaves de segurança
    otp_required: Para usar chaves de segurança, ative a autenticação de dois fatores.
    registered_on: Registrado em %{date}<|MERGE_RESOLUTION|>--- conflicted
+++ resolved
@@ -1761,11 +1761,8 @@
       too_few_options: deve ter mais que um item
       too_many_options: não pode ter mais que %{max} itens
     vote: Votar
-<<<<<<< HEAD
-=======
   posting_defaults:
     explanation: Estas configurações serão usadas como padrão quando você criar publicações, mas você pode editá-las por postagem no compositor.
->>>>>>> 26c78392
   preferences:
     other: Outro
     posting_defaults: Padrões de publicação
@@ -1946,10 +1943,7 @@
       followers: Apenas seguidores
       nobody: Apenas eu
       public: Qualquer um
-<<<<<<< HEAD
-=======
     quote_post_author: Publicação citada por %{acct}
->>>>>>> 26c78392
     title: '%{name}: "%{quote}"'
     visibilities:
       direct: Citação privada
