---
eo:
  simple_form:
    hints:
      account:
<<<<<<< HEAD
        attribution_domains_as_text: Unu por linio. Protektas kontraŭ falsaj atribuoj.
=======
        attribution_domains: Unu por linio. Protektas kontraŭ falsaj atribuoj.
>>>>>>> 609a4018
        discoverable: Viaj publikaj afiŝoj kaj profilo povas esti prezentitaj aŭ rekomenditaj en diversaj lokoj de Mastodon kaj via profilo povas esti proponita al aliaj uzantoj.
        display_name: Via plena nomo aŭ via kromnomo.
        fields: Via retpaĝo, pronomoj, aĝo, ĉio, kion vi volas.
        indexable: Viaj publikaj afiŝoj povas aperi en serĉrezultoj ĉe Mastodon. Homoj, kiuj interagis kun viaj afiŝoj, eble povos serĉi ilin sendepende.
        note: 'Vi povas @mencii aliajn homojn aŭ #haŝetikedoj.'
        show_collections: Homoj povos foliumi viajn sekvatojn kaj sekvantojn. Homoj, kiujn vi sekvas, vidos, ke vi sekvas ilin ĉiaokaze.
        unlocked: Homoj povos sekvi vin sen peti aprobon. Malmarku ĉu vi volas revizii sekvajn petojn kaj elektu ĉu akcepti aŭ malakcepti novajn sekvantojn.
      account_alias:
        acct: Specifu la uzantnomon@domajnon de la konto el kiu vi volas translokiĝi
      account_migration:
        acct: Specifu la uzantnomon@domajnon de la konto al kiu vi volas translokiĝi
      account_warning_preset:
        text: Vi povas uzi skribmanierojn de afiŝoj, kiel URL-ojn, kradvortojn kaj menciojn
        title: Laŭvola. Ne videbla por la ricevanto
      admin_account_action:
        include_statuses: La uzanto vidos, kiujn afiŝojn kaŭzis la agon de moderigo aŭ de averto
        send_email_notification: La uzanto ricevos klarigon pri tio, kio okazis al ties konto
        text_html: Malnepra. Vi povas uzi sintaksojn de afiŝoj. Vi povas <a href="%{path}">aldoni avertajn antaŭagordojn</a> por ŝpari tempon
        type_html: Elektu kion fari kun <strong>%{acct}</strong>
        types:
          disable: Malhelpi la uzanton uzi sian konton, sed ne forigi aŭ kaŝi ties enhavojn.
          none: Uzu ĉi tion por sendi averton al la uzanto, sen ekigi alian agon.
          sensitive: Devigi ĉiujn da plurmediaj aldonaĵoj esti markitaj kiel sentemaj.
          silence: Malhelpu la uzanton povi afiŝi kun publika videbleco, kaŝu iliajn afiŝojn kaj sciigojn de homoj, kiuj ne sekvas ilin. Fermas ĉiujn raportojn kontraŭ ĉi tiu konto.
          suspend: Malhelpu ajnan interagadon de aŭ al ĉi tiu konto kaj forigu ĝian enhavon. Revertebla ene de 30 tagoj. Fermas ĉiujn raportojn kontraŭ ĉi tiu konto.
        warning_preset_id: Malnepra. Vi povas ankoraŭ aldoni propran tekston al la fino de la antaŭagordo
      announcement:
        all_day: Kiam markita, nur la datoj de la tempointervalo estos montrataj
        ends_at: Laŭvola. La anonco estos aŭtomate maleldonita ĉi tiam
        scheduled_at: Lasi malplena por eldoni la anoncon tuj
        starts_at: Laŭvola. Se via anonco estas ligita al specifa tempo
        text: Vi povas uzi la sintakso de afiŝoj. Bonvolu zorgi pri la spaco, kiun la anonco okupos sur la ekrano de la uzanto
      appeal:
        text: Oni povas apelaci strikin nur unufoje
      defaults:
        autofollow: Homoj, kiuj registriĝos per la invito aŭtomate sekvos vin
        avatar: WEBP, PNG, GIF aŭ JPG. Maksimume %{size}. Malgrandiĝos al %{dimensions}px
        bot: Tiu konto ĉefe faras aŭtomatajn agojn, kaj povas esti ne kontrolata
        context: Unu ol pluraj kuntekstoj kie la filtrilo devus agi
        current_password: Pro sekuraj kialoj, bonvolu enigi la pasvorton de la nuna konto
        current_username: Por konfirmi, bonvolu enigi la uzantnomon de la nuna konto
        digest: Sendita nur post longa tempo de neaktiveco, kaj nur se vi ricevis personan mesaĝon en via foresto
        email: Vi ricevos konfirman retpoŝton
        header: WEBP, PNG, GIF aŭ JPG. Maksimume %{size}. Malgrandiĝos al %{dimensions}px
        inbox_url: Kopiu la URL de la ĉefpaĝo de la ripetilo, kiun vi volas uzi
        irreversible: La filtritaj mesaĝoj malaperos por eterne, eĉ se la filtrilo poste estas forigita
        locale: La lingvo de la fasado, retpoŝtaĵoj, kaj sciigoj
        password: Uzu almenaŭ 8 signojn
        phrase: Estos provita senzorge pri la uskleco de teksto aŭ averto pri enhavo de mesaĝo
        scopes: Kiujn API-ojn la aplikaĵo permesiĝos atingi. Se vi elektas supran amplekson, vi ne bezonas elekti la individuajn.
        setting_aggregate_reblogs: Ne montri novajn plusendojn de mesaĝoj lastatempe plusenditaj (nur efikas al nove ricevitaj plusendoj)
        setting_always_send_emails: Normale, la sciigoj per retpoŝto ne estos senditaj kiam vi uzas Mastodon aktive
<<<<<<< HEAD
        setting_default_sensitive: Tiklaj vidaŭdaĵoj estas implicite kaŝitaj kaj povas esti montritaj per alklako
        setting_display_media_default: Kaŝi plurmediojn markitajn kiel tiklaj
        setting_display_media_hide_all: Ĉiam kaŝi la vidaŭdaĵojn
        setting_display_media_show_all: Ĉiam montri la vidaŭdaĵojn
=======
        setting_default_sensitive: La tiklaj vidaŭdaĵoj estas implicite kaŝitaj kaj povas esti malkaŝitaj per alklako
        setting_display_media_default: Kaŝi plurmediojn markitajn kiel tiklaj
        setting_display_media_hide_all: Ĉiam kaŝi la vidaŭdaĵojn
        setting_display_media_show_all: Ĉiam montri la vidaŭdaĵojn
        setting_system_scrollbars_ui: Aplikas nur por surtablaj retumiloj baziĝas de Safari kaj Chrome
>>>>>>> 609a4018
        setting_use_blurhash: Transirojn estas bazita sur la koloroj de la kaŝitaj aŭdovidaĵoj sed ne montri iun ajn detalon
        setting_use_pending_items: Kaŝi tempoliniajn ĝisdatigojn malantaŭ klako anstataŭ aŭtomate rulumi la fluon
        username: Vi povas uzi literojn, ciferojn kaj substrekojn
        whole_word: Kiam la vorto aŭ frazo estas nur litera aŭ cifera, ĝi estos uzata nur se ĝi kongruas kun la tuta vorto
      domain_allow:
        domain: Ĉi tiu domajno povos akiri datumon de ĉi tiu servilo kaj envenanta datumo estos prilaborita kaj konservita
      email_domain_block:
        domain: Ĉi tio povas esti la domajnnomo kiu montritas en la retadreso au la MX-rekordo uzitas.
        with_dns_records: Provi de regajni DNS-rekordojn de la domajn farotas kaj la rezultaj ankorau blokitas
      featured_tag:
        name: 'Jen kelkaj el la kradvortoj, kiujn vi uzis lastatempe:'
      filters:
        action: Elekti ago kiam mesaĝo kongruas la filtrilon
        actions:
          blur: Kaŝi amaskomunikilaron malantaŭ averto, sen kaŝi la tekston mem
          hide: Tute kaŝigi la filtritajn enhavojn, kvazau ĝi ne ekzistis
          warn: Kaŝi la enhavon filtritan malantaŭ averto mencianta la nomon de la filtro
      form_admin_settings:
        activity_api_enabled: Nombroj de loke publikigitaj afiŝoj, aktivaj uzantoj kaj novaj registradoj en semajnaj siteloj
        app_icon: WEBP, PNG, GIF aŭ JPG. Anstataŭigas la defaŭltan aplikaĵan bildsimbolon sur porteblaj aparatoj kun propra bildsimbolo.
        backups_retention_period: Uzantoj havas la kapablon generi arkivojn de siaj afiŝoj por elŝuti poste. Kiam estas agordita al pozitiva valoro, ĉi tiuj arkivoj estos aŭtomate forigitaj de via stokado post la specifita nombro da tagoj.
        bootstrap_timeline_accounts: Ĉi tiuj kontoj pinglitas al la supro de sekvorekomendoj de novaj uzantoj.
        closed_registrations_message: Montrita kiam registroj fermitas
        content_cache_retention_period: Ĉiuj afiŝoj de aliaj serviloj (inkluzive de diskonigoj kaj respondoj) estos forigitaj post la specifita nombro da tagoj, sen konsidero al iu ajn loka uzantinterago kun tiuj afiŝoj. Ĉi tio inkluzivas afiŝojn, kie loka uzanto markis ĝin kiel legosignojn aŭ ŝatatajn. Privataj mencioj inter uzantoj de malsamaj nodoj ankaŭ estos perditaj kaj neeble restaŭreblaj. Uzo de ĉi tiu agordo estas celita por specialcelaj okazoj kaj rompas multajn uzantajn atendojn kiam efektivigita por ĝenerala uzo.
        custom_css: Vi povas meti propajn stilojn en la retversio de Mastodon.
        favicon: WEBP, PNG, GIF aŭ JPG. Anstataŭigas la defaŭltan Mastodon-favikono kun propra bildsimbolo.
        mascot: Anstatauigi la ilustraĵon en la altnivela retinterfaco.
        media_cache_retention_period: Amaskomunikilaj dosieroj de afiŝoj faritaj de foraj uzantoj estas konservitaj en kaŝmemoro en via servilo. Kiam agordita al pozitiva valoro, amaskomunikilaro estos forigita post la specifita nombro da tagoj. Se la amaskomunikilaro-datumoj estas petitaj post kiam ĝi estas forigita, ĝi estos re-elŝutita, se la fonta enhavo ankoraŭ disponeblas. Pro limigoj pri kiom ofte ligaj antaŭrigardaj kartoj enketas retejojn de ekstera liveranto, oni rekomendas agordi ĉi tiun valoron al almenaŭ 14 tagoj, aŭ ligaj antaŭrigardaj kartoj ne estos ĝisdatigitaj laŭpostule antaŭ tiu tempo.
<<<<<<< HEAD
=======
        min_age: Uzantoj demandos konfirmi siajn naskiĝtagon dum registrado
>>>>>>> 609a4018
        peers_api_enabled: Listo de domajnaj nomoj kiujn ĉi tiu servilo renkontis en la fediverso. Neniuj datumoj estas inkluditaj ĉi tie pri ĉu vi federacias kun donita servilo, nur ke via servilo scias pri ĝi. Ĉi tio estas uzata de servoj kiuj kolektas statistikojn pri federacio en ĝenerala signifo.
        profile_directory: La profilujo listigas ĉiujn uzantojn kiu volonte malkovrebli.
        require_invite_text: Kiam registroj bezonas permanan aprobon, igi la "Kial vi volas aliĝi?" tekstoenigon deviga anstau nedeviga
        site_contact_email: Kiel personoj povas kontakti vin por juraj au subtenaj demandoj.
        site_contact_username: Kial personoj povas kontakti vin ĉe Mastodon.
        site_extended_description: Ajn aldonaj informo kiu eble estas utila al vizitantoj kaj via uzantoj.
        site_short_description: Mallonga priskribo por helpi unike identigi vian servilon. Kiu faras, por kiu?
        site_terms: Uzu vian sian privatecan politekon au ignoru por uzi la defaulton.
        site_title: Kiel personoj voki vian servilon anstatau ĝia domajnnomo.
        status_page_url: URL de paĝo kie homoj povas vidi la staton de ĉi tiu servilo dum malfunkcio
        theme: Etoso kiun elsalutitaj vizitantoj kaj novaj uzantoj vidas.
        thumbnail: Ĉirkaua 2:1 bildo montritas kun via servilinformo.
        timeline_preview: Elsalutitaj vizitantoj povos vidi la plej lastajn publikajn mesaĝojn disponeblaj en la servilo.
        trendable_by_default: Ignori permanan kontrolon de tendenca enhavo.
        trends: Tendencoj montras kiu mesaĝoj, kradvortoj kaj novaĵoj populariĝas en via servilo.
        trends_as_landing_page: Montru tendencan enhavon al elsalutitaj uzantoj kaj vizitantoj anstataŭ priskribo de ĉi tiu servilo. Necesas ke tendencoj estu ebligitaj.
      form_challenge:
        current_password: Vi eniras sekuran areon
      imports:
        data: CSV-dosiero el alia Mastodon-servilo
      invite_request:
        text: Ĉi tio helpos nin revizii vian kandidatiĝon
      ip_block:
        comment: Laŭvola. Memoru, kial vi aldonis ĉi tiun regulon.
        expires_in: IP-adresoj estas finia rimedo, ili kelkfoje kunhavitis kaj ofte malsame poseditas.
        ip: Enigu IPv4 au IPv6-adreso. Ne elseruru vian sian!
        severities:
          no_access: Bloki aliron al ĉiuj rimedoj
          sign_up_block: Novaj registroj ne estos ebla
          sign_up_requires_approval: Novaj registriĝoj bezonos vian aprobon
        severity: Elektu, kio okazos pri petoj de ĉi tiu IP-adreso
      rule:
        hint: Laŭvola. Provizu pliajn detalojn pri la regulo
        text: Priskribu regulon aŭ neceson por uzantoj en ĉi tiu servilo. Provu fari ĝin mallonga kaj simpla
      sessions:
        otp: 'Enmetu la kodon de dufaktora aŭtentigo el via telefono aŭ uzu unu el viaj realiraj kodoj:'
        webauthn: Se ĝi estas USB-ŝlosilo, certu enmeti ĝin kaj, se necese, frapi ĝin.
      settings:
        indexable: Via profila paĝo povas aperi en serĉrezultoj en Google, Bing kaj aliaj.
        show_application: Vi ĉiam povos vidi kiu aplikaĵo publikigis vian afiŝon ĉiaokaze.
      tag:
        name: Vi povas ŝanĝi nur la majuskladon de la literoj, ekzemple, por igi ĝin pli legebla
      terms_of_service:
        changelog: Povas esti strukturita per sintakso Markdown-a.
        effective_date: Racia tempodaŭro povas varii ie ajn de 10 ĝis 30 tagoj de la dato, kiam vi sciigas viajn uzantojn.
        text: Povas esti strukturita per sintakso Markdown-a.
      terms_of_service_generator:
        admin_email: Legalaj sciigoj povas esti kontraŭsciigoj, postulaĵoj de tribunalo, postulaĵoj pri forigo, kaj postulaĵoj de la policaro.
        arbitration_address: Povas esti la sama kiel fizika adreso supre, aŭ "N/A" se oni uzas retpoŝton.
        arbitration_website: Povas esti retformularo, aŭ "N/A" se oni uzas retpoŝton.
        choice_of_law: Urbo, regiono, teritorio aŭ ŝtato, kies internaj substantivaj leĝoj regos iujn kaj ĉiujn asertojn.
        dmca_address: Por tenantoj en Usono, uzu la adreson registritan en la DMCA Designated Agenŭ Directory. Registrolibro de poŝtskatoloj haveblas per direkta postulo, uzu la DMCA Designated Agent Post Office Box Waiver Request por retpoŝti la Ofico de Kopirajto kaj priskribu, ke vi estas hejm-trovigita administranto por enhavo kaj devas uzi Poŝtskatolon por forigi vian hejmadreson de publika vido.
        dmca_email: Povas esti la sama retpoŝtadreso uzita en "Retpoŝtadreso por legalaj sciigoj" supre.
        domain: Unika identigilo de la retaj servicoj, ke vi provizas.
        jurisdiction: Enlistigu la landon, kie loĝas kiu pagas la fakturojn. Se ĝi estas kompanio aŭ alia ento, listigu la landon, kie ĝi estas enkorpigita, kaj la urbon, regionon, teritorion aŭ ŝtaton laŭeble.
        min_age: Ne devus esti malsupre la minimuma aĝo postulita de la leĝoj de via jurisdikcio.
      user:
        chosen_languages: Kun tio markita nur mesaĝoj en elektitaj lingvoj aperos en publikaj tempolinioj
        role: La rolo kontrolas kiujn permesojn la uzanto havas.
      user_role:
        color: Koloro uzita por la rolo sur la UI, kun RGB-formato
        highlighted: Ĉi tio igi la rolon publike videbla
        name: Publika nomo de la rolo, se rolo fiksitas montritis kiel insigno
        permissions_as_keys: Uzantoj kun ĉi tiu rolo gajnos aliro al...
        position: Pli altaj rolo decidas konfliktosolvo en kelkaj situacioj
      webhook:
        events: Elektu eventojn por sendi
        template: Skribu vian propran JSON-ŝarĝon per varia interpolado. Lasu malplenan por defaŭlta JSON.
        url: Kien eventoj sendotas
    labels:
      account:
<<<<<<< HEAD
        attribution_domains_as_text: Retejoj permesitaj krediti vin
=======
        attribution_domains: Retejoj permesitaj krediti vin
>>>>>>> 609a4018
        discoverable: Elstarigi profilon kaj afiŝojn en eltrovantaj algoritmoj
        fields:
          name: Etikedo
          value: Enhavo
        indexable: Inkludi publikajn afiŝojn en serĉrezultoj
        show_collections: Montri sekvatojn kaj sekvantojn en la profilo
        unlocked: Aŭtomate akcepti novajn sekvantojn
      account_alias:
        acct: Tenilo de la malnovan konton
      account_migration:
        acct: Tenilo de la novan konton
      account_warning_preset:
        text: Antaŭagordita teksto
        title: Titolo
      admin_account_action:
        include_statuses: Inkluzivi raportitajn afiŝojn en la retpoŝto
        send_email_notification: Sciigi la uzanton retpoŝte
        text: Propra averto
        type: Ago
        types:
          disable: Malebligi
          none: Fari nenion
          sensitive: Tikla
          silence: Silentigi
          suspend: Suspendi
        warning_preset_id: Uzi antaŭagorditan averton
      announcement:
        all_day: Ĉiutaga evento
        ends_at: Fino de evento
        scheduled_at: Plani publikigo
        starts_at: Komenco de evento
        text: Anonco
      appeal:
        text: Klarigu kial ĉi tiu decido devas inversigitis
      defaults:
        autofollow: Inviti al sekvi vian konton
        avatar: Profilbildo
        bot: Ĉi tio estas aŭtomata konto
        chosen_languages: Filtri lingvojn
        confirm_new_password: Konfirmi novan pasvorton
        confirm_password: Konfirmi pasvorton
        context: Filtri kuntekstojn
        current_password: Nuna pasvorto
        data: Datumoj
        display_name: Publika nomo
        email: Retadreso
        expires_in: Eksvalidiĝas post
        fields: Profilaj metadatumoj
        header: Fonbildo
        honeypot: "%{label} (ne plenigi)"
        inbox_url: URL de la ripetila enirkesto
        irreversible: Forĵeti anstataŭ kaŝi
        locale: Lingvo de la fasado
        max_uses: Maksimuma nombro de uzoj
        new_password: Nova pasvorto
        note: Sinprezento
        otp_attempt: Kodo de dufaktora aŭtentigo
        password: Pasvorto
        phrase: Ĉefvorto aŭ frazo
        setting_advanced_layout: Ebligi altnivelan retpaĝan interfacon
        setting_aggregate_reblogs: Grupigi diskonigojn en templinioj
        setting_always_send_emails: Ĉiam sendi la sciigojn per retpoŝto
        setting_auto_play_gif: Aŭtomate ekigi GIF-ojn
        setting_boost_modal: Montri konfirman fenestron antaŭ ol diskonigi mesaĝon
        setting_default_language: Publikada lingvo
        setting_default_privacy: Privateco de afiŝado
        setting_default_sensitive: Ĉiam marki la vidaŭdaĵojn kiel tiklaj
        setting_delete_modal: Montri konfirman fenestron antaŭ ol forigi mesaĝon
        setting_disable_hover_cards: Malebligi profilan antaŭmontron kiam oni musumas
        setting_disable_swiping: Malebligi svingajn movojn
        setting_display_media: Vidigo de vidaŭdaĵoj
        setting_display_media_default: Implicita
        setting_display_media_hide_all: Kaŝi ĉiujn
        setting_display_media_show_all: Montri ĉiujn
        setting_expand_spoilers: Ĉiam malfoldas mesaĝojn markitajn per averto pri enhavo
        setting_hide_network: Kaŝi viajn sekvantojn kaj sekvatojn
        setting_missing_alt_text_modal: Montru konfirman dialogon antaŭ afiŝado de aŭdvidaĵoj sen altteksto
        setting_reduce_motion: Redukti la movecojn de la animacioj
        setting_system_font_ui: Uzi la dekomencan tiparon de la sistemo
        setting_system_scrollbars_ui: Uzu la defaŭltan rulumilon de la sistemo
        setting_theme: Etoso de la retejo
        setting_trends: Montri hodiaŭajn furoraĵojn
        setting_unfollow_modal: Montri konfirman fenestron antaŭ ol ĉesi sekvi iun
        setting_use_blurhash: Montri buntajn transirojn por kaŝitaj aŭdovidaĵoj
        setting_use_pending_items: Malrapida modo
        severity: Graveco
        sign_in_token_attempt: Sekureca kodo
        title: Titolo
        type: Importa tipo
        username: Uzantnomo
        username_or_email: Uzantnomo aŭ Retadreso
        whole_word: Tuta vorto
      email_domain_block:
        with_dns_records: Inkludi MX-rekordojn kaj IP-jn de la domajno
      featured_tag:
        name: Kradvorto
      filters:
        actions:
          blur: Kaŝi amaskomunikilaron kun averto
          hide: Kaŝi komplete
          warn: Kaŝi malantaŭ averto
      form_admin_settings:
        activity_api_enabled: Publikigi entutajn statistikojn pri uzantagado en la API
        app_icon: Apbildo
        backups_retention_period: Uzantoarkivretendauro
        bootstrap_timeline_accounts: Ĉiam rekomendi ĉi tiujn kontojn al novaj uzantoj
        closed_registrations_message: Kutima mesaĝo kiam registroj ne estas disponeblaj
        content_cache_retention_period: Retenperiodo de fora enhavo
        custom_css: Propa CSS
        favicon: Favorikono
        mascot: Propa maskoto
        media_cache_retention_period: Audovidaĵkaŝaĵretendauro
        min_age: Minimuma aĝo postulo
        peers_api_enabled: Eldonu liston de malkovritaj serviloj en la API
        profile_directory: Ŝalti la profilujon
        registrations_mode: Kiu povas krei konton
        require_invite_text: Bezoni kialon por aliĝi
        show_domain_blocks: Montri domajnblokojn
        show_domain_blocks_rationale: Montri kial domajnoj estis blokitaj
        site_contact_email: Kontaktoretadreso
        site_contact_username: Kontaktouzantonomo
        site_extended_description: Longa priskribo
        site_short_description: Priskribo de servilo
        site_terms: Privateca politiko
        site_title: Nomo de la servilo
        status_page_url: URL de la paĝo de stato
        theme: Implicita etoso
        thumbnail: Bildeto de servilo
        timeline_preview: Permesi la neaŭtentigitan aliron al la publikaj templinioj
        trendable_by_default: Permesi tendencojn sen deviga kontrolo
        trends: Ŝalti furorojn
        trends_as_landing_page: Uzu tendencojn kiel la landpaĝon
      interactions:
        must_be_follower: Bloki sciigojn de nesekvantoj
        must_be_following: Bloki sciigojn de homoj, kiujn vi ne sekvas
        must_be_following_dm: Bloki rektajn mesaĝojn de homoj, kiujn vi ne sekvas
      invite:
        comment: Komento
      invite_request:
        text: Kial vi volas aliĝi?
      ip_block:
        comment: Komento
        ip: IP
        severities:
          no_access: Bloki atingon
          sign_up_block: Malpermesi registrojn
          sign_up_requires_approval: Limigi registriĝojn
        severity: Regulo
      notification_emails:
        appeal: Iu apelacias moderigantodecidon
        digest: Sendi resumajn retmesaĝojn
        favourite: Sendi retmesaĝon kiam iu stelumas vian mesaĝon
        follow: Sendi retmesaĝon kiam iu sekvas vin
        follow_request: Sendi retmesaĝon kiam iu petas sekvi vin
        mention: Sendi retmesaĝon kiam iu mencias vin
        pending_account: Sendi retmesaĝon kiam nova konto bezonas kontrolon
        reblog: Sendi retmesaĝon kiam iu diskonigas vian mesaĝon
        report: Nova raporto estas proponita
        software_updates:
          all: Sciigi pri ĉiuj ĝisdatigoj
          critical: Sciigi nur pri gravaj ĝisdatigoj
          label: Nova Mastodon-versio disponeblas
          none: Neniam sciigi pri ĝisdatigoj (malrekomendita)
          patch: Sciigi pri cimoriparaj ĝisdatigoj
        trending_tag: Nova furoro bezonas kontrolon
      rule:
        hint: Pliaj informoj
        text: Regulo
      settings:
        indexable: Inkludi profilan paĝon en serĉiloj
        show_application: Montri el kiu aplikaĵo vi sendis afiŝon
      tag:
        listable: Permesi ĉi tiun kradvorton aperi en serĉoj kaj sugestoj
        name: Kradvorto
        trendable: Permesi al ĉi tiu kradvorto aperi en furoraĵoj
        usable: Permesi afiŝojn uzi ĉi tiun kradvorton loke
      terms_of_service:
        changelog: Kio ŝanĝiĝis?
        effective_date: Ekvalida dato
        text: Kondiĉoj de uzado
      terms_of_service_generator:
        admin_email: Retpoŝtadreso por laŭleĝaj avizoj
        arbitration_address: Fizika adreso por arbitraciaj avizoj
        arbitration_website: Retejo por sendi arbitraciajn avizojn
        choice_of_law: Elekto de leĝo
        dmca_address: Fizika adreso por DMCA/kopirajto-avizoj
        dmca_email: Retpoŝtadreso por DMCA/kopirajto-avizoj
        domain: Domajno
        jurisdiction: Laŭleĝa jurisdikcio
        min_age: Minimuma aĝo
      user:
        date_of_birth_1i: Tago
        date_of_birth_2i: Monato
        date_of_birth_3i: Jaro
        role: Rolo
        time_zone: Horzono
      user_role:
        color: Koloro de ŝildo
        highlighted: Montri rolon kiel insignon sur uzantoprofiloj
        name: Nomo
        permissions_as_keys: Permesoj
        position: Prioritato
      webhook:
        events: Ŝaltitaj eventoj
        template: Utilŝarĝa ŝablono
        url: Finpunkto-URL
    'no': Ne
    not_recommended: Nerekomendita
    overridden: Anstataŭigita
    recommended: Rekomendita
    required:
      mark: "*"
      text: bezonata
    title:
      sessions:
        webauthn: Uzi unu el viaj sekurecaj ŝlosiloj por ensaluti
    'yes': Jes<|MERGE_RESOLUTION|>--- conflicted
+++ resolved
@@ -3,11 +3,7 @@
   simple_form:
     hints:
       account:
-<<<<<<< HEAD
-        attribution_domains_as_text: Unu por linio. Protektas kontraŭ falsaj atribuoj.
-=======
         attribution_domains: Unu por linio. Protektas kontraŭ falsaj atribuoj.
->>>>>>> 609a4018
         discoverable: Viaj publikaj afiŝoj kaj profilo povas esti prezentitaj aŭ rekomenditaj en diversaj lokoj de Mastodon kaj via profilo povas esti proponita al aliaj uzantoj.
         display_name: Via plena nomo aŭ via kromnomo.
         fields: Via retpaĝo, pronomoj, aĝo, ĉio, kion vi volas.
@@ -60,18 +56,11 @@
         scopes: Kiujn API-ojn la aplikaĵo permesiĝos atingi. Se vi elektas supran amplekson, vi ne bezonas elekti la individuajn.
         setting_aggregate_reblogs: Ne montri novajn plusendojn de mesaĝoj lastatempe plusenditaj (nur efikas al nove ricevitaj plusendoj)
         setting_always_send_emails: Normale, la sciigoj per retpoŝto ne estos senditaj kiam vi uzas Mastodon aktive
-<<<<<<< HEAD
-        setting_default_sensitive: Tiklaj vidaŭdaĵoj estas implicite kaŝitaj kaj povas esti montritaj per alklako
-        setting_display_media_default: Kaŝi plurmediojn markitajn kiel tiklaj
-        setting_display_media_hide_all: Ĉiam kaŝi la vidaŭdaĵojn
-        setting_display_media_show_all: Ĉiam montri la vidaŭdaĵojn
-=======
         setting_default_sensitive: La tiklaj vidaŭdaĵoj estas implicite kaŝitaj kaj povas esti malkaŝitaj per alklako
         setting_display_media_default: Kaŝi plurmediojn markitajn kiel tiklaj
         setting_display_media_hide_all: Ĉiam kaŝi la vidaŭdaĵojn
         setting_display_media_show_all: Ĉiam montri la vidaŭdaĵojn
         setting_system_scrollbars_ui: Aplikas nur por surtablaj retumiloj baziĝas de Safari kaj Chrome
->>>>>>> 609a4018
         setting_use_blurhash: Transirojn estas bazita sur la koloroj de la kaŝitaj aŭdovidaĵoj sed ne montri iun ajn detalon
         setting_use_pending_items: Kaŝi tempoliniajn ĝisdatigojn malantaŭ klako anstataŭ aŭtomate rulumi la fluon
         username: Vi povas uzi literojn, ciferojn kaj substrekojn
@@ -100,10 +89,7 @@
         favicon: WEBP, PNG, GIF aŭ JPG. Anstataŭigas la defaŭltan Mastodon-favikono kun propra bildsimbolo.
         mascot: Anstatauigi la ilustraĵon en la altnivela retinterfaco.
         media_cache_retention_period: Amaskomunikilaj dosieroj de afiŝoj faritaj de foraj uzantoj estas konservitaj en kaŝmemoro en via servilo. Kiam agordita al pozitiva valoro, amaskomunikilaro estos forigita post la specifita nombro da tagoj. Se la amaskomunikilaro-datumoj estas petitaj post kiam ĝi estas forigita, ĝi estos re-elŝutita, se la fonta enhavo ankoraŭ disponeblas. Pro limigoj pri kiom ofte ligaj antaŭrigardaj kartoj enketas retejojn de ekstera liveranto, oni rekomendas agordi ĉi tiun valoron al almenaŭ 14 tagoj, aŭ ligaj antaŭrigardaj kartoj ne estos ĝisdatigitaj laŭpostule antaŭ tiu tempo.
-<<<<<<< HEAD
-=======
         min_age: Uzantoj demandos konfirmi siajn naskiĝtagon dum registrado
->>>>>>> 609a4018
         peers_api_enabled: Listo de domajnaj nomoj kiujn ĉi tiu servilo renkontis en la fediverso. Neniuj datumoj estas inkluditaj ĉi tie pri ĉu vi federacias kun donita servilo, nur ke via servilo scias pri ĝi. Ĉi tio estas uzata de servoj kiuj kolektas statistikojn pri federacio en ĝenerala signifo.
         profile_directory: La profilujo listigas ĉiujn uzantojn kiu volonte malkovrebli.
         require_invite_text: Kiam registroj bezonas permanan aprobon, igi la "Kial vi volas aliĝi?" tekstoenigon deviga anstau nedeviga
@@ -175,11 +161,7 @@
         url: Kien eventoj sendotas
     labels:
       account:
-<<<<<<< HEAD
-        attribution_domains_as_text: Retejoj permesitaj krediti vin
-=======
         attribution_domains: Retejoj permesitaj krediti vin
->>>>>>> 609a4018
         discoverable: Elstarigi profilon kaj afiŝojn en eltrovantaj algoritmoj
         fields:
           name: Etikedo
