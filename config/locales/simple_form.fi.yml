---
fi:
  simple_form:
    hints:
      account:
        attribution_domains: Yksi riviä kohti. Suojaa vääriltä tekijän nimeämisiltä.
        discoverable: Julkisia julkaisujasi ja profiiliasi voidaan pitää esillä tai suositella Mastodonin eri alueilla ja profiiliasi voidaan ehdottaa toisille käyttäjille.
        display_name: Koko nimesi tai lempinimesi.
        fields: Verkkosivustosi, pronominisi, ikäsi ja mitä ikinä haluatkaan ilmoittaa.
        indexable: Julkiset julkaisusi voivat näkyä Mastodonin hakutuloksissa. Käyttäjät, jotka ovat olleet vuorovaikutuksessa julkaisujesi kanssa, voivat etsiä niitä asetuksesta riippumatta.
        note: 'Voit @mainita muita käyttäjiä tai #aihetunnisteita.'
        show_collections: Käyttäjät voivat selata seurattaviasi ja seuraajiasi. Käyttäjät, joita seuraat, näkevät joka tapauksessa, että seuraat heitä.
        unlocked: Käyttäjät voivat seurata sinua pyytämättä hyväksyntääsi. Poista valinta, jos haluat tarkistaa sekä hyväksyä tai hylätä vastaanottamasi seurantapyynnöt.
      account_alias:
        acct: Määrittele sen tilin käyttäjänimi@verkkotunnus, josta haluat muuttaa
      account_migration:
        acct: Määrittele sen tilin käyttäjänimi@verkkotunnus, jonne haluat muuttaa
      account_warning_preset:
        text: Voit käyttää julkaisun syntaksia, kuten URL-osoitteita, aihetunnisteita ja mainintoja
        title: Valinnainen. Ei näy vastaanottajalle
      admin_account_action:
        include_statuses: Käyttäjä näkee, mitkä julkaisut johtivat moderointitoimeen tai -varoitukseen
        send_email_notification: Käyttäjä saa selvityksen siitä, mitä hänen tililleen tapahtui
        text_html: Valinnainen. Voit käyttää julkaisun syntaksia. Voit <a href="%{path}">lisätä varoitusasetuksia</a> säästääksesi aikaa
        type_html: Valitse mitä teet käyttäjälle <strong>%{acct}</strong>
        types:
          disable: Estä käyttäjää käyttämästä tiliään, mutta älä poista tai piilota sen sisältöä.
          none: Käytä tätä lähettääksesi varoitus käyttäjälle käynnistämättä mitään muita toimia.
          sensitive: Pakota kaikki tämän käyttäjän mediatiedostot arkaluonteisiksi.
          silence: Estä käyttäjää lähettämästä julkaisuja, joiden näkyvyys on julkinen, sekä piilota hänen julkaisunsa ja häneen liittyvät ilmoitukset niiltä, jotka eivät seuraa häntä. Sulkee kaikki tiliin kohdistuvat raportit.
          suspend: Estä kaikki vuorovaikutus tältä tililtä ja tälle tilille sekä poista kaikki sen sisältö. Peruttavissa 30 päivän ajan. Sulkee kaikki tiliin kohdistuvat raportit.
        warning_preset_id: Valinnainen. Voit silti lisätä mukautetun tekstin esiasetuksen loppuun
      announcement:
        all_day: Kun valittuna, vain aikavälin päivät näytetään
        ends_at: Valinnainen. Tiedote poistetaan automaattisesti tällä hetkellä
        scheduled_at: Jätä tyhjäksi julkaistaksesi tiedotteen heti
        starts_at: Valinnainen. Jos tiedotteesi on sidottu tiettyyn aikaväliin
        text: Voit käyttää julkaisun syntaksia. Ota huomioon, kuinka paljon tilaa tiedote vie käyttäjän näytöltä
      appeal:
        text: Voit valittaa varoituksesta vain kerran
      defaults:
        autofollow: Kutsun kautta rekisteröityvät käyttäjät seuraavat sinua automaattisesti
        avatar: WEBP, PNG, GIF tai JPG. Enintään %{size}. Skaalataan kokoon %{dimensions} px
        bot: Ilmaise muille, että tili suorittaa enimmäkseen automaattisia toimia eikä sitä valvota
        context: Ainakin yksi konteksti, jossa suodattimen pitäisi olla voimassa
        current_password: Turvallisuussyistä kirjoita nykyisen tilin salasana
        current_username: Vahvista kirjoittamalla nykyisen tilin käyttäjänimi
        digest: Lähetetään vain pitkän poissaolon jälkeen ja vain, jos olet saanut suoria viestejä poissaolosi aikana
        email: Sinulle lähetetään vahvistusviesti
        header: WEBP, PNG, GIF tai JPG. Enintään %{size}. Skaalataan kokoon %{dimensions} px
        inbox_url: Kopioi URL-osoite haluamasi välittäjän etusivulta
        irreversible: Suodatetut julkaisut katoavat peruuttamattomasti, vaikka suodatin poistettaisiin myöhemmin
        locale: Käyttöliittymän, sähköpostiviestien ja puskuilmoitusten kieli
        password: Käytä vähintään 8:aa merkkiä
        phrase: Täsmää riippumatta tekstin aakkoslajista tai julkaisun sisältövaroituksesta
        scopes: Mihin ohjelmointirajapintoihin sovelluksella on pääsy. Jos valitset ylätason käyttöoikeuden, sinun ei tarvitse valita yksittäisiä.
        setting_advanced_layout: Näytä Mastodon usean sarakkeen asetteluna, jossa voit tarkastella aikajanaa, ilmoituksia ja valitsemaasi kolmatta saraketta. Ei suositella pienemmille näytöille.
        setting_aggregate_reblogs: Älä näytä uusia tehostuksia julkaisuille, joita on äskettäin tehostettu (koskee vain juuri vastaanotettuja tehostuksia)
        setting_always_send_emails: Yleensä sähköposti-ilmoituksia ei lähetetä, kun käytät Mastodonia aktiivisesti
<<<<<<< HEAD
        setting_default_quote_policy: Tämä asetus tulee voimaan vain julkaisuissa, jotka on luotu seuraavalla Mastodon-versiolla, mutta voit valita asetuksesi jo etukäteen.
=======
        setting_boost_modal: Kun käytössä, tehostaminen avaa ensin vahvistusikkunan, josta voit vaihtaa tehostuksesi näkyvyyttä.
        setting_default_quote_policy_private: Muut eivät voi lainata vain seuraajille tarkoitettuja, Mastodonissa kirjoitettuja julkaisuja.
        setting_default_quote_policy_unlisted: Kun ihmiset lainaavat sinua, heidän julkaisunsa piilotetaan suosittujen julkaisujen aikajanoilta.
>>>>>>> 26c78392
        setting_default_sensitive: Arkaluonteinen media piilotetaan oletusarvoisesti, ja se voidaan näyttää yhdellä napsautuksella
        setting_display_media_default: Piilota arkaluonteiseksi merkitty mediasisältö
        setting_display_media_hide_all: Piilota mediasisältö aina
        setting_display_media_show_all: Näytä mediasisältö aina
        setting_emoji_style: Miten emojit näkyvät. ”Automaattinen” pyrkii käyttämään natiiveja emojeita, mutta Twemoji-emojeita käytetään varavaihtoehtoina vanhoissa selaimissa.
        setting_quick_boosting_html: Kun käytössä, %{boost_icon} Tehosta-kuvakkeen painaminen tehostaa välittömästi sen sijaan, että Tehosta/Lainaa-pudotusvalikko avautuisi. Siirtää lainaustoiminnon %{options_icon} (Valinnat) -valikkoon.
        setting_system_scrollbars_ui: Koskee vain Safari- ja Chrome-pohjaisia työpöytäselaimia
        setting_use_blurhash: Liukuvärit perustuvat piilotettujen kuvien väreihin mutta sumentavat yksityiskohdat
        setting_use_pending_items: Piilota aikajanan päivitykset napsautuksen taakse syötteen automaattisen vierityksen sijaan
        username: Voit käyttää kirjaimia, numeroita ja alaviivoja
        whole_word: Kun avainsana tai -fraasi on täysin aakkosnumeerinen, suodatin aktivoituu vain sen täysvastineille
      domain_allow:
        domain: Tämä verkkotunnus voi noutaa tietoja tältä palvelimelta, ja sieltä saapuvat tiedot käsitellään ja tallennetaan
      email_domain_block:
        domain: Tämä voi olla verkkotunnus, joka näkyy sähköpostiosoitteessa tai sen käyttämässä MX-tietueessa. Ne tarkistetaan rekisteröitymisen yhteydessä.
        with_dns_records: Annetun verkkotunnuksen DNS-tietueet yritetään selvittää ja myös tulokset estetään
      featured_tag:
        name: 'Tässä muutamia hiljattain käyttämiäsi aihetunnisteita:'
      filters:
        action: Valitse, mikä toiminto suoritetaan, kun julkaisu vastaa suodatinta
        actions:
          blur: Piilota media varoituksen taakse piilottamatta itse tekstiä
          hide: Piilota suodatettu sisältö kokonaan, ikään kuin sitä ei olisi olemassa
          warn: Piilota suodatettu sisältö varoituksen taakse, jossa mainitaan suodattimen nimi
      form_admin_settings:
        activity_api_enabled: Paikallisesti julkaistujen julkaisujen, aktiivisten käyttäjien ja rekisteröitymisten viikoittainen määrä
        app_icon: WEBP, PNG, GIF tai JPG. Korvaa oletusarvoisen mobiililaitteiden sovelluskuvakkeen haluamallasi kuvakkeella.
        backups_retention_period: Käyttäjillä on mahdollisuus arkistoida julkaisujaan myöhemmin ladattaviksi. Kun kentän arvo on positiivinen, nämä arkistot poistuvat automaattisesti, kun määritetty määrä päiviä on kulunut.
        bootstrap_timeline_accounts: Nämä tilit kiinnitetään uusien käyttäjien seurantasuositusten alkuun.
        closed_registrations_message: Näkyy, kun rekisteröityminen on suljettu
        content_cache_retention_period: Kaikki muiden palvelinten julkaisut (mukaan lukien tehostukset ja vastaukset) poistuvat, kun määritetty määrä päiviä on kulunut, lukuun ottamatta paikallisen käyttäjän vuorovaikutusta näiden julkaisujen kanssa. Tämä sisältää julkaisut, jotka paikallinen käyttäjä on merkinnyt kirjanmerkiksi tai suosikiksi. Myös yksityismaininnat eri palvelinten käyttäjien välillä menetetään, eikä niitä voi palauttaa. Tämä asetus on tarkoitettu käytettäväksi erityistapauksissa ja rikkoo monia käyttäjien odotuksia, kun sitä sovelletaan yleiskäyttöön.
        custom_css: Voit käyttää mukautettuja tyylejä Mastodonin selainversiossa.
        favicon: WEBP, PNG, GIF tai JPG. Korvaa oletusarvoisen Mastodonin sivustokuvakkeen haluamallasi kuvakkeella.
        landing_page: Valitsee, minkä sivun uudet kävijät näkevät saapuessaan palvelimellesi. Jos valitset ”Trendit”, trendien tulee olla käytössä Löydettävyys-asetuksissa. Jos valitset ”Paikallinen syöte”, kohta ”Pääsy paikallisia julkaisuja esitteleviin livesyötteisiin” tulee asettaa arvoon ”Kaikki” Löydettävyys-asetuksissa.
        mascot: Korvaa kuvituksen edistyneessä selainkäyttöliittymässä.
        media_cache_retention_period: Etäkäyttäjien tekemien julkaisujen mediatiedostot ovat välimuistissa palvelimellasi. Kun kentän arvo on positiivinen, media poistuu, kun määritetty määrä päiviä on kulunut. Jos mediaa pyydetään sen poistamisen jälkeen, se ladataan uudelleen, jos lähdesisältö on vielä saatavilla. Koska linkkien esikatselun kyselyitä kolmansien osapuolien sivustoille on rajoitettu, on suositeltavaa asettaa tämä arvo vähintään 14 päivään, tai linkkien kortteja ei päivitetä pyynnöstä ennen tätä ajankohtaa.
        min_age: Käyttäjiä pyydetään rekisteröitymisen aikana vahvistamaan syntymäpäivänsä
        peers_api_enabled: Luettelo verkkotunnuksista, jotka tämä palvelin on kohdannut fediversumissa. Se ei kerro, federoitko tietyn palvelimen kanssa, vaan että palvelimesi on ylipäätään tietoinen siitä. Tätä tietoa käytetään palveluissa, jotka keräävät tilastoja federoinnista yleisellä tasolla.
        profile_directory: Profiilihakemisto luetteloi kaikki käyttäjät, jotka ovat valinneet olla löydettävissä.
        require_invite_text: Kun rekisteröityminen vaatii manuaalisen hyväksynnän, tee ”Miksi haluat liittyä?” -tekstikentästä pakollinen vapaaehtoisen sijaan
        site_contact_email: Miten sinut voi tavoittaa oikeus- tai tukikysymyksissä.
        site_contact_username: Miten sinut voi tavoittaa Mastodonissa.
        site_extended_description: Kaikki lisätiedot, jotka voivat olla hyödyllisiä kävijöille ja käyttäjille. Voidaan jäsentää Markdown-syntaksilla.
        site_short_description: Lyhyt kuvaus, joka auttaa yksilöimään palvelimesi. Kuka sitä johtaa, ja keille se on tarkoitettu?
        site_terms: Käytä omaa tietosuojakäytäntöä tai jätä tyhjäksi, jos haluat käyttää oletusta. Voidaan jäsentää Markdown-syntaksilla.
        site_title: Miten palvelimeesi voi viitata sen verkkotunnuksen lisäksi.
        status_page_url: URL-osoite sivulle, josta tämän palvelimen tilan voi ongelmatilanteissa tarkistaa
        theme: Teema, jonka uloskirjautuneet vierailijat ja uudet käyttäjät näkevät.
        thumbnail: Noin 2:1 kuva näkyy palvelimen tietojen ohessa.
        trendable_by_default: Ohita suositun sisällön manuaalinen tarkastus. Yksittäisiä kohteita voidaan edelleen poistaa jälkikäteen.
        trends: Trendit osoittavat, mitkä julkaisut, aihetunnisteet ja uutiset keräävät huomiota palvelimellasi.
      form_challenge:
        current_password: Olet menossa suojatulle alueelle
      imports:
        data: Toiselta Mastodon-palvelimelta tuotu CSV-tiedosto
      invite_request:
        text: Tämä auttaa meitä arvioimaan hakemustasi
      ip_block:
        comment: Valinnainen. Muista, miksi lisäsit tämän säännön.
        expires_in: IP-osoitteet ovat rajallinen resurssi – joskus niitä jaetaan eteenpäin, ja ne vaihtavat usein omistajaa. Niinpä epämääräisiä IP-lohkoja ei suositella.
        ip: Kirjoita IPv4- tai IPv6-osoite. Voit estää kokonaisia IP-osoitealueita CIDR-syntaksin avulla. Varo lukitsemasta itseäsi ulos!
        severities:
          no_access: Estä pääsy kaikkiin resursseihin
          sign_up_block: Uudet rekisteröitymiset eivät ole mahdollisia
          sign_up_requires_approval: Uudet rekisteröitymiset edellyttävät hyväksyntääsi
        severity: Valitse, mitä tapahtuu tästä IP-osoitteesta tuleville pyynnöille
      rule:
        hint: Vapaaehtoinen. Anna yksityiskohtaisempia tietoja säännöstä
        text: Kuvaile sääntöä tai edellytystä palvelimesi käyttäjille. Suosi tiivistä, yksinkertaista ilmaisua
      sessions:
        otp: 'Näppäile mobiilisovelluksessa näkyvä kaksivaiheisen todennuksen tunnusluku tai käytä tarvittaessa palautuskoodia:'
        webauthn: Jos kyseessä on USB-avain, muista laittaa se paikalleen ja tarvittaessa napauttaa sitä.
      settings:
        indexable: Profiilisi voi näkyä Googlen, Bingin ja muiden hakukoneiden hakutuloksissa.
        show_application: Voit silti aina nähdä, mistä sovelluksesta julkaisusi lähetettiin.
      tag:
        name: Voit esimerkiksi vaihtaa suur- ja pienaakkosten kesken helppolukuistaaksesi tekstiäsi
      terms_of_service:
        changelog: Voidaan jäsentää Markdown-syntaksilla.
        effective_date: Sopiva aika on 10–30 päivää siitä, kun olet ilmoittanut ehdoista käyttäjillesi.
        text: Voidaan jäsentää Markdown-syntaksilla.
      terms_of_service_generator:
        admin_email: Oikeudellisiin ilmoituksiin kuuluvat vastailmoitukset, oikeuden määräykset, poistopyynnöt ja lainvalvontaviranomaisten pyynnöt.
        arbitration_address: Voi olla sama kuin edellä mainittu Fyysinen osoite tai ”N/A”, jos käytät sähköpostia.
        arbitration_website: Voi olla verkkolomake tai ”N/A”, jos käytät sähköpostia.
        choice_of_law: Kaupunki, alue, territorio tai valtio, jonka sisäinen aineellinen oikeus säätelee kaikkia vaatimuksia.
        dmca_address: Yhdysvaltalaisten operaattoreiden on käytettävä DMCA Designated Agent Directory -luetteloon rekisteröityä osoitetta. Postilokeroluettelo on saatavissa suoralla pyynnöllä, joten käytä DMCA Designated Agent Post Office Box Waiver Request -lomaketta lähettääksesi sähköpostia tekijänoikeusvirastolle ja kuvaile, että olet kotona toimiva sisältömoderaattori, joka pelkää kostoa tai rangaistusta toimistaan ja tarvitsee postilokeroa pitääkseen kotiosoitteensa poissa julkisuudesta.
        dmca_email: Voi olla sama kuin edellä mainittu ”Sähköpostiosoite oikeudellisille ilmoituksille”.
        domain: Tarjoamasi verkkopalvelun yksilöllinen tunniste.
        jurisdiction: Mainitse valtio, jossa laskujen maksaja asuu. Jos kyseessä on yritys tai muu yhteisö, mainitse valtio, johon se on rekisteröity, ja tarvittaessa kaupunki, alue, territorio tai osavaltio.
        min_age: Ei pidä alittaa lainkäyttöalueesi lakien vaatimaa vähimmäisikää.
      user:
        chosen_languages: Jos valitset kieliä oheisesta luettelosta, vain niidenkieliset julkaisut näkyvät sinulle julkisilla aikajanoilla
        date_of_birth:
          one: Meidän tulee varmistaa, että olet vähintään %{count}, jotta voit käyttää %{domain}. Emme tallenna tätä.
          other: Meidän tulee varmistaa, että olet vähintään %{count}, jotta voit käyttää %{domain}. Emme tallenna tätä.
        role: Rooli määrää, millaiset käyttöoikeudet käyttäjällä on.
      user_role:
        color: Väri, jota käytetään roolille kaikkialla käyttöliittymässä, RGB-heksadesimaalimuodossa
        highlighted: Tämä tekee roolista julkisesti näkyvän
        name: Roolin julkinen nimi, jos rooli on asetettu näytettäväksi merkkinä
        permissions_as_keys: Käyttäjillä, joilla on tämä rooli, on käyttöoikeus…
        position: Korkeampi rooli ratkaisee konfliktit tietyissä tilanteissa. Tiettyjä toimia voidaan suorittaa vain rooleilla, joiden prioriteetti on pienempi
      username_block:
        allow_with_approval: Sen sijaan, että rekisteröityminen estetään kokonaan, sääntöä vastaavat rekisteröitymiset edellyttävät hyväksyntääsi
        comparison: Ota Scunthorpe-ongelma huomioon, kun estät osittaisia osumia
        username: Vastaa riippumatta aakkoskoosta ja yleisistä homoglyyfeistä kuten ”4” merkille ”a” ja ”3” merkille ”e”
      webhook:
        events: Valitse lähetettävät tapahtumat
        template: Luo oma JSON-hyötykuorma käyttäen muuttujien interpolointia. Jätä kenttä tyhjäksi käyttääksesi vakio-JSON-kuormaa.
        url: Mihin tapahtumat lähetetään
    labels:
      account:
        attribution_domains: Verkkosivustot, jotka voivat antaa sinulle tunnustusta
        discoverable: Pidä profiiliasi ja julkaisujasi esillä löydettävyysalgoritmeissa
        fields:
          name: Nimike
          value: Sisältö
        indexable: Sisällytä julkiset julkaisut hakutuloksiin
        show_collections: Näytä seurattavat ja seuraajat profiilissa
        unlocked: Hyväksy uudet seuraajat automaattisesti
      account_alias:
        acct: Vanhan tilin käyttäjätunnus
      account_migration:
        acct: Uuden tilin käyttäjätunnus
      account_warning_preset:
        text: Esimääritetty teksti
        title: Nimi
      admin_account_action:
        include_statuses: Sisällytä raportoidut viestit sähköposti-ilmoitukseen
        send_email_notification: Ilmoita käyttäjälle sähköpostitse
        text: Mukautettu varoitus
        type: Toimi
        types:
          disable: Jäädytä
          none: Lähetä varoitus
          sensitive: Arkaluonteinen
          silence: Rajoita
          suspend: Jäädytä
        warning_preset_id: Käytä varoituspohjaa
      announcement:
        all_day: Koko päivän tapahtuma
        ends_at: Tapahtuman loppu
        scheduled_at: Ajoita julkaisu
        starts_at: Tapahtuman alku
        text: Tiedote
      appeal:
        text: Perustele, miksi tämä päätös olisi kumottava
      defaults:
        autofollow: Kutsu seuraamaan tiliäsi
        avatar: Profiilikuva
        bot: Tämä on botti
        chosen_languages: Suodata kieliä
        confirm_new_password: Vahvista uusi salasana
        confirm_password: Vahvista salasana
        context: Suodattimen kontekstit
        current_password: Nykyinen salasana
        data: Tiedot
        display_name: Näyttönimi
        email: Sähköpostiosoite
        expires_in: Vanhenee
        fields: Lisäkentät
        header: Otsakekuva
        honeypot: "%{label} (älä täytä)"
        inbox_url: Välittäjän postilaatikon URL-osoite
        irreversible: Pudota piilottamisen sijaan
        locale: Käyttöliittymän kieli
        max_uses: Käyttökertoja enintään
        new_password: Uusi salasana
        note: Elämäkerta
        otp_attempt: Kaksivaiheisen todennuksen tunnusluku
        password: Salasana
        phrase: Avainsana tai fraasi
        setting_advanced_layout: Ota edistynyt selainkäyttöliittymä käyttöön
        setting_aggregate_reblogs: Ryhmitä tehostukset aikajanoilla
        setting_always_send_emails: Lähetä sähköposti-ilmoitukset aina
        setting_auto_play_gif: Toista GIF-animaatiot automaattisesti
        setting_boost_modal: Hallitse tehostuksen näkyvyyttä
        setting_default_language: Julkaisun kieli
        setting_default_privacy: Julkaisun näkyvyys
        setting_default_quote_policy: Kuka voi lainata
        setting_default_sensitive: Merkitse media aina arkaluonteiseksi
        setting_delete_modal: Varoita ennen kuin poistan julkaisun
        setting_disable_hover_cards: Poista käytöstä profiilin esikatselu osoitettaessa
        setting_disable_swiping: Poista pyyhkäisyeleet käytöstä
        setting_display_media: Median näkyminen
        setting_display_media_default: Oletus
        setting_display_media_hide_all: Piilota kaikki
        setting_display_media_show_all: Näytä kaikki
        setting_emoji_style: Emojityyli
        setting_expand_spoilers: Laajenna aina sisältövaroituksilla merkityt julkaisut
        setting_hide_network: Piilota verkostotietosi
        setting_missing_alt_text_modal: Varoita ennen kuin julkaisen mediaa ilman vaihtoehtoista tekstiä
        setting_quick_boosting: Ota nopea tehostus käyttöön
        setting_reduce_motion: Vähennä animaatioiden liikettä
        setting_system_font_ui: Käytä järjestelmän oletusfonttia
        setting_system_scrollbars_ui: Käytä järjestelmän oletusarvoista vierityspalkkia
        setting_theme: Sivuston teema
        setting_trends: Näytä päivän trendit
        setting_unfollow_modal: Kysy vahvistusta ennen seuraamisen lopettamista
        setting_use_blurhash: Käytä värikästä liukusävytystä piilotetulle mediasisällölle
        setting_use_pending_items: Hidas tila
        severity: Vakavuus
        sign_in_token_attempt: Turvakoodi
        title: Nimi
        type: Tuontityyppi
        username: Käyttäjänimi
        username_or_email: Käyttäjänimi tai sähköpostiosoite
        whole_word: Koko sana
      email_domain_block:
        with_dns_records: Sisällytä verkkotunnuksen MX-tietueet ja IP-osoitteet
      featured_tag:
        name: Aihetunniste
      filters:
        actions:
          blur: Piilota media varoittaen
          hide: Piilota kokonaan
          warn: Piilota varoittaen
      form_admin_settings:
        activity_api_enabled: Julkaise yhteenlasketut tilastot käyttäjätoiminnasta ohjelmointirajapinnassa
        app_icon: Sovelluskuvake
        backups_retention_period: Käyttäjän arkiston säilytysaika
        bootstrap_timeline_accounts: Suosittele aina näitä tilejä uusille käyttäjille
        closed_registrations_message: Mukautettu viesti, kun rekisteröityminen ei ole saatavilla
        content_cache_retention_period: Etäsisällön säilytysaika
        custom_css: Mukautettu CSS
        favicon: Sivustokuvake
        landing_page: Uusien kävijöiden aloitussivu
        local_live_feed_access: Pääsy paikallisia julkaisuja esitteleviin livesyötteisiin
        local_topic_feed_access: Pääsy paikallisia julkaisuja esitteleviin aihetunniste- ja linkkisyötteisiin
        mascot: Mukautettu maskotti (vanhentunut)
        media_cache_retention_period: Mediasisällön välimuistin säilytysaika
        min_age: Vähimmäisikävaatimus
        peers_api_enabled: Julkaise löydettyjen palvelinten luettelo ohjelmointirajapinnassa
        profile_directory: Ota profiilihakemisto käyttöön
        registrations_mode: Kuka voi rekisteröityä
        remote_live_feed_access: Pääsy etäjulkaisuja esitteleviin livesyötteisiin
        remote_topic_feed_access: Pääsy etäjulkaisuja esitteleviin aihetunniste- ja linkkisyötteisiin
        require_invite_text: Vaadi liittymissyy
        show_domain_blocks: Näytä verkkotunnusten estot
        show_domain_blocks_rationale: Näytä, miksi verkkotunnukset on estetty
        site_contact_email: Yhteyshenkilön sähköpostiosoite
        site_contact_username: Yhteyshenkilön käyttäjänimi
        site_extended_description: Laajennettu kuvaus
        site_short_description: Palvelimen kuvaus
        site_terms: Tietosuojakäytäntö
        site_title: Palvelimen nimi
        status_page_url: Tilasivun URL-osoite
        theme: Oletusteema
        thumbnail: Palvelimen pienoiskuva
        trendable_by_default: Salli trendit ilman ennakkotarkastusta
        trends: Ota trendit käyttöön
      interactions:
        must_be_follower: Estä ilmoitukset käyttäjiltä, jotka eivät seuraa sinua
        must_be_following: Estä ilmoitukset käyttäjiltä, joita et seuraa
        must_be_following_dm: Estä yksityisviestit käyttäjiltä, joita et seuraa
      invite:
        comment: Kommentoi
      invite_request:
        text: Miksi haluat liittyä?
      ip_block:
        comment: Kommentti
        ip: IP-osoite
        severities:
          no_access: Estä pääsy
          sign_up_block: Estä rekisteröitymiset
          sign_up_requires_approval: Rajoita rekisteröitymisiä
        severity: Sääntö
      notification_emails:
        appeal: Joku valittaa moderaattorin päätöksestä
        digest: Lähetä koosteviestejä sähköpostitse
        favourite: Joku lisäsi julkaisusi suosikkeihinsa
        follow: Joku seurasi sinua
        follow_request: Joku pyysi lupaa seurata sinua
        mention: Joku mainitsi sinut
        pending_account: Uusi tili tarvitsee tarkastuksen
        quote: Joku lainasi sinua
        reblog: Joku tehosti julkaisuasi
        report: Uusi raportti lähetettiin
        software_updates:
          all: Ilmoita kaikista päivityksistä
          critical: Ilmoita vain kriittisistä päivityksistä
          label: Uusi Mastodon-versio on saatavilla
          none: Älä koskaan ilmoita päivityksistä (ei suositeltu)
          patch: Ilmoita virhekorjauspäivityksistä
        trending_tag: Uusi trendi vaatii tarkastuksen
      rule:
        hint: Lisätietoja
        text: Sääntö
      settings:
        indexable: Sisällytä profiilisivu hakukoneisiin
        show_application: Näytä, mistä sovelluksesta lähetit julkaisun
      tag:
        listable: Salli tämän aihetunnisteen näkyä hakutuloksissa ja ehdotuksissa
        name: Aihetunniste
        trendable: Salli tämän aihetunnisteen näkyä trendeissä
        usable: Salli julkaisujen käyttää tätä aihetunnistetta paikallisesti
      terms_of_service:
        changelog: Mikä on muuttunut?
        effective_date: Voimaantulopäivä
        text: Käyttöehdot
      terms_of_service_generator:
        admin_email: Sähköpostiosoite oikeudellisille ilmoituksille
        arbitration_address: Fyysinen osoite välimiesmenettelyn ilmoituksille
        arbitration_website: Sähköpostiosoite välimiesmenettelyn ilmoituksille
        choice_of_law: Sovellettava lainsäädäntö
        dmca_address: Fyysinen osoite DMCA-/tekijänoikeusilmoituksille
        dmca_email: Sähköpostiosoite DMCA-/tekijänoikeusilmoituksille
        domain: Verkkotunnus
        jurisdiction: Lainkäyttöalue
        min_age: Vähimmäisikä
      user:
        date_of_birth_1i: Päivä
        date_of_birth_2i: Kuukausi
        date_of_birth_3i: Vuosi
        role: Rooli
        time_zone: Aikavyöhyke
      user_role:
        color: Merkin väri
        highlighted: Näytä rooli merkkinä käyttäjäprofiileissa
        name: Nimi
        permissions_as_keys: Käyttöoikeudet
        position: Prioriteetti
      username_block:
        allow_with_approval: Salli rekisteröitymiset hyväksynnällä
        comparison: Vertailumenetelmä
        username: Vastattava sana
      webhook:
        events: Käytössä olevat tapahtumat
        template: Hyötykuormapohja
        url: Päätepisteen URL
    'no': Ei
    not_recommended: Ei suositella
    overridden: Ohitettu
    recommended: Suositellaan
    required:
      mark: "*"
      text: vaadittu tieto
    title:
      sessions:
        webauthn: Käytä yhtä suojausavaimistasi kirjautuaksesi sisään
    'yes': Kyllä<|MERGE_RESOLUTION|>--- conflicted
+++ resolved
@@ -57,13 +57,9 @@
         setting_advanced_layout: Näytä Mastodon usean sarakkeen asetteluna, jossa voit tarkastella aikajanaa, ilmoituksia ja valitsemaasi kolmatta saraketta. Ei suositella pienemmille näytöille.
         setting_aggregate_reblogs: Älä näytä uusia tehostuksia julkaisuille, joita on äskettäin tehostettu (koskee vain juuri vastaanotettuja tehostuksia)
         setting_always_send_emails: Yleensä sähköposti-ilmoituksia ei lähetetä, kun käytät Mastodonia aktiivisesti
-<<<<<<< HEAD
-        setting_default_quote_policy: Tämä asetus tulee voimaan vain julkaisuissa, jotka on luotu seuraavalla Mastodon-versiolla, mutta voit valita asetuksesi jo etukäteen.
-=======
         setting_boost_modal: Kun käytössä, tehostaminen avaa ensin vahvistusikkunan, josta voit vaihtaa tehostuksesi näkyvyyttä.
         setting_default_quote_policy_private: Muut eivät voi lainata vain seuraajille tarkoitettuja, Mastodonissa kirjoitettuja julkaisuja.
         setting_default_quote_policy_unlisted: Kun ihmiset lainaavat sinua, heidän julkaisunsa piilotetaan suosittujen julkaisujen aikajanoilta.
->>>>>>> 26c78392
         setting_default_sensitive: Arkaluonteinen media piilotetaan oletusarvoisesti, ja se voidaan näyttää yhdellä napsautuksella
         setting_display_media_default: Piilota arkaluonteiseksi merkitty mediasisältö
         setting_display_media_hide_all: Piilota mediasisältö aina
