--- conflicted
+++ resolved
@@ -1681,11 +1681,6 @@
       reblog: Подршка не може да се прикачи
     title: "%{name}: „%{quote}”"
     visibilities:
-<<<<<<< HEAD
-      private: Само пратиоци
-      private_long: Прикажи само пратиоцима
-=======
->>>>>>> 26c78392
       public: Јавно
   statuses_cleanup:
     enabled: Аутоматски избриши старе објаве
