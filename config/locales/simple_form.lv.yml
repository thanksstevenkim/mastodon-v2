--- conflicted
+++ resolved
@@ -220,10 +220,6 @@
         setting_default_language: Publicēšanas valoda
         setting_default_quote_policy: Kas var citēt
         setting_default_sensitive: Vienmēr atzīmēt informācijas nesējus kā jūtīgus
-<<<<<<< HEAD
-        setting_delete_modal: Rādīt apstiprinājuma dialogu pirms ziņas dzēšanas
-=======
->>>>>>> 26c78392
         setting_disable_hover_cards: Atspējot profila priekšskatījumu pēc kursora novietošanas
         setting_disable_swiping: Atspējot vilkšanas kustības
         setting_display_media: Multivides rādīšana
@@ -232,10 +228,6 @@
         setting_display_media_show_all: Parādīt visu
         setting_expand_spoilers: Vienmēr izvērst ziņas, kas apzīmētas ar brīdinājumiem par saturu
         setting_hide_network: Slēpt savu sociālo grafu
-<<<<<<< HEAD
-        setting_missing_alt_text_modal: Rādīt apstiprināšanas lodziņu pirms iesūtīt attēlus vai video bez aprakstošā teksta
-=======
->>>>>>> 26c78392
         setting_reduce_motion: Ierobežot kustību animācijās
         setting_system_font_ui: Lietot sistēmas noklusējuma fontu
         setting_system_scrollbars_ui: Lietot sistēmas noklusējuma ritjoslu
