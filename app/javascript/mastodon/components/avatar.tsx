import { useState, useCallback } from 'react';

import classNames from 'classnames';
import { Link } from 'react-router-dom';

<<<<<<< HEAD
import { useHovering } from 'mastodon/../hooks/useHovering';
=======
import { useHovering } from 'mastodon/hooks/useHovering';
>>>>>>> 609a4018
import { autoPlayGif } from 'mastodon/initial_state';
import type { Account } from 'mastodon/models/account';

interface Props {
  account:
    | Pick<Account, 'id' | 'acct' | 'avatar' | 'avatar_static'>
    | undefined; // FIXME: remove `undefined` once we know for sure its always there
  size?: number;
  style?: React.CSSProperties;
  inline?: boolean;
  animate?: boolean;
  withLink?: boolean;
  counter?: number | string;
  counterBorderColor?: string;
  className?: string;
}

export const Avatar: React.FC<Props> = ({
  account,
  animate = autoPlayGif,
  size = 20,
  inline = false,
  withLink = false,
  style: styleFromParent,
  className,
  counter,
  counterBorderColor,
}) => {
  const { hovering, handleMouseEnter, handleMouseLeave } = useHovering(animate);
  const [loading, setLoading] = useState(true);
  const [error, setError] = useState(false);

  const style = {
    ...styleFromParent,
    width: `${size}px`,
    height: `${size}px`,
  };

  const src = hovering || animate ? account?.avatar : account?.avatar_static;

  const handleLoad = useCallback(() => {
    setLoading(false);
  }, [setLoading]);

  const handleError = useCallback(() => {
    setError(true);
  }, [setError]);

<<<<<<< HEAD
  const handleLoad = useCallback(() => {
    setLoading(false);
  }, [setLoading]);

  const handleError = useCallback(() => {
    setError(true);
  }, [setError]);

  return (
    <div
      className={classNames('account__avatar', {
=======
  const avatar = (
    <div
      className={classNames(className, 'account__avatar', {
>>>>>>> 609a4018
        'account__avatar--inline': inline,
        'account__avatar--loading': loading,
      })}
      onMouseEnter={handleMouseEnter}
      onMouseLeave={handleMouseLeave}
      style={style}
    >
      {src && !error && (
        <img src={src} alt='' onLoad={handleLoad} onError={handleError} />
      )}

      {counter && (
        <div
          className='account__avatar__counter'
          style={{ borderColor: counterBorderColor }}
        >
          {counter}
        </div>
      )}
    </div>
  );

  if (withLink) {
    return (
      <Link
        to={`/@${account?.acct}`}
        title={`@${account?.acct}`}
        data-hover-card-account={account?.id}
      >
        {avatar}
      </Link>
    );
  }

  return avatar;
};<|MERGE_RESOLUTION|>--- conflicted
+++ resolved
@@ -3,11 +3,7 @@
 import classNames from 'classnames';
 import { Link } from 'react-router-dom';
 
-<<<<<<< HEAD
-import { useHovering } from 'mastodon/../hooks/useHovering';
-=======
 import { useHovering } from 'mastodon/hooks/useHovering';
->>>>>>> 609a4018
 import { autoPlayGif } from 'mastodon/initial_state';
 import type { Account } from 'mastodon/models/account';
 
@@ -56,23 +52,9 @@
     setError(true);
   }, [setError]);
 
-<<<<<<< HEAD
-  const handleLoad = useCallback(() => {
-    setLoading(false);
-  }, [setLoading]);
-
-  const handleError = useCallback(() => {
-    setError(true);
-  }, [setError]);
-
-  return (
-    <div
-      className={classNames('account__avatar', {
-=======
   const avatar = (
     <div
       className={classNames(className, 'account__avatar', {
->>>>>>> 609a4018
         'account__avatar--inline': inline,
         'account__avatar--loading': loading,
       })}
