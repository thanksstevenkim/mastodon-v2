--- conflicted
+++ resolved
@@ -889,10 +889,6 @@
         title: عدم السماح مبدئيا لمحركات البحث بفهرسة الملفات التعريفية للمستخدمين
       discovery:
         follow_recommendations: اتبع التوصيات
-<<<<<<< HEAD
-        preamble: يُعد إتاحة رؤية المحتوى المثير للاهتمام أمرًا ضروريًا لجذب مستخدمين جدد قد لا يعرفون أي شخص في Mastodon. تحكم في كيفية عمل ميزات الاكتشاف المختلفة على خادمك الخاص.
-=======
->>>>>>> 26c78392
         privacy: الخصوصية
         profile_directory: دليل الصفحات التعريفية
         public_timelines: الخيوط الزمنية العامة
@@ -2083,12 +2079,7 @@
     title: '%{name}: "%{quote}"'
     visibilities:
       direct: إشارة خاصة
-<<<<<<< HEAD
-      private: لمتابِعيك فقط
-      private_long: اعرضه لمتابعيك فقط
-=======
       private: للمتابِعين فقط
->>>>>>> 26c78392
       public: للعامة
       public_long: أي شخص على أو خارج ماستدون
       unlisted: للعامة دون صخب
