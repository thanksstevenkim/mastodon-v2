---
nl:
  about:
    about_mastodon_html: 'Het sociale netwerk van de toekomst: geen reclame, geen meekijkende bedrijven, ethisch ontwerp, en gedecentraliseerd! Met Mastodon ben je baas over je eigen gegevens!'
    contact_missing: Niet ingesteld
    contact_unavailable: n.v.t
    hosted_on: Mastodon op %{domain}
    title: Over
  accounts:
    followers:
      one: Volger
      other: Volgers
    following: Volgend
    instance_actor_flash: Dit account is een 'virtual actor' waarmee de server zichzelf vertegenwoordigt en is dus geen individuele gebruiker. Het wordt voor federatiedoeleinden gebruikt en moet niet worden opgeschort.
    last_active: laatst actief
    link_verified_on: Eigendom van deze link is gecontroleerd op %{date}
    nothing_here: Hier is niets!
    pin_errors:
      following: Je moet dit account wel al volgen, alvorens je het kunt aanbevelen
    posts:
      one: Toot
      other: Berichten
    posts_tab_heading: Berichten
    self_follow_error: Het volgen van je eigen account is niet toegestaan
  admin:
    account_actions:
      action: Actie uitvoeren
      already_silenced: Dit account is al beperkt.
      already_suspended: Dit account is al geschorst.
      title: Moderatiemaatregel tegen %{acct} nemen
    account_moderation_notes:
      create: Laat een opmerking achter
      created_msg: Aanmaken van opmerking voor moderatoren geslaagd!
      destroyed_msg: Verwijderen van opmerking voor moderatoren geslaagd!
    accounts:
      add_email_domain_block: E-maildomein blokkeren
      approve: Goedkeuren
      approved_msg: Het goedkeuren van het account van %{username} is geslaagd
      are_you_sure: Weet je het zeker?
      avatar: Profielfoto
      by_domain: Domein
      change_email:
        changed_msg: E-mailadres succesvol veranderd!
        current_email: Huidig e-mailadres
        label: E-mailadres wijzigen
        new_email: Nieuw e-mailadres
        submit: E-mailadres veranderen
        title: E-mailadres wijzigen voor %{username}
      change_role:
        changed_msg: Rol succesvol veranderd!
        edit_roles: Gebruikersrollen beheren
        label: Rol veranderen
        no_role: Geen rol
        title: Rol van %{username} veranderen
      confirm: Bevestigen
      confirmed: Bevestigd
      confirming: Bevestiging
      custom: Handmatig
      delete: Gegevens verwijderen
      deleted: Verwijderd
      demote: Degraderen
      destroyed_msg: De verwijdering van de gegevens van %{username} staat nu in de wachtrij
      disable: Bevriezen
      disable_sign_in_token_auth: Verificatie met een toegangscode via e-mail uitschakelen
      disable_two_factor_authentication: 2FA uitschakelen
      disabled: Bevroren
      display_name: Weergavenaam
      domain: Domein
      edit: Bewerken
      email: E-mail
      email_status: E-mailstatus
      enable: Ontdooien
      enable_sign_in_token_auth: Verificatie met een toegangscode via e-mail inschakelen
      enabled: Ingeschakeld
      enabled_msg: Het ontdooien van het account van %{username} is geslaagd
      followers: Volgers
      follows: Gevolgde accounts
      header: Omslagfoto
      inbox_url: Inbox-URL
      invite_request_text: Redenen om te registreren
      invited_by: Uitgenodigd door
      ip: IP
      joined: Geregistreerd
      location:
        all: Alles
        local: Lokaal
        remote: Extern
        title: Locatie
      login_status: Loginstatus
      media_attachments: Mediabijlagen
      memorialize: Naar een In memoriam veranderen
      memorialized: In memoriam
      memorialized_msg: Het naar een In memoriam veranderen van het account van %{username} is geslaagd
      moderation:
        active: Actief
        all: Alles
        disabled: Uitgeschakeld
        pending: In afwachting
        silenced: Beperkt
        suspended: Opgeschort
        title: Moderatie
      moderation_notes: Opmerkingen voor moderatoren
      most_recent_activity: Laatst actief
      most_recent_ip: Laatst gebruikt IP-adres
      no_account_selected: Er zijn geen accounts veranderd, omdat er geen een was geselecteerd
      no_limits_imposed: Geen limieten ingesteld
      no_role_assigned: Geen rol toegewezen
      not_subscribed: Niet geabonneerd
      pending: Moet nog beoordeeld worden
      perform_full_suspension: Opschorten
      previous_strikes: Eerdere overtredingen
      previous_strikes_description_html:
        one: Dit account heeft <strong>één</strong> overtreding gemaakt.
        other: Dit account heeft <strong>%{count}</strong> overtredingen gemaakt.
      promote: Promoveren
      protocol: Protocol
      public: Openbaar
      push_subscription_expires: PuSH-abonnement verloopt op
      redownload: Profiel vernieuwen
      redownloaded_msg: Het herstellen van het oorspronkelijke profiel van %{username} is geslaagd
      reject: Afwijzen
      rejected_msg: Het afwijzen van het registratieverzoek van %{username} is geslaagd
      remote_suspension_irreversible: De gegevens van dit account zijn onomkeerbaar verwijderd.
      remote_suspension_reversible_hint_html: Dit account is opgeschort op hun server en de gegevens worden volledig verwijderd op %{date}. Tot die tijd kan de externe server dit account herstellen zonder nadelige gevolgen. Wanneer je alle gegevens van dit account onmiddellijk wilt verwijderen, kun je dit hieronder doen.
      remove_avatar: Profielfoto verwijderen
      remove_header: Omslagfoto verwijderen
      removed_avatar_msg: Het verwijderen van de profielfoto van %{username} is geslaagd
      removed_header_msg: Het verwijderen van de omslagfoto van %{username} is geslaagd
      resend_confirmation:
        already_confirmed: Deze gebruiker is al bevestigd
        send: Bevestigingslink opnieuw verzenden
        success: Bevestigingslink succesvol verzonden!
      reset: Opnieuw
      reset_password: Wachtwoord opnieuw instellen
      resubscribe: Opnieuw abonneren
      role: Rol
      search: Zoeken
      search_same_email_domain: Andere gebruikers met hetzelfde e-maildomein
      search_same_ip: Andere gebruikers met hetzelfde IP-adres
      security: Beveiliging
      security_measures:
        only_password: Alleen wachtwoord
        password_and_2fa: Wachtwoord en tweestapsverificatie
      sensitive: Gevoelig forceren
      sensitized: als gevoelig gemarkeerd
      shared_inbox_url: Gedeelde inbox-URL
      show:
        created_reports: Aangemaakte rapportages
        targeted_reports: Door anderen gerapporteerd
      silence: Beperken
      silenced: Beperkt
      statuses: Berichten
      strikes: Eerdere overtredingen
      subscribe: Abonneren
      suspend: Opschorten
      suspended: Opgeschort
      suspension_irreversible: De gegevens van dit account zijn onomkeerbaar verwijderd. Je kunt het opschorten van dit account ongedaan maken zodat het weer valt te gebruiken, maar de verwijderde gegevens worden hiermee niet hersteld.
      suspension_reversible_hint_html: Dit account is opgeschort en de gegevens worden volledig verwijderd op %{date}. Tot die tijd kan dit account worden hersteld zonder nadelige gevolgen. Wanneer je alle gegevens van dit account onmiddellijk wilt verwijderen, kun je dit hieronder doen.
      title: Accounts
      unblock_email: E-mailadres deblokkeren
      unblocked_email_msg: Het e-mailadres van %{username} is gedeblokkeerd
      unconfirmed_email: Onbevestigd e-mailadres
      undo_sensitized: Niet meer als gevoelig forceren
      undo_silenced: Niet langer beperken
      undo_suspension: Niet langer opschorten
      unsilenced_msg: Het opheffen van de beperkingen van %{username} zijn geslaagd
      unsubscribe: Opzeggen
      unsuspended_msg: Het niet langer opschorten van %{username} is geslaagd
      username: Gebruikersnaam
      view_domain: Samenvatting voor domein bekijken
      warn: Waarschuwen
      web: Webapp
      whitelisted: Goedgekeurd voor federatie
    action_logs:
      action_types:
        approve_appeal: Bezwaar goedkeuren
        approve_user: Gebruiker goedkeuren
        assigned_to_self_report: Rapportage toewijzen
        change_email_user: E-mailadres van gebruiker wijzigen
        change_role_user: Gebruikersrol wijzigen
        confirm_user: Gebruiker bevestigen
        create_account_warning: Waarschuwing aanmaken
        create_announcement: Mededeling aanmaken
        create_canonical_email_block: E-mailblokkade aanmaken
        create_custom_emoji: Lokale emoji aanmaken
        create_domain_allow: Domeingoedkeuring aanmaken
        create_domain_block: Domeinblokkade aanmaken
        create_email_domain_block: E-maildomeinblokkade aanmaken
        create_ip_block: IP-regel aanmaken
        create_relay: Relay aanmaken
        create_unavailable_domain: Niet beschikbaar domein aanmaken
        create_user_role: Rol aanmaken
        create_username_block: Gebruikersnaam-regel aanmaken
        demote_user: Gebruiker degraderen
        destroy_announcement: Mededeling verwijderen
        destroy_canonical_email_block: E-mailblokkade verwijderen
        destroy_custom_emoji: Lokale emoji verwijderen
        destroy_domain_allow: Domeingoedkeuring verwijderen
        destroy_domain_block: Domeinblokkade verwijderen
        destroy_email_domain_block: Blokkade van e-maildomein verwijderen
        destroy_instance: Domein volledig verwijderen
        destroy_ip_block: IP-regel verwijderen
        destroy_relay: Relay verwijderen
        destroy_status: Toot verwijderen
        destroy_unavailable_domain: Niet beschikbaar domein verwijderen
        destroy_user_role: Rol permanent verwijderen
        destroy_username_block: Gebruikersnaam-regel verwijderen
        disable_2fa_user: Tweestapsverificatie uitschakelen
        disable_custom_emoji: Lokale emojij uitschakelen
        disable_relay: Relay uitschakelen
        disable_sign_in_token_auth_user: Verificatie met een toegangscode via e-mail voor de gebruiker uitschakelen
        disable_user: Gebruiker uitschakelen
        enable_custom_emoji: Lokale emoji inschakelen
        enable_relay: Relay inschakelen
        enable_sign_in_token_auth_user: Verificatie met een toegangscode via e-mail voor de gebruiker inschakelen
        enable_user: Gebruiker inschakelen
        memorialize_account: Het account in een In memoriam veranderen
        promote_user: Gebruiker promoveren
        publish_terms_of_service: Algemene gebruiksvoorwaarden publiceren
        reject_appeal: Bezwaar afwijzen
        reject_user: Gebruiker afwijzen
        remove_avatar_user: Profielfoto verwijderen
        reopen_report: Rapportage heropenen
        resend_user: Bevestigingsmail opnieuw verzenden
        reset_password_user: Wachtwoord opnieuw instellen
        resolve_report: Rapportage oplossen
        sensitive_account: De media in jouw account als gevoelig markeren
        silence_account: Account beperken
        suspend_account: Account opschorten
        unassigned_report: Rapportage niet langer toewijzen
        unblock_email_account: E-mailadres deblokkeren
        unsensitive_account: De media in jouw account niet langer als gevoelig markeren
        unsilence_account: Account niet langer beperken
        unsuspend_account: Account niet langer opschorten
        update_announcement: Mededeling bijwerken
        update_custom_emoji: Lokale emoji bijwerken
        update_domain_block: Domeinblokkade bijwerken
        update_ip_block: IP-regel bijwerken
        update_report: Rapportage bijwerken
        update_status: Bericht bijwerken
        update_user_role: Rol bijwerken
        update_username_block: Gebruikersnaam-regel bijwerken
      actions:
        approve_appeal_html: "%{name} heeft het bezwaar tegen de moderatiemaatregel van %{target} goedgekeurd"
        approve_user_html: "%{name} heeft de registratie van %{target} goedgekeurd"
        assigned_to_self_report_html: "%{name} heeft rapportage %{target} aan zichzelf toegewezen"
        change_email_user_html: "%{name} veranderde het e-mailadres van gebruiker %{target}"
        change_role_user_html: "%{name} wijzigde de rol van %{target}"
        confirm_user_html: E-mailadres van gebruiker %{target} is door %{name} bevestigd
        create_account_warning_html: "%{name} verzond een waarschuwing naar %{target}"
        create_announcement_html: "%{name} heeft de nieuwe mededeling %{target} aangemaakt"
        create_canonical_email_block_html: "%{name} blokkeerde e-mail met de hash %{target}"
        create_custom_emoji_html: Nieuwe emoji %{target} is door %{name} geüpload
        create_domain_allow_html: "%{name} heeft de federatie met het domein %{target} goedgekeurd"
        create_domain_block_html: Domein %{target} is door %{name} geblokkeerd
        create_email_domain_block_html: "%{name} heeft het e-maildomein %{target} geblokkeerd"
        create_ip_block_html: "%{name} maakte regel aan voor IP %{target}"
        create_relay_html: "%{name} heeft een relay aangemaakt %{target}"
        create_unavailable_domain_html: "%{name} heeft de bezorging voor domein %{target} beëindigd"
        create_user_role_html: "%{name} maakte de rol %{target} aan"
        create_username_block_html: "%{name} heeft regel toegevoegd voor gebruikersnamen die %{target} bevatten"
        demote_user_html: Gebruiker %{target} is door %{name} gedegradeerd
        destroy_announcement_html: "%{name} heeft de mededeling %{target} verwijderd"
        destroy_canonical_email_block_html: "%{name} deblokkeerde e-mail met de hash %{target}"
        destroy_custom_emoji_html: "%{name} verwijderde de emoji %{target}"
        destroy_domain_allow_html: "%{name} heeft de federatie met het domein %{target} afgekeurd"
        destroy_domain_block_html: Domein %{target} is door %{name} gedeblokkeerd
        destroy_email_domain_block_html: "%{name} heeft het e-maildomein %{target} gedeblokkeerd"
        destroy_instance_html: "%{name} verwijderde het domein %{target} volledig"
        destroy_ip_block_html: "%{name} verwijderde regel voor IP %{target}"
        destroy_relay_html: "%{name} heeft de relay %{target} verwijderd"
        destroy_status_html: Bericht van %{target} is door %{name} verwijderd
        destroy_unavailable_domain_html: "%{name} heeft de bezorging voor domein %{target} hervat"
        destroy_user_role_html: "%{name} verwijderde de rol %{target}"
        destroy_username_block_html: "%{name} heeft regel verwijderd voor gebruikersnamen die %{target} bevatten"
        disable_2fa_user_html: De vereiste tweestapsverificatie voor %{target} is door %{name} uitgeschakeld
        disable_custom_emoji_html: Emoji %{target} is door %{name} uitgeschakeld
        disable_relay_html: "%{name} heeft de relay %{target} uitgeschakeld"
        disable_sign_in_token_auth_user_html: "%{name} heeft verificatie met een toegangscode via e-mail uitgeschakeld voor %{target}"
        disable_user_html: Inloggen voor %{target} is door %{name} uitgeschakeld
        enable_custom_emoji_html: Emoji %{target} is door %{name} ingeschakeld
        enable_relay_html: "%{name} heeft de relay %{target} ingeschakeld"
        enable_sign_in_token_auth_user_html: "%{name} heeft verificatie met een toegangscode via e-mail ingeschakeld voor %{target}"
        enable_user_html: Inloggen voor %{target} is door %{name} ingeschakeld
        memorialize_account_html: Het account %{target} is door %{name} in een In memoriam veranderd
        promote_user_html: Gebruiker %{target} is door %{name} gepromoveerd
        publish_terms_of_service_html: "%{name} publiceerde bijgewerkte gebruiksvoorwaarden"
        reject_appeal_html: "%{name} heeft het bezwaar tegen de moderatiemaatregel van %{target} afgewezen"
        reject_user_html: "%{name} heeft de registratie van %{target} afgewezen"
        remove_avatar_user_html: "%{name} verwijderde de profielfoto van %{target}"
        reopen_report_html: "%{name} heeft rapportage %{target} heropend"
        resend_user_html: "%{name} heeft de bevestigingsmail voor %{target} opnieuw verzonden"
        reset_password_user_html: Wachtwoord van gebruiker %{target} is door %{name} opnieuw ingesteld
        resolve_report_html: "%{name} heeft rapportage %{target} opgelost"
        sensitive_account_html: "%{name} markeerde de media van %{target} als gevoelig"
        silence_account_html: Account %{target} is door %{name} beperkt
        suspend_account_html: Account %{target} is door %{name} opgeschort
        unassigned_report_html: "%{name} heeft het toewijzen van rapportage %{target} ongedaan gemaakt"
        unblock_email_account_html: "%{name} deblokkeerde het e-mailadres van %{target}"
        unsensitive_account_html: "%{name} markeerde media van %{target} als niet gevoelig"
        unsilence_account_html: Beperking van account %{target} is door %{name} opgeheven
        unsuspend_account_html: Opschorten van account %{target} is door %{name} opgeheven
        update_announcement_html: "%{name} heeft de mededeling %{target} bijgewerkt"
        update_custom_emoji_html: Emoji %{target} is door %{name} bijgewerkt
        update_domain_block_html: "%{name} heeft de domeinblokkade bijgewerkt voor %{target}"
        update_ip_block_html: "%{name} wijzigde de IP-regel voor %{target}"
        update_report_html: Rapportage %{target} is door %{name} bijgewerkt
        update_status_html: "%{name} heeft de berichten van %{target} bijgewerkt"
        update_user_role_html: "%{name} wijzigde de rol %{target}"
        update_username_block_html: "%{name} heeft regel bijgewerkt voor gebruikersnamen die %{target} bevatten"
      deleted_account: verwijderd account
      empty: Geen logs gevonden.
      filter_by_action: Op actie filteren
      filter_by_user: Op gebruiker filteren
      title: Auditlog
      unavailable_instance: "(domeinnaam niet beschikbaar)"
    announcements:
      back: Terug naar mededelingen
      destroyed_msg: Verwijderen van mededeling geslaagd!
      edit:
        title: Mededeling bewerken
      empty: Geen mededelingen gevonden.
      live: Live
      new:
        create: Mededeling aanmaken
        title: Nieuwe mededeling
      preview:
        disclaimer: Omdat gebruikers zich niet voor deze e-mails kunnen afmelden, moeten e-mailmeldingen worden beperkt tot belangrijke aankondigingen, zoals het lekken van gebruikersgegevens of meldingen over het sluiten van deze server.
        explanation_html: 'De e-mail wordt verzonden naar <strong>%{display_count} gebruikers</strong>. De volgende tekst wordt in het bericht opgenomen:'
        title: Voorbeeld van mededeling
      publish: Inschakelen
      published_msg: Publiceren van mededeling geslaagd!
      scheduled_for: Ingepland voor %{time}
      scheduled_msg: Mededeling staat ingepland voor publicatie!
      title: Mededelingen
      unpublish: Uitschakelen
      unpublished_msg: Ongedaan maken van gepubliceerde mededeling geslaagd!
      updated_msg: Bijwerken van mededeling geslaagd!
    critical_update_pending: Kritieke update in behandeling
    custom_emojis:
      assign_category: Categorie toewijzen
      by_domain: Domein
      copied_msg: Lokale kopie van emoji maken geslaagd
      copy: Kopiëren
      copy_failed_msg: Kan geen lokale kopie van deze emoji maken
      create_new_category: Nieuwe categorie toevoegen
      created_msg: Aanmaken van emoji geslaagd!
      delete: Verwijderen
      destroyed_msg: Verwijderen van emoji geslaagd!
      disable: Uitschakelen
      disabled: Uitgeschakeld
      disabled_msg: Uitschakelen van deze emoji geslaagd
      emoji: Emoji
      enable: Inschakelen
      enabled: Ingeschakeld
      enabled_msg: Inschakelen van deze emoji geslaagd
      image_hint: PNG of GIF niet groter dan %{size}
      list: In lijst
      listed: Weergegeven
      new:
        title: Lokale emoji toevoegen
      no_emoji_selected: Er werden geen emoji's gewijzigd, omdat er geen enkele werd geselecteerd
      not_permitted: Het hebt geen rechten om deze actie uit te voeren
      overwrite: Overschrijven
      shortcode: Verkorte code
      shortcode_hint: Tenminste 2 tekens (alleen alfanumeriek en underscores)
      title: Lokale emoji’s
      uncategorized: Niet gecategoriseerd
      unlist: Niet in lijst
      unlisted: Niet weergegeven
      update_failed_msg: Deze emoji kon niet worden bijgewerkt
      updated_msg: Bijwerken van emoji is geslaagd!
      upload: Uploaden
    dashboard:
      active_users: actieve gebruikers
      interactions: interacties
      media_storage: Opgeslagen mediabestanden
      new_users: nieuwe gebruikers
      opened_reports: aangemaakte rapportages
      pending_appeals_html:
        one: "<strong>%{count}</strong> bezwaar te beoordelen"
        other: "<strong>%{count}</strong> bezwaren te beoordelen"
      pending_reports_html:
        one: "<strong>%{count}</strong> openstaande rapportage"
        other: "<strong>%{count}</strong> openstaande rapportages"
      pending_tags_html:
        one: "<strong>%{count}</strong> hashtag te beoordelen"
        other: "<strong>%{count}</strong> hashtags te beoordelen"
      pending_users_html:
        one: "<strong>%{count}</strong> nieuwe gebruiker te beoordelen"
        other: "<strong>%{count}</strong> nieuwe gebruikers te beoordelen"
      resolved_reports: opgeloste rapportages
      software: Software
      sources: Locatie van registratie
      space: Ruimtegebruik
      title: Dashboard
      top_languages: Meest actieve talen
      top_servers: Meest actieve servers
      website: Website
    disputes:
      appeals:
        empty: Geen bezwaren gevonden.
        title: Bezwaren
    domain_allows:
      add_new: Federatie met domein goedkeuren
      created_msg: Federatie met domein is succesvol goedgekeurd
      destroyed_msg: Federatie met domein is afgekeurd
      export: Exporteren
      import: Importeren
      undo: Federatie met domein afkeuren
    domain_blocks:
      add_new: Nieuwe domeinblokkade toevoegen
      confirm_suspension:
        cancel: Annuleren
        confirm: Opschorten
        permanent_action: Het ongedaan maken van de schorsing herstelt geen gegevens of volgrelaties.
        preamble_html: Je staat op het punt om <strong>%{domain}</strong> en subdomeinen op te schorten.
        remove_all_data: Dit verwijdert alle inhoud, media en profielgegevens van de accounts van dit domein van jouw server.
        stop_communication: Jouw server communiceert niet langer meer met deze servers.
        title: Domeinblokkade voor %{domain} bevestigen
        undo_relationships: Dit maakt elke volgrelatie tussen de accounts van deze servers en die van jou ongedaan.
      created_msg: Domeinblokkade wordt nu verwerkt
      destroyed_msg: Domeinblokkade is ongedaan gemaakt
      domain: Domein
      edit: Domeinblokkade bewerken
      existing_domain_block: Je hebt al strengere limieten opgelegd aan %{name}.
      existing_domain_block_html: Jij hebt al strengere beperkingen opgelegd aan %{name}, je moet het domein eerst <a href="%{unblock_url}">deblokkeren</a>.
      export: Exporteren
      import: Importeren
      new:
        create: Blokkade aanmaken
        hint: Een domeinblokkade voorkomt niet dat accountgegevens van dit domein aan de database worden toegevoegd, maar dat er met terugwerkende kracht en automatisch bepaalde moderatiemethoden op deze accounts worden toegepast.
        severity:
          desc_html: "<strong>Beperken</strong> zorgt ervoor dat berichten van accounts van dit domein voor iedereen onzichtbaar zijn, behalve als een account wordt gevolgd. <strong>Opschorten</strong> zorgt ervoor dat alle berichten, media en profielgegevens van accounts van dit domein worden verwijderd. Gebruik <strong>Geen</strong> wanneer je alleen mediabestanden wilt weigeren."
          noop: Geen
          silence: Beperken
          suspend: Opschorten
        title: Nieuwe domeinblokkade
      no_domain_block_selected: Er zijn geen domeinblokkades gewijzigd, omdat er niets werd geselecteerd
      not_permitted: Je bent niet bevoegd om deze actie uit te voeren
      obfuscate: Domeinnaam verdoezelen
      obfuscate_hint: De domeinnaam gedeeltelijk verdoezelen wanneer de lijst met domeinblokkades wordt getoond
      private_comment: Privé-opmerking
      private_comment_hint: Opmerking over deze domeinbeperking voor intern gebruik door de moderatoren.
      public_comment: Openbare opmerking
      public_comment_hint: Opmerking over deze domeinbeperking voor het grote publiek, voor wanneer de openbare lijst met domeinbeperkingen is ingeschakeld.
      reject_media: Mediabestanden weigeren
      reject_media_hint: Verwijderd lokaal opgeslagen mediabestanden en weigert deze in de toekomst te downloaden. Irrelevant voor opgeschorte domeinen
      reject_reports: Rapportages weigeren
      reject_reports_hint: Alle rapportages die vanaf dit domein komen negeren. Irrelevant voor opgeschorte domeinen
      undo: domeinblokkade ongedaan maken
      view: Domeinblokkade bekijken
    email_domain_blocks:
      add_new: Nieuwe toevoegen
      allow_registrations_with_approval: Registraties met goedkeuring toestaan
      attempts_over_week:
        one: "%{count} registratiepoging tijdens de afgelopen week"
        other: "%{count} registratiepogingen tijdens de afgelopen week"
      created_msg: Blokkering e-maildomein geslaagd
      delete: Verwijderen
      dns:
        types:
          mx: MX-record
      domain: Domein
      new:
        create: Blokkeren
        resolve: Domein opzoeken
        title: Nieuw e-maildomein blokkeren
      no_email_domain_block_selected: Er werden geen e-maildomeinblokkades gewijzigd, omdat er geen enkele werd geselecteerd
      not_permitted: Niet toegestaan
      resolved_dns_records_hint_html: De domeinnaam slaat op de volgende MX-domeinen die uiteindelijk verantwoordelijk zijn voor het accepteren van e-mail. Het blokkeren van een MX-domein blokkeert aanmeldingen van elk e-mailadres dat hetzelfde MX-domein gebruikt, zelfs als de zichtbare domeinnaam anders is. <strong>Pas op dat u geen grote e-mailproviders blokkeert.</strong>
      resolved_through_html: Geblokkeerd via %{domain}
      title: Geblokkeerde e-maildomeinen
    export_domain_allows:
      new:
        title: Toegestane domeinen importeren
      no_file: Geen bestand geselecteerd
    export_domain_blocks:
      import:
        description_html: Je staat op het punt een lijst met domeinblokkades te importeren. Controleer deze lijst zeer zorgvuldig, vooral als je deze lijst niet zelf hebt gemaakt.
        existing_relationships_warning: Bestaande volgrelaties
        private_comment_description_html: 'Om je te helpen bijhouden waar de geïmporteerde blokkades vandaan komen, worden de geïmporteerde blokkades met de volgende privé-opmerking aangemaakt: <q>%{comment}</q>'
        private_comment_template: Geïmporteerd van %{source} op %{date}
        title: Domeinblokkades importeren
      invalid_domain_block: 'Een of meer domeinblokkades zijn overgeslagen vanwege de volgende fout(en): %{error}'
      new:
        title: Domeinblokkades importeren
      no_file: Geen bestand geselecteerd
    fasp:
      debug:
        callbacks:
          created_at: Aangemaakt op
          delete: Verwijderen
          ip: IP-adres
          request_body: Body opvragen
          title: Callbacks debuggen
      providers:
        active: Ingeschakeld
        base_url: Basis-URL
        callback: Callback
        delete: Verwijderen
        edit: Aanbieder bewerken
        finish_registration: Registratie voltooien
        name: Naam
        providers: Aanbieders
        public_key_fingerprint: Vingerafdruk van publieke sleutel
        registration_requested: Registratie aangevraagd
        registrations:
          confirm: Bevestigen
          description: Je hebt een registratie ontvangen van een FASP. Weiger deze als je dit niet hebt aangevraagd. Heb je dit wel aangevraagd, vergelijk dan zorgvuldig de naam en de vingerafdruk van de sleutel voordat je de registratie bevestigt.
          reject: Afwijzen
          title: FASP-registratie bevestigen
        save: Opslaan
        select_capabilities: Mogelijkheden selecteren
        sign_in: Inloggen
        status: Status
        title: Fediverse Auxiliary Service Providers
      title: FASP
    follow_recommendations:
      description_html: "<strong>Deze aanbevolen accounts helpen nieuwe gebruikers snel interessante inhoud</strong>te vinden. Wanneer een gebruiker niet met andere gebruikers genoeg interactie heeft gehad om gepersonaliseerde aanbevelingen te krijgen, worden in plaats daarvan deze accounts aanbevolen. Deze accounts worden dagelijks opnieuw berekend met behulp van accounts met het hoogste aantal recente interacties en het hoogste aantal lokale volgers in een bepaalde taal."
      language: Voor taal
      status: Status
      suppress: Aanbevolen account niet meer aanbevelen
      suppressed: Niet meer aanbevolen
      title: Aanbevolen accounts
      unsuppress: Account weer aanbevelen
    instances:
      audit_log:
        title: Recente audit-logboeken
        view_all: Volledige audit-logboeken inzien
      availability:
        description_html:
          one: Wanneer de bezorging aan het domein gedurende <strong>%{count} dag</strong> blijft mislukken dan worden er geen bezorgpogingen meer gedaan, totdat een bezorging <em>van</em> het domein wordt ontvangen.
          other: Als de bezorging aan het domein gedurende <strong>%{count} verschillende dagen</strong> blijft mislukken dan worden er geen bezorgpogingen meer gedaan, totdat een bezorging <em>van</em> het domein wordt ontvangen.
        failure_threshold_reached: Foutieve drempelwaarde bereikt op %{date}.
        failures_recorded:
          one: Mislukte poging op %{count} dag.
          other: Mislukte pogingen op %{count} verschillende dagen.
        no_failures_recorded: Geen storingen bekend.
        title: Beschikbaarheid
        warning: De laatste poging om met deze server te verbinden was onsuccesvol
      back_to_all: Alles
      back_to_limited: Beperkt
      back_to_warning: Waarschuwing
      by_domain: Domein
      confirm_purge: Weet je zeker dat je de gegevens van dit domein permanent wilt verwijderen?
      content_policies:
        comment: Interne reden
        description_html: Je kunt het beleid bepalen dat op de accounts van dit domein en alle subdomeinen van toepassing is.
        limited_federation_mode_description_html: Je kunt kiezen of je federatie met dit domein wilt toestaan.
        policies:
          reject_media: Mediabestanden weigeren
          reject_reports: Rapportages weigeren
          silence: Beperkt
          suspend: Opgeschort
        policy: Zwaarte
        reason: Publieke reden
        title: Beleid
      dashboard:
        instance_accounts_dimension: Meest door ons gevolgde accounts
        instance_accounts_measure: opgeslagen accounts
        instance_followers_measure: onze volgens daar
        instance_follows_measure: hun volgers hier
        instance_languages_dimension: Meest actieve talen
        instance_media_attachments_measure: opgeslagen mediabestanden
        instance_reports_measure: rapportages over hun
        instance_statuses_measure: opgeslagen berichten
      delivery:
        all: Alles
        clear: Bezorgfouten weghalen
        failing: Problemen
        restart: Bezorging herstarten
        stop: Bezorging beëindigen
        unavailable: Niet beschikbaar
      delivery_available: Bezorging is mogelijk
      delivery_error_days: Dagen met bezorgfouten
      delivery_error_hint: Wanneer de bezorging voor %{count} dagen niet mogelijk is, wordt de bezorging automatisch als niet beschikbaar gemarkeerd.
      destroyed_msg: Gegevens van %{domain} staan nu in de wachtrij voor aanstaande verwijdering.
      empty: Geen domeinen gevonden.
      known_accounts:
        one: "%{count} bekend account"
        other: "%{count} bekende accounts"
      moderation:
        all: Alles
        limited: Beperkt
        title: Moderatie
      moderation_notes:
        create: Moderatie-opmerking aanmaken
        created_msg: Aanmaken van servermoderatie-opmerking geslaagd!
        description_html: Opmerkingen bekijken, en voor jezelf en andere moderatoren achterlaten
        destroyed_msg: Verwijderen van servermoderatie-opmerking geslaagd!
        placeholder: Informatie over deze server, ondernomen acties of iets anders dat jou kan helpen om deze server in de toekomst te modereren.
        title: Moderatie-opmerkingen
      private_comment: Privé-opmerking
      public_comment: Openbare opmerking
      purge: Volledig verwijderen
      purge_description_html: Als je denkt dat dit domein definitief offline is, kunt je alle accountrecords en bijbehorende gegevens van dit domein verwijderen. Dit kan een tijdje duren.
      title: Federatie
      total_blocked_by_us: Door ons geblokkeerd
      total_followed_by_them: Door hun gevolgd
      total_followed_by_us: Door ons gevolgd
      total_reported: Rapportages over hun
      total_storage: Mediabijlagen
      totals_time_period_hint_html: De hieronder getoonde totalen bevatten gegevens sinds het begin.
      unknown_instance: Er zijn momenteel geen gegevens van dit domein op deze server.
    invites:
      deactivate_all: Alles deactiveren
      filter:
        all: Alles
        available: Beschikbaar
        expired: Verlopen
        title: Filter
      title: Uitnodigingen
    ip_blocks:
      add_new: Regel aanmaken
      created_msg: Het toevoegen van een nieuwe IP-regel is geslaagd
      delete: Verwijderen
      expires_in:
        '1209600': 2 weken
        '15778476': 6 maanden
        '2629746': 1 maand
        '31556952': 1 jaar
        '86400': 1 dag
        '94670856': 3 jaar
      new:
        title: Nieuwe IP-regel aanmaken
      no_ip_block_selected: Er zijn geen IP-regels veranderd, omdat er geen een was geselecteerd
      title: IP-regels
    relationships:
      title: Volgrelaties van %{acct}
    relays:
      add_new: Nieuwe relayserver toevoegen
      delete: Verwijderen
      description_html: Een <strong>federatierelay</strong> is een tussenliggende server die grote hoeveelheden openbare berichten uitwisselt tussen servers die zich hierop hebben geabonneerd. <strong>Het kan kleine en middelgrote servers helpen om content van de fediverse te ontdekken</strong>, waarvoor anders lokale gebruikers handmatig mensen van externe servers moeten volgen.
      disable: Uitschakelen
      disabled: Uitgeschakeld
      enable: Inschakelen
      enable_hint: Eenmaal ingeschakeld gaat jouw server zich op alle openbare berichten van deze relayserver abonneren en stuurt het de openbare berichten van jouw server naar de relayserver.
      enabled: Ingeschakeld
      inbox_url: Relay-URL
      pending: Aan het wachten op goedkeuring van de relayserver
      save_and_enable: Opslaan en inschakelen
      setup: Een verbinding met een relayserver maken
      signatures_not_enabled: Federatierelays werken mogelijk niet goed wanneer de veilige modus of de beperkte federatiemodus is ingeschakeld
      status: Status
      title: Relayservers
    report_notes:
      created_msg: Opmerking bij rapportage succesvol aangemaakt!
      destroyed_msg: Opmerking bij rapportage succesvol verwijderd!
    reports:
      account:
        notes:
          one: "%{count} opmerking"
          other: "%{count} opmerkingen"
      action_log: Auditlog
      action_taken_by: Maatregel genomen door
      actions:
        delete_description_html: De gerapporteerde berichten worden verwijderd en er wordt een overtreding geregistreerd om toekomstige overtredingen van hetzelfde account sneller af te kunnen handelen.
        mark_as_sensitive_description_html: De media in de gerapporteerde berichten worden gemarkeerd als gevoelig en er wordt een overtreding geregistreerd om toekomstige overtredingen van hetzelfde account sneller af te kunnen handelen.
        other_description_html: Bekijk meer opties voor het controleren van het gedrag van en de communicatie met het gerapporteerde account.
        resolve_description_html: Er wordt tegen het gerapporteerde account geen maatregel genomen, geen overtreding geregistreerd en de rapportage wordt gemarkeerd als opgelost.
        silence_description_html: Het account is alleen zichtbaar voor degenen die het al volgen of handmatig opzoeken, waardoor het bereik ernstig wordt beperkt. Dit kan altijd ongedaan worden gemaakt. Dit sluit alle rapporten tegen dit account af.
        suspend_description_html: Het account en de inhoud hiervan is niet meer toegankelijk, en het is ook niet meer mogelijk om ermee interactie te hebben. Uiteindelijk wordt het account volledig verwijderd. Dit is omkeerbaar binnen 30 dagen. Dit sluit alle rapporten tegen dit account af.
      actions_description_html: Beslis welke maatregel moet worden genomen om deze rapportage op te lossen. Wanneer je een (straf)maatregel tegen het gerapporteerde account neemt, krijgt het account een e-mailmelding, behalve wanneer de <strong>spam</strong>-categorie is gekozen.
      actions_description_remote_html: Beslis welke actie moet worden ondernomen om deze rapportage op te lossen. Dit is alleen van invloed op hoe <strong>jouw</strong> server met dit externe account communiceert en de inhoud ervan beheert.
      actions_no_posts: Dit rapport heeft geen bijbehorende berichten om te verwijderen
      add_to_report: Meer aan de rapportage toevoegen
      already_suspended_badges:
        local: Al geschorst op deze server
        remote: Al geschorst op hun server
      are_you_sure: Weet je het zeker?
      assign_to_self: Aan mij toewijzen
      assigned: Toegewezen moderator
      by_target_domain: Domein van gerapporteerde account
      cancel: Annuleren
      category: Category
      category_description_html: De reden waarom dit account en/of inhoud werd gerapporteerd wordt aan het gerapporteerde account medegedeeld
      comment:
        none: Geen
      comment_description_html: 'Om meer informatie te verstrekken, schreef %{name}:'
      confirm: Bevestigen
      confirm_action: Bevestig moderatiemaatregel tegen @%{acct}
      created_at: Gerapporteerd op
      delete_and_resolve: Bericht verwijderen
      forwarded: Doorgestuurd
      forwarded_replies_explanation: Dit rapport komt van een externe gebruiker en gaat over externe inhoud. Het is naar je doorgestuurd omdat de gerapporteerde inhoud een reactie is op een van jouw gebruikers.
      forwarded_to: Doorgestuurd naar %{domain}
      mark_as_resolved: Markeer als opgelost
      mark_as_sensitive: Als gevoelig markeren
      mark_as_unresolved: Markeer als onopgelost
      no_one_assigned: Niemand
      notes:
        create: Opmerking toevoegen
        create_and_resolve: Oplossen met opmerking
        create_and_unresolve: Heropenen met opmerking
        delete: Verwijderen
        placeholder: Beschrijf welke maatregelen zijn genomen of andere gerelateerde opmerkingen...
        title: Opmerkingen
      notes_description_html: Opmerkingen bekijken, en voor jezelf en andere moderatoren achterlaten
      processed_msg: 'Rapportage #%{id} succesvol afgehandeld'
      quick_actions_description_html: 'Neem een snelle maatregel of scroll naar beneden om de gerapporteerde inhoud te bekijken:'
      remote_user_placeholder: de externe gebruiker van %{instance}
      reopen: Rapportage heropenen
      report: 'Rapportage #%{id}'
      reported_account: Gerapporteerde account
      reported_by: Gerapporteerd door
      reported_with_application: Gerapporteerd met applicatie
      resolved: Opgelost
      resolved_msg: Rapportage succesvol opgelost!
      skip_to_actions: Ga direct naar de maatregelen
      status: Rapportages
      statuses: Gerapporteerde inhoud
      statuses_description_html: De problematische inhoud wordt aan het gerapporteerde account medegedeeld
      summary:
        action_preambles:
          delete_html: 'Je staat op het punt om enkele berichten van <strong>@%{acct}</strong> te <strong>verwijderen</strong>. Dit zal:'
          mark_as_sensitive_html: 'Je staat op het punt om enkele berichten van <strong>@%{acct}</strong> als <strong>gevoelig te markeren</strong>. Dit zal:'
          silence_html: 'Je staat op het punt om het account van <strong>@%{acct}</strong> te <strong>beperken</strong>. Dit zal:'
          suspend_html: 'Je staat op het punt om het account van <strong>@%{acct}</strong> <strong>op te schorten</strong>. Dit zal:'
        actions:
          delete_html: De aanstootgevende berichten verwijderen
          mark_as_sensitive_html: De media in de aanstootgevende berichten als gevoelig markeren
          silence_html: Het account van <strong>@%{acct}</strong> ernstig beperken, door diens profiel en inhoud alleen zichtbaar te maken aan mensen die dit account al volgen of aan mensen die het account handmatig opzoeken
          suspend_html: Het account van <strong>@%{acct}</strong> opschorten, waarmee diens profiel en inhoud niet toegankelijk zijn en het onmogelijk is om interactie te hebben
        close_report: 'Rapportage #%{id} als opgelost markeren'
        close_reports_html: "<strong>Alle</strong> rapportages tegen <strong>@%{acct}</strong> als opgelost markeren"
        delete_data_html: Het account en inhoud van <strong>@%{acct}</strong> over 30 dagen verwijderen, tenzij die in de tussentijd wordt gedeblokkeerd
        preview_preamble_html: "<strong>@%{acct}</strong> ontvangt een waarschuwing met de volgende inhoud:"
        record_strike_html: Registreer een overtreding van <strong>@%{acct}</strong> om je te helpen met het sneller afhandelen van toekomstige overtredingen van dit account
        send_email_html: Een waarschuwingsmail naar <strong>@%{acct}</strong> sturen
        warning_placeholder: Optionele aanvullende redenen voor de moderatie-actie.
      target_origin: Herkomst van de gerapporteerde accounts
      title: Rapportages
      unassign: Niet langer toewijzen
      unknown_action_msg: 'Onbekende actie: %{action}'
      unresolved: Onopgelost
      updated_at: Bijgewerkt
      view_profile: Profiel bekijken
    roles:
      add_new: Rol toevoegen
      assigned_users:
        one: "%{count} gebruiker"
        other: "%{count} gebruikers"
      categories:
        administration: Beheer
        devops: DevOps
        invites: Uitnodigingen
        moderation: Moderatie
        special: Speciaal
      delete: Verwijderen
      description_html: Met <strong>gebruikersrollen</strong> kun je de functies en onderdelen van Mastodon waar jouw gebruikers toegang tot hebben aanpassen.
      edit: Rol '%{name}' bewerken
      everyone: Standaardrechten
      everyone_full_description_html: Dit is de <strong>basisrol</strong> die van toepassing is op <strong>alle gebruikers</strong>, zelfs voor diegenen zonder toegewezen rol. Alle andere rollen hebben de rechten van deze rol als minimum.
      permissions_count:
        one: "%{count} recht"
        other: "%{count} rechten"
      privileges:
        administrator: Beheerder
        administrator_description: Deze gebruikers hebben volledige rechten en kun dus overal bij
        delete_user_data: Gebruikersgegevens verwijderen
        delete_user_data_description: Staat gebruikers toe om de gegevens van andere gebruikers zonder vertraging te verwijderen
        invite_users: Gebruikers uitnodigen
        invite_users_description: Staat gebruikers toe om nieuwe mensen voor de server uit te nodigen
        manage_announcements: Aankondigingen beheren
        manage_announcements_description: Staat gebruikers toe om mededelingen op de server te beheren
        manage_appeals: Bezwaren afhandelen
        manage_appeals_description: Staat gebruikers toe om bewaren tegen moderatiemaatregelen te beoordelen
        manage_blocks: Blokkades beheren
        manage_blocks_description: Staat gebruikers toe om e-mailproviders en IP-adressen te blokkeren
        manage_custom_emojis: Lokale emoji's beheren
        manage_custom_emojis_description: Staat gebruikers toe om lokale emoji's op de server te beheren
        manage_federation: Federatie beheren
        manage_federation_description: Staat gebruikers toe om federatie met andere domeinen te blokkeren of toe te staan en om de bezorging te bepalen
        manage_invites: Uitnodigingen beheren
        manage_invites_description: Staat gebruikers toe om uitnodigingslinks te bekijken en te deactiveren
        manage_reports: Rapportages afhandelen
        manage_reports_description: Staat gebruikers toe om rapportages te beoordelen en om aan de hand hiervan moderatiemaatregelen te nemen
        manage_roles: Rollen beheren
        manage_roles_description: Staat gebruikers toe om rollen te beheren en toe te wijzen die minder rechten hebben dan hun eigen rol(len)
        manage_rules: Serverregels wijzigen
        manage_rules_description: Staat gebruikers toe om serverregels te wijzigen
        manage_settings: Server-instellingen wijzigen
        manage_settings_description: Staat gebruikers toe de instellingen van de site te wijzigen
        manage_taxonomies: Trends en hashtags beheren
        manage_taxonomies_description: Staat gebruikers toe om trending inhoud te bekijken en om hashtag-instellingen bij te werken
        manage_user_access: Gebruikerstoegang beheren
        manage_user_access_description: Staat gebruikers toe om tweestapsverificatie van andere gebruikers uit te schakelen, om hun e-mailadres te wijzigen en om hun wachtwoord opnieuw in te stellen
        manage_users: Gebruikers beheren
        manage_users_description: Staat gebruikers toe om gebruikersdetails van anderen te bekijken en moderatiemaatregelen tegen hen te nemen
        manage_webhooks: Webhooks beheren
        manage_webhooks_description: Staat gebruikers toe om webhooks voor beheertaken in te stellen
        view_audit_log: Auditlog bekijken
        view_audit_log_description: Staat gebruikers toe om een geschiedenis van beheeracties op de server te bekijken
        view_dashboard: Dashboard bekijken
        view_dashboard_description: Geeft gebruikers toegang tot het dashboard en verschillende statistieken
        view_devops: DevOps
        view_devops_description: Geeft gebruikers toegang tot de dashboards van Sidekiq en pgHero
        view_feeds: Openbare en hashtagtijdlijnen bekijken
        view_feeds_description: Hiermee kunnen gebruikers toegang krijgen tot de openbare en hashtagtijdlijnen, ongeacht de serverinstellingen
      title: Rollen
    rules:
      add_new: Regel toevoegen
      add_translation: Vertaling toevoegen
      delete: Verwijderen
      description_html: Hoewel de meeste mensen zeggen dat ze de gebruiksvoorwaarden hebben gelezen en er mee akkoord gaan, lezen mensen deze meestal niet totdat er een probleem optreedt. <strong>Maak het eenvoudiger om de regels van deze server in één oogopslag te zien, door ze puntsgewijs in een lijst te zetten.</strong> Probeer de verschillende regels kort en simpel te houden, maar probeer ze ook niet in verschillende items onder te verdelen.
      edit: Regel bewerken
      empty: Voor deze server zijn nog geen regels opgesteld.
      move_down: Omlaag verplaatsen
      move_up: Omhoog verplaatsen
      title: Serverregels
      translation: Vertaling
      translations: Vertalingen
      translations_explanation: Je kunt eventueel vertalingen toevoegen voor de regels. De standaardwaarde wordt getoond als er geen vertaalde versie beschikbaar is. Zorg er altijd voor dat aanvullende vertalingen bijgewerkt blijven.
    settings:
      about:
        manage_rules: Serverregels beheren
        preamble: Geef uitgebreide informatie over hoe de server wordt beheerd, gemodereerd en gefinancierd.
        rules_hint: Er is een speciaal gebied voor regels waaraan uw gebruikers zich dienen te houden.
        title: Over
      allow_referrer_origin:
        desc: Wanneer je gebruikers op links naar externe sites klikken, kan hun browser het adres van jouw Mastodon-server als de referrer verzenden. Zet dit uit als dit jouw gebruikers uniek zou identificeren, bijvoorbeeld als dit een persoonlijke Mastodon-server is.
        title: Externe sites toestaan om jouw Mastodon-server te zien als de bron
      appearance:
        preamble: Mastodons webomgeving aanpassen.
        title: Weergave
      branding:
        preamble: De branding van jouw server laat zien hoe het met andere servers in het netwerk verschilt. Deze informatie wordt op verschillende plekken getoond, zoals in de webomgeving van Mastodon, in mobiele apps, in linkvoorbeelden op andere websites en berichten-apps, enz. Daarom is het belangrijk om de informatie helder, kort en beknopt te houden.
        title: Branding
      captcha_enabled:
        desc_html: Dit is afhankelijk van externe scripts van hCaptcha, wat veiligheids- en privacyrisico's met zich mee kan brengen. Bovendien kan <strong>dit het registratieproces aanzienlijk minder toegankelijk maken voor sommige (vooral gehandicapte) mensen</strong>. Om deze redenen kun je het beste alternatieve maatregelen overwegen, zoals registratie op basis van goedkeuring of op uitnodiging.
        title: Nieuwe gebruikers dienen een CAPTCHA op te lossen om hun account te bevestigen
      content_retention:
        danger_zone: Gevarenzone
        preamble: Toezicht houden op hoe berichten en media van gebruikers op Mastodon worden bewaard.
        title: Bewaartermijn berichten
      default_noindex:
        desc_html: Heeft invloed op alle gebruikers die deze instelling niet zelf hebben veranderd
        title: Gebruikers standaard niet door zoekmachines laten indexeren
      discovery:
        follow_recommendations: Aanbevolen accounts
        preamble: Interessante inhoud uitlichten is van essentieel belang voor onboarding van nieuwe gebruikers, die mogelijk niemand op Mastodon kennen. Bepaal hoe verschillende functies voor het ontdekken van inhoud en gebruikers op jouw server werken.
        privacy: Privacy
        profile_directory: Gebruikersgids
        public_timelines: Openbare tijdlijnen
        publish_statistics: Statistieken publiceren
        title: Ontdekken
        trends: Trends
      domain_blocks:
        all: Aan iedereen
        disabled: Aan niemand
        users: Aan ingelogde lokale gebruikers
      feed_access:
        modes:
          authenticated: Alleen ingelogde gebruikers
          disabled: Specifieke gebruikersrol vereisen
          public: Iedereen
      landing_page:
        values:
          about: Over
          local_feed: Lokale tijdlijn
          trends: Trends
      registrations:
        moderation_recommandation: Zorg ervoor dat je een adequaat en responsief moderatieteam hebt voordat je registraties voor iedereen openstelt!
        preamble: Toezicht houden op wie een account op deze server kan registreren.
        title: Registraties
      registrations_mode:
        modes:
          approved: Goedkeuring vereist om te kunnen registreren
          none: Niemand kan zich registreren
          open: Iedereen kan zich registreren
        warning_hint: We raden je aan om “Goedkeuring vereist om te kunnen registreren” te gebruiken, tenzij je er zeker van bent dat jouw moderatieteam spam en kwaadwillende registraties tijdig kan afhandelen.
      security:
        authorized_fetch: Verificatie van gefedeerde servers vereisen
        authorized_fetch_hint: Verificatie vereisen van gefedereerde servers maakt een striktere handhaving van blokkades op gebruikersniveau en serverniveau mogelijk. Dit gaat echter ten koste van de prestaties, vermindert het bereik van je reacties en kan compatibiliteitsproblemen met sommige gefedereerde services opleveren. Bovendien voorkomt dit niet dat personen met slechte bedoelingen je openbare berichten en accounts kunnen ophalen.
        authorized_fetch_overridden_hint: Je kunt momenteel deze instelling niet wijzigen, omdat deze is overschreven door een omgevingsvariabele.
        federation_authentication: Afgedwongen federatie-verificatie
      title: Serverinstellingen
    site_uploads:
      delete: Geüpload bestand verwijderen
      destroyed_msg: Verwijderen website-upload geslaagd!
    software_updates:
      critical_update: Kritiek — update snel
      description: Het wordt aanbevolen om je Mastodon-installatie up-to-date te houden om gebruik te kunnen maken van de nieuwste oplossingen en functies. Bovendien is het soms cruciaal om Mastodon tijdig bij te werken om veiligheidsproblemen te voorkomen. Om deze redenen controleert Mastodon elke 30 minuten updates en brengt je hiervan op de hoogte volgens jouw voorkeuren voor e-mailmeldingen.
      documentation_link: Meer leren
      release_notes: Release-opmerkingen
      title: Beschikbare updates
      type: Type
      types:
        major: Grote release
        minor: Kleine release
        patch: Patchrelease - bugfixes en eenvoudig toe te passen wijzigingen
      version: Versie
    statuses:
      account: Account
      application: Toepassing
      back_to_account: Terug naar accountpagina
      back_to_report: Terug naar de rapportage
      batch:
        add_to_report: 'Toevoegen aan rapport #%{id}'
        remove_from_report: Uit de rapportage verwijderen
        report: Rapportage
      contents: Inhoud
      deleted: Verwijderd
      favourites: Favorieten
      history: Versiegeschiedenis
      in_reply_to: Reactie op
      language: Taal
      media:
        title: Media
      metadata: Metagegevens
      no_history: Dit bericht is niet bewerkt
      no_status_selected: Er werden geen berichten gewijzigd, omdat er geen enkele werd geselecteerd
      open: Bericht tonen
      original_status: Oorspronkelijk bericht
      quotes: Citaten
      reblogs: Boosts
      replied_to_html: Reageerde op %{acct_link}
      status_changed: Bericht veranderd
      status_title: Bericht van @%{name}
      title: Accountberichten - @%{name}
      trending: Trending
      view_publicly: Openbaar bericht bekijken
      view_quoted_post: Geciteerde berichten tonen
      visibility: Zichtbaarheid
      with_media: Met media
    strikes:
      actions:
        delete_statuses: "%{name} heeft de berichten van %{target} verwijderd"
        disable: Account %{target} is door %{name} bevroren
        mark_statuses_as_sensitive: "%{name} markeerde de berichten van %{target} als gevoelig"
        none: "%{name} verzond een waarschuwing naar %{target}"
        sensitive: "%{name} markeerde het account van %{target} als gevoelig"
        silence: "%{name} beperkte het account %{target}"
        suspend: "%{name} schortte het account %{target} op"
      appeal_approved: Bezwaar ingediend
      appeal_pending: Bezwaar in behandeling
      appeal_rejected: Bezwaar afgewezen
    system_checks:
      database_schema_check:
        message_html: Niet alle databasemigraties zijn voltooid. Je moet deze uitvoeren om er voor te zorgen dat de applicatie blijft werken zoals het hoort
      elasticsearch_analysis_index_mismatch:
        message_html: Elasticsearch index analyser-instellingen zijn verouderd. Voer <code>tootctl search deploy --only-mapping --only=%{value}</code> uit
      elasticsearch_health_red:
        message_html: Elasticsearch-cluster is ongezond (rode status), zoekfuncties zijn niet beschikbaar
      elasticsearch_health_yellow:
        message_html: Elasticsearch-cluster is ongezond (gele status), misschien wil je de reden onderzoeken
      elasticsearch_index_mismatch:
        message_html: Elasticsearch-indextoewijzingen zijn verouderd. Voer <code>tootctl search deploy --only=%{value}</code> uit
      elasticsearch_preset:
        action: Zie documentatie
        message_html: Jouw Elasticsearch-cluster heeft meer dan één node, maar Mastodon is niet geconfigureerd om ze te gebruiken.
      elasticsearch_preset_single_node:
        action: Zie documentatie
        message_html: Jouw Elasticsearch-cluster heeft slechts één node, <code>ES_PRESET</code> moet worden ingesteld op <code>single_node_cluster</code>.
      elasticsearch_reset_chewy:
        message_html: Jouw Elasticsearch-systeemindex is verouderd vanwege een instellingswijziging. Voer <code>tootctl search deploy --reset-chewy</code> uit om het bij te werken.
      elasticsearch_running_check:
        message_html: Kon geen verbinding maken met Elasticsearch. Controleer dat Elasticsearch wordt uitgevoerd of schakel full-text-zoeken uit
      elasticsearch_version_check:
        message_html: 'Incompatibele Elasticsearch-versie: %{value}'
        version_comparison: Je gebruikt Elasticsearch %{running_version}, maar %{required_version} is vereist
      rules_check:
        action: Serverregels beheren
        message_html: Je hebt voor deze server geen regels opgesteld.
      sidekiq_process_check:
        message_html: Er draait geen Sidekiqproces voor de wachtrij(en) %{value}. Controleer je Sidekiqconfiguratie
      software_version_check:
        action: Beschikbare updates bekijken
        message_html: Er is een Mastodon-update beschikbaar.
      software_version_critical_check:
        action: Bekijk de beschikbare updates
        message_html: Er is een kritieke update voor Mastodon beschikbaar. Update zo snel mogelijk.
      software_version_patch_check:
        action: Beschikbare updates bekijken
        message_html: Er is een Mastodon-update voor een bugfix beschikbaar.
      upload_check_privacy_error:
        action: Klik hier voor meer informatie
        message_html: "<strong>Jouw webserver is verkeerd geconfigureerd. De privacy van je gebruikers is in gevaar.</strong>"
      upload_check_privacy_error_object_storage:
        action: Klik hier voor meer informatie
        message_html: "<strong>Jouw objectopslag is verkeerd geconfigureerd. De privacy van je gebruikers is in gevaar.</strong>"
    tags:
      moderation:
        not_trendable: Niet trendbaar
        not_usable: Niet bruikbaar
        pending_review: In afwachting van beoordeling
        review_requested: Beoordeling aangevraagd
        reviewed: Beoordeeld
        title: Status
        trendable: Trendbaar
        unreviewed: Onbeoordeeld
        usable: Bruikbaar
      name: Naam
      newest: Nieuwste
      oldest: Oudste
      open: Oorspronkelijk bericht bekijken
      reset: Opnieuw
      review: Status beoordelen
      search: Zoeken
      title: Hashtags
      updated_msg: Instellingen hashtag succesvol bijgewerkt
    terms_of_service:
      back: Terug naar de gebruiksvoorwaarden
      changelog: Wat is veranderd
      create: Gebruik je eigen
      current: Huidige
      draft: Concept
      generate: Sjabloon gebruiken
      generates:
        action: Genereren
        chance_to_review_html: "<strong>De gegenereerde gebruiksvoorwaarden worden niet automatisch gepubliceerd.</strong> Je krijgt de gelegenheid om de resultaten eerst te bekijken. Vul de benodigde gegevens in om verder te gaan."
        explanation_html: Het sjabloon voor de gebruiksvoorwaarden is uitsluitend bedoeld voor informatieve doeleinden en mag niet worden opgevat als juridisch advies over welk onderwerp dan ook. Raadpleeg een eigen juridisch adviseur over jouw situatie en voor specifieke juridische vragen.
        title: Gebruiksvoorwaarden instellen
      going_live_on_html: Actueel met ingang van %{date}
      history: Geschiedenis
      live: Actueel
      no_history: Er zijn nog geen opgeslagen wijzigingen van de gebruiksvoorwaarden.
      no_terms_of_service_html: Je hebt momenteel geen gebruiksvoorwaarden geconfigureerd. De gebruiksvoorwaarden zijn bedoeld om duidelijkheid te verschaffen en je te beschermen tegen mogelijke aansprakelijkheid als gevolg van geschillen met gebruikers.
      notified_on_html: Gebruikers geïnformeerd op %{date}
      notify_users: Gebruikers informeren
      preview:
        explanation_html: 'De e-mail wordt verzonden naar <strong>%{display_count} gebruikers</strong> die zich hebben aangemeld voor %{date}. De volgende tekst zal in de e-mail worden opgenomen:'
        send_preview: Voorbeeld verzenden naar %{email}
        send_to_all:
          one: "%{display_count} e-mail verzenden"
          other: "%{display_count} e-mails verzenden"
        title: Voorbeeld tonen van de melding over de gebruiksvoorwaarden
      publish: Publiceren
      published_on_html: Gepubliceerd op %{date}
      save_draft: Concept opslaan
      title: Gebruiksvoorwaarden
    title: Beheer
    trends:
      allow: Goedkeuren
      approved: Goedgekeurde
      confirm_allow: Weet je zeker dat je de geselecteerde hashtags wil toestaan?
      confirm_disallow: Weet je zeker dat je de geselecteerde hashtags wil afkeuren?
      disallow: Afkeuren
      links:
        allow: Link goedkeuren
        allow_provider: Website goedkeuren
        confirm_allow: Weet je zeker dat je de geselecteerde links wil toestaan?
        confirm_allow_provider: Weet je zeker dat je de geselecteerde websites wil toestaan?
        confirm_disallow: Weet je zeker dat je de geselecteerde links wil afkeuren?
        confirm_disallow_provider: Weet je zeker dat je de geselecteerde websites wil afkeuren?
        description_html: Dit zijn links die momenteel veel worden gedeeld door accounts waar jouw server berichten van ontvangt. Hierdoor kunnen jouw gebruikers zien wat er in de wereld aan de hand is. Er worden geen links weergeven totdat je de website hebt goedgekeurd. Je kunt ook individuele links goed- of afkeuren.
        disallow: Link afkeuren
        disallow_provider: Website afkeuren
        no_link_selected: Er werden geen links gewijzigd, omdat er geen enkele werd geselecteerd
        publishers:
          no_publisher_selected: Er werden geen websites gewijzigd, omdat er geen enkele werd geselecteerd
        shared_by_over_week:
          one: Deze week door één persoon gedeeld
          other: Deze week door %{count} mensen gedeeld
        title: Trending links
        usage_comparison: Vandaag %{today} keer gedeeld, vergeleken met %{yesterday} keer gisteren
      not_allowed_to_trend: Trending worden niet toegestaan
      only_allowed: Alleen goedgekeurde
      pending_review: In afwachting van beoordeling
      preview_card_providers:
        allowed: Links van deze website kunnen trending worden
        description_html: Dit zijn domeinen waarvan er vaak links op jouw server worden gedeeld. Links worden niet in het openbaar trending, voordat het domein van de link wordt goedgekeurd. Jouw goedkeuring (of afwijzing) geldt ook voor subdomeinen.
        rejected: Links naar deze nieuwssite kunnen niet trending worden
        title: Websites
      rejected: Afgekeurd
      statuses:
        allow: Bericht goedkeuren
        allow_account: Account goedkeuren
        confirm_allow: Weet je zeker dat je de geselecteerde berichten wil toestaan?
        confirm_allow_account: Weet je zeker dat je de geselecteerde accounts wil toestaan?
        confirm_disallow: Weet je zeker dat je de geselecteerde berichten wil afkeuren?
        confirm_disallow_account: Weet je zeker dat je de geselecteerde accounts wil afkeuren?
        description_html: Dit zijn berichten die op jouw server bekend zijn en die momenteel veel worden gedeeld en als favoriet worden gemarkeerd. Hiermee kunnen nieuwe en terugkerende gebruikers meer mensen vinden om te volgen. Er worden geen berichten in het openbaar weergegeven totdat het account door jou is goedgekeurd en de gebruiker toestaat dat diens account aan anderen wordt aanbevolen. Je kunt ook individuele berichten goed- of afkeuren.
        disallow: Bericht afkeuren
        disallow_account: Account afkeuren
        no_status_selected: Er werden geen trending berichten gewijzigd, omdat er geen enkele werd geselecteerd
        not_discoverable: Gebruiker heeft geen toestemming gegeven om vindbaar te zijn
        shared_by:
          one: Een keer gedeeld of als favoriet gemarkeerd
          other: "%{friendly_count} keer gedeeld of als favoriet gemarkeerd"
        title: Trending berichten
      tags:
        current_score: Huidige score is %{score}
        dashboard:
          tag_accounts_measure: aantal unieke keren gebruikt
          tag_languages_dimension: Populaire talen
          tag_servers_dimension: Populaire servers
          tag_servers_measure: verschillende servers
          tag_uses_measure: totaal aantal keer gebruikt
        description_html: Deze hashtags verschijnen momenteel in veel berichten die op jouw server zichtbaar zijn. Hiermee kunnen jouw gebruikers zien waar mensen op dit moment het meest over praten. Er worden geen hashtags in het openbaar weergegeven totdat je ze goedkeurt.
        listable: Kan worden aanbevolen
        no_tag_selected: Er werden geen hashtags gewijzigd, omdat er geen enkele werd geselecteerd
        not_listable: Wordt niet aanbevolen
        not_trendable: Verschijnt niet onder trends
        not_usable: Kan niet worden gebruikt
        peaked_on_and_decaying: Piekte op %{date} en is nu weer op diens retour
        title: Trending hashtags
        trendable: Kan onder trends verschijnen
        trending_rank: 'Trending #%{rank}'
        usable: Kan worden gebruikt
        usage_comparison: "%{today} keer vandaag gebruikt, vergeleken met %{yesterday} keer gisteren"
        used_by_over_week:
          one: Door één persoon tijdens de afgelopen week gebruikt
          other: Door %{count} mensen tijdens de afgelopen week gebruikt
      title: Aanbevelingen & trends
      trending: Trending
    username_blocks:
      add_new: Nieuwe toevoegen
      block_registrations: Registraties blokkeren
      comparison:
        contains: Bevat
        equals: Is gelijk aan
      contains_html: Bevat %{string}
      created_msg: Gebruikersnaam-regel succesvol aangemaakt
      delete: Verwijderen
      edit:
        title: Gebruikersnaam-regel bewerken
      matches_exactly_html: Is gelijk aan %{string}
      new:
        create: Regel aanmaken
        title: Nieuwe gebruikersnaam-regel aanmaken
      no_username_block_selected: Er zijn geen gebruikersnaam-regels gewijzigd omdat er geen zijn geselecteerd
      not_permitted: Niet toegestaan
      title: Gebruikersnaam-regels
      updated_msg: Gebruikersnaam-regel succesvol bijgewerkt
    warning_presets:
      add_new: Nieuwe toevoegen
      delete: Verwijderen
      edit_preset: Preset voor waarschuwing bewerken
      empty: Je hebt nog geen presets voor waarschuwingen toegevoegd.
      title: Presets voor waarschuwingen
    webhooks:
      add_new: Eindpunt toevoegen
      delete: Verwijderen
      description_html: Met een <strong>webhook</strong> kan Mastodon <strong>meldingen in real-time</strong> over gekozen gebeurtenissen naar jouw eigen toepassing sturen, zodat je applicatie <strong>automatisch reacties kan genereren</strong>.
      disable: Uitschakelen
      disabled: Uitgeschakeld
      edit: Eindpunt bewerken
      empty: Je hebt nog geen webhook-eindpunten geconfigureerd.
      enable: Inschakelen
      enabled: Ingeschakeld
      enabled_events:
        one: 1 ingeschakelde gebeurtenis
        other: "%{count} ingeschakelde gebeurtenissen"
      events: Gebeurtenissen
      new: Nieuwe webhook
      rotate_secret: Secret opnieuw genereren
      secret: Signing secret
      status: Status
      title: Webhooks
      webhook: Webhook
  admin_mailer:
    auto_close_registrations:
      body: In verband met een gebrek aan recentelijke moderatoractiviteit, is de registratiemodus op %{instance} automatisch gewijzigd naar handmatige beoordeling door moderatoren. Dit om te voorkomen dat %{instance} als platform voor eventueel misbruik kan worden gebruikt. Je kunt op elk gewenst moment weer terugschakelen naar open registraties.
      subject: De registratie-modus op %{instance} is automatisch veranderd naar handmatige beoordeling door moderatoren
    new_appeal:
      actions:
        delete_statuses: het verwijderen van diens berichten
        disable: het bevriezen van diens account
        mark_statuses_as_sensitive: het markeren van diens berichten als gevoelig
        none: een waarschuwing
        sensitive: het gevoelig forceren van diens account
        silence: het beperken van diens account
        suspend: het opschorten van diens account
      body: "%{target} maakt bezwaar tegen een moderatiemaatregel door %{action_taken_by} op %{date}, betreffende %{type}. De gebruiker schrijft:"
      next_steps: Je kunt het bezwaar goedkeuren om daarmee de moderatiemaatregel ongedaan te maken, of je kunt het verwerpen.
      subject: "%{username} maakt bezwaar tegen een moderatiemaatregel op %{instance}"
    new_critical_software_updates:
      body: Nieuwe kritische versies van Mastodon zijn vrijgegeven. Je zou zo snel mogelijk moeten bijwerken!
      subject: Kritieke Mastodon-updates zijn beschikbaar voor %{instance}!
    new_pending_account:
      body: Zie hieronder de details van het nieuwe account. Je kunt de aanvraag goedkeuren of afwijzen.
      subject: Er dient een nieuw account op %{instance} te worden beoordeeld (%{username})
    new_report:
      body: "%{reporter} heeft %{target} gerapporteerd"
      body_remote: Iemand van %{domain} heeft %{target} gerapporteerd
      subject: Nieuwe rapportage op %{instance} (#%{id})
    new_software_updates:
      body: Nieuwe versies van Mastodon zijn vrijgegeven. Je wilt misschien bijwerken!
      subject: Nieuwe versies van Mastodon zijn beschikbaar voor %{instance}!
    new_trends:
      body: 'De volgende items moeten worden beoordeeld voordat ze openbaar kunnen worden getoond:'
      new_trending_links:
        title: Trending links
      new_trending_statuses:
        title: Trending berichten
      new_trending_tags:
        title: Trending hashtags
      subject: Nieuwe trends te beoordelen op %{instance}
  aliases:
    add_new: Alias aanmaken
    created_msg: Succesvol een nieuwe alias aangemaakt. Je kunt nu met de verhuizing vanaf het oude account beginnen.
    deleted_msg: De alias is succesvol verwijderd. Verhuizen vanaf dat account naar dit account is niet meer mogelijk.
    empty: Je hebt geen aliassen.
    hint_html: Wanneer je vanaf een ander account naar dit account wilt verhuizen, kun je hier een alias aanmaken. Dit is nodig voordat je verder kunt gaan met het verhuizen van volgers van het oude naar dit nieuwe account. Deze actie is op zich <strong>ongevaarlijk en omkeerbaar</strong>. <strong>De accountmigratie wordt gestart vanaf het oude account</strong>.
    remove: Alias ontkoppelen
  appearance:
    advanced_settings: Geavanceerde instellingen
    animations_and_accessibility: Animaties en toegankelijkheid
    boosting_preferences: Boosten
    boosting_preferences_info_html: "<strong>Tip:</strong> Ongeacht je instellingen, kun je met <kbd>Shift</kbd> + <kbd>Klik</kbd> op het %{icon} boostpictogram onmiddelijk boosten."
    discovery: Ontdekken
    localization:
      body: Mastodon wordt door vrijwilligers vertaald.
      guide_link: https://crowdin.com/project/mastodon/nl
      guide_link_text: Iedereen kan bijdragen.
    sensitive_content: Gevoelige inhoud
  application_mailer:
    notification_preferences: E-mailvoorkeuren wijzigen
    salutation: "%{name},"
    settings: 'E-mailvoorkeuren wijzigen: %{link}'
    unsubscribe: Afmelden
    view: 'Bekijk:'
    view_profile: Profiel bekijken
    view_status: Bericht bekijken
  applications:
    created: Aanmaken toepassing geslaagd
    destroyed: Verwijderen toepassing geslaagd
    logout: Uitloggen
    regenerate_token: Toegangscode opnieuw aanmaken
    token_regenerated: Opnieuw aanmaken toegangscode geslaagd
    warning: Wees voorzichtig met deze gegevens. Deel het nooit met iemand anders!
    your_token: Jouw toegangscode
  auth:
    apply_for_account: Account aanvragen
    captcha_confirmation:
      help_html: Als je problemen ondervindt bij het oplossen van de CAPTCHA, kun je contact met ons opnemen via %{email}, zodat we je kunnen assisteren.
      hint_html: Nog maar één ding! Je moet bevestigen dat je een mens bent (dit is om de spam buiten de deur te houden!). Los de onderstaande CAPTCHA op en klik op "Doorgaan".
      title: Veiligheidscontrole
    confirmations:
      awaiting_review: Je e-mailadres is bevestigd! De medewerkers van %{domain} zijn nu bezig met het beoordelen van jouw registratie. Je ontvangt een e-mailbericht wanneer ze jouw account goedkeuren!
      awaiting_review_title: Je registratie wordt beoordeeld
      clicking_this_link: op deze link te klikken
      login_link: inloggen
      proceed_to_login_html: Je kunt nu verder gaan naar %{login_link}.
      redirect_to_app_html: Je zou omgeleid moeten zijn naar de <strong>%{app_name}</strong> app. Als dat niet is gebeurd, probeer dan %{clicking_this_link} of keer handmatig terug naar de app.
      registration_complete: Je registratie op %{domain} is nu voltooid!
      welcome_title: Welkom %{name}!
      wrong_email_hint: Als dat e-mailadres niet correct is, kun je het wijzigen in je accountinstellingen.
    delete_account: Account verwijderen
    delete_account_html: Wanneer je jouw account graag wilt verwijderen, kun je dat <a href="%{path}">hier doen</a>. We vragen jou daar om een bevestiging.
    description:
      prefix_invited_by_user: "@%{name} nodigt je hierbij uit om een account aan te maken op deze Mastodonserver!"
      prefix_sign_up: Registreer je vandaag nog op Mastodon!
      suffix: Met een account ben je in staat om mensen te volgen, berichten te plaatsen en uit te wisselen met mensen die zich op andere Mastodonservers bevinden en meer!
    didnt_get_confirmation: Geen bevestigingslink ontvangen?
    dont_have_your_security_key: Heb je jouw beveiligingssleutel niet bij de hand?
    forgot_password: Wachtwoord vergeten?
    invalid_reset_password_token: De code om jouw wachtwoord opnieuw in te stellen is verlopen. Vraag een nieuwe aan.
    link_to_otp: Voer een tweestapsverificatiecode van je telefoon of een herstelcode in
    link_to_webauth: Jouw apparaat met de authenticatie-app gebruiken
    log_in_with: Inloggen met
    login: Inloggen
    logout: Uitloggen
    migrate_account: Naar een ander account verhuizen
    migrate_account_html: Wanneer je dit account naar een ander account wilt doorverwijzen, kun je <a href="%{path}">dit hier instellen</a>.
    or_log_in_with: Of inloggen met
    progress:
      confirm: E-mailadres bevestigen
      details: Jouw gegevens
      review: Onze beoordeling
      rules: Regels accepteren
    providers:
      cas: CAS
      saml: SAML
    register: Registreren
    registration_closed: "%{instance} laat geen nieuwe gebruikers toe"
    resend_confirmation: Bevestigingslink opnieuw verzenden
    reset_password: Wachtwoord opnieuw instellen
    rules:
      accept: Accepteren
      back: Terug
      invited_by: 'Je kunt je registreren op %{domain} dankzij de uitnodiging die je hebt ontvangen van:'
      preamble: Deze zijn vastgesteld en worden gehandhaafd door de moderatoren van %{domain}.
      preamble_invited: Voordat je verder gaat, moet je eerst kennisnemen van de basisregels die door de moderatoren van %{domain} zijn vastgesteld.
      title: Enkele basisregels.
      title_invited: Je bent uitgenodigd.
    security: Beveiliging
    set_new_password: Nieuw wachtwoord instellen
    setup:
      email_below_hint_html: Controleer je map met spam, of vraag een nieuwe bevestigingslink aan. Je kan je e-mailadres corrigeren als het verkeerd is.
      email_settings_hint_html: Klik op de link die we naar %{email} hebben gestuurd om Mastodon te gebruiken. We wachten wel even.
      link_not_received: Geen link ontvangen?
      new_confirmation_instructions_sent: Je ontvangt binnen enkele minuten een nieuwe e-mail met de bevestigingslink!
      title: Kijk in je mailbox
    sign_in:
      preamble_html: Log in met de inloggegevens van <strong>%{domain}</strong>. Als jouw account zich op een andere server bevindt, kun je hier niet inloggen.
      title: Inloggen op %{domain}
    sign_up:
      manual_review: Inschrijvingen op %{domain} worden handmatig door onze moderatoren beoordeeld. Schrijf wat over jezelf en waarom je een account op %{domain} wilt. Hiermee help je ons om de aanvraag van jouw account goed te kunnen verwerken.
      preamble: Met een account op deze Mastodon-server kun je iedereen in de fediverse volgen, ongeacht waar deze persoon een account heeft.
      title: Laten we je account op %{domain} instellen.
    status:
      account_status: Accountstatus
      confirming: Wachten tot e-mailbevestiging is voltooid.
      functional: Jouw account kan in diens geheel gebruikt worden.
      pending: Jouw aanvraag moet nog worden beoordeeld door een van onze medewerkers. Dit kan misschien eventjes duren. Je ontvangt een e-mail wanneer jouw aanvraag is goedgekeurd.
      redirecting_to: Jouw account is inactief omdat het momenteel wordt doorverwezen naar %{acct}.
      self_destruct: Omdat %{domain} gaat sluiten, krijgt u slechts beperkt toegang tot uw account.
      view_strikes: Bekijk de eerder door moderatoren vastgestelde overtredingen die je hebt gemaakt
    too_fast: Formulier is te snel ingediend. Probeer het nogmaals.
    use_security_key: Beveiligingssleutel gebruiken
    user_agreement_html: Ik heb de <a href="%{terms_of_service_path}" target="_blank">gebruiksvoorwaarden</a> en het <a href="%{privacy_policy_path}" target="_blank">privacybeleid</a> gelezen en ga ermee akkoord
    user_privacy_agreement_html: Ik heb het <a href="%{privacy_policy_path}" target="_blank">privacybeleid</a> gelezen en ga ermee akkoord
  author_attribution:
    example_title: Voorbeeldtekst
    hint_html: Schrijf je nieuws- of blogartikelen buiten Mastodon? Bepaal hoe je geattribueerd wordt als deze gedeeld worden op Mastodon.
    instructions: 'Zorg ervoor dat deze code in de HTML van je artikel zit:'
    more_from_html: Meer van %{name}
    s_blog: De weblog van %{name}
    then_instructions: Voeg vervolgens de domeinnaam van de publicatie toe in het onderstaande veld.
    title: Auteur-attributie
  challenge:
    confirm: Doorgaan
    hint_html: "<strong>Tip:</strong> We vragen jou het komende uur niet meer naar jouw wachtwoord."
    invalid_password: Ongeldig wachtwoord
    prompt: Bevestig wachtwoord om door te gaan
  crypto:
    errors:
      invalid_key: is geen geldige Ed25519- of Curve25519-sleutel
  date:
    formats:
      default: "%d %b %Y"
      with_month_name: "%d %B %Y"
  datetime:
    distance_in_words:
      about_x_hours: "%{count}u"
      about_x_months: "%{count}ma"
      about_x_years: "%{count}j"
      almost_x_years: "%{count}j"
      half_a_minute: Zojuist
      less_than_x_minutes: "%{count}m"
      less_than_x_seconds: Zojuist
      over_x_years: "%{count}j"
      x_days: "%{count}d"
      x_minutes: "%{count}m"
      x_months: "%{count}ma"
      x_seconds: "%{count}s"
  deletes:
    challenge_not_passed: De informatie die u hebt ingevoerd is ongeldig
    confirm_password: Voer jouw huidige wachtwoord in om jouw identiteit te bevestigen
    confirm_username: Voer uw gebruikersnaam in om de procedure te bevestigen
    proceed: Account verwijderen
    success_msg: Jouw account is succesvol verwijderd
    warning:
      before: 'Lees deze tekst zorgvuldig voordat je verder gaat:'
      caches: Berichten en media die op andere servers zijn opgeslagen kunnen daar achterblijven
      data_removal: Jouw berichten en andere gegevens worden permanent verwijderd
      email_change_html: Je kunt <a href="%{path}">je e-mailadres wijzigen</a> zonder dat je jouw account hoeft te verwijderen
      email_contact_html: Als het nog steeds niet aankomt, kun je een e-mail sturen <a href="mailto:%{email}">%{email}</a> voor hulp
      email_reconfirmation_html: Wanneer je de bevestigingsmail niet hebt ontvangen, kun je deze <a href="%{path}">opnieuw aanvragen</a>
      irreversible: Je bent niet meer in staat om jouw account te herstellen of te deactiveren
      more_details_html: Zie het <a href="%{terms_path}">privacybeleid</a> voor meer informatie.
      username_available: Jouw gebruikersnaam komt weer beschikbaar
      username_unavailable: Jouw gebruikersnaam blijft onbeschikbaar
  disputes:
    strikes:
      action_taken: Genomen maatregel
      appeal: Bezwaar
      appeal_approved: Het ingediende bezwaar is goedgekeurd en de eerder vastgestelde overtreding is niet langer geldig
      appeal_rejected: Het ingediende bezwaar is afgewezen
      appeal_submitted_at: Bezwaar ingediend
      appealed_msg: Jouw bezwaar is ingediend. Wanneer deze wordt goedgekeurd, krijg je hiervan bericht.
      appeals:
        submit: Bezwaar indienen
      approve_appeal: Bezwaar goedkeuren
      associated_report: Bijbehorende rapportage
      created_at: Datum en tijd
      description_html: Dit zijn maatregelen die tegen jouw account zijn genomen en waarschuwingen die door medewerkers van %{instance} naar je zijn gestuurd.
      recipient: Geadresseerd aan
      reject_appeal: Bezwaar afgewezen
      status: 'Bericht #%{id}'
      status_removed: Bericht is al van de server verwijderd
      title: "%{action} van %{date}"
      title_actions:
        delete_statuses: Verwijdering bericht
        disable: Bevriezen van account
        mark_statuses_as_sensitive: Berichten als gevoelig markeren
        none: Waarschuwing
        sensitive: Volledige account als gevoelig markeren
        silence: Beperking account
        suspend: Opschorting account
      your_appeal_approved: Jouw bezwaar is goedgekeurd
      your_appeal_pending: Je hebt een bezwaar ingediend
      your_appeal_rejected: Jouw bezwaar is afgewezen
  edit_profile:
    basic_information: Algemene informatie
    hint_html: "<strong>Wat mensen op jouw openbare profiel en naast je berichten zien aanpassen.</strong> Andere mensen gaan je waarschijnlijk eerder volgen en hebben vaker interactie met je, wanneer je profiel is ingevuld en je een profielfoto hebt."
    other: Overige
  emoji_styles:
    auto: Auto
    native: Systeemeigen
    twemoji: Twemoji
  errors:
    '400': De aanvraag die je hebt ingediend was ongeldig of foutief.
    '403': Jij hebt geen toestemming om deze pagina te bekijken.
    '404': De pagina waarnaar jij op zoek bent bestaat niet.
    '406': Deze pagina is niet beschikbaar in het opgevraagde formaat.
    '410': De pagina waarnaar jij op zoek bent bestaat niet meer.
    '422':
      content: Veiligheidsverificatie mislukt. Blokkeer je toevallig cookies?
      title: Veiligheidsverificatie mislukt
    '429': Te veel verbindingsaanvragen
    '500':
      content: Het spijt ons, er is aan onze kant iets fout gegaan.
      title: Er is iets mis
    '503': De pagina kon door een tijdelijke serverstoring niet worden geladen.
    noscript_html: Schakel JavaScript in om de webapp van Mastodon te kunnen gebruiken. Als alternatief kan je een <a href="%{apps_path}">Mastodon-app</a> zoeken voor jouw platform.
  existing_username_validator:
    not_found: Kon geen lokale gebruiker met die gebruikersnaam vinden
    not_found_multiple: Kon %{usernames} niet vinden
  exports:
    archive_takeout:
      date: Datum
      download: Jouw archief downloaden
      hint_html: Je kunt een archief opvragen van jouw <strong>berichten en geüploade media</strong>. De geëxporteerde gegevens zijn in het ActivityPub-formaat, dat door hiervoor geschikte software valt uit te lezen. Je kunt elke 7 dagen een kopie van je archief aanvragen.
      in_progress: Jouw archief wordt samengesteld...
      request: Jouw archief opvragen
      size: Omvang
    blocks: Geblokkeerde accounts
    bookmarks: Bladwijzers
    csv: CSV
    domain_blocks: Geblokkeerde domeinen
    lists: Lijsten
    mutes: Genegeerde accounts
    storage: Mediabestanden
  featured_tags:
    add_new: Nieuwe toevoegen
    errors:
      limit: Je hebt al het maximale aantal hashtags uitgelicht
    hint_html: "<strong>Toon je belangrijkste hashtags op je profiel</strong> Deze worden prominent op je openbare profiel getoond en stelt mensen in staat om je openbare berichten per hashtag te bekijken. Het is een goed hulpmiddel om creatieve werkzaamheden of langetermijnprojecten bij te houden."
  filters:
    contexts:
      account: Profielen
      home: Starttijdlijn en lijsten
      notifications: Meldingen
      public: Openbare tijdlijnen
      thread: Gesprekken
    edit:
      add_keyword: Trefwoord toevoegen
      keywords: Trefwoorden
      statuses: Individuele berichten
      statuses_hint_html: Dit filter is van toepassing om individuele berichten te selecteren, ongeacht of ze overeenkomen met de onderstaande trefwoorden. <a href="%{path}">Berichten van het filter bekijken of verwijderen</a>.
      title: Filter bewerken
    errors:
      deprecated_api_multiple_keywords: Deze instellingen kunnen niet via deze applicatie worden veranderd, omdat er meer dan één trefwoord wordt gebruikt. Gebruik een meer recente applicatie of de webomgeving.
      invalid_context: Geen of ongeldige context verstrekt
    index:
      contexts: Filters in %{contexts}
      delete: Verwijderen
      empty: Je hebt geen filters aangemaakt.
      expires_in: Vervalt na %{distance}
      expires_on: Vervalt op %{date}
      keywords:
        one: "%{count} trefwoord"
        other: "%{count} trefwoorden"
      statuses:
        one: "%{count} bericht"
        other: "%{count} berichten"
      statuses_long:
        one: "%{count} individueel bericht verborgen"
        other: "%{count} individuele berichten verborgen"
      title: Filters
    new:
      save: Nieuwe filter opslaan
      title: Nieuw filter toevoegen
    statuses:
      back_to_filter: Terug naar het filter
      batch:
        remove: Uit het filter verwijderen
      index:
        hint: Dit filter is van toepassing om individuele berichten te selecteren, ongeacht andere criteria. Je kunt in de webomgeving meer berichten aan dit filter toevoegen.
        title: Gefilterde berichten
  generic:
    all: Alles
    all_items_on_page_selected_html:
      one: "<strong>%{count}</strong> item op deze pagina is geselecteerd."
      other: Alle <strong>%{count}</strong> items op deze pagina zijn geselecteerd.
    all_matching_items_selected_html:
      one: "<strong>%{count}</strong> item dat met jouw zoekopdracht overeenkomt is geselecteerd."
      other: Alle <strong>%{count}</strong> items die met jouw zoekopdracht overeenkomen zijn geselecteerd.
    cancel: Annuleren
    changes_saved_msg: Wijzigingen succesvol opgeslagen!
    confirm: Bevestigen
    copy: Kopiëren
    delete: Verwijderen
    deselect: Alles deselecteren
    none: Geen
    order_by: Sorteer op
    save_changes: Wijzigingen opslaan
    select_all_matching_items:
      one: "%{count} item dat met jouw zoekopdracht overeenkomt selecteren."
      other: Alle %{count} items die met jouw zoekopdracht overeenkomen selecteren.
    today: vandaag
    validation_errors:
      one: Er is iets niet helemaal goed! Bekijk onderstaande fout
      other: Er is iets niet helemaal goed! Bekijk onderstaande %{count} fouten
  imports:
    errors:
      empty: Leeg CSV-bestand
      incompatible_type: Incompatibel met het geselecteerde importtype
      invalid_csv_file: 'Ongeldig CSV-bestand. Fout: %{error}'
      over_rows_processing_limit: bevat meer dan %{count} rijen
      too_large: Bestand is te groot
    failures: Fouten
    imported: Geïmporteerd
    mismatched_types_warning: Het lijkt erop dat je het verkeerde type hebt gekozen voor deze import. Gelieve dit na te kijken.
    modes:
      merge: Samenvoegen
      merge_long: Bestaande gegevens behouden en nieuwe toevoegen
      overwrite: Overschrijven
      overwrite_long: Huidige gegevens met de nieuwe gegevens vervangen
    overwrite_preambles:
      blocking_html:
        one: Je staat op het punt om vanuit <strong>%{filename}</strong> je <strong>blokkeerlijst te vervangen</strong> met in het totaal <strong>%{count} account</strong>.
        other: Je staat op het punt om vanuit <strong>%{filename}</strong> je <strong>blokkeerlijst te vervangen</strong> met in het totaal <strong>%{count} accounts</strong>.
      bookmarks_html:
        one: Je staat op het punt om vanuit <strong>%{filename}</strong> je <strong>bladwijzers te vervangen</strong> met in het totaal <strong>%{count} bericht</strong>.
        other: Je staat op het punt om vanuit <strong>%{filename}</strong> je <strong>bladwijzers te vervangen</strong> met in het totaal <strong>%{count} berichten</strong>.
      domain_blocking_html:
        one: Je staat op het punt om vanuit <strong>%{filename}</strong> je <strong>lijst met geblokkeerde domeinen te vervangen</strong> met in het totaal <strong>%{count} domein</strong>.
        other: Je staat op het punt om vanuit <strong>%{filename}</strong> je <strong>lijst met geblokkeerde domeinen te vervangen</strong> met in het totaal <strong>%{count} domeinen</strong>.
      following_html:
        one: Je staat op het punt om vanuit <strong>%{filename}</strong> in het totaal <strong>%{count} account te volgen</strong> en <strong>de rest te ontvolgen</strong>.
        other: Je staat op het punt om vanuit <strong>%{filename}</strong> in het totaal <strong>%{count} accounts te volgen</strong> en <strong>de rest te ontvolgen</strong>.
      lists_html:
        one: Je staat op het punt om met de inhoud van <strong>%{filename}</strong> je <strong>lijsten te vervangen</strong>. In het totaal wordt <strong>%{count} account</strong> aan de nieuwe lijst(en) toegevoegd.
        other: Je staat op het punt om met de inhoud van <strong>%{filename}</strong> je <strong>lijsten te vervangen</strong>. In het totaal worden <strong>%{count} accounts</strong> aan de nieuwe lijst(en) toegevoegd.
      muting_html:
        one: Je staat op het punt om vanuit <strong>%{filename}</strong> je <strong>negeerlijst te vervangen</strong> met in het totaal <strong>%{count} account</strong>.
        other: Je staat op het punt om vanuit <strong>%{filename}</strong> je <strong>blokkeerlijst te vervangen</strong> met in het totaal <strong>%{count} accounts</strong>.
    preambles:
      blocking_html:
        one: Je staat op het punt om vanuit <strong>%{filename}</strong> in het totaal <strong>%{count} account te blokkeren</strong>.
        other: Je staat op het punt om vanuit <strong>%{filename}</strong> in het totaal <strong>%{count} accounts te blokkeren</strong>.
      bookmarks_html:
        one: Je staat op het punt om vanuit <strong>%{filename}</strong> in het totaal <strong>%{count} bericht</strong> aan je <strong>bladwijzers</strong> toe te voegen.
        other: Je staat op het punt om vanuit <strong>%{filename}</strong> in het totaal <strong>%{count} berichten</strong> aan je <strong>bladwijzers</strong> toe te voegen.
      domain_blocking_html:
        one: Je staat op het punt om vanuit <strong>%{filename}</strong> in het totaal <strong>%{count} domein te blokkeren</strong>.
        other: Je staat op het punt om vanuit <strong>%{filename}</strong> in het totaal <strong>%{count} domeinen te blokkeren</strong>.
      following_html:
        one: Je staat op het punt om vanuit <strong>%{filename}</strong> in het totaal <strong>%{count} account te volgen</strong>.
        other: Je staat op het punt om vanuit <strong>%{filename}</strong> in het totaal <strong>%{count} accounts te volgen</strong>.
      lists_html:
        one: Je staat op het punt om vanuit <strong>%{filename}</strong> in het totaal <strong>%{count} account</strong> aan je <strong>lijsten</strong> toe te voegen. Er wordt een nieuwe lijst aangemaakt wanneer er geen lijst is om het aan toe te voegen.
        other: Je staat op het punt om vanuit <strong>%{filename}</strong> in het totaal <strong>%{count} accounts</strong> aan je <strong>lijsten</strong> toe te voegen. Er worden nieuwe lijsten aangemaakt wanneer er geen lijsten zijn om ze aan toe te voegen.
      muting_html:
        one: Je staat op het punt om vanuit <strong>%{filename}</strong> in het totaal <strong>%{count} account te negeren</strong>.
        other: Je staat op het punt om vanuit <strong>%{filename}</strong> in het totaal <strong>%{count} accounts te negeren</strong>.
    preface: Je kunt bepaalde gegevens, zoals de mensen die jij volgt of hebt geblokkeerd, naar jouw account op deze server importeren. Je moet deze gegevens wel eerst op de oorspronkelijke server exporteren.
    recent_imports: Recent geïmporteerd
    states:
      finished: Voltooid
      in_progress: Bezig…
      scheduled: Ingepland
      unconfirmed: Onbevestigd
    status: Status
    success: Jouw gegevens zijn succesvol geüpload en worden binnenkort verwerkt
    time_started: Begonnen om
    titles:
      blocking: Geblokkeerde accounts importeren
      bookmarks: Bladwijzers importeren
      domain_blocking: Geblokkeerde domeinen importeren
      following: Gevolgde accounts importeren
      lists: Lijsten importeren
      muting: Genegeerde accounts importeren
    type: Importtype
    type_groups:
      constructive: Gevolgde accounts en bladwijzers
      destructive: Geblokkeerde accounts/domeinen en genegeerde accounts
    types:
      blocking: Geblokkeerde accounts
      bookmarks: Bladwijzers
      domain_blocking: Geblokkeerde domeinen
      following: Gevolgde accounts
      lists: Lijsten
      muting: Genegeerde accounts
    upload: Uploaden
  invites:
    delete: Deactiveren
    expired: Verlopen
    expires_in:
      '1800': 30 minuten
      '21600': 6 uur
      '3600': 1 uur
      '43200': 12 uur
      '604800': 1 week
      '86400': 1 dag
    expires_in_prompt: Nooit
    generate: Uitnodigingslink genereren
    invalid: Deze uitnodiging is niet geldig
    invited_by: 'Jij bent uitgenodigd door:'
    max_uses:
      one: 1 keer
      other: "%{count} keer"
    max_uses_prompt: Onbeperkt
    prompt: Genereer en deel speciale links om mensen toegang tot deze Mastodonserver te geven
    table:
      expires_at: Verloopt op
      uses: Aantal keer te gebruiken
    title: Mensen uitnodigen
  link_preview:
    author_html: Door %{name}
    potentially_sensitive_content:
      action: Klik om te tonen
      confirm_visit: Ben je zeker dat je deze link wilt openen?
      hide_button: Verberg
      label: Mogelijk gevoelige inhoud
  lists:
    errors:
      limit: Je hebt het maximum aantal lijsten bereikt
  login_activities:
    authentication_methods:
      otp: tweestapsverificatie-app
      password: wachtwoord
      sign_in_token: beveiligingscode via e-mail
      webauthn: beveiligingssleutels
    description_html: Wanneer je activiteit ziet die je niet herkent, overweeg dan uw wachtwoord te wijzigen en tweestapsverificatie in te schakelen.
    empty: Geen inloggeschiedenis beschikbaar
    failed_sign_in_html: Mislukte inlogpoging met %{method} van %{ip} (%{browser})
    successful_sign_in_html: Succesvol ingelogd met %{method} van %{ip} (%{browser})
    title: Inloggeschiedenis
  mail_subscriptions:
    unsubscribe:
      action: Ja, afmelden
      complete: Afgemeld
      confirmation_html: Weet je zeker dat je je wilt afmelden voor het ontvangen van %{type} van Mastodon op %{domain} op je e-mailadres %{email}? Je kunt je altijd opnieuw abonneren in jouw <a href="%{settings_path}">instellingen voor e-mailmeldingen</a>.
      emails:
        notification_emails:
          favourite: e-mailmeldingen voor favorieten
          follow: e-mailmeldingen voor nieuwe volgers
          follow_request: e-mailmeldingen voor volgverzoeken
          mention: e-mailmeldingen voor vermeldingen
          reblog: e-mailmeldingen voor boosts
      resubscribe_html: Als je je per ongeluk hebt afgemeld, kun je je opnieuw abonneren in jouw <a href="%{settings_path}">instellingen voor e-mailmeldingen</a>.
      success_html: Je ontvangt niet langer %{type} van Mastodon op %{domain} op je e-mailadres %{email}.
      title: Afmelden
  media_attachments:
    validations:
      images_and_video: Een video kan niet aan een bericht met afbeeldingen worden gekoppeld
      not_found: Media %{ids} niet gevonden of al toegevoegd aan een ander bericht
      not_ready: Kan geen bestanden toevoegen die nog niet zijn verwerkt. Probeer het later opnieuw!
      too_many: Er kunnen niet meer dan 4 afbeeldingen toegevoegd worden
  migrations:
    acct: Verhuisd naar
    cancel: Doorverwijzing annuleren
    cancel_explanation: Het annuleren van de doorverwijzing activeert opnieuw jouw huidige account, maar brengt geen volgers terug die naar het andere account zijn verhuisd.
    cancelled_msg: De doorverwijzing is succesvol geannuleerd.
    errors:
      already_moved: is hetzelfde account waarnaar je al naar toe bent verhuisd
      missing_also_known_as: is geen alias van dit account
      move_to_self: kan niet het huidige account zijn
      not_found: kon niet worden gevonden
      on_cooldown: Jouw laatste migratie is nog te kort geleden
    followers_count: Volgers op het moment van verhuizing
    incoming_migrations: Verhuizen vanaf een ander account
    incoming_migrations_html: Om vanaf een ander account naar dit account te verhuizen, dien je eerst <a href="%{path}">een accountalias aan te maken</a>.
    moved_msg: Jouw account wordt nu naar %{acct} doorverwezen en jouw volgers worden verhuisd.
    not_redirecting: Jouw account wordt momenteel niet naar een ander account doorverwezen.
    on_cooldown: Je hebt recentelijk jouw account verhuisd. Deze mogelijkheid is weer beschikbaar over %{count} dagen.
    past_migrations: Vorige migraties
    proceed_with_move: Volgers verhuizen
    redirected_msg: Jouw account wordt nu doorverwezen naar %{acct}.
    redirecting_to: Jouw account wordt nu naar %{acct} doorverwezen.
    set_redirect: Doorverwijzing instellen
    warning:
      backreference_required: Het nieuwe account moet eerst worden ingesteld om naar dit account te kunnen terugverwijzen
      before: 'Lees eerst goed deze tekst, alvorens verder te gaan:'
      cooldown: Na de verhuizing kun je tijdelijk niet opnieuw verhuizen
      disabled_account: Jouw huidige account is hierna niet meer volledig bruikbaar. Je hebt echter wel toegang tot het exporteren van je gegevens en tot het opnieuw activeren van je account.
      followers: Deze actie verhuist alle volgers vanaf het huidige account naar het nieuwe account
      only_redirect_html: Je kunt als alternatief ook <a href="%{path}">alleen de doorverwijzing op je profiel zetten</a>.
      other_data: Geen andere gegevens worden automatisch verhuisd
      redirect: Jouw huidige accountprofiel wordt bijgewerkt met een doorverwijzingsmelding en wordt uitgesloten van zoekresultaten
  moderation:
    title: Moderatie
  move_handler:
    carry_blocks_over_text: Deze gebruiker is verhuisd vanaf %{acct}. Je hebt dat account geblokkeerd.
    carry_mutes_over_text: Deze gebruiker is verhuisd vanaf %{acct}. Je hebt dat account genegeerd.
    copy_account_note_text: 'Deze gebruiker is verhuisd vanaf %{acct}. Je hebt de volgende opmerkingen over dat account gemaakt:'
  navigation:
    toggle_menu: Menu tonen/verbergen
  notification_mailer:
    admin:
      report:
        subject: "%{name} heeft een rapportage ingediend"
      sign_up:
        subject: "%{name} heeft zich geregistreerd"
    favourite:
      body: 'Jouw bericht werd door %{name} als favoriet gemarkeerd:'
      subject: "%{name} markeerde jouw bericht als favoriet"
      title: Nieuwe favoriet
    follow:
      body: "%{name} volgt jou nu!"
      subject: "%{name} volgt jou nu"
      title: Nieuwe volger
    follow_request:
      action: Volgverzoeken beheren
      body: "%{name} wil jou graag volgen"
      subject: 'Volgen in afwachting: %{name}'
      title: Nieuw volgverzoek
    mention:
      action: Reageren
      body: 'Je bent door %{name} vermeld in:'
      subject: Je bent vermeld door %{name}
      title: Nieuwe vermelding
    poll:
      subject: Een peiling van %{name} is beëindigd
    quote:
      body: 'Jouw bericht werd door %{name} geciteerd:'
      subject: "%{name} heeft jouw bericht geciteerd"
      title: Nieuw citaat
    reblog:
      body: 'Jouw bericht werd door %{name} geboost:'
      subject: "%{name} boostte jouw bericht"
      title: Nieuwe boost
    status:
      subject: "%{name} heeft zojuist een bericht geplaatst"
    update:
      subject: "%{name} bewerkte een bericht"
  notifications:
    administration_emails: E-mailmeldingen beheerder
    email_events: E-mailmeldingen voor gebeurtenissen
    email_events_hint: 'Selecteer gebeurtenissen waarvoor je meldingen wilt ontvangen:'
  number:
    human:
      decimal_units:
        format: "%n%u"
        units:
          billion: mld.
          million: mln.
          quadrillion: qdn.
          thousand: K
          trillion: bln.
  otp_authentication:
    code_hint: Voer de code in die door de authenticatie-app werd gegenereerd
    description_html: Na het instellen van <strong>tweestapsverificatie</strong> met een authenticatie-app, kun je alleen inloggen als je jouw mobiele telefoon bij je hebt. Hiermee genereer je namelijk de in te voeren toegangscode.
    enable: Inschakelen
    instructions_html: "<strong>Scan deze QR-code in Google Authenticator of een soortgelijke app op jouw mobiele telefoon</strong>. Vanaf nu genereert deze app toegangscodes die je bij het inloggen moet invoeren."
    manual_instructions: 'Voor het geval je de QR-code niet kunt scannen en het handmatig moet invoeren, vind je hieronder de geheime code in platte tekst:'
    setup: Instellen
    wrong_code: De ingevoerde code is ongeldig! Klopt de systeemtijd van de server en die van jouw apparaat?
  pagination:
    newer: Nieuwer
    next: Volgende
    older: Ouder
    prev: Vorige
    truncate: "&hellip;"
  polls:
    errors:
      already_voted: Je hebt al aan deze peiling deelgenomen
      duplicate_options: bevat dubbele items
      duration_too_long: ligt te ver in de toekomst
      duration_too_short: is te kort van duur
      expired: De peiling is al beëindigd
      invalid_choice: De gekozen peiling-optie bestaat niet
      over_character_limit: kan stuk voor stuk niet langer zijn dan %{max} tekens
      self_vote: Je kunt niet op eigen peilingen stemmen
      too_few_options: moet meer dan één item bevatten
      too_many_options: kan niet meer dan %{max} items bevatten
    vote: Stemmen
<<<<<<< HEAD
  preferences:
    other: Overig
    posting_defaults: Instellingen voor berichten
=======
  posting_defaults:
    explanation: Deze instellingen worden als standaard gebruikt wanneer je nieuwe berichten aanmaakt, maar je kunt ze per bericht aanpassen.
  preferences:
    other: Overig
    posting_defaults: Jouw nieuwe berichten
>>>>>>> 26c78392
    public_timelines: Openbare tijdlijnen
  privacy:
    hint_html: "<strong>Hoe wil je dat jouw profiel en berichten kunnen worden gevonden?</strong> Een verscheidenheid aan functies in Mastodon kunnen je helpen om een groter publiek te bereiken als ze zijn ingeschakeld. Neem rustig de tijd om deze instellingen te bekijken, om er zo zeker van te zijn dat ze aan jouw wensen voldoen."
    privacy: Privacy
    privacy_hint_html: Hoeveel informatie wil je aan andere gebruikers kwijt? Mensen ontdekken interessante accounts en coole apps door te bekijken welke accounts jij volgt en door te bekijken welke app jij gebruikt voor het plaatsen van berichten. Het kan achter zo zijn dat je dit liever verborgen houdt.
    reach: Bereik
    reach_hint_html: Wil je door nieuwe mensen worden ontdekt en gevolgd? Wil je dat jouw berichten op de pagina Verkennen worden getoond? Wil je aan andere mensen worden aanbevolen en in de gebruikersgids staan? Wil je nieuwe volgers automatisch accepteren of wil je die handmatig kunnen goedkeuren?
    search: Zoeken
    search_hint_html: Hoe wil je worden gevonden? Wil je dat mensen jou kunnen vinden via jouw openbare berichten? Wil je dat mensen buiten Mastodon jouw profiel kunnen vinden wanneer ze op het web zoeken? Vergeet echter niet dat jouw openbare berichten en profiel nooit volledig beschermd kunnen worden tegen zoekmachines.
    title: Privacy en bereik
  privacy_policy:
    title: Privacybeleid
  reactions:
    errors:
      limit_reached: Limiet van verschillende emoji-reacties bereikt
      unrecognized_emoji: is geen bestaande emoji-reactie
  redirects:
    prompt: Als je deze link vertrouwt, klik er dan op om door te gaan.
    title: Je verlaat %{instance}.
  relationships:
    activity: Accountactiviteit
    confirm_follow_selected_followers: Weet je zeker dat je de geselecteerde volgers wilt volgen?
    confirm_remove_selected_followers: Weet je zeker dat je de geselecteerde volgers wilt verwijderen?
    confirm_remove_selected_follows: Weet je zeker dat je de geselecteerde gevolgde accounts wilt verwijderen?
    dormant: Sluimerend
    follow_failure: Kan sommige van de geselecteerde accounts niet volgen.
    follow_selected_followers: Geselecteerde volgers volgen
    followers: Volgers
    following: Volgend
    invited: Uitgenodigd
    last_active: Laatst actief
    most_recent: Recentelijk gevolgd
    moved: Verhuisd
    mutual: Wederzijds
    primary: Primair
    relationship: Volgrelatie
    remove_selected_domains: Alle volgers van de geselecteerde domeinen verwijderen
    remove_selected_followers: Geselecteerde volgers verwijderen
    remove_selected_follows: Geselecteerde gebruikers ontvolgen
    status: Accountstatus
  remote_follow:
    missing_resource: Kon vereiste doorverwijzings-URL voor jouw account niet vinden
  reports:
    errors:
      invalid_rules: verwijst niet naar geldige regels
  rss:
    content_warning: 'Inhoudswaarschuwing:'
    descriptions:
      account: Openbare berichten van @%{acct}
      tag: 'Openbare berichten met hashtag #%{hashtag}'
  scheduled_statuses:
    over_daily_limit: Je hebt de limiet van %{limit} in te plannen berichten voor vandaag overschreden
    over_total_limit: Je hebt de limiet van %{limit} in te plannen berichten overschreden
    too_soon: datum moet in de toekomst liggen
  self_destruct:
    lead_html: Helaas gaat <strong>%{domain}</strong> permanent sluiten. Als je daar een account had, kun je deze niet meer gebruiken, maar je kunt nog steeds een back-up van je gegevens opvragen.
    title: Deze server gaat sluiten
  sessions:
    activity: Laatst actief
    browser: Webbrowser
    browsers:
      alipay: Alipay
      blackberry: BlackBerry
      chrome: Chrome
      edge: Microsoft Edge
      electron: Electron
      firefox: Firefox
      generic: Onbekende webbrowser
      huawei_browser: Huawei Browser
      ie: Internet Explorer
      micro_messenger: MicroMessenger
      nokia: Nokia S40 Ovi Browser
      opera: Opera
      otter: Otter
      phantom_js: PhantomJS
      qq: QQ Browser
      safari: Safari
      uc_browser: UC Browser
      unknown_browser: Onbekende browser
      weibo: Weibo
    current_session: Huidige sessie
    date: Datum
    description: "%{browser} op %{platform}"
    explanation: Dit zijn de webbrowsers die momenteel met jouw Mastodonaccount zijn ingelogd.
    ip: IP
    platforms:
      adobe_air: Adobe Air
      android: Android
      blackberry: BlackBerry
      chrome_os: ChromeOS
      firefox_os: Firefox OS
      ios: iOS
      kai_os: KaiOS
      linux: Linux
      mac: macOS
      unknown_platform: Onbekend platform
      windows: Windows
      windows_mobile: Windows Mobile
      windows_phone: Windows Phone
    revoke: Intrekken
    revoke_success: Sessie succesvol ingetrokken
    title: Sessies
    view_authentication_history: Inloggeschiedenis van jouw account bekijken
  settings:
    account: Account
    account_settings: Accountinstellingen
    aliases: Accountaliassen
    appearance: Uiterlijk
    authorized_apps: Geautoriseerde apps
    back: Terug naar Mastodon
    delete: Account verwijderen
    development: Ontwikkelaars
    edit_profile: Profiel bewerken
    export: Exporteren
    featured_tags: Uitgelichte hashtags
    import: Importeren
    import_and_export: Importeren en exporteren
    migrate: Accountmigratie
    notifications: E-mailmeldingen
    preferences: Voorkeuren
    profile: Openbaar profiel
    relationships: Volgers en gevolgde accounts
    severed_relationships: Verbroken volgrelaties
    statuses_cleanup: Automatisch berichten verwijderen
    strikes: Vastgestelde overtredingen
    two_factor_authentication: Tweestapsverificatie
    webauthn_authentication: Beveiligingssleutels
  severed_relationships:
    download: Downloaden (%{count})
    event_type:
      account_suspension: Accountschorsing (%{target_name})
      domain_block: Serverschorsing (%{target_name})
      user_domain_block: Je hebt %{target_name} geblokkeerd
    lost_followers: Verloren volgers
    lost_follows: Verloren gevolgde accounts
    preamble: Je kan gevolgde accounts en volgers verliezen wanneer je een domein blokkeert of wanneer de moderators van jouw server beslissen om een externe server op te schorten. Wanneer dat gebeurt, kun je lijsten van verbroken volgrelaties downloaden, deze inspecteren en mogelijk importeren op een andere server.
    purged: Informatie over deze server is verwijderd door de beheerders van jouw server.
    type: Gebeurtenis
  statuses:
    attached:
      audio:
        one: "%{count} geluidsbestand"
        other: "%{count} geluidsbestanden"
      description: 'Bijlagen: %{attached}'
      image:
        one: "%{count} afbeelding"
        other: "%{count} afbeeldingen"
      video:
        one: "%{count} video"
        other: "%{count} video's"
    boosted_from_html: Geboost van %{acct_link}
    content_warning: 'Inhoudswaarschuwing: %{warning}'
    content_warnings:
      hide: Bericht verbergen
      show: Meer tonen
    default_language: Hetzelfde als de taal van de gebruikersomgeving
    disallowed_hashtags:
      one: 'bevatte een niet toegestane hashtag: %{tags}'
      other: 'bevatte niet toegestane hashtags: %{tags}'
    edited_at_html: Bewerkt op %{date}
    errors:
      in_reply_not_found: Het bericht waarop je probeert te reageren lijkt niet te bestaan.
      quoted_status_not_found: Het bericht die je probeert te citeren lijkt niet te bestaan.
      quoted_user_not_mentioned: Een niet-vermelde gebruiker kan niet in een privébericht worden geciteerd.
    over_character_limit: Limiet van %{max} tekens overschreden
    pin_errors:
      direct: Berichten die alleen zichtbaar zijn voor vermelde gebruikers, kunnen niet worden vastgezet
      limit: Je hebt het maximaal aantal bericht al vastgemaakt
      ownership: Een bericht van iemand anders kan niet worden vastgemaakt
      reblog: Een boost kan niet worden vastgezet
    quote_error:
      not_available: Bericht is niet beschikbaar
      pending_approval: Bericht in afwachting van goedkeuring
      revoked: Bericht verwijderd door auteur
    quote_policies:
      followers: Alleen volgers
      nobody: Alleen ik
      public: Iedereen
    quote_post_author: Citeerde een bericht van %{acct}
    title: '%{name}: "%{quote}"'
    visibilities:
      direct: Privébericht
      private: Alleen volgers
      public: Openbaar
      public_long: Iedereen op en buiten Mastodon
      unlisted: Minder openbaar
      unlisted_long: Niet zichtbaar in de zoekresultaten van Mastodon, onder trends, hashtags en op openbare tijdlijnen
  statuses_cleanup:
    enabled: Automatisch oude berichten verwijderen
    enabled_hint: Verwijder uw berichten automatisch zodra ze een bepaalde leeftijdsgrens bereiken, tenzij ze overeenkomen met een van de onderstaande uitzonderingen
    exceptions: Uitzonderingen
    explanation: Doordat het verwijderen van berichten de server zwaar belast, gebeurt dit geleidelijk aan op momenten dat de server niet bezig is. Om deze reden kunnen uw berichten een tijdje nadat ze de leeftijdsgrens hebben bereikt worden verwijderd.
    ignore_favs: Favorieten negeren
    ignore_reblogs: Boosts negeren
    interaction_exceptions: Uitzonderingen op basis van interacties
    interaction_exceptions_explanation: Merk op dat er geen garantie is dat berichten worden verwijderd, wanneer eenmaal het aantal favorieten of boosts boven de ingestelde grenswaarde zijn geweest.
    keep_direct: Privéberichten behouden
    keep_direct_hint: Verwijdert geen enkel privébericht van jou
    keep_media: Berichten met mediabijlagen behouden
    keep_media_hint: Verwijdert geen enkel bericht met mediabijlagen
    keep_pinned: Vastgemaakte berichten behouden
    keep_pinned_hint: Verwijdert geen enkel vastgezet bericht van jou
    keep_polls: Peilingen behouden
    keep_polls_hint: Geen enkele peiling van jou wordt verwijderd
    keep_self_bookmark: Bladwijzers behouden
    keep_self_bookmark_hint: Eigen berichten die je aan je bladwijzers hebt toegevoegd worden niet verwijderd
    keep_self_fav: Favorieten behouden
    keep_self_fav_hint: Eigen berichten die je als favoriet hebt gemarkeerd worden niet verwijderd
    min_age:
      '1209600': 2 weken
      '15778476': 6 maanden
      '2629746': 1 maand
      '31556952': 1 jaar
      '5259492': 2 maanden
      '604800': 1 week
      '63113904': 2 jaar
      '7889238': 3 maanden
    min_age_label: Te verwijderen na
    min_favs: Berichten die tenminste zoveel keer als favoriet zijn gemarkeerd behouden
    min_favs_hint: Verwijdert geen berichten die tenminste zoveel keer als favoriet zijn gemarkeerd. Laat leeg om berichten ongeacht het aantal favorieten te verwijderen
    min_reblogs: Berichten die minstens zoveel keer zijn geboost behouden
    min_reblogs_hint: Verwijdert geen berichten die tenminste zoveel keer zijn geboost. Laat leeg om berichten ongeacht het aantal boosts te verwijderen
  stream_entries:
    sensitive_content: Gevoelige inhoud
  strikes:
    errors:
      too_late: De periode dat je bezwaar kunt maken tegen deze overtreding is verstreken
  tags:
    does_not_match_previous_name: komt niet overeen met de vorige naam
  terms_of_service:
    title: Gebruiksvoorwaarden
  terms_of_service_interstitial:
    future_preamble_html: We brengen enkele wijzigingen aan in onze gebruiksvoorwaarden, die van kracht worden op <strong>%{date}</strong>. We raden je aan om de bijgewerkte voorwaarden door te nemen.
    past_preamble_html: We hebben onze gebruiksvoorwaarden gewijzigd sinds je laatste bezoek. We raden je aan om de bijgewerkte voorwaarden door te nemen.
    review_link: De gebruiksvoorwaarden bekijken
    title: De gebruiksvoorwaarden van %{domain} worden gewijzigd
  themes:
    contrast: Mastodon (hoog contrast)
    default: Mastodon (donker)
    mastodon-light: Mastodon (licht)
    system: Automatisch (systeemthema gebruiken)
  time:
    formats:
      default: "%d %B %Y om %H:%M"
      month: "%b %Y"
      time: "%H:%M"
      with_time_zone: "%d %b %Y, %H:%M %Z"
  translation:
    errors:
      quota_exceeded: Het gebruikersquotum voor de vertaaldienst is overschreden.
      too_many_requests: Er zijn de laatste tijd te veel verzoeken ingediend bij de vertaaldienst.
  two_factor_authentication:
    add: Toevoegen
    disable: Tweestapsverificatie uitschakelen
    disabled_success: Uitschakelen tweestapsverificatie is geslaagd
    edit: Bewerken
    enabled: Tweestapsverificatie is ingeschakeld
    enabled_success: Inschakelen tweestapsverificatie geslaagd
    generate_recovery_codes: Herstelcodes genereren
    lost_recovery_codes: Met herstelcodes kun je toegang tot jouw account krijgen wanneer je jouw telefoon bent kwijtgeraakt. Wanneer je jouw herstelcodes bent kwijtgeraakt, kan je ze hier opnieuw genereren. Jouw oude herstelcodes zijn daarna ongeldig.
    methods: Methoden voor tweestapsverificatie
    otp: Authenticatie-app
    recovery_codes: Herstelcodes back-uppen
    recovery_codes_regenerated: Opnieuw genereren herstelcodes geslaagd
    recovery_instructions_html: Wanneer je ooit de toegang verliest tot jouw telefoon, kan je met behulp van een van de herstelcodes hieronder opnieuw toegang krijgen tot jouw account. <strong>Zorg ervoor dat je de herstelcodes op een veilige plek bewaart</strong>. Je kunt ze bijvoorbeeld printen en ze samen met andere belangrijke documenten bewaren.
    webauthn: Beveiligingssleutels
  user_mailer:
    announcement_published:
      description: 'De beheerders van %{domain} doen een mededeling:'
      subject: Service-aankondiging
      title: "%{domain} service aankondiging"
    appeal_approved:
      action: Accountinstellingen
      explanation: Het bezwaar tegen een door een moderator vastgestelde overtreding van jou op %{strike_date}, ingediend op %{appeal_date}, is goedgekeurd. De eerder vastgestelde overtreding is hierbij niet langer geldig.
      subject: Jouw bezwaar van %{date} is goedgekeurd
      subtitle: Jouw account heeft weer een goede reputatie.
      title: Bezwaar goedgekeurd
    appeal_rejected:
      explanation: Het bezwaar tegen een door een moderator vastgestelde overtreding van jou op %{strike_date}, ingediend op %{appeal_date}, is afgewezen. De vastgestelde overtreding blijft daarom ongewijzigd.
      subject: Jouw bezwaar van %{date} is afgewezen
      subtitle: Jouw bezwaar is afgewezen.
      title: Bezwaar afgewezen
    backup_ready:
      explanation: Je hebt een volledige back-up van je Mastodon-account aangevraagd.
      extra: Het staat nu klaar om te worden gedownload!
      subject: Jouw archief staat klaar om te worden gedownload
      title: Archief ophalen
    failed_2fa:
      details: 'Hier zijn de details van de inlogpoging:'
      explanation: Iemand heeft geprobeerd om in te loggen op jouw account maar heeft een ongeldige tweede verificatiefactor opgegeven.
      further_actions_html: Als jij dit niet was, raden we je aan om onmiddellijk %{action} aangezien het in gevaar kan zijn.
      subject: Tweestapsverificatiefout
      title: Tweestapsverificatie mislukt
    suspicious_sign_in:
      change_password: je wachtwoord te wijzigen
      details: 'Hier zijn de details van het inloggen:'
      explanation: We hebben vastgesteld dat iemand vanaf een nieuw IP-adres op jouw account is ingelogd.
      further_actions_html: Wanneer jij dit niet was, adviseren wij om onmiddellijk %{action} en om tweestapsverificatie in te schakelen, om zo je account veilig te houden.
      subject: Jouw account is vanaf een nieuw IP-adres benaderd
      title: Een nieuwe registratie
    terms_of_service_changed:
      agreement: Door %{domain} te blijven gebruiken, ga je akkoord met deze voorwaarden. Als je het niet eens bent met de bijgewerkte voorwaarden, kun je je overeenkomst met %{domain} op elk gewenst moment beëindigen door je account te verwijderen.
      changelog: 'In een oogopslag betekent deze update voor jou:'
      description: 'Je ontvangt dit bericht, omdat we enkele wijzigingen aanbrengen in onze gebruiksvoorwaarden op %{domain}. Deze aanpassingen worden van kracht op %{date}. We raden je aan om de bijgewerkte voorwaarden hier volledig te bekijken:'
      description_html: Je ontvangt dit bericht, omdat we enkele wijzigingen aanbrengen in onze gebruiksvoorwaarden op %{domain}. Deze aanpassingen worden van kracht op <strong>%{date}</strong>. We raden je aan om de <a href="%{path}" target="_blank">bijgewerkte voorwaarden hier</a> volledig te bestuderen.
      sign_off: Het %{domain}-team
      subject: Onze bijgewerkte gebruiksvoorwaarden
      subtitle: De gebruiksvoorwaarden van %{domain} veranderen
      title: Belangrijke update
    warning:
      appeal: Bezwaar indienen
      appeal_description: Wanneer je denkt dat dit een fout is, kun je een bezwaar indienen bij de medewerkers van %{instance}.
      categories:
        spam: Spam
        violation: De inhoud is in strijd met de volgende communityrichtlijnen
      explanation:
        delete_statuses: Er is vastgesteld dat sommige van jouw berichten in strijd zijn met één of meerdere communityrichtlijnen en daarom door de moderatoren van %{instance} zijn verwijderd.
        disable: Je kunt niet langer jouw account gebruiken, maar jouw profiel en andere gegevens zijn nog wel intact. Je kunt een backup van je gegevens opvragen, accountinstellingen wijzigen of je account verwijderen.
        mark_statuses_as_sensitive: Sommige van jouw berichten zijn als gevoelig gemarkeerd door de moderatoren van %{instance}. Dit betekent dat mensen op de media in de berichten moeten klikken/tikken om deze weer te geven. Je kunt media in de toekomst ook zelf als gevoelig markeren.
        sensitive: Vanaf nu worden al jouw geüploade media als gevoelig gemarkeerd en verborgen achter een waarschuwing.
        silence: Je kunt nog steeds jouw account gebruiken, maar alleen mensen die jou al volgen kunnen jouw berichten zien, en je kunt minder goed worden gevonden. Andere kunnen je echter nog wel steeds handmatig volgen.
        suspend: Je kunt niet langer jouw account gebruiken, en jouw profiel en andere gegevens zijn niet langer toegankelijk. Je kunt nog steeds inloggen om een backup van jouw gegevens op te vragen, totdat deze na 30 dagen volledig worden verwijderd. We behouden wel enkele basisgegevens, om te voorkomen dat je onder je schorsing uit probeert te komen.
      reason: 'Reden:'
      statuses: 'Gerapporteerde berichten:'
      subject:
        delete_statuses: Deze berichten van %{acct} zijn verwijderd
        disable: Jouw account %{acct} is bevroren
        mark_statuses_as_sensitive: Deze berichten van %{acct} zijn als gevoelig gemarkeerd
        none: Waarschuwing voor %{acct}
        sensitive: Berichten van %{acct} worden vanaf nu altijd als gevoelig gemarkeerd
        silence: Jouw account %{acct} is nu beperkt
        suspend: Jouw account %{acct} is opgeschort
      title:
        delete_statuses: Berichten verwijderd
        disable: Account bevroren
        mark_statuses_as_sensitive: Berichten als gevoelig gemarkeerd
        none: Waarschuwing
        sensitive: Account is als gevoelig gemarkeerd
        silence: Account beperkt
        suspend: Account opgeschort
    welcome:
      apps_android_action: Via Google Play downloaden
      apps_ios_action: Via de App Store downloaden
      apps_step: Onze officiële apps downloaden.
      apps_title: Mastodon-apps
      checklist_subtitle: 'Laten we aan dit nieuwe sociale avontuur beginnen:'
      checklist_title: Welkomstchecklist
      edit_profile_action: Personaliseren
      edit_profile_step: Wanneer je meer over jezelf vertelt, krijg je meer interactie met andere mensen.
      edit_profile_title: Je profiel aanpassen
      explanation: Hier zijn enkele tips om je op weg te helpen
      feature_action: Meer informatie
      feature_audience: Mastodon biedt je een unieke mogelijkheid om je publiek te beheren zonder tussenpersonen. Mastodon, geïmplementeerd in jouw eigen infrastructuur, stelt je in staat om elke andere Mastodon-server online te volgen en door hen gevolgd te worden, en staat onder controle van niemand, behalve die van jou.
      feature_audience_title: Bouw jouw publiek in vertrouwen op
      feature_control: Je weet zelf het beste wat je op jouw starttijdlijn wilt zien. Geen algoritmen of advertenties om je tijd te verspillen. Volg iedereen op elke Mastodon-server vanaf één account en ontvang hun berichten in chronologische volgorde, en maak jouw hoekje op het internet een beetje meer zoals jezelf.
      feature_control_title: Houd controle over je eigen tijdlijn
      feature_creativity: Mastodon ondersteunt audio-, video- en fotoberichten, toegankelijkheidsbeschrijvingen, peilingen, inhoudswaarschuwingen, geanimeerde profielfoto's, aangepaste lokale emoji's, controle over het bijwerken van miniaturen en meer, om je te helpen jezelf online uit te drukken. Of je nu jouw kunst, jouw muziek of jouw podcast publiceert, Mastodon staat voor je klaar.
      feature_creativity_title: Ongeëvenaarde creativiteit
      feature_moderation: Mastodon legt de besluitvorming weer in jouw handen. Elke server creëert diens eigen regels en voorschriften, die lokaal worden gehandhaafd en niet van bovenaf zoals sociale media van bedrijven, waardoor het het meest flexibel is in het reageren op de behoeften van verschillende groepen mensen. Word lid van een server met de regels waarmee je akkoord gaat, of host jouw eigen.
      feature_moderation_title: Moderatie zoals het hoort
      follow_action: Volgen
      follow_step: Op Mastodon draait het helemaal om het volgen van interessante mensen.
      follow_title: Personaliseer je starttijdlijn
      follows_subtitle: Volg bekende accounts
      follows_title: Wie te volgen
      follows_view_more: Meer mensen om te volgen bekijken
      hashtags_recent_count:
        one: "%{people} persoon in de afgelopen 2 dagen"
        other: "%{people} mensen in de afgelopen 2 dagen"
      hashtags_subtitle: Wat er in de afgelopen 2 dagen is gebeurd verkennen
      hashtags_title: Populaire hashtags
      hashtags_view_more: Meer populaire hashtags bekijken
      post_action: Opstellen
      post_step: Zeg hallo tegen de wereld met tekst, foto's, video's of peilingen.
      post_title: Je eerste bericht schrijven
      share_step: Laat je vrienden weten waar je op Mastodon bent te vinden.
      share_title: Je Mastodonprofiel delen
      sign_in_action: Inloggen
      subject: Welkom op Mastodon
      title: Welkom aan boord %{name}!
  users:
    follow_limit_reached: Je kunt niet meer dan %{limit} accounts volgen
    go_to_sso_account_settings: Ga naar de accountinstellingen van je identiteitsprovider
    invalid_otp_token: Ongeldige tweestaps-toegangscode
    otp_lost_help_html: Als je toegang tot beiden kwijt bent geraakt, neem dan contact op via %{email}
    rate_limited: Te veel authenticatiepogingen, probeer het later opnieuw.
    seamless_external_login: Je bent ingelogd via een externe dienst, daarom zijn wachtwoorden en e-mailinstellingen niet beschikbaar.
    signed_in_as: 'Ingelogd als:'
  verification:
    extra_instructions_html: <strong>Tip:</strong> De link op je website kan onzichtbaar zijn. Het belangrijke onderdeel is <code>rel="me"</code> dat impersonatie op websites met user-generated content voorkomt. Je kunt zelfs een <code>link</code>-tag gebruiken in de header van de pagina in plaats van <code>a</code>, maar de HTML moet ook zonder JavaScript toegankelijk zijn.
    here_is_how: Zo werkt het
    hint_html: "<strong>Verificatie van je identiteit op Mastodon is voor iedereen.</strong> Het is gebaseerd op open webstandaarden, en is en blijft altijd gratis. Alles wat nodig is is een persoonlijke website waar mensen je aan kunnen herkennen. Wanneer je vanuit jouw profiel naar deze website linkt, controleren wij of de website naar jouw profiel teruglinkt en geven wij dit duidelijk hierop aan."
    instructions_html: Kopieer en plak de onderstaande code in de HTML van je website. Voeg vervolgens het adres van je website toe aan een van de extra velden op je profiel op het tabblad "Profiel bewerken" en sla de wijzigingen op.
    verification: Verificatie
    verified_links: Jouw geverifieerde links
    website_verification: Website-verificatie
  webauthn_credentials:
    add: Nieuwe beveiligingssleutel toevoegen
    create:
      error: Er deed zich een probleem voor met het toevoegen van jouw beveiligingssleutel. Probeer het nogmaals.
      success: Het toevoegen van je beveiligingssleutel is geslaagd.
    delete: Verwijderen
    delete_confirmation: Weet je zeker dat je deze beveiligingssleutel wilt verwijderen?
    description_html: Wanneer je <strong>verificatie met beveiligingssleutels</strong> inschakelt, moet je tijdens het inloggen een van jouw beveiligingssleutels gebruiken.
    destroy:
      error: Er deed zich een probleem voor met het verwijderen van jouw beveiligingssleutel. Probeer het nogmaals.
      success: Het verwijderen van jouw beveiligingssleutel is geslaagd.
    invalid_credential: Ongeldige beveiligingssleutel
    nickname_hint: Voer de bijnaam in van jouw nieuwe beveiligingssleutel
    not_enabled: Je hebt WebAuthn nog niet ingeschakeld
    not_supported: Deze browser ondersteunt geen beveiligingssleutels
    otp_required: Om beveiligingssleutels te kunnen gebruiken, moet je eerst tweestapsverificatie inschakelen.
    registered_on: Geregistreerd op %{date}<|MERGE_RESOLUTION|>--- conflicted
+++ resolved
@@ -1761,17 +1761,11 @@
       too_few_options: moet meer dan één item bevatten
       too_many_options: kan niet meer dan %{max} items bevatten
     vote: Stemmen
-<<<<<<< HEAD
-  preferences:
-    other: Overig
-    posting_defaults: Instellingen voor berichten
-=======
   posting_defaults:
     explanation: Deze instellingen worden als standaard gebruikt wanneer je nieuwe berichten aanmaakt, maar je kunt ze per bericht aanpassen.
   preferences:
     other: Overig
     posting_defaults: Jouw nieuwe berichten
->>>>>>> 26c78392
     public_timelines: Openbare tijdlijnen
   privacy:
     hint_html: "<strong>Hoe wil je dat jouw profiel en berichten kunnen worden gevonden?</strong> Een verscheidenheid aan functies in Mastodon kunnen je helpen om een groter publiek te bereiken als ze zijn ingeschakeld. Neem rustig de tijd om deze instellingen te bekijken, om er zo zeker van te zijn dat ze aan jouw wensen voldoen."
