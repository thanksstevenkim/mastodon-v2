# frozen_string_literal: true

require 'rails_helper'

RSpec.describe ActivityPub::Activity::Accept do
  let(:sender)    { Fabricate(:account, domain: 'example.com') }
  let(:recipient) { Fabricate(:account) }

  describe '#perform' do
    subject { described_class.new(json, sender) }

    context 'with a Follow request' do
      let(:json) do
        {
          '@context': 'https://www.w3.org/ns/activitystreams',
          id: 'foo',
          type: 'Accept',
          actor: ActivityPub::TagManager.instance.uri_for(sender),
          object: {
            id: 'https://abc-123/456',
            type: 'Follow',
            actor: ActivityPub::TagManager.instance.uri_for(recipient),
            object: ActivityPub::TagManager.instance.uri_for(sender),
          },
        }.deep_stringify_keys
      end

      context 'with a regular Follow' do
        before do
          Fabricate(:follow_request, account: recipient, target_account: sender)
        end

        it 'creates a follow relationship, removes the follow request, and queues a refresh' do
          expect { subject.perform }
            .to change { recipient.following?(sender) }.from(false).to(true)
            .and change { recipient.requested?(sender) }.from(true).to(false)

          expect(RemoteAccountRefreshWorker).to have_enqueued_sidekiq_job(sender.id)
        end
      end

      context 'when given a relay' do
        let!(:relay) { Fabricate(:relay, state: :pending, follow_activity_id: 'https://abc-123/456') }

        it 'marks the relay as accepted' do
          expect { subject.perform }
            .to change { relay.reload.accepted? }.from(false).to(true)
        end
      end
<<<<<<< HEAD
=======
    end

    context 'with a QuoteRequest' do
      let(:status) { Fabricate(:status, account: recipient) }
      let(:quoted_status) { Fabricate(:status, account: sender) }
      let(:quote) { Fabricate(:quote, status: status, quoted_status: quoted_status) }
      let(:approval_uri) { "https://#{sender.domain}/approvals/1" }

      let(:json) do
        {
          '@context': [
            'https://www.w3.org/ns/activitystreams',
            {
              QuoteRequest: 'https://w3id.org/fep/044f#QuoteRequest',
            },
          ],
          id: 'foo',
          type: 'Accept',
          actor: ActivityPub::TagManager.instance.uri_for(sender),
          object: {
            id: quote.activity_uri,
            type: 'QuoteRequest',
            actor: ActivityPub::TagManager.instance.uri_for(recipient),
            object: ActivityPub::TagManager.instance.uri_for(quoted_status),
            instrument: ActivityPub::TagManager.instance.uri_for(status),
          },
          result: approval_uri,
        }.with_indifferent_access
      end

      it 'marks the quote as approved and distribute an update' do
        expect { subject.perform }
          .to change { quote.reload.accepted? }.from(false).to(true)
          .and change { quote.reload.approval_uri }.to(approval_uri)
        expect(DistributionWorker)
          .to have_enqueued_sidekiq_job(status.id, { 'update' => true })
        expect(ActivityPub::StatusUpdateDistributionWorker)
          .to have_enqueued_sidekiq_job(status.id, { 'updated_at' => be_a(String) })
      end

      context 'when the quoted status is not from the sender of the Accept' do
        let(:quoted_status) { Fabricate(:status, account: Fabricate(:account, domain: 'example.com')) }

        it 'does not mark the quote as approved and does not distribute an update' do
          expect { subject.perform }
            .to not_change { quote.reload.accepted? }.from(false)
            .and not_change { quote.reload.approval_uri }.from(nil)
          expect(DistributionWorker)
            .to_not have_enqueued_sidekiq_job(status.id, { 'update' => true })
          expect(ActivityPub::StatusUpdateDistributionWorker)
            .to_not have_enqueued_sidekiq_job(status.id, anything)
        end
      end

      context 'when the quoting status is from an unrelated user' do
        let(:status) { Fabricate(:status, account: Fabricate(:account, domain: 'foobar.com')) }

        it 'does not mark the quote as approved and does not distribute an update' do
          expect { subject.perform }
            .to not_change { quote.reload.accepted? }.from(false)
            .and not_change { quote.reload.approval_uri }.from(nil)
          expect(DistributionWorker)
            .to_not have_enqueued_sidekiq_job(status.id, { 'update' => true })
          expect(ActivityPub::StatusUpdateDistributionWorker)
            .to_not have_enqueued_sidekiq_job(status.id, anything)
        end
      end

      context 'when approval_uri is missing' do
        let(:approval_uri) { nil }

        it 'does not mark the quote as approved and does not distribute an update' do
          expect { subject.perform }
            .to not_change { quote.reload.accepted? }.from(false)
            .and not_change { quote.reload.approval_uri }.from(nil)
          expect(DistributionWorker)
            .to_not have_enqueued_sidekiq_job(status.id, { 'update' => true })
          expect(ActivityPub::StatusUpdateDistributionWorker)
            .to_not have_enqueued_sidekiq_job(status.id, anything)
        end
      end

      context 'when the QuoteRequest is referenced by its identifier' do
        let(:json) do
          {
            '@context': [
              'https://www.w3.org/ns/activitystreams',
              {
                QuoteRequest: 'https://w3id.org/fep/044f#QuoteRequest',
              },
            ],
            id: 'foo',
            type: 'Accept',
            actor: ActivityPub::TagManager.instance.uri_for(sender),
            object: quote.activity_uri,
            result: approval_uri,
          }.with_indifferent_access
        end

        it 'marks the quote as approved and distribute an update' do
          expect { subject.perform }
            .to change { quote.reload.accepted? }.from(false).to(true)
            .and change { quote.reload.approval_uri }.to(approval_uri)
          expect(DistributionWorker)
            .to have_enqueued_sidekiq_job(status.id, { 'update' => true })
          expect(ActivityPub::StatusUpdateDistributionWorker)
            .to have_enqueued_sidekiq_job(status.id, { 'updated_at' => be_a(String) })
        end

        context 'when approval_uri is missing' do
          let(:approval_uri) { nil }

          it 'does not mark the quote as approved and does not distribute an update' do
            expect { subject.perform }
              .to not_change { quote.reload.accepted? }.from(false)
              .and not_change { quote.reload.approval_uri }.from(nil)
            expect(DistributionWorker)
              .to_not have_enqueued_sidekiq_job(status.id, { 'update' => true })
            expect(ActivityPub::StatusUpdateDistributionWorker)
              .to_not have_enqueued_sidekiq_job(status.id, anything)
          end
        end
      end
>>>>>>> 26c78392
    end
  end
end<|MERGE_RESOLUTION|>--- conflicted
+++ resolved
@@ -47,8 +47,6 @@
             .to change { relay.reload.accepted? }.from(false).to(true)
         end
       end
-<<<<<<< HEAD
-=======
     end
 
     context 'with a QuoteRequest' do
@@ -172,7 +170,6 @@
           end
         end
       end
->>>>>>> 26c78392
     end
   end
 end