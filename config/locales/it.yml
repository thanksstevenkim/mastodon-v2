---
it:
  about:
    about_mastodon_html: 'Il social network del futuro: Nessuna pubblicità, zero sorveglianza aziendale, design etico e decentralizzazione! Sii il proprietario dei tuoi dati, con Mastodonte!'
    contact_missing: Non impostato
    contact_unavailable: N/D
    hosted_on: Mastodon ospitato su %{domain}
    title: Info
  accounts:
    followers:
      one: Seguace
      other: Seguaci
    following: Seguiti
    instance_actor_flash: Questo profilo è un attore virtuale, utilizzato per rappresentare il server stesso e non un singolo utente. È utilizzato per scopi federativi e non dovrebbe esser sospeso.
    last_active: ultima attività
    link_verified_on: La proprietà di questo link è stata controllata il %{date}
    nothing_here: Qui non c'è nulla!
    pin_errors:
      following: Devi già seguire la persona che desideri promuovere
    posts:
      one: Toot
      other: Toot
    posts_tab_heading: Toot
    self_follow_error: Seguire il tuo stesso profilo non è consentito
  admin:
    account_actions:
      action: Esegui azione
      already_silenced: Questo account è già stato limitato.
      already_suspended: Questo account è già stato sospeso.
      title: Esegui l'azione di moderazione su %{acct}
    account_moderation_notes:
      create: Lascia una nota
      created_msg: Nota di moderazione creata correttamente!
      destroyed_msg: Nota di moderazione distrutta correttamente!
    accounts:
      add_email_domain_block: Blocca il dominio dell'e-mail
      approve: Approva
      approved_msg: Richiesta d'iscrizione di %{username} approvata correttamente
      are_you_sure: Sei sicuro?
      avatar: Avatar
      by_domain: Dominio
      change_email:
        changed_msg: Email modificata correttamente!
        current_email: Email corrente
        label: Cambia l'email
        new_email: Nuova email
        submit: Cambia l'email
        title: Cambia l'email per %{username}
      change_role:
        changed_msg: Ruolo modificato correttamente!
        edit_roles: Gestisci i ruoli utente
        label: Cambia il ruolo
        no_role: Nessun ruolo
        title: Cambia il ruolo per %{username}
      confirm: Conferma
      confirmed: Confermato
      confirming: Confermando
      custom: Personalizzato
      delete: Elimina i dati
      deleted: Eliminato
      demote: Retrocedi
      destroyed_msg: I dati di %{username} sono ora accodati per l'imminente eliminazione
      disable: Congela
      disable_sign_in_token_auth: Disabilitare l'autenticazione del token e-mail
      disable_two_factor_authentication: Disabilita A2F
      disabled: Congelato
      display_name: Nome mostrato
      domain: Dominio
      edit: Modifica
      email: Email
      email_status: Stato dell'email
      enable: Scongela
      enable_sign_in_token_auth: Abilitare l'autenticazione del token e-mail
      enabled: Abilitato
      enabled_msg: Il profilo di %{username} è stato scongelato correttamente
      followers: Seguaci
      follows: Seguiti
      header: Intestazione
      inbox_url: URL casella
      invite_request_text: Motivi d'iscrizione
      invited_by: Invitato da
      ip: IP
      joined: Iscritto il
      location:
        all: Tutto
        local: Locale
        remote: Remoto
        title: Posizione
      login_status: Stato d'accesso
      media_attachments: Allegati multimediali
      memorialize: Trasforma in memoriam
      memorialized: Commemorato
      memorialized_msg: "%{username} trasformato correttamente in un profilo commemorativo"
      moderation:
        active: Attivo
        all: Tutto
        disabled: Disattivato
        pending: In sospeso
        silenced: Limitato
        suspended: Sospeso
        title: Moderazione
      moderation_notes: Note di moderazione
      most_recent_activity: Attività più recente
      most_recent_ip: IP più recente
      no_account_selected: Nessun profilo è stato modificato, poiché non ne è stato selezionato nessuno
      no_limits_imposed: Nessun limite imposto
      no_role_assigned: Nessun ruolo assegnato
      not_subscribed: Non iscritto
      pending: Revisione in sospeso
      perform_full_suspension: Sospendi
      previous_strikes: Provvedimenti precedenti
      previous_strikes_description_html:
        one: Questo profilo ha <strong>un</strong> provvedimento.
        other: Questo profilo ha <strong>%{count}</strong> provvedimenti.
      promote: Promuovi
      protocol: Protocollo
      public: Pubblico
      push_subscription_expires: L'iscrizione PuSH scade il
      redownload: Aggiorna profilo
      redownloaded_msg: Il profilo di %{username} è stato aggiornato correttamente dall'origine
      reject: Rifiuta
      rejected_msg: Richiesta d'iscrizione di %{username} rifiutata correttamente
      remote_suspension_irreversible: I dati di questo account sono stati cancellati in modo irreversibile.
      remote_suspension_reversible_hint_html: L'account è stato sospeso sul loro server e i dati saranno completamente eliminati il %{date}. Fino ad allora, il server remoto può ripristinare questo account senza effetti negativi. Se si desidera eliminare immediatamente tutti i dati dell'account, è possibile farlo qui sotto.
      remove_avatar: Rimuovi l'avatar
      remove_header: Rimuovi l'intestazione
      removed_avatar_msg: Immagine dell'avatar di %{username} rimossa correttamente
      removed_header_msg: Immagine d'intestazione di %{username} rimossa correttamente
      resend_confirmation:
        already_confirmed: Questo utente è già confermato
        send: Invia nuovamente il link di conferma
        success: Link di conferma inviato con successo!
      reset: Ripristina
      reset_password: Ripristina la password
      resubscribe: Reiscriviti
      role: Ruolo
      search: Cerca
      search_same_email_domain: Altri utenti con lo stesso dominio email
      search_same_ip: Altri utenti con lo stesso IP
      security: Sicurezza
      security_measures:
        only_password: Solo password
        password_and_2fa: Password e A2F
      sensitive: Sensibile
      sensitized: Contrassegnato come sensibile
      shared_inbox_url: URL casella condiviso
      show:
        created_reports: Rapporti creati
        targeted_reports: Segnalato da altri
      silence: Silenzia
      silenced: Silenziato
      statuses: Toot
      strikes: Provvedimenti precedenti
      subscribe: Iscriviti
      suspend: Sospendi
      suspended: Sospeso
      suspension_irreversible: I dati di questo profilo sono stati eliminati irreversibilmente. Puoi annullare la sospensione del profilo per renderlo utilizzabile, ma non recuperà alcun dato precedente.
      suspension_reversible_hint_html: Il profilo è stato sospeso e i dati saranno rimossi completamente il %{date}. Fino ad allora, il profilo è ripristinabile senza alcun effetto negativo. Se desideri rimuovere immediatamente tutti i dati del profilo, puoi farlo di seguito.
      title: Profili
      unblock_email: Sblocca indirizzo email
      unblocked_email_msg: Indirizzo email di %{username} sbloccato correttamente
      unconfirmed_email: Email non confermata
      undo_sensitized: Annulla sensibile
      undo_silenced: Rimuovi silenzia
      undo_suspension: Annulla sospensione
      unsilenced_msg: Limitazione del profilo di %{username} annullata correttamente
      unsubscribe: Disiscriviti
      unsuspended_msg: Sospensione del profilo di %{username} annullata correttamente
      username: Nome utente
      view_domain: Visualizza il riepilogo per il dominio
      warn: Avvisa
      web: Web
      whitelisted: Consentito per la federazione
    action_logs:
      action_types:
        approve_appeal: Approva Ricorso
        approve_user: Approva Utente
        assigned_to_self_report: Assegna Segnalazione
        change_email_user: Cambia e-mail per l'utente
        change_role_user: Cambia il Ruolo per l'Utente
        confirm_user: Conferma l'Utente
        create_account_warning: Crea Avviso
        create_announcement: Crea Annuncio
        create_canonical_email_block: Crea blocco e-mail
        create_custom_emoji: Crea Emoji Personalizzata
        create_domain_allow: Crea Dominio Consentito
        create_domain_block: Crea Blocco del Dominio
        create_email_domain_block: Crea blocco del dominio e-mail
        create_ip_block: Crea regola IP
        create_relay: Crea Relay
        create_unavailable_domain: Crea Dominio Non Disponibile
        create_user_role: Crea Ruolo
        create_username_block: Crea regola del nome utente
        demote_user: Retrocedi Utente
        destroy_announcement: Elimina Annuncio
        destroy_canonical_email_block: Elimina il blocco dell'e-mail
        destroy_custom_emoji: Elimina Emoji Personalizzata
        destroy_domain_allow: Elimina Dominio Consentito
        destroy_domain_block: Elimina Blocco del Dominio
        destroy_email_domain_block: Elimina il blocco del dominio e-mail
        destroy_instance: Elimina Dominio
        destroy_ip_block: Elimina regola IP
        destroy_relay: Elimina Relay
        destroy_status: Elimina Toot
        destroy_unavailable_domain: Elimina Dominio Non Disponibile
        destroy_user_role: Distruggi Ruolo
        destroy_username_block: Cancella regola del nome utente
        disable_2fa_user: Disabilita A2F
        disable_custom_emoji: Disabilita Emoji Personalizzata
        disable_relay: Disabilita Relay
        disable_sign_in_token_auth_user: Disabilita l'autenticazione del token e-mail per l'utente
        disable_user: Disabilita l'Utente
        enable_custom_emoji: Abilita Emoji Personalizzata
        enable_relay: Abilita Relay
        enable_sign_in_token_auth_user: Abilita l'autenticazione del token e-mail per l'utente
        enable_user: Abilita l'Utente
        memorialize_account: Commemora Profilo
        promote_user: Promuovi Utente
        publish_terms_of_service: Pubblicare i Termini di Servizio
        reject_appeal: Rifiuta Ricorso
        reject_user: Rifiuta Utente
        remove_avatar_user: Rimuovi Avatar
        reopen_report: Riapri Segnalazione
        resend_user: Reinvia Email di Conferma
        reset_password_user: Ripristina la Password
        resolve_report: Risolvi Segnalazione
        sensitive_account: Forza Profilo come Sensibile
        silence_account: Limita Profilo
        suspend_account: Sospendi Profilo
        unassigned_report: Annulla Assegnazione Rapporto
        unblock_email_account: Sblocca l'indirizzo email
        unsensitive_account: Annulla Forza Profilo come Sensibile
        unsilence_account: Annulla Limitazione Profilo
        unsuspend_account: Annulla la Sospensione del Profilo
        update_announcement: Aggiorna Annuncio
        update_custom_emoji: Aggiorna Emoji Personalizzata
        update_domain_block: Aggiorna Blocco del Dominio
        update_ip_block: Aggiorna regola IP
        update_report: Aggiorna segnalazione
        update_status: Aggiorna Toot
        update_user_role: Aggiorna Ruolo
        update_username_block: Aggiorna regola del nome utente
      actions:
        approve_appeal_html: "%{name} ha approvato il ricorso sulla decisione di moderazione da %{target}"
        approve_user_html: "%{name} ha approvato l'iscrizione da %{target}"
        assigned_to_self_report_html: "%{name} ha assegnato a se stesso la segnalazione %{target}"
        change_email_user_html: "%{name} ha cambiato l'indirizzo e-mail dell'utente %{target}"
        change_role_user_html: "%{name} ha cambiato il ruolo di %{target}"
        confirm_user_html: "%{name} ha confermato l'indirizzo e-mail dell'utente %{target}"
        create_account_warning_html: "%{name} ha inviato un avviso a %{target}"
        create_announcement_html: "%{name} ha creato un nuovo annuncio %{target}"
        create_canonical_email_block_html: "%{name} ha bloccato l'e-mail con l'hash %{target}"
        create_custom_emoji_html: "%{name} ha caricato una nuova emoji %{target}"
        create_domain_allow_html: "%{name} ha consentito la federazione con il dominio %{target}"
        create_domain_block_html: "%{name} ha bloccato il dominio %{target}"
        create_email_domain_block_html: "%{name} ha bloccato il dominio e-mail %{target}"
        create_ip_block_html: "%{name} ha creato una regola per l'IP %{target}"
        create_relay_html: "%{name} ha creato un relay %{target}"
        create_unavailable_domain_html: "%{name} ha interrotto la consegna al dominio %{target}"
        create_user_role_html: "%{name} ha creato il ruolo %{target}"
        create_username_block_html: "%{name} ha aggiunto la regola per i nomi utente contenenti %{target}"
        demote_user_html: "%{name} ha retrocesso l'utente %{target}"
        destroy_announcement_html: "%{name} ha eliminato l'annuncio %{target}"
        destroy_canonical_email_block_html: "%{name} ha sbloccato l'e-mail con l'hash %{target}"
        destroy_custom_emoji_html: "%{name} ha eliminato l'emoji %{target}"
        destroy_domain_allow_html: "%{name} non ha consentito la federazione con il dominio %{target}"
        destroy_domain_block_html: "%{name} ha sbloccato il dominio %{target}"
        destroy_email_domain_block_html: "%{name} ha sbloccato il dominio e-mail %{target}"
        destroy_instance_html: "%{name} ha eliminato il dominio %{target}"
        destroy_ip_block_html: "%{name} ha eliminato la regola per l'IP %{target}"
        destroy_relay_html: "%{name} ha eliminato il relay %{target}"
        destroy_status_html: "%{name} ha rimosso il toot di %{target}"
        destroy_unavailable_domain_html: "%{name} ha ripreso la consegna al dominio %{target}"
        destroy_user_role_html: "%{name} ha eliminato il ruolo %{target}"
        destroy_username_block_html: "%{name} ha rimosso la regola per i nomi utente contenenti %{target}"
        disable_2fa_user_html: "%{name} ha disabilitato l'autenticazione a due fattori per l'utente %{target}"
        disable_custom_emoji_html: "%{name} ha disabilitato emoji %{target}"
        disable_relay_html: "%{name} ha disabilitato il relay %{target}"
        disable_sign_in_token_auth_user_html: "%{name} ha disabilitato l'autenticazione del token e-mail per %{target}"
        disable_user_html: "%{name} ha disabilitato l'accesso per l'utente %{target}"
        enable_custom_emoji_html: "%{name} ha abilitato l'emoji %{target}"
        enable_relay_html: "%{name} ha abilitato il relay %{target}"
        enable_sign_in_token_auth_user_html: "%{name} ha abilitato l'autenticazione del token e-mail per %{target}"
        enable_user_html: "%{name} ha abilitato l'accesso per l'utente %{target}"
        memorialize_account_html: "%{name} ha trasformato il profilo di %{target} in una pagina commemorativa"
        promote_user_html: "%{name} ha promosso l'utente %{target}"
        publish_terms_of_service_html: "%{name} ha pubblicato aggiornamenti ai termini di servizio"
        reject_appeal_html: "%{name} ha rifiutato il ricorso alla decisione di moderazione da %{target}"
        reject_user_html: "%{name} ha rifiutato l'iscrizione da %{target}"
        remove_avatar_user_html: "%{name} ha rimosso l'avatar di %{target}"
        reopen_report_html: "%{name} ha riaperto la segnalazione %{target}"
        resend_user_html: "%{name} ha inviato nuovamente l'e-mail di conferma per %{target}"
        reset_password_user_html: "%{name} ha ripristinato la password dell'utente %{target}"
        resolve_report_html: "%{name} ha risolto la segnalazione %{target}"
        sensitive_account_html: "%{name} ha contrassegnato il media di %{target} come sensibile"
        silence_account_html: "%{name} ha silenziato l'account di %{target}"
        suspend_account_html: "%{name} ha sospeso l'account di %{target}"
        unassigned_report_html: "%{name} ha disassegnato il rapporto %{target}"
        unblock_email_account_html: "%{name} ha sbloccato l'indirizzo email di %{target}"
        unsensitive_account_html: "%{name} ha annullato il segnare il media di %{target} come sensibile"
        unsilence_account_html: "%{name} ha riattivato l'account di %{target}"
        unsuspend_account_html: "%{name} ha annullato la sospensione dell'account di %{target}"
        update_announcement_html: "%{name} ha aggiornato l'annuncio %{target}"
        update_custom_emoji_html: "%{name} ha aggiornato emoji %{target}"
        update_domain_block_html: "%{name} ha aggiornato il blocco dominio per %{target}"
        update_ip_block_html: "%{name} ha cambiato la regola per l'IP %{target}"
        update_report_html: "%{name} ha aggiornato la segnalazione %{target}"
        update_status_html: "%{name} ha aggiornato lo status di %{target}"
        update_user_role_html: "%{name} ha modificato il ruolo %{target}"
        update_username_block_html: "%{name} ha aggiornato la regola per i nomi utente contenenti %{target}"
      deleted_account: account eliminato
      empty: Nessun log trovato.
      filter_by_action: Filtra per azione
      filter_by_user: Filtra per utente
      title: Registro di controllo
      unavailable_instance: "(nome di dominio non disponibile)"
    announcements:
      back: Torna agli annunci
      destroyed_msg: Annuncio eliminato!
      edit:
        title: Modifica annuncio
      empty: Nessun annuncio trovato.
      live: Attivo
      new:
        create: Crea annuncio
        title: Nuovo annuncio
      preview:
        disclaimer: Poiché gli utenti non possono disattivarle, le notifiche e-mail dovrebbero essere limitate ad annunci importanti, come notifiche di violazione dei dati personali o di chiusura del server.
        explanation_html: 'L''e-mail verrà inviata a <strong>%{display_count} utenti</strong>. Il seguente testo sarà incluso nell''e-mail:'
        title: Anteprima della notifica dell'annuncio
      publish: Pubblica
      published_msg: Annuncio pubblicato!
      scheduled_for: Programmato per %{time}
      scheduled_msg: Annuncio programmato per la pubblicazione!
      title: Annunci
      unpublish: Annulla la pubblicazione
      unpublished_msg: Annuncio ritirato!
      updated_msg: Annuncio aggiornato!
    critical_update_pending: Aggiornamento critico in sospeso
    custom_emojis:
      assign_category: Assegna categoria
      by_domain: Dominio
      copied_msg: Creata con successo una copia locale dell'emoji
      copy: Copia
      copy_failed_msg: Impossibile creare una copia locale di questo emoji
      create_new_category: Crea nuova categoria
      created_msg: Emoji creato con successo!
      delete: Elimina
      destroyed_msg: Emoji distrutto con successo!
      disable: Disabilita
      disabled: Disabilitato
      disabled_msg: Questa emoji è stata disabilitata con successo
      emoji: Emoji
      enable: Abilita
      enabled: Abilitato
      enabled_msg: Questa emoji è stata abilitata con successo
      image_hint: PNG o GIF fino a %{size}
      list: Includi nell'elenco
      listed: Elencato
      new:
        title: Aggiungi nuovo emoji personalizzato
      no_emoji_selected: Nessuna emoji è stata cambiata in quanto nessuna è stata selezionata
      not_permitted: Non hai il permesso di eseguire questa azione
      overwrite: Sovrascrivi
      shortcode: Scorciatoia
      shortcode_hint: Almeno due caratteri, solo caratteri alfanumerici e trattino basso
      title: Emoji personalizzate
      uncategorized: Nessuna categoria
      unlist: Escludi dall'elenco
      unlisted: Non elencato
      update_failed_msg: Impossibile aggiornare questa emojii
      updated_msg: Emoji aggiornata con successo!
      upload: Carica
    dashboard:
      active_users: utenti attivi
      interactions: interazioni
      media_storage: Archiviazione media
      new_users: nuovi utenti
      opened_reports: rapporti aperti
      pending_appeals_html:
        one: "<strong>%{count}</strong> appello in attesa"
        other: "<strong>%{count}</strong> appelli in attesa"
      pending_reports_html:
        one: "<strong>%{count}</strong> segnalazione in attesa"
        other: "<strong>%{count}</strong> segnalazioni in attesa"
      pending_tags_html:
        one: "<strong>%{count}</strong> hashtag in attesa"
        other: "<strong>%{count}</strong> hashtag in attesa"
      pending_users_html:
        one: "<strong>%{count}</strong> utente in attesa"
        other: "<strong>%{count}</strong> utenti in attesa"
      resolved_reports: segnalazioni risolte
      software: Software
      sources: Sorgenti di registrazione
      space: Utilizzo dello spazio
      title: Cruscotto
      top_languages: Lingue più attive
      top_servers: Server più attivi
      website: Sito web
    disputes:
      appeals:
        empty: Nessun appello trovato.
        title: Appelli
    domain_allows:
      add_new: Dominio nella whitelist
      created_msg: Il dominio è stato inserito nella whitelist
      destroyed_msg: Il dominio è stato eliminato dalla whitelist
      export: Esportare
      import: Importare
      undo: Elimina dalla whitelist
    domain_blocks:
      add_new: Aggiungi nuovo
      confirm_suspension:
        cancel: Annulla
        confirm: Sospendi
        permanent_action: L'annullamento della sospensione non ripristinerà alcun dato o relazione.
        preamble_html: Stai per sospendere <strong>%{domain}</strong> e i suoi sottodomini.
        remove_all_data: Questa operazione rimuoverà dal tuo server tutti i contenuti, i file multimediali e i dati del profilo per gli account di questo dominio.
        stop_communication: Il tuo server smetterà di comunicare con questi server.
        title: Conferma il blocco del dominio per %{domain}
        undo_relationships: Questo annullerà qualsiasi relazione di follow tra gli account di questi server e il tuo.
      created_msg: Il blocco del dominio sta venendo processato
      destroyed_msg: Il blocco del dominio è stato rimosso
      domain: Dominio
      edit: Modifica blocco di dominio
      existing_domain_block: Hai già imposto limiti più severi a %{name}.
      existing_domain_block_html: Hai già impostato limitazioni più stringenti su %{name}, dovresti <a href="%{unblock_url}">sbloccarlo</a> prima.
      export: Esportare
      import: Importare
      new:
        create: Crea blocco
        hint: Il blocco dominio non previene la creazione di utenti nel database, ma applicherà automaticamente e retroattivamente metodi di moderazione specifici su quegli account.
        severity:
          desc_html: "<strong>Limita</strong> renderà invisibili i post degli account di questo dominio a chiunque non li stia seguendo. <strong>Sospendi</strong> rimuoverà tutti i contenuti, gli elementi multimediali e i dati del profilo per gli account di questo dominio dal tuo server. Utilizza <strong>Nessuno</strong> se desideri solo rifiutare i file multimediali."
          noop: Nessuno
          silence: Limita
          suspend: Sospendi
        title: Nuovo blocco dominio
      no_domain_block_selected: Nessun blocco di dominio è stato modificato perché non ne è stato selezionato nessuno
      not_permitted: Non hai il permesso di eseguire questa azione
      obfuscate: Nascondi nome di dominio
      obfuscate_hint: Nascondere parzialmente il nome di dominio, se è abilitata la visualizzazione pubblica dell'elenco delle limitazioni di dominio
      private_comment: Commento privato
      private_comment_hint: Commento su questa limitazione di dominio per uso interno da parte dei moderatori.
      public_comment: Commento pubblico
      public_comment_hint: Commento pubblico su questa limitazione di dominio, se l'elenco delle limitazioni di dominio è pubblico.
      reject_media: Rifiuta file media
      reject_media_hint: Rimuovi i file media salvati in locale e blocca i download futuri. Irrilevante per le sospensioni
      reject_reports: Respingi rapporti
      reject_reports_hint: Ignora tutti i rapporti provenienti da questo dominio. Irrilevante per sospensioni
      undo: Annulla
      view: Visualizza blocco di dominio
    email_domain_blocks:
      add_new: Aggiungi nuovo
      allow_registrations_with_approval: Consenti registrazioni con approvazione
      attempts_over_week:
        one: "%{count} tentativo nell'ultima settimana"
        other: "%{count} tentativi di registrazione nell'ultima settimana"
      created_msg: Dominio e-mail bloccato con successo
      delete: Elimina
      dns:
        types:
          mx: Record MX
      domain: Dominio
      new:
        create: Aggiungi dominio
        resolve: Risolvi dominio
        title: Blocca nuovo dominio e-mail
      no_email_domain_block_selected: Nessun blocco di dominio e-mail è stato modificato poiché nessuno è stato selezionato
      not_permitted: Non consentito
      resolved_dns_records_hint_html: Il nome di dominio si risolve nei seguenti domini MX, che sono in ultima analisi responsabili dell'accettazione delle e-mail. Il blocco di un dominio MX bloccherà le registrazioni da qualsiasi indirizzo e-mail che utilizzi lo stesso dominio MX, anche se il nome di dominio visibile è diverso. <strong>Fai attenzione a non bloccare i principali provider di posta elettronica.</strong>
      resolved_through_html: Risolto attraverso %{domain}
      title: Domini e-mail bloccati
    export_domain_allows:
      new:
        title: Importare i permessi di dominio
      no_file: Nessun file selezionato
    export_domain_blocks:
      import:
        description_html: Stai per importare un elenco di blocchi di domini. Si prega di rivedere questo elenco con molta attenzione, soprattutto se non si è creato personalmente questo elenco.
        existing_relationships_warning: Relazioni di connessioni esistenti
        private_comment_description_html: 'Per aiutarti a tenere traccia della provenienza dei blocchi importati, i blocchi importati verranno creati con il seguente commento privato: <q>%{comment}</q>'
        private_comment_template: Importato da %{source} il %{date}
        title: Importare i blocchi di dominio
      invalid_domain_block: 'Uno o più blocchi di dominio sono stati saltati a causa dei seguenti errori: %{error}'
      new:
        title: Importare i blocchi di dominio
      no_file: Nessun file selezionato
    fasp:
      debug:
        callbacks:
          created_at: Creato il
          delete: Cancella
          ip: Indirizzo IP
          request_body: Request body
          title: Debug Callbacks
      providers:
        active: Attivo
        base_url: Url di base
        callback: Callback
        delete: Cancella
        edit: Modifica Provider
        finish_registration: Registrazione terminata
        name: Nome
        providers: Providers
        public_key_fingerprint: Chiave pubblica fingerprint
        registration_requested: Registrazione richiesta
        registrations:
          confirm: Conferma
          description: Hai ricevuto una registrazione da un FASP. Rifiutala se non l'hai avviata tu. Se l'hai avviata tu, confronta attentamente nome e impronta della chiave prima di confermare la registrazione.
          reject: Rifiuta
          title: Conferma registrazione FASP
        save: Salva
        select_capabilities: Seleziona Capacità
        sign_in: Connettiti
        status: Stato
        title: Fornitori di Servizi Ausiliari per il Fediverso
      title: FASP
    follow_recommendations:
      description_html: "<strong>I consigli su chi seguire aiutano i nuovi utenti a trovare rapidamente dei contenuti interessanti</strong>. Quando un utente non ha interagito abbastanza con altri per avere dei consigli personalizzati, vengono consigliati questi account. Sono ricalcolati ogni giorno da un misto di account con le più alte interazioni recenti e con il maggior numero di seguaci locali per una data lingua."
      language: Per lingua
      status: Stato
      suppress: Nascondi consigli su chi seguire
      suppressed: Nascosti
      title: Consigli su chi seguire
      unsuppress: Ripristina consigli su chi seguire
    instances:
      audit_log:
        title: Log di Controllo Recenti
        view_all: Visualizza tutti i log
      availability:
        description_html:
          one: Se la consegna al dominio fallisce <strong>%{count} giorno</strong>, non sarà effettuato alcun tentativo di consegna ulteriore a meno che la consegna <em>dal</em> dominio non sia ricevuta.
          other: Se la consegna al dominio fallisce <strong>%{count} giorni differenti</strong>, non sarà effettuato alcun tentativo di consegna ulteriore a meno che la consegna <em>dal</em> dominio non sia ricevuta.
        failure_threshold_reached: Soglia di fallimento raggiunta il %{date}.
        failures_recorded:
          one: Tentativo fallito %{count} giorno.
          other: Tentativo fallito %{count} giorni differenti.
        no_failures_recorded: Nessun fallimento registrato.
        title: Disponibilità
        warning: L'ultimo tentativo di connessione a questo server non è riuscito
      back_to_all: Tutto
      back_to_limited: Limitato
      back_to_warning: Avviso
      by_domain: Dominio
      confirm_purge: Sei sicuro di voler cancellare definitivamente i dati di questo dominio?
      content_policies:
        comment: Nota interna
        description_html: Puoi definire le politiche del contenuto che saranno applicate a tutti i profili da questo dominio e ognuno dei suoi sottodomini.
        limited_federation_mode_description_html: Puoi scegliere se consentire la federazione con questo dominio.
        policies:
          reject_media: Rifiuta multimedia
          reject_reports: Rifiuta rapporti
          silence: Limita
          suspend: Sospendi
        policy: Politica
        reason: Motivo pubblico
        title: Politiche sui contenuti
      dashboard:
        instance_accounts_dimension: Profili più seguiti
        instance_accounts_measure: profili memorizzati
        instance_followers_measure: i nostri seguaci lì
        instance_follows_measure: i loro seguaci qui
        instance_languages_dimension: Lingue preferite
        instance_media_attachments_measure: allegati multimediali memorizzati
        instance_reports_measure: segnalazioni su di loro
        instance_statuses_measure: post memorizzati
      delivery:
        all: Tutto
        clear: Cancella errori di consegna
        failing: Con errori
        restart: Riavvia la consegna
        stop: Interrompi consegna
        unavailable: Non disponibile
      delivery_available: Distribuzione disponibile
      delivery_error_days: Giorni con errori di consegna
      delivery_error_hint: Se la consegna non è possibile per %{count} giorni, sarà automaticamente contrassegnata come non consegnabile.
      destroyed_msg: I dati da %{domain} sono in coda per l'eliminazione imminente.
      empty: Nessun dominio trovato.
      known_accounts:
        one: "%{count} account noto"
        other: "%{count} account noti"
      moderation:
        all: Tutto
        limited: Limitato
        title: Moderazione
      moderation_notes:
        create: Aggiungi Nota di Moderazione
        created_msg: Nota di moderazione dell'istanza creata con successo!
        description_html: Visualizza e lascia note per altri moderatori e per il futuro te
        destroyed_msg: Nota di moderazione dell'istanza eliminata con successo!
        placeholder: Informazioni su questa istanza, azioni compiute, o qualsiasi cosa possa aiutarti a moderare questa istanza in futuro.
        title: Note di Moderazione
      private_comment: Commento privato
      public_comment: Commento pubblico
      purge: Ripulisci
      purge_description_html: Se credi che questo dominio sia offline per sempre, puoi eliminare tutti i registri del profilo e i dati associati da questo dominio dalla tua archiviazione. Questo potrebbe richiedere un po' di tempo.
      title: Istanze conosciute
      total_blocked_by_us: Bloccato da noi
      total_followed_by_them: Seguito da loro
      total_followed_by_us: Seguito da noi
      total_reported: Segnalazioni su di loro
      total_storage: Media allegati
      totals_time_period_hint_html: I totali sotto visualizzati includono i dati per tutti i tempi.
      unknown_instance: Al momento non c'è alcun documento di questo dominio su questo server.
    invites:
      deactivate_all: Disattiva tutto
      filter:
        all: Tutto
        available: Disponibile
        expired: Scaduto
        title: Filtro
      title: Inviti
    ip_blocks:
      add_new: Crea regola
      created_msg: Nuova regola IP aggiunta
      delete: Elimina
      expires_in:
        '1209600': 2 settimane
        '15778476': 6 mesi
        '2629746': 1 mese
        '31556952': 1 anno
        '86400': 1 giorno
        '94670856': 3 anni
      new:
        title: Crea una nuova regola IP
      no_ip_block_selected: Nessuna regola IP è stata modificata poiché nessuna è stata selezionata
      title: Regole IP
    relationships:
      title: Relazioni di %{acct}
    relays:
      add_new: Aggiungi ripetitore
      delete: Cancella
      description_html: Un <strong>ripetitore di federazione</strong> è un server che fa da intermediario e scambia grandi quantità di toot pubblici tra server che si collegano e pubblicano su di esso. <strong>Può aiutare server piccoli e medi a ottenere contenuti dal fediverse</strong>, che altrimenti riceverebbero solo se i loro utenti locali seguissero altre persone su server remoti.
      disable: Disabilita
      disabled: Disabilitato
      enable: Abilita
      enable_hint: Dopo l'attivazione, il vostro server riceverà tutti i toot pubblici da questo ripetitore, e inizierà a inviargli i suoi toot pubblici.
      enabled: Abilitato
      inbox_url: Url Relay
      pending: In attesa dell'approvazione del ripetitore
      save_and_enable: Salva e attiva
      setup: Crea una connessione con un ripetitore
      signatures_not_enabled: I ripetitori non funzionano correttamente se la modalità sicura o la modalità whitelist è attiva
      status: Stato
      title: Ripetitori
    report_notes:
      created_msg: Nota rapporto creata!
      destroyed_msg: Nota rapporto cancellata!
    reports:
      account:
        notes:
          one: "%{count} nota"
          other: "%{count} note"
      action_log: Registro di controllo
      action_taken_by: Azione intrapresa da
      actions:
        delete_description_html: I post segnalati saranno eliminati e la sanzione sarà registrata per aiutarti a prendere ulteriori provvedimenti sulle future infrazioni dello stesso account.
        mark_as_sensitive_description_html: I contenuti nei post segnalati saranno segnati come sensibili e verrà registrata una sanzione per aiutarti a prendere ulteriori provvedimenti sulle future infrazioni dello stesso account.
        other_description_html: Vedi altre opzioni per controllare il comportamento dell'account e personalizzare la comunicazione all'account segnalato.
        resolve_description_html: Nessuna azione sarà intrapresa contro l'account segnalato, nessuna sanzione registrata, e la segnalazione sarà chiusa.
        silence_description_html: L'account sarà visibile solo a coloro che lo seguono o lo cercano manualmente, limitandone fortemente la raggiungibilità. Può sempre essere annullato. Chiude tutte le segnalazioni contro questo account.
        suspend_description_html: L'account e tutti i suoi contenuti saranno inaccessibili ed eventualmente cancellati, e interagire con esso sarà impossibile. Reversibile entro 30 giorni. Chiude tutte le segnalazioni contro questo account.
      actions_description_html: Decidi quale azione intraprendere per risolvere questa segnalazione. Se intraprendi un'azione punitiva nei confronti dell'account segnalato, gli verrà inviata una notifica via e-mail, tranne quando è selezionata la categoria <strong>Spam</strong>.
      actions_description_remote_html: Decide quali azioni intraprendere per risolvere la relazione. Questo influenzerà solo come <strong>il tuo</strong> server comunica con questo account remoto e ne gestisce il contenuto.
      actions_no_posts: Questa segnalazione non ha alcun post associato da eliminare
      add_to_report: Aggiungi altro al report
      already_suspended_badges:
        local: Già sospeso su questo server
        remote: Già sospeso sul loro server
      are_you_sure: Sei sicuro?
      assign_to_self: Assegna a me
      assigned: Moderatore assegnato
      by_target_domain: Dominio dell'account segnalato
      cancel: Annulla
      category: Categoria
      category_description_html: Il motivo per cui questo account e/o contenuto è stato segnalato sarà citato nella comunicazione con l'account segnalato
      comment:
        none: Nessuno
      comment_description_html: 'Per fornire ulteriori informazioni, %{name} ha scritto:'
      confirm: Conferma
      confirm_action: Conferma l'azione di moderazione contro @%{acct}
      created_at: Segnalato
      delete_and_resolve: Cancella post
      forwarded: Inoltrato
      forwarded_replies_explanation: Questa segnalazione proviene da un utente remoto e tratta di contenuti remoti. È stato inoltrato a voi perché il contenuto riportato è in risposta a uno dei vostri utenti.
      forwarded_to: Inoltrato a %{domain}
      mark_as_resolved: Segna come risolto
      mark_as_sensitive: Segna come sensibile
      mark_as_unresolved: Segna come non risolto
      no_one_assigned: Nessuno
      notes:
        create: Aggiungi nota
        create_and_resolve: Risolvi con nota
        create_and_unresolve: Riapri con nota
        delete: Elimina
        placeholder: Descrivi quali azioni sono state intraprese, o ogni altro aggiornamento rilevante...
        title: Note
      notes_description_html: Visualizza e lascia note ad altri moderatori e al tuo futuro sé
      processed_msg: 'Segnalazione #%{id} elaborata correttamente'
      quick_actions_description_html: 'Fai un''azione rapida o scorri verso il basso per vedere il contenuto segnalato:'
      remote_user_placeholder: l'utente remoto da %{instance}
      reopen: Riapri rapporto
      report: 'Rapporto #%{id}'
      reported_account: Account segnalato
      reported_by: Inviato da
      reported_with_application: Segnalato con applicazione
      resolved: Risolto
      resolved_msg: Rapporto risolto!
      skip_to_actions: Passa alle azioni
      status: Stato
      statuses: Contenuto segnalato
      statuses_description_html: Il contenuto offensivo sarà citato nella comunicazione con l'account segnalato
      summary:
        action_preambles:
          delete_html: 'Stai per <strong>rimuovere</strong> alcuni post di <strong>@%{acct}</strong>. Questo conseguirà:'
          mark_as_sensitive_html: 'Stai per <strong>contrassegnare</strong> alcuni post di <strong>@%{acct}</strong> come <strong>sensibili</strong>. Questo conseguirà:'
          silence_html: 'Stai per <strong>limitare</strong> l''account di <strong>@%{acct}</strong>. Questo conseguirà:'
          suspend_html: 'Stai per <strong>sospendere</strong> l''account di <strong>@%{acct}</strong>. Questo conseguirà:'
        actions:
          delete_html: Rimuovi i post offensivi
          mark_as_sensitive_html: Contrassegna i file multimediali dei post offensivi come sensibili
          silence_html: Limita severamente la portata di <strong>@%{acct}</strong> rendendo il suo profilo e il suo contenuto visibili solo a persone che già li seguono o che lo guardano manualmente
          suspend_html: Sospendere <strong>@%{acct}</strong>, rendendo il suo profilo e i suoi contenuti inaccessibili e impossibilitandone l'interazione
        close_report: 'Contrassegna la segnalazione #%{id} come risolta'
        close_reports_html: Contrassegna <strong>tutte</strong> le segnalazioni contro <strong>@%{acct}</strong> come risolte
        delete_data_html: Elimina il profilo e i contenuti di <strong>@%{acct}</strong> tra 30 giorni da ora, a meno che non vengano riattivati nel frattempo
        preview_preamble_html: "<strong>@%{acct}</strong> riceverà un avvertimento con i seguenti contenuti:"
        record_strike_html: Registra un provvedimento contro <strong>@%{acct}</strong> per aiutarti a gestire meglio future violazioni da questo account
        send_email_html: Invia a <strong>@%{acct}</strong> una e-mail di avvertimento
        warning_placeholder: Motivazione aggiuntiva facoltativa per l'azione di moderazione.
      target_origin: Origine dell'account segnalato
      title: Rapporti
      unassign: Non assegnare
      unknown_action_msg: 'Azione sconosciuta: %{action}'
      unresolved: Non risolto
      updated_at: Aggiornato
      view_profile: Visualizza profilo
    roles:
      add_new: Aggiungi ruolo
      assigned_users:
        one: "%{count} utente"
        other: "%{count} utenti"
      categories:
        administration: Amministrazione
        devops: DevOps
        invites: Inviti
        moderation: Moderazione
        special: Speciale
      delete: Cancella
      description_html: Con i <strong>ruoli utente</strong>, puoi personalizzare a quali funzioni e aree di Mastodon i tuoi utenti possono accedere.
      edit: Modifica il ruolo '%{name}'
      everyone: Permessi predefiniti
      everyone_full_description_html: Questo è il ruolo <strong>base</strong> che influenza <strong>tutti gli utenti</strong>, anche quelli senza un ruolo assegnato. Tutti gli altri ruoli ereditano i permessi da esso.
      permissions_count:
        one: "%{count} permesso"
        other: "%{count} permessi"
      privileges:
        administrator: Amministratore
        administrator_description: Gli utenti con questo permesso saranno esentati da ogni permesso
        delete_user_data: Cancella dati utente
        delete_user_data_description: Consente agli utenti di eliminare subito i dati degli altri utenti
        invite_users: Invita Utenti
        invite_users_description: Consente agli utenti di invitare nuove persone su questo server
        manage_announcements: Gestisci Annunci
        manage_announcements_description: Consente agli utenti di gestire gli annunci sul server
        manage_appeals: Gestisci appelli
        manage_appeals_description: Consente agli utenti di esaminare i ricorsi contro le azioni di moderazione
        manage_blocks: Gestisci Blocchi
        manage_blocks_description: Consente agli utenti di bloccare i provider di posta elettronica e gli indirizzi IP
        manage_custom_emojis: Gestisci emoji personalizzate
        manage_custom_emojis_description: Consente agli utenti di gestire emoji personalizzate sul server
        manage_federation: Gestisci Federazione
        manage_federation_description: Consente agli utenti di bloccare o consentire la federazione con altri domini e controllare la consegnabilità
        manage_invites: Gestisci Inviti
        manage_invites_description: Consente agli utenti di esaminare e disattivare i link di invito
        manage_reports: Gestisci report
        manage_reports_description: Consente agli utenti di esaminare i report ed eseguire azioni di moderazione su di essi
        manage_roles: Gestisci Ruoli
        manage_roles_description: Consente agli utenti di gestire e assegnare i ruoli inferiori al loro
        manage_rules: Gestisci Regole
        manage_rules_description: Consente agli utenti di modificare le regole del server
        manage_settings: Gestisci impostazioni
        manage_settings_description: Consente agli utenti di modificare le impostazioni del sito
        manage_taxonomies: Gestisci Tassonomie
        manage_taxonomies_description: Consente agli utenti di esaminare i contenuti di tendenza e aggiornare le impostazioni degli hashtag
        manage_user_access: Gestisci accesso utenti
        manage_user_access_description: Consente agli utenti di disattivare l'autenticazione a due fattori di altri utenti, modificare il loro indirizzo e-mail e reimpostare la loro password
        manage_users: Gestisci utenti
        manage_users_description: Consente agli utenti di visualizzare le informazioni sugli altri utenti ed eseguire azioni di moderazione contro di loro
        manage_webhooks: Gestisci Webhook
        manage_webhooks_description: Consente agli utenti di impostare webhook per eventi amministrativi
        view_audit_log: Visualizza Registro Attività
        view_audit_log_description: Consente agli utenti di vedere una cronologia delle azioni amministrative sul server
        view_dashboard: Mostra dashboard
        view_dashboard_description: Consente agli utenti di accedere alla dashboard e alle varie metriche
        view_devops: DevOps
        view_devops_description: Consente agli utenti di accedere alle dashboard Sidekiq e pgHero
        view_feeds: Visualizza feed in diretta e feed di argomenti
        view_feeds_description: Consente agli utenti di accedere ai feed in diretta e ai feed di argomenti indipendentemente dalle impostazioni del server
      title: Ruoli
    rules:
      add_new: Aggiungi regola
      add_translation: Aggiungi traduzione
      delete: Cancella
      description_html: Mentre la maggior parte degli utenti sostiene di aver letto e accettato i termini di servizio, di solito non li leggono fino a quando sorge un problema. <strong>Rendi più facile vedere le regole del server, fornendole in un semplice elenco</strong>. Cerca di mantenere le singole regole brevi e semplici, ma cerca anche di non dividerle in molti elementi separati.
      edit: Modifica regola
      empty: Non sono ancora state definite regole del server.
      move_down: Sposta giu
      move_up: Muovi su
      title: Regole del server
      translation: Traduzione
      translations: Traduzioni
      translations_explanation: Puoi opzionalmente aggiungere delle traduzioni per le regole. Il valore predefinito verrà mostrato se non è disponibile nessuna versione tradotta. Assicurarsi sempre che qualsiasi traduzione fornita sia sincronizzata con il valore predefinito.
    settings:
      about:
        manage_rules: Gestisci le regole del server
        preamble: Fornire informazioni approfondite su come, il server, venga gestito, moderato e finanziato.
        rules_hint: C'è un'area dedicata per le regole che i tuoi utenti dovrebbero rispettare.
        title: Info
      allow_referrer_origin:
        desc: Quando i tuoi utenti cliccano su link a siti esterni, il loro browser potrebbe inviare l'indirizzo del tuo server Mastodon come referente. Disattiva questa opzione se ciò identificherebbe in modo univoco i tuoi utenti, ad esempio se si tratta di un server Mastodon personale.
        title: Consenti ai siti esterni di vedere il tuo server Mastodon come fonte di traffico
      appearance:
        preamble: Personalizza l'interfaccia web di Mastodon.
        title: Aspetto
      branding:
        preamble: 'Il marchio del tuo server lo differenzia dagli altri server nella rete. Queste informazioni possono essere visualizzate in una varietà di ambienti, come: l''interfaccia web di Mastodon, le applicazioni native, nelle anteprime dei collegamenti su altri siti Web e all''interno delle app di messaggistica e così via. Per questo motivo, è meglio mantenere queste informazioni chiare, brevi e concise.'
        title: Marchio
      captcha_enabled:
        desc_html: Questo si basa su script esterni da hCaptcha, che possono rappresentare un problema di sicurezza e privacy. Inoltre, <strong>questo può rendere il processo di registrazione significativamente meno accessibile ad alcune persone (soprattutto disabili)</strong>. Per questi motivi, prendi in considerazione misure alternative come la registrazione basata su approvazione o su invito.
        title: Richiedi ai nuovi utenti di risolvere un CAPTCHA per confermare il loro account
      content_retention:
        danger_zone: Zona pericolosa
        preamble: Controlla come vengono memorizzati i contenuti generati dall'utente in Mastodon.
        title: Conservazione dei contenuti
      default_noindex:
        desc_html: Interessa tutti gli utenti che non hanno modificato personalmente questa impostazione
        title: Esclude gli utenti dall'indicizzazione dei motori di ricerca per impostazione predefinita
      discovery:
        follow_recommendations: Segui le raccomandazioni
        preamble: La scoperta di contenuti interessanti è fondamentale per l'inserimento di nuovi utenti che potrebbero non conoscere nessuno su Mastodon. Controlla l'andamento delle varie funzionalità di scoperta sul tuo server.
        privacy: Privacy
        profile_directory: Directory del profilo
        public_timelines: Timeline pubbliche
        publish_statistics: Pubblica le statistiche
        title: Scopri
        trends: Tendenze
      domain_blocks:
        all: A tutti
        disabled: A nessuno
        users: Agli utenti locali connessi
      feed_access:
        modes:
          authenticated: Solo utenti autenticati
          disabled: Richiedi un ruolo utente specifico
          public: Tutti
      landing_page:
        values:
          about: Info
          local_feed: Feed locale
          trends: Tendenze
      registrations:
        moderation_recommandation: Assicurati di avere un team di moderazione adeguato e reattivo prima di aprire le registrazioni a tutti!
        preamble: Controlla chi può creare un account sul tuo server.
        title: Registrazioni
      registrations_mode:
        modes:
          approved: Approvazione richiesta per le iscrizioni
          none: Nessuno può iscriversi
          open: Chiunque può iscriversi
        warning_hint: Ti consigliamo di utilizzare “Approvazione richiesta per la registrazione” a meno che tu non sia sicuro che il tuo team di moderazione possa gestire lo spam e le registrazioni dannose in modo tempestivo.
      security:
        authorized_fetch: Richiede l'autenticazione dai server federati
        authorized_fetch_hint: La richiesta di autenticazione da server federati consente un'applicazione più rigorosa dei blocchi sia a livello di utente che a livello di server. Tuttavia, ciò comporta una riduzione delle prestazioni, riduce la portata delle tue risposte e potrebbe introdurre problemi di compatibilità con alcuni servizi federati. Inoltre, ciò non impedirà agli attori dedicati di recuperare i tuoi post pubblici e account.
        authorized_fetch_overridden_hint: Al momento non puoi modificare questa impostazione perché è sostituita da una variabile di ambiente.
        federation_authentication: Applicazione dell'autenticazione della federazione
      title: Impostazioni del server
    site_uploads:
      delete: Cancella il file caricato
      destroyed_msg: Caricamento sito eliminato!
    software_updates:
      critical_update: 'Critico: ti preghiamo di aggiornare rapidamente'
      description: Si consiglia di mantenere aggiornata l'installazione di Mastodon per beneficiare delle ultime correzioni e funzionalità. Inoltre, a volte è fondamentale aggiornare Mastodon in modo tempestivo per evitare problemi di sicurezza. Per queste ragioni, Mastodon verifica la presenza di aggiornamenti ogni 30 minuti e ti avviserà in base alle tue preferenze di notifica e-mail.
      documentation_link: Scopri di più
      release_notes: Note di rilascio
      title: Aggiornamenti disponibili
      type: Tipo
      types:
        major: Rilascio principale
        minor: Rilascio secondario
        patch: 'Patch: correzioni di bug e modifiche facili da applicare'
      version: Versione
    statuses:
      account: Autore
      application: Applicazione
      back_to_account: Torna alla pagina dell'account
      back_to_report: Torna alla pagina del report
      batch:
        add_to_report: 'Aggiungi alla segnalazione #%{id}'
        remove_from_report: Rimuovi dal report
        report: Rapporto
      contents: Contenuti
      deleted: Cancellato
      favourites: Preferiti
      history: Cronologia delle versioni
      in_reply_to: In risposta a
      language: Lingua
      media:
        title: Media
      metadata: Metadati
      no_history: Questo post non è stato modificato
      no_status_selected: Nessun status è stato modificato perché nessuno era stato selezionato
      open: Apri il post
      original_status: Post originale
      quotes: Citazioni
      reblogs: Condivisioni
      replied_to_html: Risposta a %{acct_link}
      status_changed: Post modificato
      status_title: Post di @%{name}
      title: Post dell'account - @%{name}
      trending: Di tendenza
      view_publicly: Visualizza pubblicamente
      view_quoted_post: Visualizza il post citato
      visibility: Visibilità
      with_media: con media
    strikes:
      actions:
        delete_statuses: "%{name} ha eliminato i post di %{target}"
        disable: "%{name} ha congelato l'account di %{target}"
        mark_statuses_as_sensitive: "%{name} ha segnato il media di %{target} come sensibile"
        none: "%{name} ha inviato un avviso a %{target}"
        sensitive: "%{name} ha contrassegnato l'account di %{target} come sensibile"
        silence: "%{name} ha limitato l'account di %{target}"
        suspend: "%{name} ha sospeso l'account di %{target}"
      appeal_approved: Sottoposto ad appello
      appeal_pending: Appello in attesa
      appeal_rejected: Appello respinto
    system_checks:
      database_schema_check:
        message_html: Ci sono migrazioni del database in attesa. Sei pregato di eseguirle per assicurarti che l'applicazione si comporti come previsto
      elasticsearch_analysis_index_mismatch:
        message_html: Le impostazioni dell'analizzatore di indice Elasticsearch sono obsolete. Si prega di eseguire <code>tootctl search deploy --only-mapping --only=%{value}</code>
      elasticsearch_health_red:
        message_html: Il cluster Elasticsearch non è integro (stato rosso), le funzionalità di ricerca non sono disponibili
      elasticsearch_health_yellow:
        message_html: Il cluster Elasticsearch non è integro (stato giallo), potresti voler indagare sul motivo
      elasticsearch_index_mismatch:
        message_html: Le mappature degli indici Elasticsearch sono obsolete. Si prega di eseguire <code>tootctl search deploy --only=%{value}</code>
      elasticsearch_preset:
        action: Vedi la documentazione
        message_html: Il tuo cluster Elasticsearch ha più di un nodo, ma Mastodon non è configurato per utilizzarli.
      elasticsearch_preset_single_node:
        action: Vedi la documentazione
        message_html: Il tuo cluster Elasticsearch ha un solo nodo, <code>ES_PRESET</code> dovrebbe essere impostato su <code>single_node_cluster</code>.
      elasticsearch_reset_chewy:
        message_html: Il tuo sistema di indicizzazione Elasticsearch è obsoleto a causa di una modifica delle impostazioni. Si prega di eseguire <code>tootctl search deploy --reset-chewy</code> per aggiornarlo.
      elasticsearch_running_check:
        message_html: Impossibile connettersi a Elasticsearch. Verificare che sia in esecuzione o disabilitare la ricerca full-text
      elasticsearch_version_check:
        message_html: 'Versione Elasticsearch incompatibile: %{value}'
        version_comparison: È in esecuzione la versione %{running_version} di Elasticsearch, ma è richiesta la versione %{required_version}
      rules_check:
        action: Gestisci regole del server
        message_html: Non hai definito alcuna regola del server.
      sidekiq_process_check:
        message_html: Nessun processo di Sidekiq in esecuzione per le code di %{value}. Sei pregato di revisionare la tua configurazione di Sidekiq
      software_version_check:
        action: Visualizza gli aggiornamenti disponibili
        message_html: È disponibile un aggiornamento per Mastodon.
      software_version_critical_check:
        action: Visualizza gli aggiornamenti disponibili
        message_html: Un aggiornamento critico di Mastodon è disponibile, ti preghiamo di aggiornare il più rapidamente possibile.
      software_version_patch_check:
        action: Visualizza gli aggiornamenti disponibili
        message_html: È disponibile un aggiornamento di correzione dei bug di Mastodon.
      upload_check_privacy_error:
        action: Controlla qui per maggiori informazioni
        message_html: "<strong>Il tuo server web è mal configurato. La privacy dei tuoi utenti è a rischio.</strong>"
      upload_check_privacy_error_object_storage:
        action: Controlla qui per maggiori informazioni
        message_html: "<strong>La tua archiviazione oggetti è mal configurata. La privacy dei tuoi utenti è a rischio.</strong>"
    tags:
      moderation:
        not_trendable: Non di tendenza
        not_usable: Non utilizzabile
        pending_review: In attesa di revisione
        review_requested: Revisione richiesta
        reviewed: Controllato
        title: Stato
        trendable: Di tendenza
        unreviewed: Non revisionato
        usable: Utilizzabile
      name: Nome
      newest: Più recenti
      oldest: Più vecchio
      open: Visualizza pubblicamente
      reset: Ripristina
      review: Esamina status
      search: Cerca
      title: Hashtag
      updated_msg: Impostazioni hashtag aggiornate con successo
    terms_of_service:
      back: Torna ai termini di servizio
      changelog: Cosa è cambiato
      create: Usa i tuoi
      current: Attuale
      draft: Bozza
      generate: Usa il modello
      generates:
        action: Genera
        chance_to_review_html: "<strong>I termini di servizio generati non verranno pubblicati automaticamente.</strong> Avrai la possibilità di esaminare i risultati. Si prega di inserire i dettagli necessari per procedere."
        explanation_html: Il modello di termini di servizio fornito è solo a scopo informativo e non deve essere interpretato come consulenza legale su alcun argomento. Si prega di consultare il proprio consulente legale, in merito alla propria situazione e alle specifiche questioni legali che si hanno.
        title: Impostazione dei Termini di Servizio
      going_live_on_html: In vigore il %{date}
      history: Cronologia
      live: In uso
      no_history: Non sono ancora state registrate modifiche ai termini di servizio.
      no_terms_of_service_html: Al momento non hai configurato alcun termine di servizio. I termini di servizio sono pensati per fornire chiarezza e proteggerti da potenziali responsabilità in caso di controversie con i tuoi utenti.
      notified_on_html: 'Utenti notificati in data: %{date}'
      notify_users: Notifica gli utenti
      preview:
        explanation_html: 'L''email verrà inviata a <strong>%{display_count} utenti</strong> che si sono registrati prima del giorno %{date}. Il seguente testo sarà incluso nell''email:'
        send_preview: Invia l'anteprima a %{email}
        send_to_all:
          one: Invia %{display_count} email
          other: Invia %{display_count} email
        title: Anteprima della notifica dei termini di servizio
      publish: Pubblica
      published_on_html: 'Pubblicati in data: %{date}'
      save_draft: Salva la bozza
      title: Termini di Servizio
    title: Amministrazione
    trends:
      allow: Consenti
      approved: Approvato
      confirm_allow: Sei sicuro di voler consentire i tag selezionati?
      confirm_disallow: Sei sicuro di non voler consentire i tag selezionati?
      disallow: Non consentire
      links:
        allow: Consenti link
        allow_provider: Consenti editore
        confirm_allow: Sei sicuro di voler consentire i link selezionati?
        confirm_allow_provider: Sei sicuro di voler consentire i provider selezionati?
        confirm_disallow: Sei sicuro di non voler consentire i link selezionati?
        confirm_disallow_provider: Sei sicuro di non voler consentire i provider selezionati?
        description_html: Questi sono collegamenti che attualmente vengono molto condivisi dagli account di cui il server vede i post. Può aiutare i tuoi utenti a scoprire cosa sta succedendo nel mondo. Nessun link viene visualizzato pubblicamente finché non si approva chi lo pubblica. È anche possibile permettere o rifiutare i singoli collegamenti.
        disallow: Non consentire link
        disallow_provider: Non consentire editore
        no_link_selected: Nessun collegamento è stato modificato in quanto nessuno è stato selezionato
        publishers:
          no_publisher_selected: Nessun editore è stato modificato in quanto nessuno è stato selezionato
        shared_by_over_week:
          one: Condiviso da una persona nell'ultima settimana
          other: Condiviso da %{count} persone nell'ultima settimana
        title: Link in tendenza
        usage_comparison: Condiviso %{today} volte oggi, rispetto a %{yesterday} ieri
      not_allowed_to_trend: Non è consentito il trend
      only_allowed: Solo consentiti
      pending_review: Revisione in sospeso
      preview_card_providers:
        allowed: I link da questa fonte possono essere in tendenza
        description_html: Questi sono domini da cui i link sono spesso condivisi sul tuo server. I link non appariranno di tendenza se il dominio del link non è approvato. La tua approvazione (o rifiuto) si estende ai sottodomini.
        rejected: I link da questa fonte non possono essere in tendenza
        title: Editori
      rejected: Rifiutato
      statuses:
        allow: Consenti post
        allow_account: Consenti autore
        confirm_allow: Sei sicuro di voler consentire gli stati selezionati?
        confirm_allow_account: Sei sicuro di voler consentire gli account selezionati?
        confirm_disallow: Sei sicuro di non voler consentire gli stati selezionati?
        confirm_disallow_account: Sei sicuro di non voler consentire gli account selezionati?
        description_html: Questi sono post noti al tuo server che sono attualmente molto condivisi e preferiti. Può aiutare i tuoi utenti (nuovi e non) a trovare più persone da seguire. Nessun post viene visualizzato pubblicamente fino a quando si approva l'autore, e l'autore permette che il suo account sia suggerito ad altri. È anche possibile permettere o rifiutare singoli post.
        disallow: Non consentire post
        disallow_account: Non consentire autore
        no_status_selected: Nessun post di tendenza è stato modificato in quanto nessuno è stato selezionato
        not_discoverable: L'autore non ha optato di essere scopribile
        shared_by:
          one: Condiviso o preferito una volta
          other: Condiviso e preferito %{friendly_count} volte
        title: Post di tendenza
      tags:
        current_score: Punteggio corrente %{score}
        dashboard:
          tag_accounts_measure: usi unici
          tag_languages_dimension: Lingue migliori
          tag_servers_dimension: Server migliori
          tag_servers_measure: server diversi
          tag_uses_measure: usi totali
        description_html: Questi sono hashtag che attualmente compaiono in molti post che il tuo server vede. Può aiutare i tuoi utenti a scoprire di cosa le persone stanno parlando di più al momento. Nessun hashtag viene visualizzato pubblicamente finché non lo approvi.
        listable: Suggeribile
        no_tag_selected: Nessun tag è stato modificato in quanto nessuno è stato selezionato
        not_listable: Non sarà suggerito
        not_trendable: Non apparirà nelle tendenze
        not_usable: Inutilizzabile
        peaked_on_and_decaying: Ha avuto un picco il %{date}, ora in caduta
        title: Hashtag in tendenza
        trendable: Può comparire nelle tendenze
        trending_rank: 'In tendenza #%{rank}'
        usable: Utilizzabile
        usage_comparison: Usato %{today} volte oggi, rispetto a %{yesterday} ieri
        used_by_over_week:
          one: Usato da una persona nell'ultima settimana
          other: Usato da %{count} persone nell'ultima settimana
      title: Raccomandazioni & Tendenze
      trending: Di tendenza
    username_blocks:
      add_new: Aggiungi una nuova
      block_registrations: Blocco delle registrazioni
      comparison:
        contains: Contiene
        equals: Uguale a
      contains_html: Contiene %{string}
      created_msg: Regola del nome utente creata con successo
      delete: Elimina
      edit:
        title: Modifica regola del nome utente
      matches_exactly_html: Uguale a %{string}
      new:
        create: Crea regola
        title: Crea una nuova regola del nome utente
      no_username_block_selected: Non sono state modificate le regole del nome utente in quanto non sono state selezionate
      not_permitted: Non consentito
      title: Regole del nome utente
      updated_msg: Regola del nome utente aggiornata con successo
    warning_presets:
      add_new: Aggiungi nuovo
      delete: Cancella
      edit_preset: Modifica avviso predefinito
      empty: Non hai ancora definito alcun avviso preimpostato.
      title: Preimpostazioni di avviso
    webhooks:
      add_new: Aggiungi endpoint
      delete: Elimina
      description_html: Un <strong>webhook</strong> consente a Mastodon di inviare <strong>notifiche in tempo reale</strong> su determinati eventi alla tua applicazione, così la tua applicazione può <strong>attivare automaticamente delle reazioni</strong>.
      disable: Disabilita
      disabled: Disabilitato
      edit: Modifica endpoint
      empty: Non hai ancora configurato alcun endpoint per webhook.
      enable: Abilita
      enabled: Attivo
      enabled_events:
        one: 1 evento abilitato
        other: "%{count} eventi abilitati"
      events: Eventi
      new: Nuovo webhook
      rotate_secret: Ruota segreto
      secret: Segreto per firma
      status: Stato
      title: Webhook
      webhook: Webhook
  admin_mailer:
    auto_close_registrations:
      body: A causa della mancanza di attività recente da parte dei moderatori, le registrazioni su %{instance} sono passate automaticamente alla richiesta di revisione manuale, per evitare che %{instance} venga utilizzata come piattaforma per potenziali malintenzionati. Puoi ripristinarlo per aprire le registrazioni in qualsiasi momento.
      subject: Le registrazioni per %{instance} sono passate automaticamente alla richiesta di approvazione
    new_appeal:
      actions:
        delete_statuses: per cancellare i loro post
        disable: per congelare il loro account
        mark_statuses_as_sensitive: per contrassegnare i loro post come sensibili
        none: avviso
        sensitive: per contrassegnare il loro account come sensibile
        silence: per limitare il loro account
        suspend: per sospendere il loro account
      body: "%{target} sta facendo appello contro una decisione di moderazione di %{action_taken_by} da %{date}, che era %{type}. Ha scritto:"
      next_steps: Puoi approvare l'appello per annullare la decisione di moderazione, oppure ignorarlo.
      subject: "%{username} sta facendo appello contro una decisione di moderazione su %{instance}"
    new_critical_software_updates:
      body: Sono state rilasciate delle nuove versioni critiche di Mastodon, potresti volerlo aggiornare il prima possibile!
      subject: Aggiornamenti critici di Mastodon disponibili per %{instance}!
    new_pending_account:
      body: I dettagli del nuovo account sono qui sotto. Puoi approvare o rifiutare questa richiesta.
      subject: Nuovo account pronto per la revisione su %{instance} (%{username})
    new_report:
      body: "%{reporter} ha segnalato %{target}"
      body_remote: Qualcuno da %{domain} ha segnalato %{target}
      subject: Nuova segnalazione per %{instance} (#%{id})
    new_software_updates:
      body: Sono state rilasciate delle nuove versioni di Mastodon, potresti volerlo aggiornare!
      subject: Sono disponibili delle nuove versioni di Mastodon per %{instance}!
    new_trends:
      body: 'I seguenti elementi necessitano di un controllo prima che possano essere visualizzati pubblicamente:'
      new_trending_links:
        title: Link di tendenza
      new_trending_statuses:
        title: Post di tendenza
      new_trending_tags:
        title: Hashtag di tendenza
      subject: Nuove tendenze in attesa di controllo su %{instance}
  aliases:
    add_new: Crea alias
    created_msg: Hai creato un nuovo alias. Ora puoi iniziare lo spostamento dal vecchio account.
    deleted_msg: L'alias è stato eliminato. Lo spostamento da quell'account a questo non sarà più possibile.
    empty: Non hai alias.
    hint_html: Se vuoi trasferirti da un altro account a questo, qui puoi creare un alias, che è necessario prima di poter spostare i seguaci dal vecchio account a questo. Questa azione è <strong>innocua e reversibile</strong>. <strong>La migrazione dell'account è avviata dal vecchio account</strong>.
    remove: Scollega alias
  appearance:
    advanced_settings: Impostazioni avanzate
    animations_and_accessibility: Animazioni e accessibilità
    boosting_preferences: Preferenze di potenziamento
    boosting_preferences_info_html: "<strong>Suggerimento:</strong> Indipendentemente dalle impostazioni, <kbd>Maiusc</kbd> + <kbd>Fare clic su</kbd> sull'icona Boost %{icon} aumenterà immediatamente."
    discovery: Scoperta
    localization:
      body: Mastodon è tradotto da volontari.
      guide_link: https://it.crowdin.com/project/mastodon
      guide_link_text: Tutti possono contribuire.
    sensitive_content: Contenuto sensibile
  application_mailer:
    notification_preferences: Modifica le preferenze e-mail
    salutation: "%{name},"
    settings: 'Modifica le preferenze e-mail: %{link}'
    unsubscribe: Disiscriviti
    view: 'Guarda:'
    view_profile: Mostra profilo
    view_status: Mostra post
  applications:
    created: Applicazione creata con successo
    destroyed: Applicazione eliminata con successo
    logout: Disconnettiti
    regenerate_token: Rigenera il token di accesso
    token_regenerated: Token di accesso rigenerato
    warning: Fa' molta attenzione con questi dati. Non fornirli mai a nessun altro!
    your_token: Il tuo token di accesso
  auth:
    apply_for_account: Richiedi un account
    captcha_confirmation:
      help_html: Se hai problemi a risolvere il CAPTCHA, puoi metterti in contatto con noi tramite %{email} e ti possiamo aiutare.
      hint_html: Solamente un'altra cosa! Dobbiamo confermare che tu sia un essere umano (così possiamo tenere fuori lo spam!). Risolvi il CAPTCHA sottostante e fai clic su "Continua".
      title: Controllo di sicurezza
    confirmations:
      awaiting_review: Il tuo indirizzo e-mail è confermato! Lo staff di %{domain} ora sta esaminando la tua registrazione. Riceverai un'e-mail se dovessero approvare il tuo account!
      awaiting_review_title: La tua registrazione è in corso di revisione
      clicking_this_link: cliccando su questo link
      login_link: accedi
      proceed_to_login_html: Ora puoi procedere con il %{login_link}.
      redirect_to_app_html: Avresti dovuto essere reindirizzato all'app <strong>%{app_name}</strong>. Se ciò non fosse avvenuto, prova %{clicking_this_link} o torna manualmente all'app.
      registration_complete: La tua registrazione su %{domain} è ora completata!
      welcome_title: Benvenutə, %{name}!
      wrong_email_hint: Se l'indirizzo e-mail non è corretto, puoi modificarlo nelle impostazioni dell'account.
    delete_account: Elimina account
    delete_account_html: Se desideri cancellare il tuo account, puoi <a href="%{path}">farlo qui</a>. Ti sarà chiesta conferma.
    description:
      prefix_invited_by_user: "@%{name} ti invita a iscriverti a questo server Mastodon!"
      prefix_sign_up: Iscriviti oggi a Mastodon!
      suffix: Con un account, sarai in grado di seguire le persone, pubblicare aggiornamenti e scambiare messaggi con gli utenti da qualsiasi server di Mastodon e altro ancora!
    didnt_get_confirmation: Non hai ricevuto un link di conferma?
    dont_have_your_security_key: Non hai la tua chiave di sicurezza?
    forgot_password: Hai dimenticato la tua password?
    invalid_reset_password_token: Il token di reimpostazione della password non è valido o è scaduto. Per favore richiedine uno nuovo.
    link_to_otp: Inserisci un codice a due fattori dal tuo telefono o un codice di recupero
    link_to_webauth: Usa il tuo dispositivo chiave di sicurezza
    log_in_with: Accedi con
    login: Entra
    logout: Esci da Mastodon
    migrate_account: Sposta ad un account differente
    migrate_account_html: Se vuoi che questo account sia reindirizzato a uno diverso, puoi <a href="%{path}">configurarlo qui</a>.
    or_log_in_with: Oppure accedi con
    progress:
      confirm: Conferma l'e-mail
      details: I tuoi dettagli
      review: La nostra revisione
      rules: Accetta le regole
    providers:
      cas: CAS
      saml: SAML
    register: Iscriviti
    registration_closed: "%{instance} non accetta nuovi membri"
    resend_confirmation: Invia nuovamente il link di conferma
    reset_password: Resetta la password
    rules:
      accept: Accetta
      back: Indietro
      invited_by: 'Puoi unirti a %{domain} grazie all''invito che hai ricevuto da:'
      preamble: Questi sono impostati e applicati dai moderatori di %{domain}.
      preamble_invited: Prima di procedere, si prega di considerare le regole di base stabilite dai moderatori di %{domain}.
      title: Alcune regole di base.
      title_invited: Sei stato/a invitato/a.
    security: Credenziali
    set_new_password: Imposta una nuova password
    setup:
      email_below_hint_html: Controlla la tua cartella spam o richiedine un'altra. Puoi correggere il tuo indirizzo e-mail, se è sbagliato.
      email_settings_hint_html: Clicca sul collegamento che abbiamo inviato all'indirizzo %{email}, per iniziare a usare Mastodon. Ti aspettiamo qui.
      link_not_received: Non hai ricevuto un link?
      new_confirmation_instructions_sent: Riceverai una nuova e-mail con il link di conferma entro pochi minuti!
      title: Controlla la tua posta in arrivo
    sign_in:
      preamble_html: Accedi con le tue credenziali <strong>%{domain}</strong>. Se il tuo account si trova su un server diverso, non potrai accedere qui.
      title: Accedi a %{domain}
    sign_up:
      manual_review: Le registrazioni su %{domain} vengono sottoposte a revisione manuale da parte dei nostri moderatori. Per aiutarci a elaborare la tua registrazione, scrivi qualcosa su di te e sul motivo per cui desideri un account su %{domain}.
      preamble: Con un account su questo server Mastodon, potrai seguire qualsiasi altra persona sul fediverso, indipendentemente da dove sia ospitato il suo account.
      title: Lascia che ti configuriamo su %{domain}.
    status:
      account_status: Stato dell'account
      confirming: In attesa del completamento dell'e-mail di conferma.
      functional: Il tuo profilo è completamente operativo.
      pending: La tua richiesta è in attesa di revisione da parte del nostro staff. Potrebbe volerci del tempo. Riceverai un'e-mail se la tua richiesta verrà approvata.
      redirecting_to: Il tuo account è inattivo perché attualmente reindirizza a %{acct}.
      self_destruct: Poiché %{domain} sta chiudendo, otterrai solo un accesso limitato al tuo account.
      view_strikes: Visualizza le sanzioni precedenti prese nei confronti del tuo account
    too_fast: Modulo inviato troppo velocemente, riprova.
    use_security_key: Usa la chiave di sicurezza
    user_agreement_html: Ho letto e accetto i <a href="%{terms_of_service_path}" target="_blank">termini di servizio</a> e l'<a href="%{privacy_policy_path}" target="_blank">informativa sulla privacy</a>
    user_privacy_agreement_html: Ho letto e accetto l'<a href="%{privacy_policy_path}" target="_blank">informativa sulla privacy</a>
  author_attribution:
    example_title: Testo di esempio
    hint_html: Stai scrivendo notizie o articoli di blog al di fuori di Mastodon? Controlla come vieni accreditato quando vengono condivisi su Mastodon.
    instructions: 'Assicurati che questo codice sia presente nell''HTML del tuo articolo:'
    more_from_html: Altro da %{name}
    s_blog: Blog di %{name}
    then_instructions: Quindi, aggiungi il nome di dominio della pubblicazione nel campo sottostante.
    title: Attribuzione autore
  challenge:
    confirm: Continua
    hint_html: "<strong>Suggerimento:</strong> Non ti chiederemo di nuovo la tua password per la prossima ora."
    invalid_password: Password non valida
    prompt: Conferma la tua password per continuare
  crypto:
    errors:
      invalid_key: non è una chiave Ed25519 o Curve25519 valida
  date:
    formats:
      default: "%d %b %Y"
      with_month_name: "%d %B %Y"
  datetime:
    distance_in_words:
      about_x_hours: "%{count} ore"
      about_x_months: "%{count} mesi"
      about_x_years: "%{count} anni"
      almost_x_years: "%{count} anni"
      half_a_minute: Adesso
      less_than_x_minutes: "%{count} minuti"
      less_than_x_seconds: Adesso
      over_x_years: "%{count} anni"
      x_days: "%{count} giorni"
      x_minutes: "%{count} minuti"
      x_months: "%{count} mesi"
      x_seconds: "%{count} secondi"
  deletes:
    challenge_not_passed: Le informazioni che hai inserito non sono corrette
    confirm_password: Inserisci la tua password attuale per verificare la tua identità
    confirm_username: Inserisci il tuo nome utente per confermare la procedura
    proceed: Cancella l'account
    success_msg: Il tuo account è stato cancellato
    warning:
      before: 'Prima di procedere, per favore leggi attentamente queste note:'
      caches: Il contenuto che è stato memorizzato in cache da altri server può continuare ad esistere
      data_removal: I tuoi post e altri dati saranno eliminati definitivamente
      email_change_html: Puoi <a href="%{path}">cambiare il tuo indirizzo e-mail</a> senza cancellare il tuo account
      email_contact_html: Se ancora non arriva, puoi inviare un'e-mail a <a href="mailto:%{email}">%{email}</a> per assistenza
      email_reconfirmation_html: Se non ricevi l'e-mail di conferma, puoi <a href="%{path}">richiederla nuovamente</a>
      irreversible: Non potrai ripristinare o riattivare il tuo account
      more_details_html: Per maggiori dettagli, vedi la <a href="%{terms_path}">politica di privacy</a>.
      username_available: Il tuo nome utente sarà nuovamente disponibile
      username_unavailable: Il tuo nome utente rimarrà non disponibile
  disputes:
    strikes:
      action_taken: Azione intrapresa
      appeal: Appello
      appeal_approved: Questa sanzione è stata annullata in un appello e non è più valida
      appeal_rejected: L'appello è stato respinto
      appeal_submitted_at: Appello presentato
      appealed_msg: Il tuo appello è stato presentato. Se sarà approvato, sarai informato.
      appeals:
        submit: Presenta un appello
      approve_appeal: Approva ricorso
      associated_report: Segnalazione associata
      created_at: Data
      description_html: Queste sono azioni intraprese contro il tuo profilo e avvisi inviati a te dallo staff di %{instance}.
      recipient: Indirizzata a
      reject_appeal: Respingi ricorso
      status: 'Post #%{id}'
      status_removed: Post già rimosso dal sistema
      title: "%{action} da %{date}"
      title_actions:
        delete_statuses: Eliminazione del post
        disable: Congelamento dell'account
        mark_statuses_as_sensitive: Marcatura dei post come sensibili
        none: Avviso
        sensitive: Marcatura dell'account come sensibile
        silence: Limitazione dell'account
        suspend: Sospensione dell'account
      your_appeal_approved: Il tuo appello è stato approvato
      your_appeal_pending: Hai presentato un appello
      your_appeal_rejected: Il tuo appello è stato respinto
  edit_profile:
    basic_information: Informazioni di base
    hint_html: "<strong>Personalizza ciò che le persone vedono sul tuo profilo pubblico e accanto ai tuoi post.</strong> È più probabile che altre persone ti seguano e interagiscano con te quando hai un profilo compilato e un'immagine del profilo."
    other: Altro
  emoji_styles:
    auto: Automatico
    native: Nativo
    twemoji: Twemoji
  errors:
    '400': La richiesta che hai inviato non è valida o non è corretta.
    '403': Non sei autorizzato a visualizzare questa pagina.
    '404': La pagina che stavi cercando non esiste.
    '406': Questa pagina non è disponibile nel formato richiesto.
    '410': La pagina che stavi cercando qui non esiste più.
    '422':
      content: Verifica di sicurezza non riuscita. Stai bloccando i cookies?
      title: Verifica di sicurezza non riuscita
    '429': Limitato
    '500':
      content: Siamo spiacenti, ma qualcosa non ha funzionato dal nostro lato.
      title: Questa pagina non è corretta
    '503': La pagina non può essere trasmessa a causa di un errore temporaneo del server.
    noscript_html: Per usare l'interfaccia web di Mastodon dovi abilitare JavaScript. In alternativa puoi provare una delle <a href="%{apps_path}">app native</a> per Mastodon per la tua piattaforma.
  existing_username_validator:
    not_found: impossibile trovare un utente locale con quel nome utente
    not_found_multiple: impossibile trovare %{usernames}
  exports:
    archive_takeout:
      date: Data
      download: Scarica il tuo archivio
      hint_html: Puoi richiedere un archivio dei tuoi <strong>post media caricati</strong>. I dati esportati sono in formato ActivityPub, leggibili da qualunque software che segue questo standard. Puoi richiedere un archivio ogni 7 giorni.
      in_progress: Creazione archivio...
      request: Chiedi il tuo archivio
      size: Dimensioni
    blocks: Stai bloccando
    bookmarks: Segnalibri
    csv: CSV
    domain_blocks: Blocchi di dominio
    lists: Elenchi
    mutes: Stai silenziando
    storage: Archiviazione media
  featured_tags:
    add_new: Aggiungi nuovo
    errors:
      limit: Hai già messo in evidenza il numero massimo di hashtag
    hint_html: "<strong>Cosa sono gli hashtag in evidenza?</strong> Sono visualizzati in evidenza sul tuo profilo pubblico e permettono alle persone di visualizzare i tuoi post pubblici marcati con questi hashtag. Sono un grande strumento per tenere traccia di opere creative o progetti a lungo termine."
  filters:
    contexts:
      account: Profili
      home: Timeline home
      notifications: Notifiche
      public: Timeline pubbliche
      thread: Conversazioni
    edit:
      add_keyword: Aggiungi parola chiave
      keywords: Parole chiave
      statuses: Post singoli
      statuses_hint_html: Questo filtro si applica a singoli post indipendentemente dal fatto che corrispondano alle parole chiave qui sotto. <a href="%{path}">Rivedi o rimuovi i post dal filtro</a>.
      title: Modifica filtro
    errors:
      deprecated_api_multiple_keywords: Questi parametri non possono essere modificati da questa applicazione perché si applicano a più di una parola chiave che fa da filtro. Utilizzare un'applicazione più recente o l'interfaccia web.
      invalid_context: Contesto mancante o non valido
    index:
      contexts: Filtri in %{contexts}
      delete: Cancella
      empty: Non hai alcun filtro.
      expires_in: Scade tra %{distance}
      expires_on: Scade il %{date}
      keywords:
        one: "%{count} parola chiave"
        other: "%{count} parole chiave"
      statuses:
        one: "%{count} post"
        other: "%{count} post"
      statuses_long:
        one: "%{count} singolo post nascosto"
        other: "%{count} singoli post nascosti"
      title: Filtri
    new:
      save: Salva nuovo filtro
      title: Aggiungi filtro
    statuses:
      back_to_filter: Torna al filtro
      batch:
        remove: Togli dal filtro
      index:
        hint: Questo filtro si applica a singoli post indipendentemente da altri criteri. Puoi aggiungere più post a questo filtro dall'interfaccia Web.
        title: Post filtrati
  generic:
    all: Tutto
    all_items_on_page_selected_html:
      one: "<strong>%{count}</strong> elemento su questa pagina è selezionato."
      other: Tutti i <strong>%{count}</strong> elementi su questa pagina sono selezionati.
    all_matching_items_selected_html:
      one: "<strong>%{count}</strong> elemento corrispondente alla tua ricerca è selezionato."
      other: Tutti i <strong>%{count}</strong> elementi corrispondenti alla tua ricerca sono selezionati.
    cancel: Annulla
    changes_saved_msg: Modifiche effettuate con successo!
    confirm: Conferma
    copy: Copia
    delete: Cancella
    deselect: Deseleziona tutto
    none: Nessuno
    order_by: Ordina per
    save_changes: Salva modifiche
    select_all_matching_items:
      one: Seleziona %{count} elemento corrispondente alla tua ricerca.
      other: Seleziona tutti gli elementi %{count} corrispondenti alla tua ricerca.
    today: oggi
    validation_errors:
      one: Qualcosa ancora non va bene! Per favore, controlla l'errore qui sotto
      other: Qualcosa ancora non va bene! Per favore, controlla i %{count} errori qui sotto
  imports:
    errors:
      empty: File CSV vuoto
      incompatible_type: Incompatibile con il tipo di importazione selezionato
      invalid_csv_file: 'File CSV non valido. Errore: %{error}'
      over_rows_processing_limit: contiene più di %{count} righe
      too_large: Il file è troppo grande
    failures: Fallimenti
    imported: Importato
    mismatched_types_warning: Sembra che tu abbia selezionato il tipo sbagliato per questa importazione, ricontrolla per favore.
    modes:
      merge: Fondi
      merge_long: Mantieni record esistenti e aggiungine di nuovi
      overwrite: Sovrascrivi
      overwrite_long: Sostituisci record attuali con quelli nuovi
    overwrite_preambles:
      blocking_html:
        one: Stai per <strong>sostituire la tua lista di blocchi</strong> con <strong>%{count} account</strong> da <strong>%{filename}</strong>.
        other: Stai per <strong>sostituire la tua lista di blocchi</strong> con <strong>%{count} account</strong> da <strong>%{filename}</strong>.
      bookmarks_html:
        one: Stai per <strong>sostituire i tuoi segnalibri</strong> con <strong>%{count} post</strong> da <strong>%{filename}</strong>.
        other: Stai per <strong>sostituire i tuoi segnalibri</strong> con <strong>%{count} post</strong> da <strong>%{filename}</strong>.
      domain_blocking_html:
        one: Stai per <strong>sostituire la tua lista di domini bloccati</strong> con <strong>%{count} dominio</strong> da <strong>%{filename}</strong>.
        other: Stai per <strong>sostituire la tua lista di domini bloccati</strong> con <strong>%{count} domini</strong> da <strong>%{filename}</strong>.
      following_html:
        one: Stai per <strong>seguire</strong> <strong>%{count} account</strong> da <strong>%{filename}</strong> e <strong>smettere di seguire chiunque altro</strong>.
        other: Stai per <strong>seguire</strong> <strong>%{count} account</strong> da <strong>%{filename}</strong> e <strong>smettere di seguire chiunque altro</strong>.
      lists_html:
        one: Stai per <strong>sostituire le tue liste</strong> con il contenuto di <strong>%{filename}</strong>. Verrà aggiunto <strong>%{count} account</strong> alle nuove liste.
        other: Stai per <strong>sostituire le tue liste</strong> con il contenuto di <strong>%{filename}</strong>. Verranno aggiunti <strong>%{count} account</strong> alle nuove liste.
      muting_html:
        one: Stai per <strong>sostituire la lista degli account silenziati</strong> con <strong>%{count} account</strong> da <strong>%{filename}</strong>.
        other: Stai per <strong>sostituire la lista degli account silenziati</strong> con <strong>%{count} account</strong> da <strong>%{filename}</strong>.
    preambles:
      blocking_html:
        one: Stai per <strong>bloccare</strong> <strong>%{count} account</strong> da <strong>%{filename}</strong>.
        other: Stai per <strong>bloccare</strong> <strong>%{count} account</strong> da <strong>%{filename}</strong>.
      bookmarks_html:
        one: Stai per aggiungere <strong>%{count} post</strong> da <strong>%{filename}</strong> ai tuoi <strong>segnalibri</strong>.
        other: Stai per aggiungere <strong>%{count} post</strong> da <strong>%{filename}</strong> ai tuoi <strong>segnalibri</strong>.
      domain_blocking_html:
        one: Stai per <strong>bloccare</strong> <strong>%{count} dominio</strong> da <strong>%{filename}</strong>.
        other: Stai per <strong>bloccare</strong> <strong>%{count} domini</strong> da <strong>%{filename}</strong>.
      following_html:
        one: Stai per <strong>seguire</strong> <strong>%{count} account</strong> da <strong>%{filename}</strong>.
        other: Stai per <strong>seguire</strong> <strong>%{count} account</strong> da <strong>%{filename}</strong>.
      lists_html:
        one: Stai per aggiungere <strong>%{count} account</strong> da <strong>%{filename}</strong> alle tue <strong>liste</strong>. Saranno create nuove liste, se non ce ne sono altre da aggiungere.
        other: Stai per aggiungere <strong>%{count} account</strong> da <strong>%{filename}</strong> alle tue <strong>liste</strong>. Saranno create nuove liste, se non ce ne sono altre da aggiungere.
      muting_html:
        one: Stai per <strong>silenziare</strong> <strong>%{count} account</strong> da <strong>%{filename}</strong>.
        other: Stai per <strong>silenziare</strong> <strong>%{count} account</strong> da <strong>%{filename}</strong>.
    preface: Puoi importare alcune informazioni, come le persone che segui o hai bloccato su questo server, da file creati da un'esportazione su un altro server.
    recent_imports: Importazioni recenti
    states:
      finished: Terminata
      in_progress: In corso
      scheduled: Programmata
      unconfirmed: Non confermata
    status: Stato
    success: Le tue impostazioni sono state importate correttamente e verranno applicate in breve tempo
    time_started: Iniziata il
    titles:
      blocking: Importazione di account bloccati
      bookmarks: Importazione dei segnalibri
      domain_blocking: Importazione dei domini bloccati
      following: Importazione degli account seguiti
      lists: Importa elenchi
      muting: Importazione degli account silenziati
    type: Tipo d'importazione
    type_groups:
      constructive: Seguimenti e Segnalibri
      destructive: Blocchi e silenzi
    types:
      blocking: Lista dei bloccati
      bookmarks: Segnalibri
      domain_blocking: Lista dei domini bloccati
      following: Lista dei seguiti
      lists: Elenchi
      muting: Lista dei silenziati
    upload: Carica
  invites:
    delete: Disattiva
    expired: Scaduto
    expires_in:
      '1800': 30 minuti
      '21600': 6 ore
      '3600': 1 ora
      '43200': 12 ore
      '604800': 1 settimana
      '86400': 1 giorno
    expires_in_prompt: Mai
    generate: Genera
    invalid: Questo invito non è valido
    invited_by: 'Sei stato invitato da:'
    max_uses:
      one: un uso
      other: "%{count} utilizzi"
    max_uses_prompt: Nessun limite
    prompt: Genera e condividi dei link con altri per concedere l'accesso a questo server
    table:
      expires_at: Scade
      uses: Utilizzi
    title: Invita persone
  link_preview:
    author_html: Di %{name}
    potentially_sensitive_content:
      action: Clicca per mostrare
      confirm_visit: Si è sicuri di voler aprire questo link?
      hide_button: Nascondi
      label: Contenuto potenzialmente sensibile
  lists:
    errors:
      limit: Hai raggiunto il numero massimo di liste
  login_activities:
    authentication_methods:
      otp: app per autenticazione a due fattori
      password: password
      sign_in_token: codice di sicurezza e-mail
      webauthn: chiavi di sicurezza
    description_html: Se vedi attività non riconosciuta, considera di cambiare la tua password e di abilitare l'autenticazione a due fattori.
    empty: Cronologia di autenticazione non disponibile
    failed_sign_in_html: Tentativo di accesso fallito con %{method} da %{ip} (%{browser})
    successful_sign_in_html: Accesso riuscito con %{method} da %{ip} (%{browser})
    title: Cronologia delle autenticazioni
  mail_subscriptions:
    unsubscribe:
      action: Sì, annulla l'iscrizione
      complete: Iscrizione annullata
      confirmation_html: Si è sicuri di voler annullare l'iscrizione per non ricevere %{type} per Mastodon su %{domain} sulla tua e-mail %{email}? Puoi sempre reiscriverti dalle tue <a href="%{settings_path}">impostazioni di notifica e-mail</a>.
      emails:
        notification_emails:
          favourite: e-mail di notifica preferite
          follow: segui le e-mail di notifica
          follow_request: segui le e-mail di richiesta
          mention: menziona le e-mail di notifica
          reblog: e-mail di notifica per le condivisioni
      resubscribe_html: Se hai annullato l'iscrizione per errore, puoi reiscriverti tramite le <a href="%{settings_path}">impostazioni di notifica e-mail</a>.
      success_html: Non riceverai più %{type} per Mastodon su %{domain} al tuo indirizzo e-mail %{email}.
      title: Disiscriviti
  media_attachments:
    validations:
      images_and_video: Impossibile allegare video a un post che contiene già immagini
      not_found: Media %{ids} non trovato o già collegato a un altro post
      not_ready: Impossibile allegare file per cui l'elaborazione non è finita. Riprova tra poco!
      too_many: Impossibile allegare più di 4 file
  migrations:
    acct: utente@dominio del nuovo account
    cancel: Annulla ridirezione
    cancel_explanation: Se annulli il reindirizzamento sarà riattivato il tuo account attuale, ma i seguaci che sono stati spostati all'altro account non saranno riportati indietro.
    cancelled_msg: Reindirizzamento annullato.
    errors:
      already_moved: è lo stesso account su cui ti sei già trasferito
      missing_also_known_as: non reinvia a questo account
      move_to_self: non può essere l'account attuale
      not_found: non trovato
      on_cooldown: Ti trovi nel periodo di pausa tra un trasferimento e l'altro
    followers_count: Seguaci al momento dello spostamento
    incoming_migrations: In arrivo da un altro account
    incoming_migrations_html: Per spostarti da un altro account a questo, devi prima creare <a href="%{path}">un alias</a>.
    moved_msg: Il tuo account è ora reindirizzato a %{acct} e i tuoi follower sono stati spostati.
    not_redirecting: Il tuo account attualmente non è reindirizzato ad alcun altro account.
    on_cooldown: Hai recentemente trasferito il tuo account. Questa funzione sarà nuovamente disponibile tra %{count} giorni.
    past_migrations: Trasferimenti passati
    proceed_with_move: Sposta seguaci
    redirected_msg: Il tuo account sta reindirizzando a %{acct}.
    redirecting_to: Il tuo account sta reindirizzando a %{acct}.
    set_redirect: Imposta reindirizzamento
    warning:
      backreference_required: Il nuovo account deve essere prima configurato per collegarsi a questo
      before: 'Prima di procedere, leggi attentamente queste avvertenze:'
      cooldown: Dopo il trasferimento c'è un periodo di pausa durante il quale non potrai trasferirti di nuovo
      disabled_account: Il tuo account attuale non sarà più pienamente utilizzabile. Tuttavia, avrai accesso all'esportazione dei dati e alla riattivazione.
      followers: Questa azione sposterà tutti i follower dall'account attuale al nuovo account
      only_redirect_html: In alternativa, puoi solo <a href="%{path}">impostare un reindirizzamento sul tuo profilo</a>.
      other_data: Nessun altro dato verrà spostato automaticamente
      redirect: Il profilo del tuo account corrente sarà aggiornato con un avviso di ridirezione e sarà escluso dalle ricerche
  moderation:
    title: Moderazione
  move_handler:
    carry_blocks_over_text: Questo utente si è spostato da %{acct} che hai bloccato.
    carry_mutes_over_text: Questo utente si è spostato da %{acct} che hai silenziato.
    copy_account_note_text: 'Questo utente si è spostato da %{acct}, ecco le tue note precedenti su di loro:'
  navigation:
    toggle_menu: Cambia menu
  notification_mailer:
    admin:
      report:
        subject: "%{name} ha inviato una segnalazione"
      sign_up:
        subject: "%{name} si è iscritto"
    favourite:
      body: 'Il tuo status è stato apprezzato da %{name}:'
      subject: "%{name} ha apprezzato il tuo status"
      title: Nuovo preferito
    follow:
      body: "%{name} ti sta seguendo!"
      subject: "%{name} ti sta seguendo"
      title: Nuovo seguace
    follow_request:
      action: Gestisci richieste di essere seguito
      body: "%{name} ha chiesto di seguirti"
      subject: 'Seguace in attesa: %{name}'
      title: Nuova richiesta di essere seguito
    mention:
      action: Rispondi
      body: 'Sei stato menzionato da %{name} su:'
      subject: Sei stato menzionato da %{name}
      title: Nuova menzione
    poll:
      subject: Un sondaggio da %{name} è terminato
    quote:
      body: 'Il tuo post è stato citato da %{name}:'
      subject: "%{name} ha citato il tuo post"
      title: Nuova citazione
    reblog:
      body: 'Il tuo status è stato condiviso da %{name}:'
      subject: "%{name} ha condiviso il tuo status"
      title: Nuova condivisione
    status:
      subject: "%{name} ha appena pubblicato un post"
    update:
      subject: "%{name} ha modificato un post"
  notifications:
    administration_emails: Notifiche e-mail dell'amministrazione
    email_events: Eventi per notifiche e-mail
    email_events_hint: 'Seleziona gli eventi per i quali vuoi ricevere le notifiche:'
  number:
    human:
      decimal_units:
        format: "%n%u"
        units:
          billion: G
          million: M
          quadrillion: P
          thousand: k
          trillion: T
  otp_authentication:
    code_hint: Inserisci il codice generato dall'app di autenticazione per confermare
    description_html: Se abiliti <strong>l'autenticazione a due fattori</strong> utilizzando un'app di autenticazione, per accedere sarà necessario essere in possesso del telefono, che genererà dei codici per l'accesso.
    enable: Abilita
    instructions_html: "<strong>Scansiona questo codice QR in Google Authenticator o in un'applicazione TOTP simile sul tuo telefono</strong>. D'ora in poi, quell'app genererà i codici che dovrai inserire quando accedi."
    manual_instructions: 'Se non riesci a scansionare il codice QR e hai bisogno di inserirlo manualmente, questo è il codice segreto in chiaro:'
    setup: Configura
    wrong_code: Il codice inserito non è valido! Controlla che l'ora del server e l'ora del dispositivo siano esatte.
  pagination:
    newer: Più recente
    next: Avanti
    older: Più vecchio
    prev: Indietro
    truncate: "&hellip;"
  polls:
    errors:
      already_voted: Hai già votato in questo sondaggio
      duplicate_options: contiene oggetti duplicati
      duration_too_long: è troppo lontano nel futuro
      duration_too_short: è troppo presto
      expired: Il sondaggio si è già concluso
      invalid_choice: L'opzione di voto scelta non esiste
      over_character_limit: non possono essere più lunghi di %{max} caratteri ciascuno
      self_vote: Non puoi votare nei tuoi sondaggi
      too_few_options: deve avere più di un elemento
      too_many_options: non può contenere più di %{max} elementi
    vote: Vota
<<<<<<< HEAD
=======
  posting_defaults:
    explanation: Queste impostazioni verranno utilizzate come predefinite quando crei nuovi post, ma puoi modificarle per ogni post all'interno della casella di testo.
>>>>>>> 26c78392
  preferences:
    other: Altro
    posting_defaults: Predefinite di pubblicazione
    public_timelines: Timeline pubbliche
  privacy:
    hint_html: "<strong>Personalizza il modo in cui vuoi che il tuo profilo e i tuoi post vengano trovati.</strong> Una varietà di funzionalità in Mastodon possono aiutarti a raggiungere un pubblico più ampio se abilitato. Prenditi un momento per rivedere queste impostazioni per assicurarti che si adattino al tuo caso d'uso."
    privacy: Privacy
    privacy_hint_html: Controlla quanto tu voglia mostrare a beneficio degli altri. Le persone scoprono profili interessanti e app fantastiche sfogliando il seguito di altre persone e vedendo da quali app pubblichino, ma potresti preferire tenerlo nascosto.
    reach: Copertura
    reach_hint_html: Controlla se vuoi essere scoperto e seguito da nuove persone. Vuoi che i tuoi post vengano visualizzati nella schermata Esplora? Vuoi che altre persone ti vedano tra i loro consigli di utenti da seguire? Vuoi accettare automaticamente tutti i nuovi seguaci o avere un controllo granulare su ciascuno di essi?
    search: Cerca
    search_hint_html: Controlla come vuoi essere trovato. Vuoi che le persone ti trovino in base a ciò che hai postato pubblicamente? Vuoi che le persone al di fuori di Mastodon trovino il tuo profilo durante la ricerca sul web? Si prega di notare che l'esclusione totale da tutti i motori di ricerca non può essere garantita per le informazioni pubbliche.
    title: Privacy e copertura
  privacy_policy:
    title: Politica sulla privacy
  reactions:
    errors:
      limit_reached: Raggiunto il limite di reazioni diverse
      unrecognized_emoji: non è un emoji riconosciuto
  redirects:
    prompt: Se ti fidi di questo collegamento, fai clic su di esso per continuare.
    title: Stai lasciando %{instance}.
  relationships:
    activity: Attività dell'account
    confirm_follow_selected_followers: Sei sicuro di voler seguire i follower selezionati?
    confirm_remove_selected_followers: Sei sicuro di voler rimuovere i follower selezionati?
    confirm_remove_selected_follows: Sei sicuro di voler rimuovere i follow selezionati?
    dormant: Dormiente
    follow_failure: Impossibile seguire alcuni degli account selezionati.
    follow_selected_followers: Segui i seguaci selezionati
    followers: Seguaci
    following: Seguiti
    invited: Invitato
    last_active: Ultima volta attivo
    most_recent: Più recente
    moved: Trasferito
    mutual: Reciproco
    primary: Principale
    relationship: Relazione
    remove_selected_domains: Rimuovi tutti i seguaci dai domini selezionati
    remove_selected_followers: Rimuovi i seguaci selezionati
    remove_selected_follows: Smetti di seguire gli utenti selezionati
    status: Stato dell'account
  remote_follow:
    missing_resource: Impossibile trovare l'URL di reindirizzamento richiesto per il tuo account
  reports:
    errors:
      invalid_rules: non fa riferimento a regole valide
  rss:
    content_warning: 'Avviso sul contenuto:'
    descriptions:
      account: Post pubblici di @%{acct}
      tag: 'Post pubblici taggati #%{hashtag}'
  scheduled_statuses:
    over_daily_limit: Hai superato il limite di %{limit} post programmati per questo giorno
    over_total_limit: Hai superato il limite di %{limit} post programmati
    too_soon: la data deve essere nel futuro
  self_destruct:
    lead_html: Sfortunatamente, <strong>%{domain}</strong> sta chiudendo definitivamente. Se hai un account lì, non potrai continuare a usarlo, ma puoi ancora richiedere un backup dei tuoi dati.
    title: Questo server sta chiudendo
  sessions:
    activity: Ultima attività
    browser: Browser
    browsers:
      alipay: Alipay
      blackberry: BlackBerry
      chrome: Chrome
      edge: Microsoft Edge
      electron: Electron
      firefox: Firefox
      generic: Browser sconosciuto
      huawei_browser: Huawei Browser
      ie: Internet Explorer
      micro_messenger: MicroMessenger
      nokia: Nokia S40 Ovi Browser
      opera: Opera
      otter: Otter
      phantom_js: PhantomJS
      qq: QQ Browser
      safari: Safari
      uc_browser: UC Browser
      unknown_browser: Browser sconosciuto
      weibo: Weibo
    current_session: Sessione corrente
    date: Data
    description: "%{browser} su %{platform}"
    explanation: Questi sono i browser da cui attualmente è avvenuto l'accesso al tuo account Mastodon.
    ip: IP
    platforms:
      adobe_air: Adobe Air
      android: Android
      blackberry: BlackBerry
      chrome_os: ChromeOS
      firefox_os: Firefox OS
      ios: iOS
      kai_os: KaiOS
      linux: Linux
      mac: Mac
      unknown_platform: Piattaforma sconosciuta
      windows: Windows
      windows_mobile: Windows Mobile
      windows_phone: Windows Phone
    revoke: Revoca
    revoke_success: Sessione revocata con successo
    title: Sessioni
    view_authentication_history: Visualizza la cronologia di autenticazione del tuo account
  settings:
    account: Account
    account_settings: Impostazioni dell'account
    aliases: Alias dell'account
    appearance: Interfaccia
    authorized_apps: Applicazioni autorizzate
    back: Torna a Mastodon
    delete: Cancellazione account
    development: Sviluppo
    edit_profile: Modifica profilo
    export: Esporta
    featured_tags: Hashtag in evidenza
    import: Importa
    import_and_export: Importa ed esporta
    migrate: Migrazione dell'account
    notifications: Notifiche e-mail
    preferences: Preferenze
    profile: Profilo
    relationships: Follows e followers
    severed_relationships: Relazioni interrotte
    statuses_cleanup: Cancellazione automatica dei post
    strikes: Sanzioni di moderazione
    two_factor_authentication: Autenticazione a due fattori
    webauthn_authentication: Chiavi di sicurezza
  severed_relationships:
    download: Scarica (%{count})
    event_type:
      account_suspension: Sospensione dell'account (%{target_name})
      domain_block: Sospensione del server (%{target_name})
      user_domain_block: Hai bloccato %{target_name}
    lost_followers: Seguaci persi
    lost_follows: Account seguiti persi
    preamble: Potresti perdere account seguiti e seguaci quando blocchi un dominio o quando i tuoi moderatori decidono di sospendere un server remoto. Quando ciò accadrà, potrai scaricare liste di relazioni interrotte, da consultare ed eventualmente importare su un altro server.
    purged: Le informazioni su questo server sono state eliminate dagli amministratori del tuo server.
    type: Evento
  statuses:
    attached:
      audio:
        one: "%{count} audio"
        other: "%{count} audio"
      description: 'Allegato: %{attached}'
      image:
        one: "%{count} immagine"
        other: "%{count} immagini"
      video:
        one: "%{count} video"
        other: "%{count} video"
    boosted_from_html: Condiviso da %{acct_link}
    content_warning: 'Avviso di contenuto: %{warning}'
    content_warnings:
      hide: Nascondi il post
      show: Mostra di più
    default_language: Come la lingua dell'interfaccia
    disallowed_hashtags:
      one: 'contiene un hashtag non permesso: %{tags}'
      other: 'contiene gli hashtags non permessi: %{tags}'
    edited_at_html: Modificato il %{date}
    errors:
      in_reply_not_found: Il post a cui stai tentando di rispondere non sembra esistere.
      quoted_status_not_found: Il post che stai cercando di citare non sembra esistere.
      quoted_user_not_mentioned: Non è possibile citare un utente non menzionato in un post di menzione privata.
    over_character_limit: Limite caratteri superato di %{max}
    pin_errors:
      direct: I messaggi visibili solo agli utenti citati non possono essere fissati in cima
      limit: Hai già fissato in cima il massimo numero di post
      ownership: Non puoi fissare in cima un post di qualcun altro
      reblog: Un toot condiviso non può essere fissato in cima
    quote_error:
      not_available: Post non disponibile
      pending_approval: Post in attesa
      revoked: Post rimosso dall'autore
    quote_policies:
      followers: Solo i seguaci
      nobody: Solo io
      public: Chiunque
<<<<<<< HEAD
    title: '%{name}: "%{quote}"'
    visibilities:
      direct: Menzione privata
      private: Mostra solo ai tuoi seguaci
      private_long: Mostra solo ai seguaci
=======
    quote_post_author: Citato un post di %{acct}
    title: '%{name}: "%{quote}"'
    visibilities:
      direct: Menzione privata
      private: Solo i seguaci
>>>>>>> 26c78392
      public: Pubblico
      public_long: Chiunque dentro e fuori Mastodon
      unlisted: Pubblico silenzioso
      unlisted_long: Nascosto dai risultati di ricerca di Mastodon, dalle tendenze e dalle timeline pubbliche
  statuses_cleanup:
    enabled: Cancella automaticamente i vecchi post
    enabled_hint: Cancella automaticamente i tuoi post quando diventano più vecchi di una soglia di età specificata, a meno che non corrispondano a una delle eccezioni sotto
    exceptions: Eccezioni
    explanation: Poiché l'eliminazione dei post è un'operazione che richiede molte risorse, questa viene eseguita quando il server non è occupato da altre operazioni. Per questo motivo, i tuoi post possono essere cancellati un po' dopo che raggiungono la soglia di età.
    ignore_favs: Ignora preferiti
    ignore_reblogs: Ignora condivisioni
    interaction_exceptions: Eccezioni basate sulle interazioni
    interaction_exceptions_explanation: Tieni conto che non c'è garanzia che i post vengano cancellati se vanno al di sotto della soglia per i preferiti o i condivisi dopo averla superata.
    keep_direct: Conserva messaggi diretti
    keep_direct_hint: Non cancella nessuno dei tuoi messaggi diretti
    keep_media: Conserva post con media allegati
    keep_media_hint: Non cancella nessuno dei tuoi post che hanno media allegati
    keep_pinned: Conserva post fissati in cima
    keep_pinned_hint: Non cancella nessuno dei tuoi post fissati in cima
    keep_polls: Conserva sondaggi
    keep_polls_hint: Non cancella nessuno dei tuoi sondaggi
    keep_self_bookmark: Conserva post che hai marcato con segnalibro
    keep_self_bookmark_hint: Non cancella i tuoi post se li hai marcati con segnalibro
    keep_self_fav: Conserva post che hai marcato come apprezzato
    keep_self_fav_hint: Non cancella i tuoi post se li hai marcati come apprezzati
    min_age:
      '1209600': 2 settimane
      '15778476': 6 mesi
      '2629746': 1 mese
      '31556952': 1 anno
      '5259492': 2 mesi
      '604800': 1 settimana
      '63113904': 2 anni
      '7889238': 3 mesi
    min_age_label: Soglia di età
    min_favs: Conserva i post preferiti più di
    min_favs_hint: Non cancella nessuno dei tuoi post che ha ricevuto almeno questo numero di preferiti. Lascia vuoto per cancellare i post indipendentemente dal loro numero di preferiti
    min_reblogs: Conserva i post condivisi più di
    min_reblogs_hint: Non cancella nessuno dei tuoi post che è stato condiviso più di questo numero di volte. Lascia vuoto per cancellare i post indipendentemente dal loro numero di condivisioni
  stream_entries:
    sensitive_content: Materiale sensibile
  strikes:
    errors:
      too_late: È troppo tardi per fare appello contro questa sanzione
  tags:
    does_not_match_previous_name: non corrisponde al nome precedente
  terms_of_service:
    title: Termini di Servizio
  terms_of_service_interstitial:
    future_preamble_html: Stiamo apportando alcune modifiche ai nostri termini di servizio, che entreranno in vigore in data <strong>%{date}</strong>. Ti invitiamo a consultare i termini aggiornati.
    past_preamble_html: Abbiamo modificato i nostri termini di servizio dalla tua ultima visita. Ti invitiamo a consultare i termini aggiornati.
    review_link: Rivedi i termini di servizio
    title: I termini di servizio di %{domain} stanno cambiando
  themes:
    contrast: Mastodon (contrasto elevato)
    default: Mastodon (scuro)
    mastodon-light: Mastodon (chiaro)
    system: Automatico (usa il tema di sistema)
  time:
    formats:
      default: "%d %b %Y, %H:%M"
      month: "%b %Y"
      time: "%H:%M"
      with_time_zone: "%b %d, %Y, %H:%M %Z"
  translation:
    errors:
      quota_exceeded: La quota di utilizzo del server per il servizio di traduzione è stata superata.
      too_many_requests: Ci sono state troppe richieste al servizio di traduzione di recente.
  two_factor_authentication:
    add: Aggiungi
    disable: Disabilita
    disabled_success: Autenticazione a due fattori disattivata
    edit: Modifica
    enabled: È abilitata l'autenticazione a due fattori
    enabled_success: Autenticazione a due fattori attivata con successo
    generate_recovery_codes: Genera codici di recupero
    lost_recovery_codes: I codici di recupero ti permettono di accedere al tuo account se perdi il telefono. Se hai perso i tuoi codici di recupero, puoi rigenerarli qui. Quelli vecchi saranno annullati.
    methods: Metodi a due fattori
    otp: App di autenticazione
    recovery_codes: Codici di recupero del backup
    recovery_codes_regenerated: I codici di recupero sono stati rigenerati
    recovery_instructions_html: Se perdi il telefono, puoi usare uno dei codici di recupero qui sotto per riottenere l'accesso al tuo account. <strong>Conserva i codici di recupero in un posto sicuro</strong>. Ad esempio puoi stamparli e conservarli insieme ad altri documenti importanti.
    webauthn: Chiavi di sicurezza
  user_mailer:
    announcement_published:
      description: 'Gli amministratori di %{domain} stanno facendo un annuncio:'
      subject: Annuncio di servizio
      title: Annuncio di servizio da %{domain}
    appeal_approved:
      action: Impostazioni account
      explanation: L'appello della sanzione contro il tuo account del %{strike_date} che hai inviato il %{appeal_date} è stato approvato. Il tuo account ha riottenuto la buona reputazione.
      subject: Il tuo appello del %{date} è stato approvato
      subtitle: Il tuo account è ancora una volta in buona posizione.
      title: Appello approvato
    appeal_rejected:
      explanation: L'appello della sanzione contro il tuo account del %{strike_date} che hai inviato il %{appeal_date} è stato respinto.
      subject: Il tuo appello del %{date} è stato respinto
      subtitle: Il tuo appello è stato respinto.
      title: Appello respinto
    backup_ready:
      explanation: Hai richiesto un backup completo del tuo account Mastodon.
      extra: Ora è pronto per il download!
      subject: Il tuo archivio è pronto per essere scaricato
      title: Esportazione archivio
    failed_2fa:
      details: 'Questi sono i dettagli del tentativo di accesso:'
      explanation: Qualcuno ha tentato di accedere al tuo account ma ha fornito un secondo fattore di autenticazione non valido.
      further_actions_html: Se non eri tu, ti consigliamo di %{action} immediatamente poiché potrebbe essere compromesso.
      subject: Errore di autenticazione del secondo fattore
      title: Autenticazione del secondo fattore non riuscita
    suspicious_sign_in:
      change_password: cambiare la tua password
      details: 'Questi sono i dettagli del tentativo di accesso:'
      explanation: Abbiamo rilevato un accesso al tuo account da un nuovo indirizzo IP.
      further_actions_html: Se non eri tu, ti consigliamo di %{action} subito e di abilitare l'autenticazione a due fattori per mantenere il tuo account al sicuro.
      subject: C'è stato un accesso al tuo account da un nuovo indirizzo IP
      title: Un nuovo accesso
    terms_of_service_changed:
      agreement: Continuando a usare %{domain}, accetti questi termini. Se non sei d'accordo con i termini aggiornati, puoi terminare il tuo accordo con %{domain} in qualsiasi momento eliminando il tuo account.
      changelog: 'Ecco, in sintesi, cosa significa per te questo aggiornamento:'
      description: 'Stai ricevendo questa e-mail perché stiamo apportando alcune modifiche ai nostri termini di servizio su %{domain}. Questi aggiornamenti entreranno in vigore il %{date}. Ti invitiamo a leggere i termini aggiornati per intero qui:'
      description_html: Stai ricevendo questa e-mail perché stiamo apportando alcune modifiche ai nostri termini di servizio su %{domain}. Questi aggiornamenti entreranno in vigore il <strong>%{date}</strong>. Ti invitiamo a leggere i <a href="%{path}" target="_blank">termini aggiornati per intero qui</a>.
      sign_off: Il team di %{domain}
      subject: Aggiornamenti ai nostri termini di servizio
      subtitle: I termini di servizio di %{domain} stanno cambiando
      title: Aggiornamento importante
    warning:
      appeal: Presenta un appello
      appeal_description: Se credi che si tratti di un errore, puoi presentare un appello allo staff di %{instance}.
      categories:
        spam: Spam
        violation: Il contenuto viola le seguenti linee guida della comunità
      explanation:
        delete_statuses: Alcuni dei tuoi post sono stati riconosciuti in violazione di una o più linee guida della comunità e sono stati successivamente rimossi dai moderatori di %{instance}.
        disable: Non puoi più utilizzare il tuo account, ma il tuo profilo e gli altri dati rimangono intatti. Puoi richiedere un backup dei tuoi dati, modificare le impostazioni dell'account o eliminare il tuo account.
        mark_statuses_as_sensitive: Alcuni dei tuoi post sono stati contrassegnati come sensibili dai moderatori di %{instance}. Ciò significa che le persone dovranno toccare i media nei post prima che venga visualizzata un'anteprima. Puoi contrassegnare tu i media come sensibili quando ne pubblicherai in futuro.
        sensitive: D'ora in poi, tutti i file multimediali che hai caricato saranno contrassegnati come sensibili e nascosti dietro un avviso click-through.
        silence: Puoi ancora utilizzare il tuo account, ma solo le persone che già ti seguono possono vedere i tuoi post su questo server, e potresti essere escluso da varie funzionalità di ricerca. Gli altri utenti possono comunque seguirti manualmente.
        suspend: Non puoi più utilizzare il tuo account, e il tuo profilo e gli altri dati non sono più accessibili. Puoi ancora effettuare il login per richiedere un backup dei dati fino a quando i dati non saranno completamente cancellati nei prossimi 30 giorni, ma conserveremo alcuni dati di base per impedirti di eludere la sospensione.
      reason: 'Motivo:'
      statuses: 'Post citati:'
      subject:
        delete_statuses: I tuoi post su %{acct} sono stati eliminati
        disable: Il tuo account %{acct} è stato congelato
        mark_statuses_as_sensitive: I tuoi post su %{acct} sono stati contrassegnati come sensibili
        none: Avviso per %{acct}
        sensitive: I tuoi post su %{acct} d'ora in poi saranno contrassegnati come sensibili
        silence: Il tuo account %{acct} è stato limitato
        suspend: Il tuo account %{acct} è stato sospeso
      title:
        delete_statuses: Post eliminati
        disable: Account congelato
        mark_statuses_as_sensitive: Post contrassegnati come sensibili
        none: Avviso
        sensitive: Account contrassegnato come sensibile
        silence: Account limitato
        suspend: Account sospeso
    welcome:
      apps_android_action: Scaricalo da Google Play
      apps_ios_action: Scarica dall'App Store
      apps_step: Scarica le nostre app ufficiali.
      apps_title: App di Mastodon
      checklist_subtitle: 'Iniziamo su questa nuova frontiera sociale:'
      checklist_title: Lista di controllo di Benvenuto
      edit_profile_action: Personalizza
      edit_profile_step: Gli altri hanno maggiori probabilità di interagire con te se completi il tuo profilo.
      edit_profile_title: Personalizza il tuo profilo
      explanation: Ecco alcuni suggerimenti per iniziare
      feature_action: Scopri di più
      feature_audience: Mastodon ti offre una possibilità unica di gestire il tuo pubblico senza intermediari. Mastodon, distribuito sulla tua stessa infrastruttura, ti permette di seguire e di essere seguito da qualsiasi altro server Mastodon online, e non è controllato da nessun altro, eccetto te.
      feature_audience_title: Costruisci il tuo pubblico in sicurezza
      feature_control: Tu sai cosa sia meglio vedere sul tuo home feed. Nessun algoritmo o annunci che sprechino il tuo tempo. Segui chiunque attraverso qualsiasi server Mastodon da un singolo account e ricevi i loro messaggi in ordine cronologico, e rendi il tuo angolo di internet un po' più come te.
      feature_control_title: Rimani in controllo della tua timeline
      feature_creativity: Mastodon supporta audio, filmati e post, descrizioni di accessibilità, sondaggi, avvisi di contenuto, avatar animati, emoji personalizzate, controllo del ritaglio delle miniature e altro ancora, per aiutarti a esprimerti online. Che tu stia pubblicando la tua arte, la tua musica o il tuo podcast, Mastodon è lì per te.
      feature_creativity_title: Creatività senza precedenti
      feature_moderation: Mastodon rimette il processo decisionale nelle tue mani. Ogni server crea le proprie regole che vengono applicate localmente e non dall'alto verso il basso come i social media aziendali, rendendo più flessibile il rispondere alle esigenze di diversi gruppi di persone. Unisciti a un server con regole con cui sei d'accordo o ospita il tuo.
      feature_moderation_title: Moderazione come dovrebbe essere
      follow_action: Segui
      follow_step: Seguire persone interessanti è ciò che fa Mastodon.
      follow_title: Personalizza il tuo home feed
      follows_subtitle: Segui account ben noti
      follows_title: Chi seguire
      follows_view_more: Visualizza più persone da seguire
      hashtags_recent_count:
        one: "%{people} persona negli ultimi 2 giorni"
        other: "%{people} persone negli ultimi 2 giorni"
      hashtags_subtitle: Esplora le tendenze degli ultimi 2 giorni
      hashtags_title: Hashtag di tendenza
      hashtags_view_more: Visualizza altri hashtag di tendenza
      post_action: Scrivi
      post_step: Salutate il mondo con testo, foto, video o sondaggi.
      post_title: Scrivi il tuo primo post
      share_step: Fai sapere ai tuoi amici come trovarti su Mastodon.
      share_title: Condividi il tuo profilo Mastodon
      sign_in_action: Accedi
      subject: Benvenuto/a su Mastodon
      title: Benvenuto a bordo, %{name}!
  users:
    follow_limit_reached: Non puoi seguire più di %{limit} persone
    go_to_sso_account_settings: Vai alle impostazioni dell'account del tuo provider di identità
    invalid_otp_token: Codice d'accesso non valido
    otp_lost_help_html: Se perdessi l'accesso ad entrambi, puoi entrare in contatto con %{email}
    rate_limited: Troppi tentativi di autenticazione, per favore riprova più tardi.
    seamless_external_login: Hai effettuato l'accesso tramite un servizio esterno, pertanto le impostazioni relative alla password e all'e-mail non sono disponibili.
    signed_in_as: 'Hai effettuato l''accesso come:'
  verification:
    extra_instructions_html: <strong>Suggerimento:</strong> il collegamento sul tuo sito web può essere invisibile. La parte importante è <code>rel="me"</code> che impedisce l'impersonificazione su siti web con contenuti generati dagli utenti. Puoi anche usare un tag <code>link</code> nell'intestazione della pagina invece di <code>a</code>, ma l'HTML deve essere accessibile senza eseguire JavaScript.
    here_is_how: Ecco come
    hint_html: "<strong>La verifica della tua identità su Mastodon è per tutti.</strong> Basata su standard web aperti, ora e per sempre gratis. Tutto ciò di cui hai bisogno è un sito web personale in cui le persone ti riconoscano. Quando ti colleghi a questo sito web dal tuo profilo, verificheremo che il sito web rimandi al tuo profilo e mostreremo un indicatore visivo su di esso."
    instructions_html: Copia e incolla il codice qui sotto nell'HTML del tuo sito web. Quindi, aggiungi l'indirizzo del tuo sito web in uno dei campi aggiuntivi del tuo profilo dalla scheda "Modifica profilo" e salva le modifiche.
    verification: Verifica
    verified_links: I tuoi collegamenti verificati
    website_verification: Verifica del sito web
  webauthn_credentials:
    add: Aggiungi una nuova chiave di sicurezza
    create:
      error: Si è verificato un problema durante l'aggiunta della chiave di sicurezza. Dovresti riprovare.
      success: La chiave di sicurezza è stata aggiunta.
    delete: Cancella
    delete_confirmation: Sei sicuro di voler cancellare questa chiave di sicurezza?
    description_html: Se abiliti <strong>l'autenticazione con chiave di sicurezza</strong>, per accedere sarà necessario utilizzare una delle tue chiavi di sicurezza.
    destroy:
      error: Si è verificato un problema durante la cancellazione della chiave di sicurezza. Dovresti riprovare.
      success: La chiave di sicurezza è stata cancellata.
    invalid_credential: Chiave di sicurezza non valida
    nickname_hint: Inserisci il soprannome della tua nuova chiave di sicurezza
    not_enabled: Non hai ancora abilitato WebAuthn
    not_supported: Questo browser non supporta le chiavi di sicurezza
    otp_required: Per utilizzare le chiavi di sicurezza, prima abilita l'autenticazione a due fattori.
    registered_on: Registrato il %{date}<|MERGE_RESOLUTION|>--- conflicted
+++ resolved
@@ -1761,11 +1761,8 @@
       too_few_options: deve avere più di un elemento
       too_many_options: non può contenere più di %{max} elementi
     vote: Vota
-<<<<<<< HEAD
-=======
   posting_defaults:
     explanation: Queste impostazioni verranno utilizzate come predefinite quando crei nuovi post, ma puoi modificarle per ogni post all'interno della casella di testo.
->>>>>>> 26c78392
   preferences:
     other: Altro
     posting_defaults: Predefinite di pubblicazione
@@ -1947,19 +1944,11 @@
       followers: Solo i seguaci
       nobody: Solo io
       public: Chiunque
-<<<<<<< HEAD
-    title: '%{name}: "%{quote}"'
-    visibilities:
-      direct: Menzione privata
-      private: Mostra solo ai tuoi seguaci
-      private_long: Mostra solo ai seguaci
-=======
     quote_post_author: Citato un post di %{acct}
     title: '%{name}: "%{quote}"'
     visibilities:
       direct: Menzione privata
       private: Solo i seguaci
->>>>>>> 26c78392
       public: Pubblico
       public_long: Chiunque dentro e fuori Mastodon
       unlisted: Pubblico silenzioso
