---
fi:
  about:
    about_mastodon_html: 'Tulevaisuuden sosiaalinen verkosto: ei mainoksia, ei valvontaa, toteutettu avoimilla protokollilla ja hajautettu rakenne! Pidä tietosi ominasi Mastodonin avulla!'
    contact_missing: Ei asetettu
    contact_unavailable: Ei saatavilla
    hosted_on: Mastodon palvelimella %{domain}
    title: Tietoja
  accounts:
    followers:
      one: seuraaja
      other: seuraajaa
    following: Seurattavat
    instance_actor_flash: Tämä tili on virtuaalinen toimija, jota käytetään edustamaan itse palvelinta eikä yksittäistä käyttäjää. Sitä käytetään federointitarkoituksiin, eikä sitä tule jäädyttää.
    last_active: viimeksi aktiivinen
    link_verified_on: Tämän linkin omistus on tarkastettu %{date}
    nothing_here: Täällä ei ole mitään!
    pin_errors:
      following: Sinun täytyy seurata käyttäjää, jota haluat tukea
    posts:
      one: julkaisu
      other: julkaisua
    posts_tab_heading: Julkaisut
    self_follow_error: Oman tilisi seuraaminen ei ole sallittua
  admin:
    account_actions:
      action: Suorita toimi
      already_silenced: Tätä tiliä on jo rajoitettu.
      already_suspended: Tämä tili on jo jäädytetty.
      title: Suorita moderointitoimi käyttäjälle %{acct}
    account_moderation_notes:
      create: Jätä muistiinpano
      created_msg: Moderointimuistiinpanon luonti onnistui!
      destroyed_msg: Moderointimuistiinpanon poisto onnistui!
    accounts:
      add_email_domain_block: Estä sähköpostiverkkotunnus
      approve: Hyväksy
      approved_msg: Käyttäjän %{username} rekisteröitymishakemus hyväksyttiin
      are_you_sure: Oletko varma?
      avatar: Profiilikuva
      by_domain: Verkkotunnus
      change_email:
        changed_msg: Sähköpostiosoitteen vaihto onnistui!
        current_email: Nykyinen sähköpostiosoite
        label: Vaihda sähköpostiosoite
        new_email: Uusi sähköpostiosoite
        submit: Vaihda sähköpostiosoite
        title: Vaihda käyttäjän %{username} sähköposti-osoite
      change_role:
        changed_msg: Roolin vaihto onnistui!
        edit_roles: Hallinnoi käyttäjien rooleja
        label: Vaihda rooli
        no_role: Ei roolia
        title: Vaihda käyttäjän %{username} rooli
      confirm: Vahvista
      confirmed: Vahvistettu
      confirming: Vahvistetaan
      custom: Mukautettu
      delete: Poista tiedot
      deleted: Poistettu
      demote: Alenna
      destroyed_msg: Käyttäjän %{username} tiedot ovat nyt jonossa poistettavaksi välittömästi
      disable: Jäädytä
      disable_sign_in_token_auth: Poista sähköpostitunnuksella todennus käytöstä
      disable_two_factor_authentication: Poista kaksivaiheinen todennus käytöstä
      disabled: Jäädytetty
      display_name: Näyttönimi
      domain: Verkkotunnus
      edit: Muokkaa
      email: Sähköpostiosoite
      email_status: Sähköpostiosoitteen tila
      enable: Kumoa jäädytys
      enable_sign_in_token_auth: Ota sähköpostitunnuksella todennus käyttöön
      enabled: Käytössä
      enabled_msg: Käyttäjän %{username} tilin jäädytys kumottiin onnistuneesti
      followers: Seuraajat
      follows: Seurattavat
      header: Otsakekuva
      inbox_url: Postilaatikon osoite
      invite_request_text: Syitä liittymiseen
      invited_by: Kutsuja
      ip: IP-osoite
      joined: Liittynyt
      location:
        all: Kaikki
        local: Paikallinen
        remote: Etäinen
        title: Sijainti
      login_status: Sisäänkirjautumisen tila
      media_attachments: Medialiitteet
      memorialize: Muuta muistosivuksi
      memorialized: Muutettu muistosivuksi
      memorialized_msg: Käyttäjän %{username} tili muutettiin muistosivuksi onnistuneesti
      moderation:
        active: Aktiivinen
        all: Kaikki
        disabled: Ei käytössä
        pending: Odottava
        silenced: Rajoitettu
        suspended: Jäädytetty
        title: Moderointi
      moderation_notes: Moderointimuistiinpanot
      most_recent_activity: Viimeisin toiminta
      most_recent_ip: Viimeisin IP-osoite
      no_account_selected: Tilejä ei muutettu, koska yhtään ei ollut valittuna
      no_limits_imposed: Ei asetettuja rajoituksia
      no_role_assigned: Roolia ei asetettu
      not_subscribed: Ei tilaaja
      pending: Odottaa tarkastusta
      perform_full_suspension: Jäädytä
      previous_strikes: Aiemmat varoitukset
      previous_strikes_description_html:
        one: Tällä tilillä on <strong>yksi</strong> varoitus.
        other: Tällä tilillä on <strong>%{count}</strong> varoitusta.
      promote: Ylennä
      protocol: Protokolla
      public: Julkinen
      push_subscription_expires: PuSH-tilaus vanhenee
      redownload: Päivitä profiili
      redownloaded_msg: Käyttäjän %{username} profiili päivitettiin alkuperästä onnistuneesti
      reject: Hylkää
      rejected_msg: Käyttäjän %{username} rekisteröitymishakemus hylättiin
      remote_suspension_irreversible: Tämän tilin tiedot on poistettu peruuttamattomasti.
      remote_suspension_reversible_hint_html: Tili on jäädytetty omalla palvelimellaan, ja kaikki tiedot poistetaan %{date}. Sitä ennen etäpalvelin voi palauttaa tilin ongelmitta. Jos haluat poistaa kaikki tilin tiedot heti, onnistuu se alta.
      remove_avatar: Poista profiilikuva
      remove_header: Poista otsakekuva
      removed_avatar_msg: Käyttäjän %{username} avatar-kuva poistettiin onnistuneesti
      removed_header_msg: Käyttäjän %{username} otsakekuva poistettiin onnistuneesti
      resend_confirmation:
        already_confirmed: Tämä käyttäjä on jo vahvistettu
        send: Lähetä vahvistuslinkki uudelleen
        success: Vahvistuslinkin lähetys onnistui!
      reset: Palauta
      reset_password: Palauta salasana
      resubscribe: Tilaa uudelleen
      role: Rooli
      search: Hae
      search_same_email_domain: Muut käyttäjät, joilla on sama sähköpostiverkkotunnus
      search_same_ip: Muut käyttäjät, joilla on sama IP-osoite
      security: Turvallisuus
      security_measures:
        only_password: Vain salasana
        password_and_2fa: Salasana ja kaksivaiheinen todennus
      sensitive: Pakota arkaluonteiseksi
      sensitized: Merkitty arkaluonteiseksi
      shared_inbox_url: Jaetun postilaatikon osoite
      show:
        created_reports: Tämän tilin luomat raportit
        targeted_reports: Tästä tilistä tehdyt raportit
      silence: Rajoita
      silenced: Rajoitettu
      statuses: Julkaisut
      strikes: Aiemmat varoitukset
      subscribe: Tilaa
      suspend: Jäädytä
      suspended: Jäädytetty
      suspension_irreversible: Tämän tilin tiedot on poistettu peruuttamattomasti. Voit kumota tilin jäädytyksen, jolloin siitä tulee käyttökelpoinen, mutta toiminto ei palauta sillä aiemmin olleita tietoja.
      suspension_reversible_hint_html: Tili on jäädytetty, ja tiedot poistetaan kokonaan %{date}. Siihen asti tili voidaan palauttaa ongelmitta. Jos haluat poistaa kaikki tilin tiedot heti, onnistuu se alta.
      title: Tilit
      unblock_email: Kumoa sähköpostiosoitteen esto
      unblocked_email_msg: Käyttäjän %{username} sähköpostiosoitteen esto kumottiin
      unconfirmed_email: Vahvistamaton sähköpostiosoite
      undo_sensitized: Kumoa pakotus arkaluonteiseksi
      undo_silenced: Kumoa rajoitus
      undo_suspension: Kumoa jäädytys
      unsilenced_msg: Tilin %{username} rajoitus kumottiin onnistuneesti
      unsubscribe: Lopeta tilaus
      unsuspended_msg: Tilin %{username} jäädytys kumottiin onnistuneesti
      username: Käyttäjänimi
      view_domain: Näytä verkkotunnuksen yhteenveto
      warn: Varoita
      web: Verkko
      whitelisted: Salli federointi
    action_logs:
      action_types:
        approve_appeal: Hyväksy valitus
        approve_user: Hyväksy käyttäjä
        assigned_to_self_report: Ota raportti käsiteltäväksi
        change_email_user: Vaihda käyttäjän sähköpostiosoite
        change_role_user: Vaihda käyttäjän rooli
        confirm_user: Vahvista käyttäjä
        create_account_warning: Luo varoitus
        create_announcement: Luo tiedote
        create_canonical_email_block: Luo sähköpostiosoitteen esto
        create_custom_emoji: Luo mukautettu emoji
        create_domain_allow: Luo verkkotunnuksen salliminen
        create_domain_block: Luo verkkotunnuksen esto
        create_email_domain_block: Luo sähköpostiverkkotunnuksen esto
        create_ip_block: Luo IP-sääntö
        create_relay: Luo välittäjä
        create_unavailable_domain: Luo ei-saatavilla oleva verkkotunnus
        create_user_role: Luo rooli
        create_username_block: Luo käyttäjänimisääntö
        demote_user: Alenna käyttäjä
        destroy_announcement: Poista tiedote
        destroy_canonical_email_block: Poista sähköpostiosoitteen esto
        destroy_custom_emoji: Poista mukautettu emoji
        destroy_domain_allow: Poista verkkotunnuksen salliminen
        destroy_domain_block: Poista verkkotunnuksen esto
        destroy_email_domain_block: Poista sähköpostiverkkotunnuksen esto
        destroy_instance: Tyhjennä verkkotunnus
        destroy_ip_block: Poista IP-sääntö
        destroy_relay: Poista välittäjä
        destroy_status: Poista julkaisu
        destroy_unavailable_domain: Poista ei-saatavilla oleva verkkotunnus
        destroy_user_role: Hävitä rooli
        destroy_username_block: Poista käyttäjänimisääntö
        disable_2fa_user: Poista kaksivaiheinen todennus käytöstä
        disable_custom_emoji: Poista mukautettu emoji käytöstä
        disable_relay: Poista välittäjä käytöstä
        disable_sign_in_token_auth_user: Poista sähköpostitunnuksella todennus käytöstä käyttäjältä
        disable_user: Poista tili käytöstä
        enable_custom_emoji: Ota mukautettu emoji käyttöön
        enable_relay: Ota välittäjä käyttöön
        enable_sign_in_token_auth_user: Ota sähköpostitunnuksella todennus käyttöön käyttäjälle
        enable_user: Ota tili käyttöön
        memorialize_account: Muuta muistotiliksi
        promote_user: Ylennä käyttäjä
        publish_terms_of_service: Julkaise käyttöehdot
        reject_appeal: Hylkää valitus
        reject_user: Hylkää käyttäjä
        remove_avatar_user: Poista profiilikuva
        reopen_report: Avaa raportti uudelleen
        resend_user: Lähetä vahvistusviesti uudelleen
        reset_password_user: Palauta salasana
        resolve_report: Ratkaise raportti
        sensitive_account: Pakota arkaluonteiseksi tiliksi
        silence_account: Rajoita tiliä
        suspend_account: Jäädytä tili
        unassigned_report: Poista raportti käsittelystä
        unblock_email_account: Kumoa sähköpostiosoitteen esto
        unsensitive_account: Kumoa pakotus arkaluonteiseksi tiliksi
        unsilence_account: Kumoa tilin rajoitus
        unsuspend_account: Kumoa tilin jäädytys
        update_announcement: Päivitä tiedote
        update_custom_emoji: Päivitä mukautettu emoji
        update_domain_block: Päivitä verkkotunnuksen esto
        update_ip_block: Päivitä IP-sääntö
        update_report: Päivitä raportti
        update_status: Päivitä julkaisu
        update_user_role: Päivitä rooli
        update_username_block: Päivitä käyttäjänimisääntö
      actions:
        approve_appeal_html: "%{name} hyväksyi käyttäjän %{target} valituksen moderointipäätöksestä"
        approve_user_html: "%{name} hyväksyi käyttäjän %{target} rekisteröitymisen"
        assigned_to_self_report_html: "%{name} otti raportin %{target} käsiteltäväkseen"
        change_email_user_html: "%{name} vaihtoi käyttäjän %{target} sähköpostiosoitteen"
        change_role_user_html: "%{name} vaihtoi käyttäjän %{target} roolin"
        confirm_user_html: "%{name} vahvisti käyttäjän %{target} sähköpostiosoitteen"
        create_account_warning_html: "%{name} lähetti varoituksen käyttäjälle %{target}"
        create_announcement_html: "%{name} loi uuden tiedotteen %{target}"
        create_canonical_email_block_html: "%{name} esti tiivistettä %{target} vastaavan sähköpostiosoitteen"
        create_custom_emoji_html: "%{name} lähetti uuden emojin %{target}"
        create_domain_allow_html: "%{name} salli federoinnin verkkotunnuksen %{target} kanssa"
        create_domain_block_html: "%{name} esti verkkotunnuksen %{target}"
        create_email_domain_block_html: "%{name} esti sähköpostiverkkotunnuksen %{target}"
        create_ip_block_html: "%{name} loi säännön IP-osoitteelle %{target}"
        create_relay_html: "%{name} loi välittäjän %{target}"
        create_unavailable_domain_html: "%{name} pysäytti toimituksen verkkotunnukseen %{target}"
        create_user_role_html: "%{name} loi roolin %{target}"
        create_username_block_html: "%{name} lisäsi säännön käyttäjänimille, joihin sisältyy %{target}"
        demote_user_html: "%{name} alensi käyttäjän %{target}"
        destroy_announcement_html: "%{name} poisti tiedotteen %{target}"
        destroy_canonical_email_block_html: "%{name} kumosi eston tiivistettä %{target} vastaavalta sähköpostiosoitteelta"
        destroy_custom_emoji_html: "%{name} poisti emojin %{target}"
        destroy_domain_allow_html: "%{name} kielsi federoinnin verkkotunnuksen %{target} kanssa"
        destroy_domain_block_html: "%{name} kumosi verkkotunnuksen %{target} eston"
        destroy_email_domain_block_html: "%{name} kumosi sähköpostiverkkotunnuksen %{target} eston"
        destroy_instance_html: "%{name} tyhjensi verkkotunnuksen %{target}"
        destroy_ip_block_html: "%{name} poisti säännön IP-osoitteelta %{target}"
        destroy_relay_html: "%{name} poisti välittäjän %{target}"
        destroy_status_html: "%{name} poisti käyttäjän %{target} julkaisun"
        destroy_unavailable_domain_html: "%{name} jatkoi toimitusta verkkotunnukseen %{target}"
        destroy_user_role_html: "%{name} poisti roolin %{target}"
        destroy_username_block_html: "%{name} poisti säännön käyttäjänimiltä, joihin sisältyy %{target}"
        disable_2fa_user_html: "%{name} poisti käyttäjältä %{target} vaatimuksen kaksivaiheiseen todentamiseen"
        disable_custom_emoji_html: "%{name} poisti emojin %{target} käytöstä"
        disable_relay_html: "%{name} poisti välittäjän %{target} käytöstä"
        disable_sign_in_token_auth_user_html: "%{name} poisti sähköpostitunnuksella todennuksen käytöstä käyttäjältä %{target}"
        disable_user_html: "%{name} poisti kirjautumisen käytöstä käyttäjältä %{target}"
        enable_custom_emoji_html: "%{name} otti emojin %{target} käyttöön"
        enable_relay_html: "%{name} otti välittäjän %{target} käyttöön"
        enable_sign_in_token_auth_user_html: "%{name} otti sähköpostitunnuksella todennuksen käyttöön käyttäjälle %{target}"
        enable_user_html: "%{name} otti kirjautumisen käyttöön käyttäjälle %{target}"
        memorialize_account_html: "%{name} muutti käyttäjän %{target} tilin muistosivuksi"
        promote_user_html: "%{name} ylensi käyttäjän %{target}"
        publish_terms_of_service_html: "%{name} julkaisi päivityksiä käyttöehtoihin"
        reject_appeal_html: "%{name} hylkäsi käyttäjän %{target} valituksen moderointipäätöksestä"
        reject_user_html: "%{name} hylkäsi käyttäjän %{target} rekisteröitymisen"
        remove_avatar_user_html: "%{name} poisti käyttäjän %{target} profiilikuvan"
        reopen_report_html: "%{name} avasi raportin %{target} uudelleen"
        resend_user_html: "%{name} lähetti vahvistussähköpostiviestin uudelleen käyttäjälle %{target}"
        reset_password_user_html: "%{name} palautti käyttäjän %{target} salasanan"
        resolve_report_html: "%{name} ratkaisi raportin %{target}"
        sensitive_account_html: "%{name} merkitsi käyttäjän %{target} median arkaluonteiseksi"
        silence_account_html: "%{name} rajoitti käyttäjän %{target} tiliä"
        suspend_account_html: "%{name} jäädytti käyttäjän %{target} tilin"
        unassigned_report_html: "%{name} poisti raportin %{target} käsittelystä"
        unblock_email_account_html: "%{name} kumosi käyttäjän %{target} sähköpostiosoitteen eston"
        unsensitive_account_html: "%{name} kumosi käyttäjän %{target} median arkaluonteisuusmerkinnän"
        unsilence_account_html: "%{name} kumosi käyttäjän %{target} tilin rajoituksen"
        unsuspend_account_html: "%{name} kumosi käyttäjän %{target} tilin jäädytyksen"
        update_announcement_html: "%{name} päivitti tiedotteen %{target}"
        update_custom_emoji_html: "%{name} päivitti emojin %{target}"
        update_domain_block_html: "%{name} päivitti verkkotunnuksen %{target} eston"
        update_ip_block_html: "%{name} muutti IP-osoitteen %{target} sääntöä"
        update_report_html: "%{name} päivitti raportin %{target}"
        update_status_html: "%{name} päivitti käyttäjän %{target} julkaisun"
        update_user_role_html: "%{name} muutti roolia %{target}"
        update_username_block_html: "%{name} päivitti säännön käyttäjänimille, joihin sisältyy %{target}"
      deleted_account: poisti tilin
      empty: Lokeja ei löytynyt.
      filter_by_action: Suodata toimen mukaan
      filter_by_user: Suodata käyttäjän mukaan
      title: Tarkastusloki
      unavailable_instance: "(verkkotunnus ei saatavilla)"
    announcements:
      back: Takaisin tiedotteisiin
      destroyed_msg: Tiedotteen poisto onnistui!
      edit:
        title: Muokkaa tiedotetta
      empty: Tiedotteita ei löytynyt.
      live: Julki
      new:
        create: Luo tiedote
        title: Uusi tiedote
      preview:
        disclaimer: Koska käyttäjät eivät voi kieltäytyä niistä, sähköposti-ilmoitukset tulee rajata tärkeisiin tiedotteisiin, kuten ilmoituksiin henkilötietojen tietoturvaloukkauksista tai palvelimen sulkeutumisesta.
        explanation_html: "<strong>%{display_count} käyttäjälle</strong> lähetetään sähköpostia. Sähköpostiviestiin sisällytetään seuraava teksti:"
        title: Esikatsele tiedoteilmoitus
      publish: Julkaise
      published_msg: Tiedotteen julkaisu onnistui!
      scheduled_for: Ajoitettu %{time}
      scheduled_msg: Tiedotteen julkaisu ajoitettu!
      title: Tiedotteet
      unpublish: Lopeta julkaisu
      unpublished_msg: Tiedotteen julkaisun lopetus onnistui!
      updated_msg: Tiedotteen päivitys onnistui!
    critical_update_pending: Kriittinen päivitys odottaa
    custom_emojis:
      assign_category: Aseta luokka
      by_domain: Verkkotunnus
      copied_msg: Emojista luotiin paikallinen kopio onnistuneesti
      copy: Kopioi
      copy_failed_msg: Emojista ei voitu tehdä paikallista kopiota
      create_new_category: Luo uusi luokka
      created_msg: Emojin luonti onnistui!
      delete: Poista
      destroyed_msg: Emojon hävitys onnistui!
      disable: Poista käytöstä
      disabled: Ei käytössä
      disabled_msg: Emoji poistettiin käytöstä onnistuneesti
      emoji: Emoji
      enable: Ota käyttöön
      enabled: Käytössä
      enabled_msg: Emoji otettiin käyttöön onnistuneesti
      image_hint: PNG tai GIF, enintään %{size}
      list: Lisää listaan
      listed: Listassa
      new:
        title: Lisää uusi mukautettu emoji
      no_emoji_selected: Emojeita ei muutettu, koska yhtään ei ollut valittuna
      not_permitted: Sinulla ei ole oikeutta suorittaa tätä toimintoa
      overwrite: Korvaa
      shortcode: Lyhennekoodi
      shortcode_hint: Vähintään 2 merkkiä, vain kirjaimia, numeroita ja alaviivoja
      title: Mukautetut emojit
      uncategorized: Luokittelematon
      unlist: Poista listasta
      unlisted: Ei listassa
      update_failed_msg: Emojin päivitys epäonnistui
      updated_msg: Emojin päivitys onnistui!
      upload: Lähetä
    dashboard:
      active_users: aktiiviset käyttäjät
      interactions: vuorovaikutukset
      media_storage: Median tallennustila
      new_users: uudet käyttäjät
      opened_reports: avatut raportit
      pending_appeals_html:
        one: "<strong>%{count}</strong> odottava valitus"
        other: "<strong>%{count}</strong> odottavaa valitusta"
      pending_reports_html:
        one: "<strong>%{count}</strong> odottava raportti"
        other: "<strong>%{count}</strong> odottavaa raporttia"
      pending_tags_html:
        one: "<strong>%{count}</strong> odottava aihetunniste"
        other: "<strong>%{count}</strong> odottavaa aihetunnistetta"
      pending_users_html:
        one: "<strong>%{count}</strong> odottava käyttäjä"
        other: "<strong>%{count}</strong> odottavaa käyttäjää"
      resolved_reports: ratkaistut raportit
      software: Ohjelmisto
      sources: Rekisteröitymislähteet
      space: Tilankäyttö
      title: Koontinäyttö
      top_languages: Aktiivisimmat kielet
      top_servers: Aktiivisimmat palvelimet
      website: Sivusto
    disputes:
      appeals:
        empty: Valituksia ei löytynyt.
        title: Valitukset
    domain_allows:
      add_new: Salli federointi tämän verkkotunnuksen kanssa
      created_msg: Verkkotunnuksen kanssa federointi on onnistuneesti sallittu
      destroyed_msg: Verkkotunnuksen kanssa federointi on kielletty
      export: Vie
      import: Tuo
      undo: Kiellä federointi tämän verkkotunnuksen kanssa
    domain_blocks:
      add_new: Lisää uusi verkkotunnuksen esto
      confirm_suspension:
        cancel: Peruuta
        confirm: Jäädytä
        permanent_action: Jäädytyksen kumoaminen ei palauta mitään tietoja tai seurantasuhteita.
        preamble_html: Olet jäädyttämässä verkkotunnuksen <strong>%{domain}</strong> aliverkkotunnuksineen.
        remove_all_data: Tämä poistaa palvelimeltasi kaiken sisällön, median ja profiilitiedot tämän verkkotunnuksen tileiltä.
        stop_communication: Palvelimesi lopettaa viestinnän näiden palvelinten kanssa.
        title: Vahvista verkkotunnuksen %{domain} esto
        undo_relationships: Tämä kumoaa näiden palvelinten ja sinun palvelimesi tilien väliset seurantasuhteet.
      created_msg: Verkkotunnuksen estoa käsitellään
      destroyed_msg: Verkkotunnuksen esto on kumottu
      domain: Verkkotunnus
      edit: Muokkaa verkkotunnuksen estoa
      existing_domain_block: Olet jo asettanut tiukemmat rajoitukset käyttäjälle %{name}.
      existing_domain_block_html: Olet jo asettanut tiukemmat rajoitukset käyttäjälle %{name}, joten sinun täytyy <a href="%{unblock_url}">kumota sen esto</a> ensin.
      export: Vie
      import: Tuo
      new:
        create: Luo esto
        hint: Verkkotunnuksen esto ei estä tilien lisäämistä tietokantaan, mutta se soveltaa näihin tileihin takautuvasti ja automaattisesti tiettyjä moderointitoimia.
        severity:
          desc_html: Valinta <strong>Rajoita</strong> piilottaa tässä verkkotunnuksessa sijaitsevien tilien julkaisut kaikilta, jotka eivät seuraa näitä tilejä. Valinta <strong>Jäädytä</strong> poistaa palvelimeltasi kaikkien tässä verkkotunnuksessa sijaitsevien tilien sisällön, median ja profiilitiedot. Käytä valintaa <strong>Ei mitään</strong>, jos haluat vain hylätä mediatiedostot.
          noop: Ei mitään
          silence: Rajoita
          suspend: Jäädytä
        title: Uusi verkkotunnuksen esto
      no_domain_block_selected: Verkkotunnusten estoja ei muutettu, koska yhtään ei ollut valittuna
      not_permitted: Sinulla ei ole oikeutta suorittaa tätä toimintoa
      obfuscate: Peitä verkkotunnus
      obfuscate_hint: Peitä verkkotunnus osittain luettelossa, jos julkinen verkkotunnusten rajoitusluettelo on käytössä
      private_comment: Yksityinen kommentti
      private_comment_hint: Kommentoi tätä verkkotunnuksen rajoitusta, moderaattorien sisäiseen käyttöön.
      public_comment: Julkinen kommentti
      public_comment_hint: Kommentoi tätä verkkotunnuksen rajoitusta suurelle yleisölle, jos julkinen verkkotunnusten rajoitusluettelo on käytössä.
      reject_media: Hylkää mediatiedostot
      reject_media_hint: Poistaa paikallisesti tallennetut mediatiedostot eikä lataa niitä enää jatkossa. Ei vaikuta jäädytyksiin
      reject_reports: Hylkää raportit
      reject_reports_hint: Ohita kaikki tästä verkkotunnuksesta tulevat raportit. Ei vaikuta jäädytyksiin
      undo: Kumoa verkkotunnuksen esto
      view: Näytä verkkotunnuksen esto
    email_domain_blocks:
      add_new: Lisää uusi
      allow_registrations_with_approval: Salli rekisteröitymiset hyväksynnällä
      attempts_over_week:
        one: "%{count} rekisteröitymisyritys viimeisen viikon aikana"
        other: "%{count} rekisteröitymisyritystä viimeisen viikon aikana"
      created_msg: Sähköpostiverkkotunnus estettiin onnistuneesti
      delete: Poista
      dns:
        types:
          mx: MX-tietue
      domain: Verkkotunnus
      new:
        create: Lisää verkkotunnus
        resolve: Resolvoi verkkotunnus
        title: Estä uusi sähköpostiverkkotunnus
      no_email_domain_block_selected: Sähköpostiverkkotunnusten estoja ei muutettu, koska yhtäkään ei ollut valittuna
      not_permitted: Ei sallittu
      resolved_dns_records_hint_html: Verkkotunnusnimi kytkeytyy seuraaviin MX-verkkotunnuksiin, jotka ovat viime kädessä vastuussa sähköpostin vastaanottamisesta. MX-verkkotunnuksen estäminen estää rekisteröitymisen mistä tahansa sähköpostiosoitteesta, joka käyttää samaa MX-verkkotunnusta, vaikka näkyvä verkkotunnuksen nimi olisikin erilainen. <strong>Varo estämästä suuria sähköpostipalvelujen tarjoajia.</strong>
      resolved_through_html: Ratkaistu verkkotunnuksen %{domain} kautta
      title: Estetyt sähköpostiverkkotunnukset
    export_domain_allows:
      new:
        title: Tuo sallittuja verkkotunnuksia
      no_file: Yhtäkään tiedostoa ei ole valittu
    export_domain_blocks:
      import:
        description_html: Olet tuomassa verkkotunnusten estoluetteloa. Tarkista luettelo huolella – etenkin, jos et ole laatinut sitä itse.
        existing_relationships_warning: Olemassa olevat seurantasuhteet
        private_comment_description_html: 'Seurataksesi tuotujen estojen alkuperää estojen yhteyteen lisätään seuraava yksityinen kommentti: <q>%{comment}</q>'
        private_comment_template: Tuotu lähteestä %{source} %{date}
        title: Tuo verkkotunnusten estoja
      invalid_domain_block: 'Yksi tai useampi verkkotunnuksen esto ohitettiin seuraavien virheiden vuoksi: %{error}'
      new:
        title: Tuo verkkotunnusten estoja
      no_file: Yhtäkään tiedostoa ei ole valittu
    fasp:
      debug:
        callbacks:
          created_at: Luotu
          delete: Poista
          ip: IP-osoite
          request_body: Pyynnön sisältö
          title: Aloita takaisinkutsujen vianetsintä
      providers:
        active: Käytössä
        base_url: Perus-URL
        callback: Takaisinkutsu
        delete: Poista
        edit: Muokkaa palveluntarjoajaa
        finish_registration: Viimeistele rekisteröinti
        name: Nimi
        providers: Palveluntarjoajat
        public_key_fingerprint: Julkisen avaimen sormenjälki
        registration_requested: Rekisteröintiä pyydetty
        registrations:
          confirm: Vahvista
          description: Vastaanotit rekisteröintymisen FASP-palvelusta. Hylkää rekisteröintyminen, jos et aloittanut sitä. Jos aloitit sen, vertaile huolellisesti nimeä ja avaimen sormenjälkeä ennen kuin hyväksyt rekisteröintymisen.
          reject: Hylkää
          title: Vahvista FASP-rekisteröinti
        save: Tallenna
        select_capabilities: Valitse kyvykkyydet
        sign_in: Kirjaudu sisään
        status: Tila
        title: Fediversumin tukitoimintojen tarjoajat
      title: FASP
    follow_recommendations:
      description_html: "<strong>Seurantasuositukset auttavat uusia käyttäjiä löytämään nopeasti kiinnostavaa sisältöä</strong>. Kun käyttäjä ei ole ollut tarpeeksi vuorovaikutuksessa muiden kanssa, jotta hänelle olisi muodostunut henkilökohtaisia seuraamissuosituksia, suositellaan niiden sijaan näitä tilejä. Ne lasketaan päivittäin uudelleen yhdistelmästä tilejä, jotka ovat viime aikoina olleet aktiivisimmin sitoutuneita ja joilla on suurimmat paikalliset seuraajamäärät tietyllä kielellä."
      language: Kielelle
      status: Tila
      suppress: Hylkää seurantasuositus
      suppressed: Hylätty
      title: Seurantasuositukset
      unsuppress: Palauta seurantasuositus
    instances:
      audit_log:
        title: Viimeaikaiset tarkastuslokit
        view_all: Näytä kaikki tarkastuslokit
      availability:
        description_html:
          one: Jos toimitus verkkotunnukseen epäonnistuu <strong>päivän ajan</strong>, sitä ei yritetä uudelleen ennen kuin verkkotunnuksesta <em>vastaanotetaan</em> toimitus.
          other: Jos toimitus verkkotunnukseen epäonnistuu <strong>%{count} päivän ajan</strong>, sitä ei yritetä uudelleen ennen kuin verkkotunnuksesta <em>vastaanotetaan</em> toimitus.
        failure_threshold_reached: Epäonnistumisten yläraja saavutettu %{date}.
        failures_recorded:
          one: Epäonnistuneita yrityksiä %{count} päivänä.
          other: Epäonnistuneita yrityksiä %{count} päivänä.
        no_failures_recorded: Ei kirjattuja epäonnistumisia.
        title: Saatavuus
        warning: Viimeisin yritys yhdistää tähän palvelimeen epäonnistui
      back_to_all: Kaikki
      back_to_limited: Rajoitettu
      back_to_warning: Varoitus
      by_domain: Verkkotunnus
      confirm_purge: Haluatko varmasti poistaa pysyvästi tämän verkkotunnuksen tiedot?
      content_policies:
        comment: Sisäinen muistiinpano
        description_html: Voit määritellä sisältökäytännöt, joita sovelletaan kaikkiin tämän verkkotunnuksen ja sen aliverkkotunnusten tileihin.
        limited_federation_mode_description_html: Voit valita sallitaanko federointi tällä verkkotunnuksella.
        policies:
          reject_media: Hylkää media
          reject_reports: Hylkää raportit
          silence: Rajoita
          suspend: Jäädytä
        policy: Käytäntö
        reason: Julkinen syy
        title: Sisältökäytännöt
      dashboard:
        instance_accounts_dimension: Seuratuimmat tilit
        instance_accounts_measure: tallennetut tilit
        instance_followers_measure: seuraajamme siellä
        instance_follows_measure: heidän seuraajansa täällä
        instance_languages_dimension: Suosituimmat kielet
        instance_media_attachments_measure: tallennetut medialiitteet
        instance_reports_measure: heitä koskevat raportit
        instance_statuses_measure: tallennetut julkaisut
      delivery:
        all: Kaikki
        clear: Tyhjennä toimitusvirheet
        failing: Epäonnistuva
        restart: Käynnistä toimitus uudelleen
        stop: Lopeta toimitus
        unavailable: Ei saatavilla
      delivery_available: Toimitus on saatavilla
      delivery_error_days: Toimitusvirheen päivät
      delivery_error_hint: Jos toimitus ei ole mahdollista %{count} päivään, se merkitään automaattisesti toimituskelvottomaksi.
      destroyed_msg: Palvelimelta %{domain} peräisin olevat tiedot ovat nyt jonossa poistattaviksi.
      empty: Verkkotunnuksia ei löytynyt.
      known_accounts:
        one: "%{count} tunnettu tili"
        other: "%{count} tunnettua tiliä"
      moderation:
        all: Kaikki
        limited: Rajoitettu
        title: Moderointi
      moderation_notes:
        create: Lisää moderointimuistiinpano
        created_msg: Instanssin moderointimuistiinpanon luonti onnistui!
        description_html: Tarkastele ja jätä muistiinpanoja muille moderaattoreille ja itsellesi tulevaisuuteen
        destroyed_msg: Instanssin moderointimuistiinpano poistettu!
        placeholder: Tietoa tästä instanssista, tehdyistä toimista tai muusta sellaisesta, joka auttaa moderoimaan tätä instanssia tulevaisuudessa.
        title: Moderointimuistiinpanot
      private_comment: Yksityinen kommentti
      public_comment: Julkinen kommentti
      purge: Tyhjennä
      purge_description_html: Jos uskot, että tämä verkkotunnus on yhteydettömässä tilassa tarkoituksella, voit poistaa kaikki verkkotunnuksen tilitietueet ja niihin liittyvät tiedot tallennustilastasi. Tämä voi kestää jonkin aikaa.
      title: Federointi
      total_blocked_by_us: Estämämme
      total_followed_by_them: Heidän seuraama
      total_followed_by_us: Meidän seuraama
      total_reported: Heitä koskevat raportit
      total_storage: Medialiitteet
      totals_time_period_hint_html: Seuraavassa näkyvät määrät sisältävät tiedot koko ajalta.
      unknown_instance: Tällä palvelimella ei tällä hetkellä ole tähän verkkotunnukseen liittyviä tietueita.
    invites:
      deactivate_all: Poista kaikki käytöstä
      filter:
        all: Kaikki
        available: Saatavilla
        expired: Vanhentunut
        title: Suodatus
      title: Kutsut
    ip_blocks:
      add_new: Luo sääntö
      created_msg: Uusi IP-sääntö lisättiin onnistuneesti
      delete: Poista
      expires_in:
        '1209600': 2 viikkoa
        '15778476': 6 kuukautta
        '2629746': 1 kuukausi
        '31556952': 1 vuosi
        '86400': 1 päivä
        '94670856': 3 vuotta
      new:
        title: Luo uusi IP-sääntö
      no_ip_block_selected: IP-sääntöjä ei muutettu, koska yhtään ei ollut valittuna
      title: IP-säännöt
    relationships:
      title: Tilin %{acct} seurantasuhteet
    relays:
      add_new: Lisää uusi välittäjä
      delete: Poista
      description_html: "<strong>Federoinninvälittäjä</strong> on välityspalvelin, joka siirtää suuria määriä julkisia julkaisuja siihen liittyneiden palvelinten välillä. <strong>Se voi auttaa pieniä ja keskisuuria palvelimia löytämään fediversumin sisältöä</strong>, mikä muutoin vaatisi paikallisia käyttäjiä seuraamaan etäpalvalinten käyttäjiä manuaalisesti."
      disable: Poista käytöstä
      disabled: Poissa käytöstä
      enable: Ota käyttöön
      enable_hint: Kun tämä on otettu käyttöön, palvelimesi tilaa välittäjältä kaikki sen välittämät julkiset julkaisut ja alkaa lähettää omansa sille.
      enabled: Käytössä
      inbox_url: Välittäjän URL
      pending: Odotetaan välittäjän hyväksyntää
      save_and_enable: Tallenna ja ota käyttöön
      setup: Määritä yhteys välittäjään
      signatures_not_enabled: Välittäjät eivät välttämättä toimi oikein, kun turvallinen tai rajoitetun federoinnin tila on käytössä
      status: Tila
      title: Välittäjät
    report_notes:
      created_msg: Muistiinpanon lisäys raporttiin onnistui!
      destroyed_msg: Muistiinpanon poisto raportista onnistui!
    reports:
      account:
        notes:
          one: "%{count} muistiinpano"
          other: "%{count} muistiinpanoa"
      action_log: Tarkastusloki
      action_taken_by: Toimen tehnyt
      actions:
        delete_description_html: Raportoidut julkaisut poistetaan ja kirjataan varoitus, joka auttaa suhtautumaan vakavammin saman tilin tuleviin rikkomuksiin.
        mark_as_sensitive_description_html: Raportoitujen julkaisujen media merkitään arkaluonteiseksi ja kirjataan varoitus, joka auttaa suhtautumaan vakavammin saman tilin tuleviin rikkomuksiin.
        other_description_html: Katso lisää vaihtoehtoja tilin käytöksen hallitsemiseksi ja raportoidulle tilille kohdistuvan viestinnän mukauttamiseksi.
        resolve_description_html: Ilmoitettua tiliä kohtaan ei ryhdytä toimiin, varoitusta ei kirjata ja raportti suljetaan.
        silence_description_html: Tili näkyy vain niille, jotka jo seuraavat sitä tai etsivät sen manuaalisesti, mikä rajoittaa merkittävästi sen tavoitettavuutta. Voidaan perua milloin vain. Sulkee kaikki tiliin kohdistuvat raportit.
        suspend_description_html: Tili ja mikään sen sisältö eivät ole käytettävissä, ja lopulta ne poistetaan ja vuorovaikutus tilin kanssa on mahdotonta. Peruttavissa 30 päivän ajan. Sulkee kaikki tiliin kohdistuvat raportit.
      actions_description_html: Päätä, mihin toimiin ryhdyt tämän raportin ratkaisemiseksi. Jos ryhdyt rangaistustoimeen raportoitua tiliä kohtaan, hänelle lähetetään sähköpostitse ilmoitus asiasta, paitsi jos valittuna on <strong>Roskaposti</strong>-luokka.
      actions_description_remote_html: Päätä, mihin toimiin ryhdyt tämän raportin ratkaisemiseksi. Tämä vaikuttaa vain siihen, miten <strong>sinun</strong> palvelimesi viestii tämän etätilin kanssa ja käsittelee sen sisältöä.
      actions_no_posts: Tähän raporttiin ei liity poistettavia julkaisuja
      add_to_report: Lisää raporttiin
      already_suspended_badges:
        local: Jäädytetty jo tällä palvelimella
        remote: Jäädytetty jo tällä palvelimella
      are_you_sure: Oletko varma?
      assign_to_self: Ota käsiteltäväkseni
      assigned: Määritetty moderaattori
      by_target_domain: Raportoidun tilin verkkotunnus
      cancel: Peruuta
      category: Luokka
      category_description_html: Syy siihen, miksi tämä tili ja/tai sisältö raportoitiin, mainitaan ilmoitetun tilin kanssa viestiessä
      comment:
        none: Ei mitään
      comment_description_html: 'Antaakseen lisätietoja %{name} kirjoitti:'
      confirm: Vahvista
      confirm_action: Vahvista moderointitoimi käyttäjää @%{acct} kohtaan
      created_at: Raportoitu
      delete_and_resolve: Poista julkaisut
      forwarded: Välitetty
      forwarded_replies_explanation: Tämä raportti on etäkäyttäjältä ja koskee etäsisältöä. Se on välitetty sinulle, koska raportoitu sisältö on vastaus jollekin käyttäjällesi.
      forwarded_to: Välitetty palvelimelle %{domain}
      mark_as_resolved: Merkitse ratkaistuksi
      mark_as_sensitive: Merkitse arkaluonteiseksi
      mark_as_unresolved: Merkitse ratkaisemattomaksi
      no_one_assigned: Ei kukaan
      notes:
        create: Lisää muistiinpano
        create_and_resolve: Ratkaise ja lisää muistiinpano
        create_and_unresolve: Avaa uudelleen ja lisää muistiinpano
        delete: Poista
        placeholder: Kuvaile tehtyjä toimia tai lisää muita käyttäjään liittyviä merkintöjä…
        title: Muistiinpanot
      notes_description_html: Tarkastele ja jätä muistiinpanoja muille moderaattoreille ja itsellesi tulevaisuuteen
      processed_msg: Raportin nro %{id} käsittely onnistui
      quick_actions_description_html: 'Suorita pikatoiminto tai vieritä alas nähdäksesi raportoitu sisältö:'
      remote_user_placeholder: etäkäyttäjä palvelimelta %{instance}
      reopen: Avaa raportti uudelleen
      report: Raportti nro %{id}
      reported_account: Raportoitu tili
      reported_by: Raportoinut
      reported_with_application: Raportoitu sovelluksella
      resolved: Ratkaistu
      resolved_msg: Raportin ratkaisu onnistui!
      skip_to_actions: Siirry toimiin
      status: Tila
      statuses: Raportoitu sisältö
      statuses_description_html: Loukkaava sisältö mainitaan raportoidun tilin yhteydessä
      summary:
        action_preambles:
          delete_html: 'Olet aikeissa <strong>poistaa</strong> käyttäjän <strong>@%{acct}</strong> julkaisuja. Tästä seuraa:'
          mark_as_sensitive_html: 'Olet aikeissa <strong>merkitä</strong> käyttäjän <strong>@%{acct}</strong> julkaisuja <strong>arkaluonteisiksi</strong>. Tästä seuraa:'
          silence_html: 'Olet aikeissa <strong>rajoittaa</strong> käyttäjän <strong>@%{acct}</strong> tiliä. Tästä seuraa:'
          suspend_html: 'Olet aikeissa <strong>jäädyttää</strong> käyttäjän <strong>@%{acct}</strong> tilin. Tästä seuraa:'
        actions:
          delete_html: Poista loukkaavat julkaisut
          mark_as_sensitive_html: Merkitse loukkaavien julkaisujen media arkaluonteiseksi
          silence_html: Rajoita merkittävästi käyttäjän <strong>@%{acct}</strong> tavoitettavuutta tekemällä profiilista ja sen sisällöstä näkyviä vain niille, jotka jo seuraavat tiliä tai etsivät sen manuaalisesti
          suspend_html: Jäädytä <strong>@%{acct}</strong>, jolloin hänen profiilinsa ja sisältönsä ei ole käytettävissä ja hänen kanssaan on mahdotonta olla vuorovaikutuksessa
        close_report: Merkitse raportti nro %{id} ratkaistuksi
        close_reports_html: Merkitse <strong>kaikki</strong> käyttäjään <strong>@%{acct}</strong> kohdistuvat raportit ratkaistuiksi
        delete_data_html: Poista käyttäjän <strong>@%{acct}</strong> profiili ja sen sisältö 30 päivän kuluttua, ellei jäädytystä sillä välin kumota
        preview_preamble_html: "<strong>@%{acct}</strong> saa varoituksen, jonka sisältö on seuraava:"
        record_strike_html: Kirjaa käyttäjään <strong>@%{acct}</strong> kohdistuva varoitus, joka auttaa suhtautumaan vakavammin tämän tilin tuleviin rikkomuksiin
        send_email_html: Lähetä käyttäjälle <strong>@%{acct}</strong> varoitus sähköpostitse
        warning_placeholder: Valinnaiset lisäperustelut moderointitoimelle.
      target_origin: Raportoidun tilin alkuperä
      title: Raportit
      unassign: Poista käsittelystä
      unknown_action_msg: 'Tuntematon toimi: %{action}'
      unresolved: Ratkaisematon
      updated_at: Päivitetty
      view_profile: Näytä profiili
    roles:
      add_new: Lisää rooli
      assigned_users:
        one: "%{count} käyttäjä"
        other: "%{count} käyttäjää"
      categories:
        administration: Ylläpito
        devops: DevOps
        invites: Kutsut
        moderation: Moderointi
        special: Erityistä
      delete: Poista
      description_html: "<strong>Käyttäjärooleilla</strong> voit mukauttaa, mihin Mastodonin toimintoihin ja alueisiin käyttäjäsi on pääsy."
      edit: Muokkaa roolia ”%{name}”
      everyone: Oletuskäyttöoikeudet
      everyone_full_description_html: Tämä on <strong>perusrooli</strong>, joka vaikuttaa <strong>kaikkiin käyttäjiin</strong>, jopa ilman asetettua roolia. Kaikki muut roolit perivät sen käyttöoikeudet.
      permissions_count:
        one: "%{count} käyttöoikeus"
        other: "%{count} käyttöoikeutta"
      privileges:
        administrator: Ylläpitäjä
        administrator_description: Käyttäjät, joilla on tämä käyttöoikeus, ohittavat jokaisen käyttöoikeuden
        delete_user_data: Poistaa käyttäjän tiedot
        delete_user_data_description: Sallii käyttäjien poistaa muiden käyttäjien tiedot viipymättä
        invite_users: Kutsua käyttäjiä
        invite_users_description: Sallii käyttäjien kutsua uusia käyttäjiä palvelimelle
        manage_announcements: Hallita tiedotteita
        manage_announcements_description: Sallii käyttäjien hallita palvelimen tiedotteita
        manage_appeals: Hallita valituksia
        manage_appeals_description: Sallii käyttäjien tarkistaa moderointitoimiin kohdistuvia valituksia
        manage_blocks: Hallita estoja
        manage_blocks_description: Sallii käyttäjien estää sähköpostipalveluntarjoajia ja IP-osoitteita
        manage_custom_emojis: Hallita mukautettuja emojeita
        manage_custom_emojis_description: Sallii käyttäjien hallita mukautettuja emojeita palvelimella
        manage_federation: Hallita federointia
        manage_federation_description: Sallii käyttäjien estää tai sallia federointi muiden verkkotunnusten kanssa ja hallita toimitusta
        manage_invites: Hallita kutsuja
        manage_invites_description: Sallii käyttäjien selata kutsulinkkejä ja poistaa niitä käytöstä
        manage_reports: Hallita raportteja
        manage_reports_description: Sallii käyttäjien tarkistaa raportteja ja suorittaa moderointitoimia niiden perusteella
        manage_roles: Hallita rooleja
        manage_roles_description: Sallii käyttäjien hallita ja määrittää rooleja heidän alapuolellaan
        manage_rules: Hallita sääntöjä
        manage_rules_description: Sallii käyttäjien muuttaa palvelimen sääntöjä
        manage_settings: Hallita asetuksia
        manage_settings_description: Sallii käyttäjien muuttaa sivuston asetuksia
        manage_taxonomies: Hallita luokittelua
        manage_taxonomies_description: Sallii käyttäjien tarkistaa suositun sisällön ja päivittää aihetunnisteiden asetuksia
        manage_user_access: Hallita käyttäjäoikeuksia
        manage_user_access_description: Sallii käyttäjien poistaa muiden käyttäjien kaksivaiheinen todennus käytöstä, vaihtaa heidän sähköpostiosoitteensa ja palauttaa heidän salasanansa
        manage_users: Hallita käyttäjiä
        manage_users_description: Sallii käyttäjien tarkastella muiden käyttäjien tietoja ja suorittaa moderointitoimia heitä kohtaan
        manage_webhooks: Hallita webhookeja
        manage_webhooks_description: Sallii käyttäjien luoda webhookeja hallinnollisiin tapahtumiin
        view_audit_log: Katsoa tarkastuslokia
        view_audit_log_description: Sallii käyttäjien nähdä palvelimen hallinnollisten toimien historian
        view_dashboard: Katsoa koontinäyttöä
        view_dashboard_description: Sallii käyttäjille pääsyn koontinäyttöön ja erilaisiin mittareihin
        view_devops: DevOps
        view_devops_description: Sallii käyttäjille pääsyn Sidekiq- ja pgHero-hallintapaneeleihin
        view_feeds: Näytä live- ja aihesyötteet
        view_feeds_description: Sallii käyttäjien tarkastella live- ja aihesyötteitä palvelimen asetuksista riippumatta
      title: Roolit
    rules:
      add_new: Lisää sääntö
      add_translation: Lisää käännös
      delete: Poista
      description_html: Vaikka useimmat väittävät, että ovat lukeneet ja hyväksyneet käyttöehdot, niin yleensä ihmiset eivät lue niitä läpi ennen kuin ilmenee ongelma. <strong>Helpota palvelimen sääntöjen näkemistä yhdellä silmäyksellä tarjoamalla ne tiiviissä luettelossa.</strong> Yritä pitää säännöt lyhyinä ja yksinkertaisina, mutta yritä olla jakamatta niitä useisiin erillisiin kohtiin.
      edit: Muokkaa sääntöä
      empty: Palvelimen sääntöjä ei ole vielä määritelty.
      move_down: Siirrä alaspäin
      move_up: Siirrä ylöspäin
      title: Palvelimen säännöt
      translation: Käännös
      translations: Käännökset
      translations_explanation: Voit halutessasi lisätä säännöille käännöksiä. Jos käännettyä versiota ei ole saatavilla, näytetään oletusarvo. Varmista aina, että tarjoamasi käännös on linjassa oletusarvon kanssa.
    settings:
      about:
        manage_rules: Hallitse palvelimen sääntöjä
        preamble: Kerro syventävästi siitä, kuinka palvelinta käytetään, moderoidaan ja rahoitetaan.
        rules_hint: On olemassa erityinen alue sääntöjä, joita käyttäjien odotetaan noudattavan.
        title: Tietoja
      allow_referrer_origin:
        desc: Kun käyttäjät napsauttavat ulkoisille sivustoille johtavia linkkejä, heidän selaimensa saattaa lähettää Mastodon-palvelimesi osoitteen viittauksena. Poista tämä käytöstä, jos se yksilöi käyttäjäsi, esimerkiksi jos tämä on henkilökohtainen Mastodon-palvelin.
        title: Salli ulkoisten sivustojen nähdä Mastodon-palvelin liikenteen lähteenä
      appearance:
        preamble: Mukauta Mastodonin selainkäyttöliittymää.
        title: Ulkoasu
      branding:
        preamble: Palvelimesi brändäys erottaa sen muista verkon palvelimista. Nämä tiedot voivat näkyä monissa eri ympäristöissä, kuten Mastodonin selainkäyttöliittymässä, natiivisovelluksissa, linkkien esikatseluissa muilla sivustoilla, viestintäsovelluksissa ja niin edelleen. Siksi nämä tiedot kannattaa pitää selvinä, lyhyinä ja ytimekkäinä.
        title: Brändäys
      captcha_enabled:
        desc_html: Tämä perustuu ulkoisiin hCaptchan skripteihin, mikä voi olla turvallisuus- ja yksityisyysongelma. Lisäksi <strong>tämä voi tehdä rekisteröitymisprosessista joillekin (erityisesti vammaisille) ihmisille huomattavasti vähemmän saavutettavan</strong>. Harkitse siksi vaihtoehtoisia toimia, kuten hyväksymis- tai kutsuperusteista rekisteröitymistä.
        title: Vaadi uusia käyttäjiä vahvistaamaan tilinsä ratkaisemalla CAPTCHA-vahvistus
      content_retention:
        danger_zone: Vaaravyöhyke
        preamble: Määritä, miten käyttäjän luoma sisältö tallennetaan Mastodoniin.
        title: Sisällön säilytys
      default_noindex:
        desc_html: Vaikuttaa kaikkiin käyttäjiin, jotka eivät ole muuttaneet tätä asetusta itse
        title: Jätä käyttäjät oletusarvoisesti hakukoneindeksoinnin ulkopuolelle
      discovery:
        follow_recommendations: Seurantasuositukset
        preamble: Mielenkiintoisen sisällön esille tuominen on keskeistä perehdyttäessä uusia käyttäjiä, jotka eivät ehkä tunne ketään Mastodonissa. Hallitse, miten eri löydettävyysominaisuudet toimivat palvelimellasi.
        privacy: Yksityisyys
        profile_directory: Profiilihakemisto
        public_timelines: Julkiset aikajanat
        publish_statistics: Julkaise tilastot
        title: Löydettävyys
        trends: Trendit
      domain_blocks:
        all: Kaikille
        disabled: Ei kenellekään
        users: Kirjautuneille paikallisille käyttäjille
      feed_access:
        modes:
          authenticated: Vain todennetut käyttäjät
          disabled: Vaadi tiettyä käyttäjäroolia
          public: Kaikki
      landing_page:
        values:
          about: Tietoja
          local_feed: Paikallinen syöte
          trends: Trendit
      registrations:
        moderation_recommandation: Varmista, että sinulla on riittävä ja toimintavalmis joukko moderaattoreita, ennen kuin avaat rekisteröitymisen kaikille!
        preamble: Määritä, kuka voi luoda tilin palvelimellesi.
        title: Rekisteröityminen
      registrations_mode:
        modes:
          approved: Rekisteröityminen vaatii hyväksynnän
          none: Kukaan ei voi rekisteröityä
          open: Kaikki voivat rekisteröityä
        warning_hint: Suosittelemme käyttämään asetusta ”Rekisteröityminen vaatii hyväksynnän”, ellet ole varma siitä, että moderaattorit ovat valmiina käsittelemään roskapostia ja haittarekisteröitymisiä oikea-aikaisesti.
      security:
        authorized_fetch: Vaadi todennus federoivilta palvelimilta
        authorized_fetch_hint: Todennuksen vaatiminen federoivilta palvelimilta mahdollistaa sekä käyttäjä- että palvelintason estojen tiukemman valvonnan. Tämä tapahtuu kuitenkin suorituskyvyn kustannuksella, vähentää vastauksiesi tavoittavuutta ja voi aiheuttaa yhteensopivuusongelmia joidenkin federoivien palvelujen kanssa. Tämä ei myöskään estä asialleen omistautuneita toimijoita hakemasta julkisia julkaisujasi ja tilejäsi.
        authorized_fetch_overridden_hint: Et voi tällä hetkellä muuttaa tätä asetusta, koska se on ohitettu ympäristömuuttujalla.
        federation_authentication: Federoinnin todennuksen valvonta
      title: Palvelimen asetukset
    site_uploads:
      delete: Poista lähetetty tiedosto
      destroyed_msg: Sivustolatauksen poisto onnistui!
    software_updates:
      critical_update: Kriittinen – päivitä viivyttelemättä
      description: On suositeltavaa pitää Mastodon-asennus ajantasaisena ja siten hyödyntää uusimpia korjauksia sekä ominaisuuksia. Lisäksi joskus on ratkaisevan tärkeää päivittää Mastodon ajoissa tietoturvaongelmien välttämiseksi. Näistä syistä Mastodon tarkistaa päivitykset 30 minuutin välein, ja ilmoittaa sinulle sähköposti-ilmoitusasetustesi mukaisesti.
      documentation_link: Lue lisää
      release_notes: Julkaisutiedot
      title: Saatavilla olevat päivitykset
      type: Tyyppi
      types:
        major: Pääversiojulkaisu
        minor: Väliversiojulkaisu
        patch: Korjausjulkaisu — korjauksia virheisiin sekä yksinkertaisia muutoksia
      version: Versio
    statuses:
      account: Tekijä
      application: Sovellus
      back_to_account: Takaisin tilin sivulle
      back_to_report: Takaisin raporttisivulle
      batch:
        add_to_report: Lisää raporttiin nro %{id}
        remove_from_report: Poista raportista
        report: Raportoi
      contents: Sisältö
      deleted: Poistettu
      favourites: Suosikit
      history: Versiohistoria
      in_reply_to: Vastaa
      language: Kieli
      media:
        title: Media
      metadata: Metadata
      no_history: Tätä julkaisua ei ole muokattu
      no_status_selected: Julkaisuja ei muutettu, koska yhtään ei ollut valittuna
      open: Avaa julkaisu
      original_status: Alkuperäinen julkaisu
      quotes: Lainaukset
      reblogs: Edelleen jako
      replied_to_html: Vastaus käyttäjälle %{acct_link}
      status_changed: Julkaisua muutettu
      status_title: Julkaisu käyttäjältä @%{name}
      title: Tilin julkaisut – @%{name}
      trending: Suosituttua
      view_publicly: Näytä julkisesti
      view_quoted_post: Näytä lainattu julkaisu
      visibility: Näkyvyys
      with_media: Sisältää mediaa
    strikes:
      actions:
        delete_statuses: "%{name} poisti käyttäjän %{target} julkaisut"
        disable: "%{name} jäädytti %{target} tilin"
        mark_statuses_as_sensitive: "%{name} merkitsi käyttäjän %{target} julkaisut arkaluonteisiksi"
        none: "%{name} lähetti varoituksen käyttäjälle %{target}"
        sensitive: "%{name} merkitsi käyttäjän %{target} tilin arkaluonteiseksi"
        silence: "%{name} rajoitti käyttäjän %{target} tiliä"
        suspend: "%{name} jäädytti käyttäjän %{target} tilin"
      appeal_approved: Valittanut
      appeal_pending: Valitus vireillä
      appeal_rejected: Valitus hylätty
    system_checks:
      database_schema_check:
        message_html: Tietokannan siirto on vireillä. Suorita ne varmistaaksesi, että sovellus toimii odotetulla tavalla
      elasticsearch_analysis_index_mismatch:
        message_html: Elasticsearch-indeksin analysaattoriasetukset ovat vanhentuneet. Suorita <code>tootctl search deploy --only-mapping --only=%{value}</code>
      elasticsearch_health_red:
        message_html: Elasticsearch-klusteri on vikatilassa (punainen tila), joten hakuominaisuudet eivät ole käytettävissä
      elasticsearch_health_yellow:
        message_html: Elasticsearch-klusteri on vikatilassa (keltainen tila), joten suosittelemme tutkimaan syyn
      elasticsearch_index_mismatch:
        message_html: Elasticsearch-indeksin sidokset ovat vanhentuneet. Suorita <code>tootctl search deploy --only=%{value}</code>
      elasticsearch_preset:
        action: Katso käyttöohjeet
        message_html: Elasticsearch-klusterissa on useampi kuin yksi solmu, mutta Mastodonia ei ole määritetty käyttämään niitä.
      elasticsearch_preset_single_node:
        action: Katso käyttöohjeet
        message_html: Elasticsearch-klusterissa on vain yksi solmu. <code>ES_PRESET</code> tulisi asettaa arvoon <code>single_node_cluster</code>.
      elasticsearch_reset_chewy:
        message_html: Elasticsearch-järjestelmäindeksi on vanhentunut asetusmuutoksen vuoksi. Suorita <code>tootctl search deploy --reset-chewy</code> päivittääksesi sen.
      elasticsearch_running_check:
        message_html: Elasticsearchiin ei saatu yhteyttä. Tarkista, että se on käynnissä, tai poista kokotekstihaku käytöstä
      elasticsearch_version_check:
        message_html: 'Yhteensopimaton Elasticsearch-versio: %{value}'
        version_comparison: Käynnissä on Elasticsearch %{running_version}, kun vaaditaan %{required_version}
      rules_check:
        action: Hallitse palvelimen sääntöjä
        message_html: Et ole määritellyt palvelimen sääntöjä lainkaan.
      sidekiq_process_check:
        message_html: Ei ole Sidekiq-prosessia käynnissä jonossa %{value}. Tarkista Sidekiq-asetukset
      software_version_check:
        action: Näytä saatavilla olevat päivitykset
        message_html: Saatavilla on Mastodon-päivitys.
      software_version_critical_check:
        action: Näytä saatavilla olevat päivitykset
        message_html: Kriittinen Mastodon-päivitys on saatavilla. Tee päivitys mahdollisimman ripeästi.
      software_version_patch_check:
        action: Näytä saatavilla olevat päivitykset
        message_html: Mastodonin virhekorjauspäivitys on saatavilla.
      upload_check_privacy_error:
        action: Katso lisätietoja täältä
        message_html: "<strong>Verkkopalvelimesi on määritetty väärin. Käyttäjiesi tietosuoja on vaarassa.</strong>"
      upload_check_privacy_error_object_storage:
        action: Katso lisätietoja täältä
        message_html: "<strong>Oliovarastosi on määritetty virheellisesti. Käyttäjiesi tietosuoja on vaarassa.</strong>"
    tags:
      moderation:
        not_trendable: Ei trendattava
        not_usable: Ei käytettävissä
        pending_review: Odottaa tarkastusta
        review_requested: Tarkastus pyydetty
        reviewed: Tarkastettu
        title: Tila
        trendable: Trendattava
        unreviewed: Tarkastamaton
        usable: Käytettävissä
      name: Nimi
      newest: Uusimmat
      oldest: Vanhimmat
      open: Näytä julkisesti
      reset: Palauta
      review: Tarkastuksen tila
      search: Hae
      title: Aihetunnisteet
      updated_msg: Aihetunnisteiden asetusten päivitys onnistui
    terms_of_service:
      back: Takaisin käyttöehtoihin
      changelog: Mikä on muuttunut
      create: Käytä omiasi
      current: Voimassa olevat
      draft: Luonnos
      generate: Käytä mallia
      generates:
        action: Luo
        chance_to_review_html: "<strong>Luotuja käyttöehtoja ei julkaista automaattisesti.</strong> Sinulla on mahdollisuus tarkistaa lopputulos. Jatka täyttämällä tarvittavat tiedot."
        explanation_html: Tarjottu käyttöehtomalli on tarkoitettu vain tiedoksi, eikä sitä pidä tulkita oikeudellisena neuvontana missään yhteydessä. Käänny oman oikeusavustajasi puoleen tilanteessasi ja erityisissä oikeudellisissa kysymyksissäsi.
        title: Käyttöehtojen määritys
      going_live_on_html: Voimassa %{date} alkaen
      history: Historia
      live: Julki
      no_history: Käyttöehtoja ei ole vielä muutettu.
      no_terms_of_service_html: Sinulla ei ole tällä hetkellä määritettyjä käyttöehtoja. Käyttöehtojen tarkoituksena on antaa selvyyttä ja suojata sinua mahdollisilta vastuilta riitatilanteissa käyttäjiesi kanssa.
      notified_on_html: Ilmoitettu käyttäjille %{date}
      notify_users: Ilmoita käyttäjille
      preview:
        explanation_html: 'Sähköpostia lähetetään <strong>%{display_count} käyttäjälle</strong>, jotka ovat rekisteröityneet ennen %{date}. Sähköpostiviestissä on seuraava teksti:'
        send_preview: Lähetä esikatselu osoitteeseen %{email}
        send_to_all:
          one: Lähetä %{display_count} sähköpostiviesti
          other: Lähetä %{display_count} sähköpostiviestiä
        title: Esikatsele käyttöehtojen ilmoitus
      publish: Julkaise
      published_on_html: Julkaistu %{date}
      save_draft: Tallenna luonnos
      title: Käyttöehdot
    title: Ylläpito
    trends:
      allow: Salli
      approved: Hyväksytty
      confirm_allow: Haluatko varmasti sallia valitut tunnisteet?
      confirm_disallow: Haluatko varmasti kieltää valitut tunnisteet?
      disallow: Kiellä
      links:
        allow: Salli linkki
        allow_provider: Salli julkaisija
        confirm_allow: Haluatko varmasti sallia valitut linkit?
        confirm_allow_provider: Haluatko varmasti sallia valitut palveluntarjoajat?
        confirm_disallow: Haluatko varmasti kieltää valitut linkit?
        confirm_disallow_provider: Haluatko varmasti kieltää valitut palveluntarjoajat?
        description_html: Näitä linkkejä jaetaan parhaillaan paljon tileillä, joiden julkaisuja palvelimesi näkee. Luettelo voi auttaa käyttäjiäsi saamaan selville, mitä maailmassa tapahtuu. Linkit eivät näy julkisesti ennen kuin hyväksyt julkaisijan. Voit myös sallia tai hylätä yksittäisiä linkkejä.
        disallow: Kiellä linkki
        disallow_provider: Kiellä julkaisija
        no_link_selected: Linkkejä ei muutettu, koska yhtään ei ollut valittuna
        publishers:
          no_publisher_selected: Julkaisijoita ei muutettu, koska yhtään ei ollut valittuna
        shared_by_over_week:
          one: Jakanut yksi käyttäjä viimeisen viikon aikana
          other: Jakanut %{count} käyttäjää viimeisen viikon aikana
        title: Suositut linkit
        usage_comparison: Jaettu tänään %{today} kertaa verrattuna eilisen %{yesterday} kertaan
      not_allowed_to_trend: Ei saa trendata
      only_allowed: Vain sallittu
      pending_review: Odottaa tarkastusta
      preview_card_providers:
        allowed: Tämän julkaisijan lähettämät linkit voivat trendata
        description_html: Näistä verkkotunnuksista lähetettyjä linkkejä jaetaan usein palvelimellasi. Linkit eivät trendaa julkisesti, ellei linkin verkkotunnusta ole hyväksytty. Hyväksyntäsi (tai hylkäyksesi) ulottuu aliverkkotunnuksiin.
        rejected: Tämän julkaisijan lähettämät linkit eivät voi trendata
        title: Julkaisijat
      rejected: Hylätty
      statuses:
        allow: Salli julkaisu
        allow_account: Salli tekijä
        confirm_allow: Haluatko varmasti sallia valitut julkaisut?
        confirm_allow_account: Haluatko varmasti sallia valitut tilit?
        confirm_disallow: Haluatko varmasti kieltää valitut julkaisut?
        confirm_disallow_account: Haluatko varmasti kieltää valitut tilit?
        description_html: Näitä julkaisuja palvelimesi tietää parhaillaan jaettavan ja lisättävän suosikkeihin paljon. Luettelo voi auttaa uusia ja palaavia käyttäjiäsi löytämään lisää seurattavia. Julkaisut eivät näy julkisesti ennen kuin hyväksyt niiden tekijän ja tekijä sallii tilinsä ehdottamisen. Voit myös sallia tai hylätä yksittäisiä julkaisuja.
        disallow: Kiellä julkaisu
        disallow_account: Kiellä tekijä
        no_status_selected: Suosittuja julkaisuja ei muutettu, koska yhtään ei ollut valittuna
        not_discoverable: Tekijä ei ole ilmoittanut olevansa löydettävissä
        shared_by:
          one: Jaettu tai lisätty suosikkeihin kerran
          other: Jaettu tai lisätty suosikkeihin %{friendly_count} kertaa
        title: Suositut julkaisut
      tags:
        current_score: Nykyinen tulos %{score}
        dashboard:
          tag_accounts_measure: uniikit käyttökerrat
          tag_languages_dimension: Suosituimmat kielet
          tag_servers_dimension: Suosituimmat palvelimet
          tag_servers_measure: eri palvelimet
          tag_uses_measure: käyttökerrat yhteensä
        description_html: Nämä aihetunnisteet näkyvät parhaillaan monissa julkaisuissa, jotka palvelimesi näkee. Tämä luettelo voi auttaa käyttäjiäsi selvittämään, mistä puhutaan eniten juuri nyt. Mitkään aihetunnisteet ei näy julkisesti ennen kuin hyväksyt ne.
        listable: Voi ehdottaa
        no_tag_selected: Tunnisteita ei muutettu, koska yhtään ei ollut valittuna
        not_listable: Ei ehdoteta
        not_trendable: Ei näy trendeissä
        not_usable: Ei voi käyttää
        peaked_on_and_decaying: Saavutti huipun %{date}, nyt hiipuu
        title: Suositut aihetunnisteet
        trendable: Voi näkyä trendeissä
        trending_rank: Suosittu, sijalla %{rank}
        usable: Voi käyttää
        usage_comparison: Käytetty tänään %{today} kertaa, verrattuna elisen %{yesterday} kertaan
        used_by_over_week:
          one: Käyttänyt yksi käyttäjä viimeisen viikon aikana
          other: Käyttänyt %{count} käyttäjää viimeisen viikon aikana
      title: Suositukset ja trendit
      trending: Trendaus
    username_blocks:
      add_new: Lisää uusi
      block_registrations: Estä rekisteröitymiset
      comparison:
        contains: Sisältää
        equals: Vastaa
      contains_html: Sisältää merkkijonon %{string}
      created_msg: Käyttäjänimisääntö luotiin onnistuneesti
      delete: Poista
      edit:
        title: Muokkaa käyttäjänimisääntöä
      matches_exactly_html: Vastaa merkkijonoa %{string}
      new:
        create: Luo sääntö
        title: Luo uusi käyttäjänimisääntö
      no_username_block_selected: Käyttäjänimisääntöjä ei muutettu, koska yhtään ei ollut valittuna
      not_permitted: Ei sallittu
      title: Käyttäjänimisäännöt
      updated_msg: Käyttäjänimisääntö päivitettiin onnistuneesti
    warning_presets:
      add_new: Lisää uusi
      delete: Poista
      edit_preset: Muokkaa varoituksen esiasetusta
      empty: Et ole vielä määrittänyt yhtäkään varoitusten esiasetusta.
      title: Varoituksen esiasetukset
    webhooks:
      add_new: Lisää päätepiste
      delete: Poista
      description_html: "<strong>Webhookin</strong> avulla Mastodon voi puskea sovellukseesi <strong>reaaliaikaisia ilmoituksia</strong> valituista tapahtumista, jotta sovelluksesi voi <strong>laukaista reaktioita automaattisesti</strong>."
      disable: Poista käytöstä
      disabled: Poissa käytöstä
      edit: Muokkaa päätepistettä
      empty: Et ole vielä määrittänyt webhook-päätepisteitä.
      enable: Ota käyttöön
      enabled: Aktiivinen
      enabled_events:
        one: 1 aktivoitu tapahtuma
        other: "%{count} aktivoitua tapahtumaa"
      events: Tapahtumat
      new: Uusi webhook
      rotate_secret: Vaihda salaisuus
      secret: Allekirjoituksen salaisuus
      status: Tila
      title: Webhookit
      webhook: Webhook
  admin_mailer:
    auto_close_registrations:
      body: Palvelimen %{instance} moderaattorit eivät ole olleet viime aikoina aktiivisia. Tästä syystä rekisteröitymismenettely on automaattisesti vaihdettu erillishyväksyntöjä edellyttäväksi. Näin vähennetään riskiä palvelimen %{instance} käyttöön haitallisten toimijoiden alustana. Voit milloin tahansa palauttaa käyttöön vapaat rekisteröitymiset.
      subject: Rekisteröitymiset palvelimelle %{instance} on automaattisesti vaihdettu vaatimaan hyväksyntää
    new_appeal:
      actions:
        delete_statuses: poistaa hänen julkaisunsa
        disable: jäädyttää hänen tilinsä
        mark_statuses_as_sensitive: merkitä hänen julkaisunsa arkaluonteisiksi
        none: varoitus
        sensitive: merkitä hänen tilinsä arkaluonteiseksi
        silence: rajoittaa hänen tiliään
        suspend: jäädyttää hänen tilinsä
      body: "%{target} valittaa moderaattorin %{action_taken_by} päätöksestä %{date}, joka oli %{type}. Hän kirjoitti:"
      next_steps: Voit hyväksyä valituksen, jolloin moderointipäätös kumoutuu, tai sivuuttaa sen.
      subject: "%{username} valittaa palvelinta %{instance} koskevasta moderointipäätöksestä"
    new_critical_software_updates:
      body: Mastodonin uusia kriittisen tärkeitä versioita on julkaistu, joten saatat haluta päivittää niin pian kuin mahdollista!
      subject: Palvelimelle %{instance} on saatavilla kriittisiä Mastodon-päivityksiä!
    new_pending_account:
      body: Uuden tilin tiedot ovat alla. Voit hyväksyä tai hylätä tämän hakemuksen.
      subject: Uusi tili tarkastettavana palvelimella %{instance} (%{username})
    new_report:
      body: "%{reporter} on raportoinut kohteen %{target}"
      body_remote: Joku palvelimelta %{domain} raportoi kohteen %{target}
      subject: Uusi raportti palvelimesta %{instance} (nro %{id})
    new_software_updates:
      body: Uusia Mastodon-versioita on julkaistu, joten saatat haluta päivittää!
      subject: Palvelimelle %{instance} ovat saatavilla uusia Mastodon-versioita!
    new_trends:
      body: 'Seuraavat kohteet on tarkistettava ennen kuin ne voidaan näyttää julkisesti:'
      new_trending_links:
        title: Suositut linkit
      new_trending_statuses:
        title: Suositut julkaisut
      new_trending_tags:
        title: Suositut aihetunnisteet
      subject: Palvelimella %{instance} on uusia trendejä tarkistettavaksi
  aliases:
    add_new: Luo alias
    created_msg: Uusi alias luotiin onnistuneesti. Voit nyt aloittaa muuton vanhasta tilistä.
    deleted_msg: Alias poistettiin onnistuneesti. Muuttaminen tuolta tililtä tähän ei ole enää mahdollista.
    empty: Sinulla ei ole aliaksia.
    hint_html: Jos haluat muuttaa toisesta tilistä tähän tiliin, voit luoda tässä aliaksen, mitä vaaditaan ennen kuin voit edetä siirtämään seuraajasi vanhalta tililtä tälle tilille. Tänä toiminto on itsessään <strong>vaaraton ja kumottavissa</strong>. <strong>Tilin muuttaminen aloitetaan vanhalta tililtä</strong>.
    remove: Poista aliaksen linkitys
  appearance:
    advanced_settings: Edistyneet asetukset
    animations_and_accessibility: Animaatiot ja saavutettavuus
    boosting_preferences: Tehostusasetukset
    boosting_preferences_info_html: "<strong>Vihje:</strong> Asetuksista riippumatta <kbd>Vaihto</kbd> + <kbd>napsautus</kbd> %{icon} Tehosta-kuvakkeeseen tehostaa välittömästi."
    discovery: Löydettävyys
    localization:
      body: Mastodonin ovat kääntäneet vapaaehtoiset.
      guide_link: https://crowdin.com/project/mastodon
      guide_link_text: Kaikki voivat osallistua.
    sensitive_content: Arkaluonteinen sisältö
  application_mailer:
    notification_preferences: Muuta sähköpostiasetuksia
    salutation: "%{name}"
    settings: 'Muuta sähköpostiasetuksia: %{link}'
    unsubscribe: Lopeta tilaus
    view: 'Näytä:'
    view_profile: Näytä profiili
    view_status: Näytä tila
  applications:
    created: Sovelluksen luonti onnistui
    destroyed: Sovelluksen poisto onnistui
    logout: Kirjaudu ulos
    regenerate_token: Luo uusi käyttöoikeustunnus
    token_regenerated: Uuden käyttöoikeustunnuksen luonti onnistui
    warning: Ole varovainen näiden tietojen kanssa. Älä koskaan jaa niitä muille!
    your_token: Käyttöoikeustunnus
  auth:
    apply_for_account: Pyydä tiliä
    captcha_confirmation:
      help_html: Jos kohtaat ongelmia CAPTCHAn ratkaisemisessa, voit pyytää meiltä apua osoitteella %{email}.
      hint_html: Vielä yksi asia! Meidän on vahvistettava, että olet ihminen (tämän avulla pidämme roskapostin poissa!). Ratkaise alla oleva CAPTCHA-vahvistus ja paina ”Jatka”.
      title: Turvatarkastus
    confirmations:
      awaiting_review: Sähköpostiosoitteesi on vahvistettu! Seuraavaksi palvelimen %{domain} ylläpito tarkastaa rekisteröitymisesi, ja saat lopuksi ilmoituksen sähköpostitse, jos tilisi hyväksytään!
      awaiting_review_title: Rekisteröitymisesi on tarkistettavana
      clicking_this_link: napsauttaa tätä linkkiä
      login_link: kirjautumalla sisään
      proceed_to_login_html: Voit nyt jatkaa %{login_link}.
      redirect_to_app_html: Sinun olisi pitänyt ohjautua sovellukseen <strong>%{app_name}</strong>. Jos näin ei tapahtunut, voit %{clicking_this_link} tai palata sovellukseen käsikäyttöisesti.
      registration_complete: Rekisteröitymisesi palvelimelle %{domain} on nyt valmis!
      welcome_title: Tervetuloa, %{name}!
      wrong_email_hint: Jos sähköpostiosoite ei ole oikein, voit muuttaa sen tilin asetuksista.
    delete_account: Poista tili
    delete_account_html: Jos haluat poistaa tilisi, voit <a href="%{path}">edetä tästä</a>. Sinua pyydetään vahvistamaan poisto.
    description:
      prefix_invited_by_user: "@%{name} kutsuu sinut liittymään tälle Mastodonin palvelimelle!"
      prefix_sign_up: Liity Mastodoniin tänään!
      suffix: Tilillä voit seurata ihmisiä, julkaista päivityksiä ja lähetellä viestejä muille käyttäjille miltä palvelimelta tahansa ja paljon muuta!
    didnt_get_confirmation: Etkö saanut vahvistuslinkkiä?
    dont_have_your_security_key: Eikö sinulla ole suojausavainta?
    forgot_password: Unohditko salasanasi?
    invalid_reset_password_token: Salasanan palautustunnus on virheellinen tai vanhentunut. Pyydä uusi.
    link_to_otp: Syötä kaksivaiheisen todennuksen tunnusluku puhelimestasi tai palautuskoodi
    link_to_webauth: Käytä suojausavaintasi
    log_in_with: Kirjaudu käyttäen
    login: Kirjaudu sisään
    logout: Kirjaudu ulos
    migrate_account: Muuta toiseen tiliin
    migrate_account_html: Jos haluat ohjata tämän tilin toiseen, voit <a href="%{path}">asettaa toisen tilin tästä</a>.
    or_log_in_with: Tai käytä kirjautumiseen
    progress:
      confirm: Vahvista sähköpostiosoite
      details: Omat tietosi
      review: Arviomme
      rules: Hyväksy säännöt
    providers:
      cas: CAS
      saml: SAML
    register: Rekisteröidy
    registration_closed: "%{instance} ei hyväksy uusia jäseniä"
    resend_confirmation: Lähetä vahvistuslinkki uudelleen
    reset_password: Palauta salasana
    rules:
      accept: Hyväksy
      back: Takaisin
      invited_by: 'Voit liittyä palvelimelle %{domain} kutsulla, jonka sait seuraavalta käyttäjältä:'
      preamble: Palvelimen %{domain} moderaattorit määrittävät ja valvovat sääntöjä.
      preamble_invited: Ennen kuin jatkat ota huomioon palvelimen %{domain} moderaattorien asettamat perussäännöt.
      title: Joitakin perussääntöjä.
      title_invited: Sinut on kutsuttu.
    security: Turvallisuus
    set_new_password: Aseta uusi salasana
    setup:
      email_below_hint_html: Tarkista roskapostikansiosi tai pyydä uusi viesti. Voit korjata sähköpostiosoitteesi tarvittaessa.
      email_settings_hint_html: Jotta voit aloittaa Mastodonin käytön, napsauta linkkiä, jonka lähetimme osoitteeseen %{email}. Odotamme täällä.
      link_not_received: Etkö saanut linkkiä?
      new_confirmation_instructions_sent: Saat pian uuden vahvistuslinkin sisältävän sähköpostiviestin!
      title: Tarkista sähköpostilaatikkosi
    sign_in:
      preamble_html: Kirjaudu <strong>%{domain}</strong>-tunnuksellasi. Jos tilisi on eri palvelimella, et voi kirjautua tässä.
      title: Kirjaudu palvelimelle %{domain}
    sign_up:
      manual_review: Palvelimen %{domain} ylläpito tarkastaa rekisteröitymiset käsin. Helpottaaksesi rekisteröitymisesi käsittelyä kerro hieman itsestäsi ja siitä, miksi haluat luoda käyttäjätilin palvelimelle %{domain}.
      preamble: Kun sinulla on tili tällä Mastodon-palvelimella, voit seurata kaikkia muita fediversumin käyttäjiä riippumatta siitä, missä heidän tilinsä on.
      title: Otetaan %{domain} käyttöösi.
    status:
      account_status: Tilin tila
      confirming: Odotetaan sähköpostivahvistuksen valmistumista.
      functional: Tilisi on täysin toiminnassa.
      pending: Hakemuksesi odottaa palvelimen ylläpidon tarkastusta. Tämä voi kestää jonkin aikaa. Saat sähköpostiviestin, jos hakemuksesi hyväksytään.
      redirecting_to: Tilisi ei ole aktiivinen, koska se ohjaa tällä hetkellä tilille %{acct}.
      self_destruct: Koska %{domain} sulkeutuu, voit käyttää tiliäsi vain rajoitetusti.
      view_strikes: Näytä aiemmat tiliäsi koskevat varoitukset
    too_fast: Lomake lähetettiin liian nopeasti, yritä uudelleen.
    use_security_key: Käytä suojausavainta
    user_agreement_html: Olen lukenut ja hyväksyn <a href="%{terms_of_service_path}" target="_blank">käyttöehdot</a> ja <a href="%{privacy_policy_path}" target="_blank">tietosuojakäytännön</a>
    user_privacy_agreement_html: Olen lukenut ja hyväksyn <a href="%{privacy_policy_path}" target="_blank">tietosuojakäytännön</a>
  author_attribution:
    example_title: Esimerkkiteksti
    hint_html: Kirjoitatko uutisia tai blogitekstejä Mastodonin ulkopuolella? Määrää, kuinka tulet tunnustetuksi, kun niitä jaetaan Mastodonissa.
    instructions: 'Varmista, että artikkelisi HTML:ssä on tämä koodi:'
    more_from_html: Lisää tekijältä %{name}
    s_blog: Käyttäjän %{name} blogi
    then_instructions: Lisää sitten julkaisun verkkotunnus seuraavaan tekstikenttään.
    title: Tekijän nimeäminen
  challenge:
    confirm: Jatka
    hint_html: "<strong>Vihje:</strong> Emme pyydä sinulta salasanaa uudelleen seuraavan tunnin aikana."
    invalid_password: Virheellinen salasana
    prompt: Vahvista salasanasi jatkaaksesi
  crypto:
    errors:
      invalid_key: ei ole kelvollinen Ed25519- tai Curve25519-avain
  date:
    formats:
      default: "%b %d, %Y"
      with_month_name: "%B %d, %Y"
  datetime:
    distance_in_words:
      about_x_hours: "%{count} t"
      about_x_months: "%{count} kk"
      about_x_years: "%{count} v"
      almost_x_years: "%{count} v"
      half_a_minute: Nyt
      less_than_x_minutes: "%{count} min"
      less_than_x_seconds: Nyt
      over_x_years: "%{count} v"
      x_days: "%{count} pv"
      x_minutes: "%{count} min"
      x_months: "%{count} kk"
      x_seconds: "%{count} s"
  deletes:
    challenge_not_passed: Antamasi tiedot eivät olleet oikeat
    confirm_password: Tunnistaudu syöttämällä nykyinen salasanasi
    confirm_username: Vahvista toimenpide antamalla käyttäjänimesi
    proceed: Poista tili
    success_msg: Tilin poisto onnistui
    warning:
      before: 'Ennen kuin etenet, lue nämä huomautukset huolellisesti:'
      caches: Muiden palvelinten välimuistiinsa tallentamaa sisältöä voi säilyä
      data_removal: Julkaisusi ja muut tietosi poistetaan pysyvästi
      email_change_html: Voit <a href="%{path}">muuttaa sähköpostiosoitettasi</a> poistamatta tiliäsi
      email_contact_html: Jos viesti ei vieläkään saavu perille, voit pyytää apua sähköpostitse osoitteella <a href="mailto:%{email}">%{email}</a>
      email_reconfirmation_html: Jos et saa vahvistussähköpostiviestiä, voit <a href="%{path}">pyytää sitä uudelleen</a>
      irreversible: Et voi palauttaa tiliäsi etkä aktivoida sitä uudelleen
      more_details_html: Tarkempia tietoja saat <a href="%{terms_path}">tietosuojakäytännöstämme</a>.
      username_available: Käyttäjänimesi tulee saataville uudelleen
      username_unavailable: Käyttäjänimesi ei tule saataville enää uudelleen
  disputes:
    strikes:
      action_taken: Tehty toimi
      appeal: Valitus
      appeal_approved: Tähän varoitukseen haettiin onnistuneesti muutosta, eikä se ole enää voimassa
      appeal_rejected: Valitus on hylätty
      appeal_submitted_at: Valitus lähetetty
      appealed_msg: Valituksesi on lähetetty. Jos se hyväksytään, sinulle ilmoitetaan.
      appeals:
        submit: Lähetä valitus
      approve_appeal: Hyväksy valitus
      associated_report: Liittyvä raportti
      created_at: Päivätty
      description_html: Nämä ovat tiliisi kohdistuvia toimia sekä varoituksia, jotka palvelimen %{instance} ylläpito on lähettänyt sinulle.
      recipient: Osoitettu
      reject_appeal: Hylkää valitus
      status: Julkaisu nro %{id}
      status_removed: Julkaisu on jo poistettu järjestelmästä
      title: "%{action} alkaen %{date}"
      title_actions:
        delete_statuses: Julkaisun poisto
        disable: Tilin jäädyttäminen
        mark_statuses_as_sensitive: Julkaisujen merkitseminen arkaluonteisiksi
        none: Varoitus
        sensitive: Tilin merkitseminen arkaluonteiseksi
        silence: Tilin rajoittaminen
        suspend: Tilin jäädytys
      your_appeal_approved: Valituksesi on hyväksytty
      your_appeal_pending: Olet lähettänyt valituksen
      your_appeal_rejected: Valituksesi on hylätty
  edit_profile:
    basic_information: Perustiedot
    hint_html: "<strong>Mukauta, mitä ihmiset näkevät julkisessa profiilissasi ja julkaisujesi vieressä.</strong> Sinua seurataan takaisin ja kanssasi ollaan vuorovaikutuksessa todennäköisemmin, kun sinulla on täytetty profiili ja profiilikuva."
    other: Muut
  emoji_styles:
    auto: Automaattinen
    native: Natiivi
    twemoji: Twemoji
  errors:
    '400': Lähettämäsi pyyntö oli virheellinen tai muotoiltu virheellisesti.
    '403': Sinulla ei ole oikeutta nähdä tätä sivua.
    '404': Etsimääsi sivua ei ole olemassa.
    '406': Tämä sivu ei ole saatavilla pyydetyssä muodossa.
    '410': Etsimääsi sivua ei ole enää olemassa.
    '422':
      content: Turvallisuusvahvistus epäonnistui. Oletko estänyt evästeet?
      title: Turvallisuusvahvistus epäonnistui
    '429': Rajoitettu
    '500':
      content: Valitettavasti jotain meni pieleen meidän päässämme.
      title: Sivu ei ole oikein
    '503': Sivua ei voitu näyttää palvelimen väliaikaisen vian vuoksi.
    noscript_html: Käyttääksesi Mastodonin verkkosovellusta, ota JavaScript käyttöön. Vaihtoehtoisesti voit kokeilla käyttämällesi alustalle kehitettyjä Mastodonin <a href="%{apps_path}">natiivisovelluksia</a>.
  existing_username_validator:
    not_found: paikallista käyttäjää ei löydy kyseisellä käyttäjänimellä
    not_found_multiple: käyttäjänimiä %{usernames} ei löytynyt
  exports:
    archive_takeout:
      date: Päiväys
      download: Lataa arkisto
      hint_html: Voit pyytää arkistoa omista <strong>julkaisuista ja mediasta</strong>. Viedyt tiedot ovat ActivityPub-muodossa, ja ne voi lukea millä tahansa yhteensopivalla ohjelmalla. Voit pyytää arkistoa 7 päivän välein.
      in_progress: Arkistoa kootaan…
      request: Pyydä arkisto
      size: Koko
    blocks: Estot
    bookmarks: Kirjanmerkit
    csv: CSV
    domain_blocks: Verkkotunnusten estot
    lists: Listat
    mutes: Mykistykset
    storage: Mediatiedostot
  featured_tags:
    add_new: Lisää uusi
    errors:
      limit: Suosittelet jo aihetunnisteiden enimmäismäärää
    hint_html: "<strong>Suosittele tärkeimpiä aihetunnisteitasi profiilissasi.</strong> Erinomainen työkalu, jolla pidät kirjaa luovista teoksistasi ja pitkäaikaisista projekteistasi. Suosittelemasi aihetunnisteet ovat näyttävällä paikalla profiilissasi ja mahdollistavat nopean pääsyn julkaisuihisi."
  filters:
    contexts:
      account: Profiilit
      home: Kotisyöte ja listat
      notifications: Ilmoitukset
      public: Julkiset aikajanat
      thread: Keskustelut
    edit:
      add_keyword: Lisää avainsana
      keywords: Avainsanat
      statuses: Yksittäiset julkaisut
      statuses_hint_html: Tämä suodatin koskee yksittäisten julkaisujen valintaa riippumatta siitä, vastaavatko ne alla olevia avainsanoja. <a href="%{path}">Tarkista tai poista julkaisut suodattimesta</a>.
      title: Muokkaa suodatinta
    errors:
      deprecated_api_multiple_keywords: Näitä parametreja ei voi muuttaa tästä sovelluksesta, koska ne koskevat useampaa kuin yhtä suodattimen avainsanaa. Käytä uudempaa sovellusta tai selainkäyttöliittymää.
      invalid_context: Ei sisältöä tai se on virheellinen
    index:
      contexts: Suodattaa kontekstissa %{contexts}
      delete: Poista
      empty: Sinulla ei ole suodattimia.
      expires_in: Vanhenee %{distance}
      expires_on: Vanhenee %{date}
      keywords:
        one: "%{count} avainsana"
        other: "%{count} avainsanaa"
      statuses:
        one: "%{count} julkaisu"
        other: "%{count} julkaisua"
      statuses_long:
        one: "%{count} yksittäinen julkaisu piilotettu"
        other: "%{count} yksittäistä julkaisua piilotettu"
      title: Suodattimet
    new:
      save: Tallenna uusi suodatin
      title: Lisää uusi suodatin
    statuses:
      back_to_filter: Takaisin suodattimeen
      batch:
        remove: Poista suodattimista
      index:
        hint: Tämä suodatin koskee yksittäisten julkaisujen valintaa muista kriteereistä riippumatta. Voit lisätä lisää julkaisuja tähän suodattimeen selainkäyttöliittymästä.
        title: Suodatetut julkaisut
  generic:
    all: Kaikki
    all_items_on_page_selected_html:
      one: "<strong>%{count}</strong> kohde tällä sivulla on valittu."
      other: Kaikki <strong>%{count}</strong> kohdetta tällä sivulla on valittu.
    all_matching_items_selected_html:
      one: "<strong>%{count}</strong> hakuasi vastaava kohde on valittuna."
      other: Kaikki <strong>%{count}</strong> hakuasi vastaavat kohteet ovat valittuina.
    cancel: Peruuta
    changes_saved_msg: Muutosten tallennus onnistui!
    confirm: Vahvista
    copy: Kopioi
    delete: Poista
    deselect: Poista kaikki valinnat
    none: Ei mitään
    order_by: Järjestys
    save_changes: Tallenna muutokset
    select_all_matching_items:
      one: Valitse %{count} hakuasi vastaava kohde.
      other: Valitse kaikki %{count} hakuasi vastaavaa kohdetta.
    today: tänään
    validation_errors:
      one: Kaikki ei ole aivan oikein! Tarkasta alla oleva virhe
      other: Kaikki ei ole aivan oikein! Tarkasta alla olevat %{count} virhettä
  imports:
    errors:
      empty: Tyhjä CSV-tiedosto
      incompatible_type: Yhteensopimaton valitun tuontityypin kanssa
      invalid_csv_file: 'Epäkelpo CSV-tiedosto. Virhe: %{error}'
      over_rows_processing_limit: sisältää yli %{count} riviä
      too_large: Tiedosto on liian suuri
    failures: Virheet
    imported: Tuodut
    mismatched_types_warning: Vaikuttaa siltä, ettei tuontityypin valinta ole oikea. Ole hyvä ja tarkista asia.
    modes:
      merge: Yhdistä
      merge_long: Säilytä olemassa olevat tietueet ja lisää uusia
      overwrite: Korvaa
      overwrite_long: Korvaa nykyiset tietueet uusilla
    overwrite_preambles:
      blocking_html:
        one: Olet aikeissa <strong>korvata estoluettelosi</strong> kaikkiaan <strong>%{count} tilillä</strong> tiedostosta <strong>%{filename}</strong>.
        other: Olet aikeissa <strong>korvata estoluettelosi</strong> kaikkiaan <strong>%{count} tilillä</strong> tiedostosta <strong>%{filename}</strong>.
      bookmarks_html:
        one: Olet aikeissa <strong>korvata kirjanmerkkisi</strong> kaikkiaan <strong>%{count} julkaisulla</strong> tiedostosta <strong>%{filename}</strong>.
        other: Olet aikeissa <strong>korvata kirjanmerkkisi</strong> kaikkiaan <strong>%{count} julkaisulla</strong> tiedostosta <strong>%{filename}</strong>.
      domain_blocking_html:
        one: Olet aikeissa <strong>korvata verkkotunnusten estoluettelosi</strong> kaikkiaan <strong>%{count} verkkotunnuksella</strong> tiedostosta <strong>%{filename}</strong>.
        other: Olet aikeissa <strong>korvata verkkotunnusten estoluettelosi</strong> kaikkiaan <strong>%{count} verkkotunnuksella</strong> tiedostosta <strong>%{filename}</strong>.
      following_html:
        one: Olet aikeissa <strong>seurata</strong> kaikkiaan <strong>%{count} tiliä</strong> tiedostosta <strong>%{filename}</strong> ja <strong>lopettaa kaikkien muiden seuraamisen</strong>.
        other: Olet aikeissa <strong>seurata</strong> kaikkiaan <strong>%{count} tiliä</strong> tiedostosta <strong>%{filename}</strong> ja <strong>lopettaa kaikkien muiden seuraamisen</strong>.
      lists_html:
        one: Olet aikeissa <strong>korvata listojasi</strong> tiedoston <strong>%{filename}</strong> sisällöllä. Uusiin listoihin lisätään kaikkiaan <strong>%{count} tili</strong>.
        other: Olet aikeissa <strong>korvata listojasi</strong> tiedoston <strong>%{filename}</strong> sisällöllä. Uusiin listoihin lisätään kaikkiaan <strong>%{count} tiliä</strong>.
      muting_html:
        one: Olet aikeissa <strong>korvata mykistettyjen tilien luettelosi</strong> kaikkiaan <strong>%{count} tilillä</strong> tiedostosta <strong>%{filename}</strong>.
        other: Olet aikeissa <strong>korvata mykistettyjen tilien luettelosi</strong> kaikkiaan <strong>%{count} tilillä</strong> tiedostosta <strong>%{filename}</strong>.
    preambles:
      blocking_html:
        one: Olet aikeissa <strong>estää</strong> kaikkiaan <strong>%{count} tilin</strong> tiedostosta <strong>%{filename}</strong>.
        other: Olet aikeissa <strong>estää</strong> kaikkiaan <strong>%{count} tiliä</strong> tiedostosta <strong>%{filename}</strong>.
      bookmarks_html:
        one: Olet aikeissa lisätä kaikkiaan <strong>%{count} julkaisun</strong> tiedostosta <strong>%{filename}</strong><strong>kirjanmerkkeihisi</strong>.
        other: Olet aikeissa lisätä kaikkiaan <strong>%{count} julkaisua</strong> tiedostosta <strong>%{filename}</strong><strong>kirjanmerkkeihisi</strong>.
      domain_blocking_html:
        one: Olet aikeissa <strong>estää</strong> kaikkiaan <strong>%{count} verkkotunnuksen</strong> tiedostosta <strong>%{filename}</strong>.
        other: Olet aikeissa <strong>estää</strong> kaikkiaan <strong>%{count} verkkotunnusta</strong> tiedostosta <strong>%{filename}</strong>.
      following_html:
        one: Olet aikeissa <strong>seurata</strong> kaikkiaan <strong>%{count} tiliä</strong> tiedostosta <strong>%{filename}</strong>.
        other: Olet aikeissa <strong>seurata</strong> kaikkiaan <strong>%{count} tiliä</strong> tiedostosta <strong>%{filename}</strong>.
      lists_html:
        one: Olet aikeissa lisätä <strong>listoihisi</strong> kaikkiaan <strong>%{count} tilin</strong> tiedostosta <strong>%{filename}</strong>. Uusia listoja luodaan, jos sopivaa kohdelistaa ei ole olemassa.
        other: Olet aikeissa lisätä <strong>listoihisi</strong> kaikkiaan <strong>%{count} tiliä</strong> tiedostosta <strong>%{filename}</strong>. Uusia listoja luodaan, jos sopivaa kohdelistaa ei ole olemassa.
      muting_html:
        one: Olet aikeissa <strong>mykistää</strong> kaikkiaan <strong>%{count} tilin</strong> tiedostosta <strong>%{filename}</strong>.
        other: Olet aikeissa <strong>mykistää</strong> kaikkiaan <strong>%{count} tiliä</strong> tiedostosta <strong>%{filename}</strong>.
    preface: Voit tuoda toiselta palvelimelta viemiäsi tietoja, kuten seuraamiesi tai estämiesi käyttäjien luettelon.
    recent_imports: Viimeksi tuotu
    states:
      finished: Valmis
      in_progress: Käynnissä
      scheduled: Ajoitettu
      unconfirmed: Varmistamaton
    status: Tila
    success: Tietojen lähettäminen onnistui, ja ne käsitellään aivan pian
    time_started: Aloitettu
    titles:
      blocking: Tuodaan estettyjä tilejä
      bookmarks: Tuodaan kirjanmerkkejä
      domain_blocking: Tuodaan estettyjä verkkotunnuksia
      following: Tuodaan seurattavia tilejä
      lists: Tuodaan listoja
      muting: Tuodaan mykistettyjä tilejä
    type: Tuontityyppi
    type_groups:
      constructive: Seurattavat ja kirjanmerkit
      destructive: Estot ja mykistykset
    types:
      blocking: Estoluettelo
      bookmarks: Kirjanmerkit
      domain_blocking: Verkkotunnusten estoluettelo
      following: Seurattavien luettelo
      lists: Listat
      muting: Mykistysluettelo
    upload: Lähetä
  invites:
    delete: Poista käytöstä
    expired: Vanhentunut
    expires_in:
      '1800': 30 minuuttia
      '21600': 6 tuntia
      '3600': 1 tunti
      '43200': 12 tuntia
      '604800': 1 viikko
      '86400': 1 vuorokausi
    expires_in_prompt: Ei koskaan
    generate: Luo
    invalid: Tämä kutsu ei ole kelvollinen
    invited_by: 'Sinut kutsui:'
    max_uses:
      one: kertakäyttöinen
      other: "%{count} käyttökertaa"
    max_uses_prompt: Ei rajoitusta
    prompt: Luo linkkejä ja jaa niiden avulla muille pääsyoikeus tälle palvelimelle
    table:
      expires_at: Vanhenee
      uses: Käyttökertoja
    title: Kutsu käyttäjiä
  link_preview:
    author_html: Tehnyt %{name}
    potentially_sensitive_content:
      action: Näytä napsauttamalla
      confirm_visit: Haluatko varmasti avata tämän linkin?
      hide_button: Piilota
      label: Mahdollisesti arkaluonteista sisältöä
  lists:
    errors:
      limit: Sinulla on enimmäismäärä listoja
  login_activities:
    authentication_methods:
      otp: kaksivaiheisen todennuksen sovelluksella
      password: salasanalla
      sign_in_token: sähköpostin suojauskoodilla
      webauthn: suojausavaimella
    description_html: Jos näet toimintaa, jota et tunnista, harkitse salasanan vaihtamista ja kaksivaiheisen todennuksen käyttöön ottamista.
    empty: Todennushistoriaa ei ole saatavilla
    failed_sign_in_html: Epäonnistunut kirjautumisyritys %{method} IP-osoitteesta %{ip} (%{browser})
    successful_sign_in_html: Onnistunut kirjautuminen %{method} IP-osoitteesta %{ip} (%{browser})
    title: Todennushistoria
  mail_subscriptions:
    unsubscribe:
      action: Kyllä, peru tilaus
      complete: Tilaus lopetettiin
      confirmation_html: Haluatko varmasti lopettaa Mastodonin sähköposti-ilmoitusten vastaanottamisen aiheesta %{type} palvelimelta %{domain} osoitteeseesi %{email}? Voit tilata ilmoitusviestejä milloin tahansa uudelleen <a href="%{settings_path}">sähköposti-ilmoitusten asetuksista</a>.
      emails:
        notification_emails:
          favourite: sähköposti-ilmoituksia suosikkeihin lisäämisistä
          follow: sähköposti-ilmoituksia seuraamisista
          follow_request: sähköposti-ilmoituksia seurantapyynnöistä
          mention: sähköposti-ilmoituksia maininnoista
          reblog: sähköposti-ilmoituksia tehostuksista
      resubscribe_html: Jos olet perunut tilauksen erehdyksessä, voit tilata ilmoitusviestejä uudelleen <a href="%{settings_path}">sähköposti-ilmoitusten asetuksista</a>.
      success_html: Sinulle ei enää lähetetä Mastodonin %{type} palvelimelta %{domain} osoitteeseen %{email}.
      title: Lopeta tilaus
  media_attachments:
    validations:
      images_and_video: Videota ei voi liittää tilapäivitykseen, jossa on jo kuvia
      not_found: Mediaa %{ids} ei löytynyt, tai se on jo liitetty toiseen julkaisuun
      not_ready: Ei voi liittää tiedostoja, joiden käsittely on kesken. Yritä hetken kuluttua uudelleen!
      too_many: Tiedostoja voi liittää enintään 4
  migrations:
    acct: Muuttanut tunnukselle
    cancel: Peruuta uudelleenohjaus
    cancel_explanation: Uudelleenohjauksen peruuttaminen aktivoi nykyisen tilisi uudelleen mutta ei palauta seuraajia, jotka on siirretty kyseiselle tilille.
    cancelled_msg: Uudelleenohjaus peruttu onnistuneesti.
    errors:
      already_moved: on sama tili, jonka olet jo siirtänyt
      missing_also_known_as: ei ole tämän tilin alias
      move_to_self: ei voi olla nykyinen tili
      not_found: ei voitu löytää
      on_cooldown: Olet jäähyllä
    followers_count: Seuraajat muuton aikana
    incoming_migrations: Muutto toisesta tilistä
    incoming_migrations_html: Muuttaaksesi toisesta tilistä tähän, sinun täytyy ensin <a href="%{path}">luoda tilin alias</a>.
    moved_msg: Tilisi ohjaa nyt kohteeseen %{acct} ja seuraajiasi siirretään.
    not_redirecting: Tilisi ei ohjaa tällä hetkellä mihinkään muuhun tiliin.
    on_cooldown: Olet siirtänyt tilisi äskettäin. Tämä toiminto tulee saataville uudelleen %{count} päivän kuluttua.
    past_migrations: Edelliset migraatiot
    proceed_with_move: Siirrä seuraajat
    redirected_msg: 'Tilisi uudelleenohjaa nyt kohteeseen: %{acct}.'
    redirecting_to: 'Tilisi uudelleenohjaa nyt kohteeseen: %{acct}.'
    set_redirect: Aseta uudelleenohjaus
    warning:
      backreference_required: Uusi tili on ensin määritettävä viittaamaan takaisin tähän tiliin
      before: 'Ennen kuin etenet, lue nämä huomautukset huolellisesti:'
      cooldown: Muuton jälkeen on odotusaika, jonka aikana et voi muuttaa uudelleen
      disabled_account: Nykyinen tilisi ei ole täysin käytettävissä tämän jälkeen. Sinulla on kuitenkin pääsy tietojen vientiin ja tilin uudelleenaktivointiin.
      followers: Tämä toiminto siirtää kaikki seuraajasi nykyiseltä tililtä uudelle tilille
      only_redirect_html: Vaihtoehtoisesti voit <a href="%{path}">asettaa vain ohjauksen profiiliisi</a>.
      other_data: Muita tietoja ei siirretä automaattisesti
      redirect: Nykyisen tilisi profiili päivitetään uudelleenohjaushuomautuksella ja suljetaan pois hauista
  moderation:
    title: Moderointi
  move_handler:
    carry_blocks_over_text: Tämä käyttäjä siirtyi paikasta %{acct}, jonka olit estänyt.
    carry_mutes_over_text: Tämä käyttäjä muutti tilistä %{acct}, jonka olet mykistänyt.
    copy_account_note_text: 'Tämä käyttäjä siirtyi tililtä %{acct}. Nämä olivat muistiinpanosi hänestä:'
  navigation:
    toggle_menu: Avaa/sulje valikko
  notification_mailer:
    admin:
      report:
        subject: "%{name} lähetti raportin"
      sign_up:
        subject: "%{name} rekisteröityi"
    favourite:
      body: "%{name} lisäsi julkaisusi suosikkeihinsa:"
      subject: "%{name} lisäsi julkaisusi suosikkeihinsa"
      title: Uusi suosikkeihin lisäys
    follow:
      body: "%{name} seuraa nyt sinua!"
      subject: "%{name} seuraa nyt sinua"
      title: Uusi seuraaja
    follow_request:
      action: Hallitse seurantapyyntöjä
      body: "%{name} on pyytänyt lupaa seurata sinua"
      subject: 'Odottava seuraamispyyntö: %{name}'
      title: Uusi seurantapyyntö
    mention:
      action: Vastaa
      body: "%{name} mainitsi sinut:"
      subject: "%{name} mainitsi sinut"
      title: Uusi maininta
    poll:
      subject: Äänestys käyttäjältä %{name} on päättynyt
    quote:
      body: "%{name} lainasi julkaisuasi:"
      subject: "%{name} lainasi julkaisuasi"
      title: Uusi lainaus
    reblog:
      body: "%{name} tehosti julkaisuasi:"
      subject: "%{name} tehosti julkaisuasi"
      title: Uusi tehostus
    status:
      subject: "%{name} julkaisi juuri"
    update:
      subject: "%{name} muokkasi julkaisua"
  notifications:
    administration_emails: Ylläpitäjän sähköposti-ilmoitukset
    email_events: Sähköposti-ilmoitusten tapahtumat
    email_events_hint: 'Valitse tapahtumat, joista haluat saada ilmoituksia:'
  number:
    human:
      decimal_units:
        format: "%n %u"
        units:
          billion: Mrd
          million: M
          quadrillion: Brd
          thousand: k
          trillion: B
  otp_authentication:
    code_hint: Anna todennussovelluksen luoma koodi vahvistaaksesi
    description_html: Jos otat <strong>kaksivaiheisen todennuksen</strong> käyttöön käyttämällä todennussovellusta, kirjautumiseen vaaditaan puhelin, jolla voidaan luoda kirjautumistunnuksia.
    enable: Ota käyttöön
    instructions_html: "<strong>Lue tämä QR-koodi puhelimen Google Authenticator- tai vastaavalla TOTP-sovelluksella</strong>. Sen jälkeen sovellus luo tunnuksia, joita tarvitset kun kirjaudut sisään."
    manual_instructions: 'Jos et voi lukea QR-koodia ja haluat syöttää sen käsin, tässä on salainen koodi tekstinä:'
    setup: Asetusten määritys
    wrong_code: Annettu koodi oli virheellinen! Ovatko palvelimen aika ja laitteen aika oikein?
  pagination:
    newer: Uudemmat
    next: Seuraava
    older: Vanhemmat
    prev: Edellinen
    truncate: "&hellip;"
  polls:
    errors:
      already_voted: Olet jo äänestänyt tässä äänestyksessä
      duplicate_options: sisältää kaksoiskappaleita
      duration_too_long: on liian kaukana tulevaisuudessa
      duration_too_short: on liian aikainen
      expired: Äänestys on jo päättynyt
      invalid_choice: Valittua äänestysvaihtoehtoa ei ole
      over_character_limit: voi olla enintään %{max} merkkiä
      self_vote: Et voi äänestää omissa äänestyksissäsi
      too_few_options: on oltava useampi kuin yksi
      too_many_options: ei voi sisältää enempää kuin %{max} kohdetta
    vote: Äänestä
<<<<<<< HEAD
=======
  posting_defaults:
    explanation: Näitä asetuksia käytetään oletuksina, kun luot uusia julkaisuja, mutta voit muokata niitä julkaisukohtaisesti luontikentässä.
>>>>>>> 26c78392
  preferences:
    other: Muut
    posting_defaults: Julkaisun oletukset
    public_timelines: Julkiset aikajanat
  privacy:
    hint_html: "<strong>Määritä, kuinka haluat profiilisi ja julkaisujesi löytyvän.</strong> Mastodonissa on monia ominaisuuksia, joiden käyttöönotto voi auttaa sinua tavoittamaan laajemman yleisön. Käytä hetki tarkistaaksesi, sopivatko nämä asetukset käyttöösi."
    privacy: Yksityisyys
    privacy_hint_html: Määritä, kuinka paljon muita avustavia tietoja haluat paljastaa. Käyttäjät löytävät kiinnostavia profiileja ja hienoja sovelluksia, kun he selaavat toisten seuraamia käyttäjiä ja kun he näkevät, millä sovelluksilla nämä julkaisevat. Saatat kuitenkin haluta piilottaa nämä tiedot.
    reach: Tavoittavuus
    reach_hint_html: Määritä, haluatko tulla uusien käyttäjien löytämäksi ja seuraamaksi. Haluatko julkaisujesi näkyvän Selaa-sivulla? Haluatko muiden käyttäjien näkevän sinut seurantasuosituksissaan? Haluatko hyväksyä kaikki uudet seuraajat automaattisesti vai päättää jokaisesta erikseen?
    search: Haku
    search_hint_html: Määritä, kuinka haluat tulla löydetyksi. Haluatko, että sinut löydetään julkisten julkaisujesi perusteella? Haluatko, että Mastodonin ulkopuoliset ihmiset löytävät profiilisi tehdessään hakuja verkossa? Otathan huomioon, ettei julkisten tietojen täyttä kaikista hakukoneista poisjäämistä voi taata.
    title: Yksityisyys ja tavoittavuus
  privacy_policy:
    title: Tietosuojakäytäntö
  reactions:
    errors:
      limit_reached: Erilaisten reaktioiden raja saavutettu
      unrecognized_emoji: ei ole tunnistettu emoji
  redirects:
    prompt: Jos luotat linkkiin, jatka napsauttamalla sitä.
    title: Olet poistumassa palvelimelta %{instance}.
  relationships:
    activity: Tilin aktiivisuus
    confirm_follow_selected_followers: Haluatko varmasti seurata valittuja seuraajia?
    confirm_remove_selected_followers: Haluatko varmasti poistaa valitut seuraajat?
    confirm_remove_selected_follows: Haluatko varmasti poistaa valitut seuraamiset?
    dormant: Horroksessa
    follow_failure: Joitain valittuja tilejä ei voitu seurata.
    follow_selected_followers: Seuraa valittuja seuraajia
    followers: Seuraajat
    following: Seurattavat
    invited: Kutsutut
    last_active: Viimeksi aktiivinen
    most_recent: Tuorein
    moved: Muuttaneet
    mutual: Seuraatte toisianne
    primary: Ensisijaiset
    relationship: Seurantasuhde
    remove_selected_domains: Poista kaikki seuraajat valituista verkkotunnuksista
    remove_selected_followers: Poista valitut seuraajat
    remove_selected_follows: Lopeta valittujen käyttäjien seuraaminen
    status: Tilin tila
  remote_follow:
    missing_resource: Vaadittavaa uudelleenohjaus-URL:ää tiliisi ei löytynyt
  reports:
    errors:
      invalid_rules: ei viittaa voimassa oleviin sääntöihin
  rss:
    content_warning: 'Sisältövaroitus:'
    descriptions:
      account: Julkiset julkaisut tililtä @%{acct}
      tag: 'Julkiset julkaisut aihetunnisteella #%{hashtag}'
  scheduled_statuses:
    over_daily_limit: Olet ylittänyt %{limit} ajoitetun julkaisun rajan tälle päivälle
    over_total_limit: Olet ylittänyt %{limit} ajoitetun julkaisun rajan
    too_soon: päivämäärän on oltava tulevaisuudessa
  self_destruct:
    lead_html: Valitettavasti <strong>%{domain}</strong> sulkeutuu pysyvästi. Jos sinulla on siellä tili, et voi jatkaa sen käyttöä mutta voit yhä pyytää varmuuskopiota tiedoistasi.
    title: Tämä palvelin sulkeutuu
  sessions:
    activity: Viimeisin toiminta
    browser: Selain
    browsers:
      alipay: Alipay
      blackberry: BlackBerry
      chrome: Chrome
      edge: Edge
      electron: Electron
      firefox: Firefox
      generic: tuntematon selain
      huawei_browser: Huawei-selain
      ie: Internet Explorer
      micro_messenger: MicroMessenger
      nokia: Nokia S40:n Ovi-selain
      opera: Opera
      otter: Otter
      phantom_js: PhantomJS
      qq: QQ Browser
      safari: Safari
      uc_browser: UC Browser
      unknown_browser: tuntematon selain
      weibo: Weibo
    current_session: Nykyinen istunto
    date: Päiväys
    description: "%{browser} %{platform}"
    explanation: Nämä verkkoselaimet ovat parhaillaan kirjautuneena Mastodon-tilillesi.
    ip: IP-osoite
    platforms:
      adobe_air: alustalla Adobe Air
      android: alustalla Android
      blackberry: alustalla BlackBerry
      chrome_os: alustalla ChromeOS
      firefox_os: alustalla Firefox OS
      ios: alustalla iOS
      kai_os: alustalla KaiOS
      linux: alustalla Linux
      mac: alustalla macOS
      unknown_platform: tuntemattomalla alustalla
      windows: alustalla Windows
      windows_mobile: alustalla Windows Mobile
      windows_phone: alustalla Windows Phone
    revoke: Hylkää
    revoke_success: Istunnon hylkäys onnistui
    title: Istunnot
    view_authentication_history: Näytä tilisi todennushistoria
  settings:
    account: Tili
    account_settings: Tilin asetukset
    aliases: Tilin aliakset
    appearance: Ulkoasu
    authorized_apps: Valtuutetut sovellukset
    back: Takaisin Mastodoniin
    delete: Tilin poisto
    development: Kehitys
    edit_profile: Muokkaa profiilia
    export: Vie
    featured_tags: Suositellut aihetunnisteet
    import: Tuo tietoja
    import_and_export: Tuonti ja vienti
    migrate: Tilin muutto toisaalle
    notifications: Sähköposti-ilmoitukset
    preferences: Asetukset
    profile: Julkinen profiili
    relationships: Seurattavat ja seuraajat
    severed_relationships: Katkenneet suhteet
    statuses_cleanup: Julkaisujen automaattipoisto
    strikes: Moderointivaroitukset
    two_factor_authentication: Kaksivaiheinen todennus
    webauthn_authentication: Suojausavaimet
  severed_relationships:
    download: Lataa (%{count})
    event_type:
      account_suspension: Tilin jäädytys (%{target_name})
      domain_block: Palvelimen jäädytys (%{target_name})
      user_domain_block: Estit käyttäjän %{target_name}
    lost_followers: Menetetyt seuraajat
    lost_follows: Menetetyt seurattavat
    preamble: Voit menettää seurattavasi ja seuraajasi, kun estät verkkotunnuksen tai kun moderaattorisi päättävät jäädyttää etäpalvelimen. Kun näin tapahtuu, voit ladata luetteloita katkenneista seurantasuhteista, jotta voit tarkastella niitä ja mahdollisesti viedä ne toiselle palvelimelle.
    purged: Palvelimesi ylläpitäjät ovat tyhjentäneet tämän palvelimen tiedot.
    type: Tapahtuma
  statuses:
    attached:
      audio:
        one: "%{count} ääni"
        other: "%{count} ääntä"
      description: 'Liitetty: %{attached}'
      image:
        one: "%{count} kuva"
        other: "%{count} kuvaa"
      video:
        one: "%{count} video"
        other: "%{count} videota"
    boosted_from_html: Tehosti lähteestä %{acct_link}
    content_warning: 'Sisältövaroitus: %{warning}'
    content_warnings:
      hide: Piilota julkaisu
      show: Näytä lisää
    default_language: Sama kuin käyttöliittymän kieli
    disallowed_hashtags:
      one: 'sisälsi kielletyn aihetunnisteen: %{tags}'
      other: 'sisälsi kiellettyjä aihetunnisteita: %{tags}'
    edited_at_html: Muokattu %{date}
    errors:
      in_reply_not_found: Julkaisua, johon yrität vastata, ei näytä olevan olemassa.
      quoted_status_not_found: Julkaisua, jota yrität lainata, ei näytä olevan olemassa.
      quoted_user_not_mentioned: Mainitsematonta käyttäjää ei voi lainata yksityismaininnassa.
    over_character_limit: merkkimäärän rajoitus %{max} ylitetty
    pin_errors:
      direct: Vain mainituille käyttäjille näkyviä julkaisuja ei voi kiinnittää
      limit: Olet jo kiinnittänyt enimmäismäärän julkaisuja
      ownership: Muiden julkaisuja ei voi kiinnittää
      reblog: Tehostusta ei voi kiinnittää
    quote_error:
      not_available: Julkaisu ei saatavilla
      pending_approval: Julkaisu odottaa
      revoked: Tekijä on poistanut julkaisun
    quote_policies:
      followers: Vain seuraajat
      nobody: Vain minä
      public: Kuka tahansa
<<<<<<< HEAD
=======
    quote_post_author: Lainasi käyttäjän %{acct} julkaisua
>>>>>>> 26c78392
    title: "%{name}: ”%{quote}”"
    visibilities:
      direct: Yksityismaininta
      private: Vain seuraajat
      public: Julkinen
      public_long: Kuka tahansa Mastodonissa ja sen ulkopuolella
      unlisted: Vaivihkaa julkinen
      unlisted_long: Piilotettu Mastodonin hakutuloksista, trendeistä ja julkisilta aikajanoilta
  statuses_cleanup:
    enabled: Poista vanhat julkaisut automaattisesti
    enabled_hint: Poistaa julkaisusi automaattisesti, kun ne saavuttavat valitun ikäkynnyksen, ellei jokin alla olevista poikkeuksista tule kyseeseen
    exceptions: Poikkeukset
    explanation: Koska julkaisujen poistaminen on raskas toimi, se tapahtuu hitaasti aikaa myöten silloin kun palvelin ei ole muutoin ruuhkainen. Siksi viestejäsi voi poistua vasta tovi sen jälkeen kun ne ovat ylittäneet ikäkynnyksen.
    ignore_favs: Ohita suosikit
    ignore_reblogs: Ohita tehostukset
    interaction_exceptions: Vuorovaikutuksiin perustuvat poikkeukset
    interaction_exceptions_explanation: Huomaa, ettei julkaisujen poistumisesta ole varmuutta, jos ne alittavat suosikki- tai tehostusrajan sen jälkeen kun ne on kerran ylitetty.
    keep_direct: Säilytä yksityisviestit
    keep_direct_hint: Ei poista yksityisviestejäsi
    keep_media: Säilytä julkaisut, joissa on medialiitteitä
    keep_media_hint: Ei poista julkaisujasi, joissa on medialiitteitä
    keep_pinned: Säilytä kiinnitetyt julkaisut
    keep_pinned_hint: Ei poista kiinnitettyjä julkaisujasi
    keep_polls: Säilytä äänestykset
    keep_polls_hint: Ei poista äänestyksiäsi
    keep_self_bookmark: Säilytä kirjanmerkkeihin lisäämäsi julkaisut
    keep_self_bookmark_hint: Ei poista julkaisujasi, jos olet lisännyt ne kirjanmerkkeihin
    keep_self_fav: Säilytä suosikkeihin lisäämäsi julkaisut
    keep_self_fav_hint: Ei poista julkaisujasi, jos olet lisännyt ne suosikkeihisi
    min_age:
      '1209600': 2 viikkoa
      '15778476': 6 kuukautta
      '2629746': 1 kuukausi
      '31556952': 1 vuosi
      '5259492': 2 kuukautta
      '604800': 1 viikko
      '63113904': 2 vuotta
      '7889238': 3 kuukautta
    min_age_label: Ikäkynnys
    min_favs: Säilytä julkaisut, joilla on suosikiksi lisäyksiä vähintään
    min_favs_hint: Ei poista julkaisujasi, joita on lisätty suosikeihin vähintään näin monta kertaa. Jätä tyhjäksi, jos haluat poistaa julkaisuja riippumatta niiden suosikkeihin lisäämisen määrästä
    min_reblogs: Säilytä julkaisut, joilla on tehostuksia vähintään
    min_reblogs_hint: Ei poista julkaisujasi, joita on tehostettu vähintään näin monta kertaa. Jätä tyhjäksi, jos haluat poistaa julkaisuja riippumatta niiden tehostusten määrästä
  stream_entries:
    sensitive_content: Arkaluonteista sisältöä
  strikes:
    errors:
      too_late: On liian myöhäistä vedota tähän varoitukseen
  tags:
    does_not_match_previous_name: ei vastaa edellistä nimeä
  terms_of_service:
    title: Käyttöehdot
  terms_of_service_interstitial:
    future_preamble_html: Teemme käyttöehtoihimme muutoksia, jotka tulevat voimaan <strong>%{date}</strong>. Kehotamme sinua käymään päivitetyt ehdot läpi.
    past_preamble_html: Olemme muuttaneet käyttöehtojamme viimeisen käyntisi jälkeen. Kehotamme sinua käymään päivitetyt ehdot läpi.
    review_link: Käy käyttöehdot läpi
    title: Palvelimen %{domain} käyttöehdot muuttuvat
  themes:
    contrast: Mastodon (suuri kontrasti)
    default: Mastodon (tumma)
    mastodon-light: Mastodon (vaalea)
    system: Automaattinen (käytä järjestelmän teemaa)
  time:
    formats:
      default: "%d.%m.%Y klo %H.%M"
      month: "%b %Y"
      time: "%H.%M"
      with_time_zone: "%d.%m.%Y klo %H.%M %Z"
  translation:
    errors:
      quota_exceeded: Palvelimen käännöspalvelun käyttökiintiö on ylitetty.
      too_many_requests: Käännöspalvelulle on hiljattain esitetty liian monta pyyntöä.
  two_factor_authentication:
    add: Lisää
    disable: Poista kaksivaiheinen todennus käytöstä
    disabled_success: Kaksivaiheisen todennuksen käytöstäpoisto onnistui
    edit: Muokkaa
    enabled: Kaksivaiheinen todennus on käytössä
    enabled_success: Kaksivaiheisen todennuksen käyttöönotto onnistui
    generate_recovery_codes: Luo palautuskoodit
    lost_recovery_codes: Palautuskoodien avulla saat jälleen pääsyn tilillesi, jos menetät puhelimesi. Jos olet hukannut palautuskoodisi, voit luoda uudet tästä. Vanhat palautuskoodit poistuvat käytöstä.
    methods: Kaksivaiheisen todennuksen menetelmät
    otp: Todennussovellus
    recovery_codes: Ota palautuskoodit talteen
    recovery_codes_regenerated: Uusien palautuskoodien luonti onnistui
    recovery_instructions_html: Jos menetät puhelimesi, voit kirjautua tilillesi jollakin alla olevista palautuskoodeista. <strong>Pidä palautuskoodit hyvässä tallessa</strong>. Voit esimerkiksi tulostaa ne ja säilyttää muiden tärkeiden papereiden joukossa.
    webauthn: Suojausavaimet
  user_mailer:
    announcement_published:
      description: 'Palvelimen %{domain} ylläpito tiedottaa:'
      subject: Palvelutiedote
      title: Palvelimen %{domain} palvelutiedote
    appeal_approved:
      action: Tilin asetukset
      explanation: "%{appeal_date} lähettämäsi valitus tiliisi kohdistuvasta varoituksesta %{strike_date} on hyväksytty. Tilisi on jälleen hyvässä kunnossa."
      subject: Valituksesi %{date} on hyväksytty
      subtitle: Tilisi on jälleen normaalissa tilassa.
      title: Valitus hyväksytty
    appeal_rejected:
      explanation: "%{appeal_date} lähettämäsi valitus tiliisi kohdistuvasta varoituksesta %{strike_date} on hylätty."
      subject: "%{date} lähettämäsi valitus on hylätty"
      subtitle: Valituksesi on hylätty.
      title: Valitus hylätty
    backup_ready:
      explanation: Olet pyytänyt täyden varmuuskopion Mastodon-tilistäsi.
      extra: Se on nyt valmis ladattavaksi!
      subject: Arkisto on valmiina ladattavaksi
      title: Arkiston tallennus
    failed_2fa:
      details: 'Sisäänkirjautumispyrkimyksen yksityiskohtaiset tiedot:'
      explanation: Joku on yrittänyt kirjautua tilillesi mutta antoi väärän toisen todennustunnisteen.
      further_actions_html: Jos se et ollut sinä, suosittelemme, että %{action} välittömästi, sillä se on saattanut vaarantua.
      subject: Kaksivaiheisen todennuksen virhe
      title: Kaksivaiheisen todennuksen toinen vaihe epäonnistui
    suspicious_sign_in:
      change_password: vaihda salasanasi
      details: 'Tässä on tiedot kirjautumisesta:'
      explanation: Olemme havainneet kirjautumisen tilillesi uudesta IP-osoitteesta.
      further_actions_html: Jos tämä et ollut sinä, suosittelemme, että %{action} heti ja otat käyttöön kaksivaiheisen todennuksen pitääksesi tilisi turvassa.
      subject: Tiliäsi on käytetty uudesta IP-osoitteesta
      title: Uusi kirjautuminen
    terms_of_service_changed:
      agreement: Jatkamalla palvelun %{domain} käyttöä hyväksyt nämä ehdot. Jos et hyväksy päivitettyjä ehtoja, voit milloin tahansa päättää sopimuksesi palvelun %{domain} kanssa poistamalla tilisi.
      changelog: 'Lyhyesti, mitä tämä päivitys tarkoittaa sinulle:'
      description: 'Sait tämän sähköpostiviestin, koska muutamme palvelun %{domain} käyttöehtoja. Muutokset tulevat voimaan %{date}. Kehotamme tutustumaan päivitettyihin ehtoihin kokonaisuudessaan täällä:'
      description_html: Sait tämän sähköpostiviestin, koska muutamme palvelun %{domain} käyttöehtoja. Muutokset tulevat voimaan <strong>%{date}</strong>. Kehotamme tutustumaan <a href="%{path}" target="_blank">päivitettyihin ehtoihin kokonaisuudessaan täällä</a>.
      sign_off: Palvelimen %{domain} tiimi
      subject: Käyttöehtojemme päivitykset
      subtitle: Palvelimen %{domain} käyttöehdot muuttuvat
      title: Tärkeä päivitys
    warning:
      appeal: Lähetä valitus
      appeal_description: Jos uskot, että tämä on virhe, voit hakea muutosta palvelimen %{instance} ylläpidolta.
      categories:
        spam: Roskaposti
        violation: Sisältö rikkoo seuraavia yhteisön sääntöjä
      explanation:
        delete_statuses: Joidenkin julkaisuistasi on havaittu rikkovan ainakin yhtä yhteisön sääntöä, joten palvelimen %{instance} moderaattorit ovat poistaneet ne.
        disable: Et voi enää käyttää tiliäsi, mutta profiilisi ja muut tiedot pysyvät muuttumattomina. Voit pyytää varmuuskopiota tiedoistasi, vaihtaa tilin asetuksia tai poistaa tilisi.
        mark_statuses_as_sensitive: Palvelimen %{instance} moderaattorit ovat merkinneet osan julkaisuistasi arkaluonteisiksi. Tämä tarkoittaa sitä, että mediaa täytyy napauttaa ennen kuin sen esikatselu näytetään. Voit merkitä median itse arkaluonteiseksi, kun julkaiset tulevaisuudessa.
        sensitive: Tästä lähtien kaikki lähetetyt mediatiedostot merkitään arkaluonteisiksi ja piilotetaan napsautusvaroituksen taakse.
        silence: Voit edelleen käyttää tiliäsi, mutta vain sinua jo seuraavat käyttäjät näkevät julkaisusi tällä palvelimella ja sinut voidaan sulkea pois eri löydettävyysominaisuuksista. Toiset voivat kuitenkin edelleen seurata sinua manuaalisesti.
        suspend: Et voi enää käyttää tiliäsi, eivätkä profiilisi ja muut tiedot ole enää käytettävissä. Voit silti kirjautua sisään pyytääksesi tietojesi varmuuskopiota, kunnes tiedot on poistettu kokonaan noin 30 päivän kuluttua. Säilytämme kuitenkin joitain perustietoja, jotka estävät sinua kiertämästä jäädytystä.
      reason: 'Syy:'
      statuses: 'Julkaisuja lainattu:'
      subject:
        delete_statuses: Julkaisusi tilillä %{acct} on poistettu
        disable: Tilisi %{acct} on jäädytetty
        mark_statuses_as_sensitive: Julkaisusi tilillä %{acct} on merkitty arkaluonteisiksi
        none: Varoitus %{acct}
        sensitive: Julkaisusi tilillä %{acct} merkitään arkaluonteisiksi tästä lähtien
        silence: Tiliäsi %{acct} on rajoitettu
        suspend: Tilisi %{acct} on jäädytetty
      title:
        delete_statuses: Julkaisut poistettu
        disable: Tili jäädytetty
        mark_statuses_as_sensitive: Julkaisut merkitty arkaluonteisiksi
        none: Varoitus
        sensitive: Tili merkitty arkaluonteiseksi
        silence: Tiliä rajoitettu
        suspend: Tili jäädytetty
    welcome:
      apps_android_action: Hanki Google Playstä
      apps_ios_action: Lataa App Storesta
      apps_step: Lataa viralliset sovelluksemme.
      apps_title: Mastodon-sovellukset
      checklist_subtitle: 'Näin pääset alkuun tällä uudella sosiaalisella alustalla:'
      checklist_title: Tervetulon tarkistuslista
      edit_profile_action: Mukauta
      edit_profile_step: Täydentämällä profiilisi tietoja tehostat vuorovaikutteisuutta.
      edit_profile_title: Mukauta profiiliasi
      explanation: Näillä vinkeillä pääset alkuun
      feature_action: Lue lisää
      feature_audience: Mastodon tarjoaa sinulle ainutlaatuisen mahdollisuuden hallita yleisöäsi ilman välikäsiä. Omassa infrastruktuurissasi toimiva Mastodon on täysin hallinnassasi ja antaa sinun seurata ja tulla seuratuksi miltä tahansa verkon Mastodon-palvelimelta.
      feature_audience_title: Rakenna yleisöäsi luottavaisin mielin
      feature_control: Tiedät itse parhaiten, mitä haluat nähdä kotisyötteessäsi. Ei algoritmeja eikä mainoksia tuhlaamassa aikaasi. Seuraa yhdellä tilillä ketä tahansa, miltä tahansa Mastodon-palvelimelta, vastaanota heidän julkaisunsa aikajärjestyksessä ja tee omasta internetin nurkastasi hieman enemmän omanlaisesi.
      feature_control_title: Pidä aikajanasi hallussasi
      feature_creativity: Mastodon tukee ääni-, video- ja kuvajulkaisuja, saavutettavuuskuvauksia, äänestyksiä, sisältövaroituksia, animoituja avattaria, mukautettuja emojeita, pikkukuvien rajauksen hallintaa ja paljon muuta, mikä auttaa ilmaisemaan itseäsi verkossa. Julkaisetpa sitten taidetta, musiikkia tai podcastia, Mastodon on sinua varten.
      feature_creativity_title: Luovuutta vertaansa vailla
      feature_moderation: Mastodon palauttaa päätöksenteon käsiisi. Jokainen palvelin luo omat sääntönsä ja määräyksensä, joita valvotaan paikallisesti eikä ylhäältä alas kuten kaupallisessa sosiaalisessa mediassa, mikä tekee siitä joustavimman vastaamaan eri ihmisryhmien tarpeisiin. Liity palvelimelle, jonka säännöt sopivat sinulle, tai ylläpidä omaa palvelinta.
      feature_moderation_title: Moderointi juuri kuten sen pitäisi olla
      follow_action: Seuraa
      follow_step: Mastodonissa on kyse kiinnostavien käyttäjien seuraamisesta.
      follow_title: Mukauta kotisyötettäsi
      follows_subtitle: Seuraa tunnettuja tilejä
      follows_title: Seurantaehdotuksia
      follows_view_more: Näytä lisää seurattavia käyttäjiä
      hashtags_recent_count:
        one: "%{people} käyttäjä viimeisenä 2 päivänä"
        other: "%{people} käyttäjää viimeisenä 2 päivänä"
      hashtags_subtitle: Tutki, mikä on ollut suosittua viimeisenä 2 päivänä
      hashtags_title: Suositut aihetunnisteet
      hashtags_view_more: Näytä lisää suosittuja aihetunnisteita
      post_action: Kirjoita
      post_step: Tervehdi maailmaa sanoin, kuvin, videoin ja äänestyksin.
      post_title: Tee ensimmäinen julkaisusi
      share_step: Kerro ystävillesi, kuinka sinut voi löytää Mastodonista.
      share_title: Jaa Mastodon-profiilisi
      sign_in_action: Kirjaudu sisään
      subject: Tervetuloa Mastodoniin
      title: Tervetuloa mukaan, %{name}!
  users:
    follow_limit_reached: Et voi seurata yli %{limit} käyttäjää
    go_to_sso_account_settings: Avaa identiteettitarjoajasi tiliasetukset
    invalid_otp_token: Virheellinen kaksivaiheisen todennuksen koodi
    otp_lost_help_html: Jos sinulla ei ole pääsyä kumpaankaan, voit ottaa yhteyden osoitteeseen %{email}
    rate_limited: Liian monta todennusyritystä – yritä uudelleen myöhemmin.
    seamless_external_login: Olet kirjautunut ulkoisen palvelun kautta, joten salasana- ja sähköpostiasetukset eivät ole käytettävissä.
    signed_in_as: 'Kirjautunut tilillä:'
  verification:
    extra_instructions_html: <strong>Vinkki:</strong> Verkkosivustollasi oleva linkki voi olla myös näkymätön. Olennainen osuus on <code>rel="me"</code>, joka estää toiseksi henkilöksi tekeytymisen verkkosivustoilla, joilla on käyttäjien luomaa sisältöä. Voit käyttää jopa <code>link</code>-elementtiä sivun <code>head</code>-osassa elementin <code>a</code> sijaan, mutta HTML:n pitää olla käytettävissä ilman JavaScript-koodin suorittamista.
    here_is_how: Näin se onnistuu
    hint_html: "<strong>Henkilöllisyyden vahvistaminen on Mastodonissa jokaisen käyttäjän ulottuvilla.</strong> Se perustuu avoimiin standardeihin ja on maksutonta nyt ja aina. Tarvitset vain henkilökohtaisen verkkosivuston, jonka perusteella sinut voidaan tunnistaa. Kun teet linkin tuolle verkkosivulle profiilistasi, tarkistamme, että verkkosivustolla on linkki takaisin profiiliisi, ja näytämme profiilissasi visuaalisen ilmaisimen."
    instructions_html: Kopioi ja liitä seuraava koodi verkkosivustosi HTML-lähdekoodiin. Lisää sitten verkkosivustosi osoite johonkin profiilisi lisäkentistä ”Muokkaa profiilia” -välilehdellä ja tallenna muutokset.
    verification: Vahvistus
    verified_links: Vahvistetut linkkisi
    website_verification: Verkkosivuston vahvistus
  webauthn_credentials:
    add: Lisää uusi suojausavain
    create:
      error: Suojausavaimen lisäämisessä oli ongelma. Yritä uudelleen.
      success: Suojausavaimesi lisäys onnistui.
    delete: Poista
    delete_confirmation: Haluatko varmasti poistaa tämän suojausavaimen?
    description_html: Jos otat <strong>suojausavaimella todennuksen</strong> käyttöön, kirjautuminen edellyttää jonkin suojausavaimesi käyttämistä.
    destroy:
      error: Suojausavaimen poistamisessa oli ongelma. Yritä uudelleen.
      success: Suojausavaimesi poisto onnistui.
    invalid_credential: Virheellinen suojausavain
    nickname_hint: Anna uuden suojausaivaimesi lempinimi
    not_enabled: Et ole vielä ottanut WebAuthn-ohjelmaa käyttöön
    not_supported: Tämä selain ei tue suojausavaimia
    otp_required: Jos haluat käyttää suojausavaimia, ota ensin kaksivaiheinen todennus käyttöön.
    registered_on: Rekisteröity %{date}<|MERGE_RESOLUTION|>--- conflicted
+++ resolved
@@ -1761,11 +1761,8 @@
       too_few_options: on oltava useampi kuin yksi
       too_many_options: ei voi sisältää enempää kuin %{max} kohdetta
     vote: Äänestä
-<<<<<<< HEAD
-=======
   posting_defaults:
     explanation: Näitä asetuksia käytetään oletuksina, kun luot uusia julkaisuja, mutta voit muokata niitä julkaisukohtaisesti luontikentässä.
->>>>>>> 26c78392
   preferences:
     other: Muut
     posting_defaults: Julkaisun oletukset
@@ -1947,10 +1944,7 @@
       followers: Vain seuraajat
       nobody: Vain minä
       public: Kuka tahansa
-<<<<<<< HEAD
-=======
     quote_post_author: Lainasi käyttäjän %{acct} julkaisua
->>>>>>> 26c78392
     title: "%{name}: ”%{quote}”"
     visibilities:
       direct: Yksityismaininta
