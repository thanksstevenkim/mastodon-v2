---
zh-CN:
  devise:
    confirmations:
      confirmed: 已成功确认你的邮箱地址。
      send_instructions: 你将在几分钟内收到一封邮件，内含如何验证邮箱地址的指引。如果你没有收到这封邮件，请检查你的垃圾邮件文件夹。
      send_paranoid_instructions: 如果你的邮箱地址存在于我们的数据库中，你将在几分钟内收到一封邮件，内含如何验证邮箱地址的指引。如果你没有收到这封邮件，请检查你的垃圾邮件文件夹。
    failure:
      already_authenticated: 你已登录。
      inactive: 你还没有激活账号。
      invalid: "%{authentication_keys} 无效或密码错误。"
      last_attempt: 你只有最后一次尝试机会，若未通过，账号将被锁定。
      locked: 你的账号已被锁定。
      not_found_in_database: "%{authentication_keys}或密码错误。"
      omniauth_user_creation_failure: 为此身份创建账号时出错。
      pending: 你的账号仍在审核中。
      timeout: 你的会话已过期。请重新登录再继续操作。
      unauthenticated: 继续操作前请注册或者登录。
      unconfirmed: 你必须先确认你的电子邮件地址才能继续。
    mailer:
      confirmation_instructions:
        action: 验证邮箱地址
        action_with_app: 确认并返回%{app}
        explanation: 你在 %{host} 上使用此电子邮箱地址创建了一个账号。点击下面的链接即可激活账号。如果你没有创建账号，请忽略此邮件。
        explanation_when_pending: 你用这个邮箱申请了在 %{host} 注册。在确认邮箱地址之后，我们会审核你的申请。在此之前，你不能登录。如果你的申请被驳回，你的数据会被移除，因此你无需再采取任何行动。如果申请人不是你，请忽略这封邮件。
        extra_html: 请记得阅读<a href="%{terms_path}">本实例的相关规定</a>和<a href="%{policy_path}">我们的服务条款</a>。
        subject: Mastodon：来自 %{instance} 的确认指引
        title: 验证邮箱地址
      email_changed:
        explanation: 你的账号的邮箱地址将变更为：
        extra: 如果你并没有请求更改你的邮箱地址，则他人很有可能已经入侵你的账号。请立即更改你的密码，或者，如果你已经无法访问你的账号，请联系服务器管理员请求协助。
        subject: Mastodon：邮箱地址已被更改
        title: 新邮箱地址
      password_change:
        explanation: 你的账号密码已更改。
        extra: 如果你并没有申请更改密码，那似乎有人已经入侵你的账号。请立即更改你的密码；如果你已经无法访问你的账号，请联系服务器的管理员获取帮助。
        subject: Mastodon：密码已被更改
        title: 密码已被重置
      reconfirmation_instructions:
        explanation: 点击下面的链接来确认你的新邮箱地址。
        extra: 如果你并没有请求本次更改，请忽略此邮件。Mastodon 账号的邮箱地址只有在你点击上面的链接后才会更改。
        subject: Mastodon：确认 %{instance} 电子邮箱地址
        title: 验证邮箱地址
      reset_password_instructions:
        action: 更改密码
        explanation: 点击下面的链接来更改账号的密码。
        extra: 如果你并没有请求本次变更，请忽略此邮件。你的密码只有在你点击上面的链接并输入新密码后才会更改。
        subject: Mastodon：重置密码说明
        title: 重置密码
      two_factor_disabled:
        explanation: 目前只能通过邮箱地址和密码登录。
        subject: Mastodon：双因素认证已禁用
        subtitle: 你账号的双因素认证已被停用。
        title: 双因素认证已停用
      two_factor_enabled:
        explanation: 登录时需要输入先前配对好的TOTP应用生成的令牌。
        subject: Mastodon：双因素认证已启用
        subtitle: 你账号的双因素认证已被启用。
        title: 双因素认证已启用
      two_factor_recovery_codes_changed:
        explanation: 新恢复码已生成，同时旧恢复码已失效。
        subject: Mastodon：双因素认证恢复码已重新生成
        subtitle: 新恢复码已生成，同时旧恢复码已失效。
        title: 双因素认证恢复码已更改
      unlock_instructions:
        subject: Mastodon：账号解锁信息
      webauthn_credential:
        added:
          explanation: 以下安全密钥已添加到你的账号
          subject: Mastodon：新的安全密钥
          title: 已添加一个新的安全密钥
        deleted:
          explanation: 以下安全密钥已从你的账号中删除
          subject: Mastodon：安全密钥已删除
          title: 你的安全密钥之一已被删除
      webauthn_disabled:
        explanation: 你账号的安全密钥身份认证已被停用。
        extra: 目前只能用先前配对的TOTP应用生成的令牌登录。
        subject: Mastodon：安全密钥认证已禁用
        title: 安全密钥已禁用
      webauthn_enabled:
        explanation: 你账号的安全密钥身份认证已被启用。
        extra: 你的安全密钥现在可用于登录。
        subject: Mastodon：安全密钥认证已启用
        title: 已启用安全密钥
    omniauth_callbacks:
      failure: 由于%{reason}，无法从%{kind}获得授权。
      success: 成功地从 %{kind} 获得授权。
    passwords:
      no_token: 如果你不是来自于密码重置邮件，你就不能访问这个页面。如果你确实来自密码重置邮件，请确保你使用了所提供的完整 URL 。
      send_instructions: 如果你的邮箱地址存在于我们的数据库中，你将在几分钟后收到一个密码恢复链接。如果你没有收到这封邮件，请检查你的垃圾邮件文件夹。
      send_paranoid_instructions: 如果你的邮箱地址存在于我们的数据库中，你将在几分钟后收到一个密码恢复链接。如果你没有收到这封邮件，请检查你的垃圾邮件文件夹。
      updated: 你的密码已成功修改，现在你已登录。
      updated_not_active: 你的密码已修改成功。
    registrations:
      destroyed: 再见！你的账号已成功注销。我们希望很快可以再见到你。
<<<<<<< HEAD
      signed_up: 欢迎！你已成功注册。
      signed_up_but_inactive: 你已成功注册，但我们无法让你登录，因为你的账号还没有激活。
      signed_up_but_locked: 你已成功注册，但由于你的账户已被锁定，我们无法让你登录。
      signed_up_but_pending: 一条带有确认链接的邮件已经发送到你的邮箱地址。在你点击该链接后，我们将会审核你的申请。如果申请被批准，你将收到通知。
      signed_up_but_unconfirmed: 一封带有确认链接的邮件已经发送至你的邮箱，请点击邮件中的链接以激活你的账号。如果没有，请检查你的垃圾邮件。
=======
>>>>>>> 609a4018
      update_needs_confirmation: 账号信息更新成功，但我们需要验证你的新邮箱地址，请点击邮件中的链接以确认。如果没有收到邮件，请检查你的垃圾邮件文件夹。
      updated: 账号资料更新成功。
    sessions:
      already_signed_out: 已成功退出登录。
      signed_in: 已成功登录。
      signed_out: 已成功退出登录。
    unlocks:
      send_instructions: 几分钟后，你将收到一封解锁账号的邮件。如果没有，请检查你的垃圾邮箱。
      send_paranoid_instructions: 如果你的账号存在，你将会在几分钟内收到一封指引你如何解锁账号的邮件。如果你没有收到这封邮件，请检查你邮箱的垃圾箱。
      unlocked: 你的账号已成功解锁。登录以继续。
  errors:
    messages:
      already_confirmed: 已经成功确认，请尝试登录
      confirmation_period_expired: 必须在 %{period} 以内确认。请重新发起请求
      expired: 已过期。请重新发起请求
      not_found: 未找到
      not_locked: 未被锁定
      not_saved:
        other: 在保存 %{resource} 时发生了 %{count} 个错误：<|MERGE_RESOLUTION|>--- conflicted
+++ resolved
@@ -94,14 +94,6 @@
       updated_not_active: 你的密码已修改成功。
     registrations:
       destroyed: 再见！你的账号已成功注销。我们希望很快可以再见到你。
-<<<<<<< HEAD
-      signed_up: 欢迎！你已成功注册。
-      signed_up_but_inactive: 你已成功注册，但我们无法让你登录，因为你的账号还没有激活。
-      signed_up_but_locked: 你已成功注册，但由于你的账户已被锁定，我们无法让你登录。
-      signed_up_but_pending: 一条带有确认链接的邮件已经发送到你的邮箱地址。在你点击该链接后，我们将会审核你的申请。如果申请被批准，你将收到通知。
-      signed_up_but_unconfirmed: 一封带有确认链接的邮件已经发送至你的邮箱，请点击邮件中的链接以激活你的账号。如果没有，请检查你的垃圾邮件。
-=======
->>>>>>> 609a4018
       update_needs_confirmation: 账号信息更新成功，但我们需要验证你的新邮箱地址，请点击邮件中的链接以确认。如果没有收到邮件，请检查你的垃圾邮件文件夹。
       updated: 账号资料更新成功。
     sessions:
