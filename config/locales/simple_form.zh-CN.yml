---
zh-CN:
  simple_form:
    hints:
      account:
<<<<<<< HEAD
        attribution_domains_as_text: 每行一个域名。这样就可以保护作品免受虚假署名。
=======
        attribution_domains: 每行一个域名。这样就可以保护作品免受虚假署名。
>>>>>>> 609a4018
        discoverable: 你的公开嘟文和个人资料可能会在 Mastodon 的多个位置展示，你的个人资料可能会被推荐给其他用户。
        display_name: 你的全名或昵称。
        fields: 你的主页、人称代词、年龄，以及任何你想要添加的内容。
        indexable: 你的公开嘟文会出现在 Mastodon 的搜索结果中。无论是否勾选，与你的嘟文有过交互的人都可能通过搜索找到它们。
        note: '你可以提及 @其他人 或 #话题 。'
        show_collections: 人们将能够浏览你的关注和追随者。你关注的人会看到你关注他们。
<<<<<<< HEAD
        unlocked: 人们将能够在不请求批准的情况下关注你。如果你希望审核关注请求并选择接受或拒绝新的粉丝，请取消勾选此项。
=======
        unlocked: 人们将能够在不请求批准的情况下关注你。如果你希望审核关注请求并选择接受或拒绝新的关注者，请取消勾选此项。
>>>>>>> 609a4018
      account_alias:
        acct: 指定你想要迁移过来的原账号：用户名@站点域名
      account_migration:
        acct: 指定你想迁移过去的目标账号：用户名@站点域名
      account_warning_preset:
        text: 你可以使用嘟文格式，例如加入 URL、话题和“@”
        title: 可选。对接收者不可见
      admin_account_action:
        include_statuses: 用户将会看到哪些嘟文导致了管理操作或警告
        send_email_notification: 用户将收到关于其账号异动的解释
        text_html: 可选。你可以使用嘟文格式。你可以<a href="%{path}">预置警告</a>以节省时间
        type_html: 用<strong>%{acct}</strong>选择做什么
        types:
          disable: 禁止用户使用账号，但不会删除或隐藏账号内容。
          none: 用它来向用户发送警告，不会触发其他操作。
          sensitive: 强制将此用户的所有媒体文件标记为敏感内容。
          silence: 阻止用户发送公开嘟文，除了关注者以外，其他人都无法看到他的嘟文和通知。关闭针对此账号的所有举报。
          suspend: 阻止此账号的任何交互并删除其内容。30天内可以撤销操作。关闭针对此账号的所有举报。
        warning_preset_id: 可选。你可以在预置文本末尾添加自定义文本
      announcement:
        all_day: 如果选中，只有该时间段内的日期会显示。
        ends_at: 可选。公告会在该时间点自动取消发布
        scheduled_at: 留空的话，公告会立即发布。
        starts_at: 可选。你可以让你的公告只在特定时间段显示。
        text: 你可以使用嘟文格式。但请注意不要让公告占据用户太多屏幕空间。
      appeal:
        text: 你仅能对单次处罚提交一次申诉
      defaults:
        autofollow: 通过邀请链接注册的用户将会自动关注你
        avatar: 支持WEBP、PNG、GIF 或 JPG。最大 %{size}。将缩小到 %{dimensions}px
        bot: 来自这个账号的绝大多数操作都是自动进行的，并且可能无人监控
        context: 过滤规则将被应用到的一个或多个场景
        current_password: 为了安全起见，请输入当前账号的密码
        current_username: 请输入当前账号的用户名以确认
        digest: 仅在你长时间未登录，且收到了私信时发送
        email: 我们会向你发送一封确认邮件
        header: 支持 WEBP、PNG、GIF 或 JPG。最大 %{size}。分辨率将被压缩至 %{dimensions}px
        inbox_url: 从你想要使用的中继站的主页上复制 URL
        irreversible: 被过滤的嘟文会永久消失，移除过滤规则后也不会恢复
        locale: 在用户界面、电子邮件和推送通知中使用的语言
        password: 至少需要8个字符
        phrase: 匹配将忽略嘟文或内容警告里的字母大小写
        scopes: 哪些 API 被允许使用。如果你勾选了更高一级的范围，就不用单独选中子项目了。
        setting_aggregate_reblogs: 不显示最近已经被转嘟过的嘟文(只会影响新收到的转嘟)
        setting_always_send_emails: 一般情况下，如果你活跃使用 Mastodon，我们不会向你发送电子邮件通知
        setting_default_quote_policy: 总是允许引用被提及的用户。此设置将仅对下个Mastodon版本创建的帖子生效，但您可以在准备中选择您的偏好
        setting_default_sensitive: 敏感内容默认隐藏，并在点击后显示
        setting_display_media_default: 隐藏被标记为敏感内容的媒体
        setting_display_media_hide_all: 始终隐藏媒体
        setting_display_media_show_all: 始终显示媒体
        setting_system_scrollbars_ui: 仅对基于 Safari 或 Chromium 内核的桌面端浏览器有效
        setting_use_blurhash: 渐变是基于模糊后的隐藏内容生成的
        setting_use_pending_items: 点击查看时间线更新，而非自动滚动更新动态。
        username: 你只能使用字母、数字和下划线
        whole_word: 如果关键词只包含字母和数字，将只在词语完全匹配时才会应用
      domain_allow:
        domain: 该站点将能够从该服务器上拉取数据，并处理和存储收到的数据。
      email_domain_block:
        domain: 这可以是邮箱地址的域名或它使用的 MX 记录所指向的域名。用户注册时，系统会对此执行检查。
        with_dns_records: Mastodon 会尝试解析所给域名的 DNS 记录，然后把解析结果一并封禁
      featured_tag:
        name: 以下是你最近使用过的标签：
      filters:
        action: 选择在嘟文命中过滤规则时要执行的操作
        actions:
<<<<<<< HEAD
=======
          blur: 将媒体隐藏在警告之后，且不隐藏文字
>>>>>>> 609a4018
          hide: 选择在嘟文命中过滤规则时要执行的操作
          warn: 显示带有过滤规则标题的警告，并隐藏过滤内容
      form_admin_settings:
        activity_api_enabled: 本站每周的嘟文数、活跃用户数和新注册用户数
        app_icon: WEBP、PNG、GIF 或 JPG。使用自定义图标覆盖移动设备上的默认应用图标。
        backups_retention_period: 用户可以生成其嘟文存档以供之后下载。当该值被设为正值时，这些存档将在指定的天数后自动从你的存储中删除。
        bootstrap_timeline_accounts: 这些账号将在新用户关注推荐中置顶显示。
        closed_registrations_message: 在关闭注册时显示
        content_cache_retention_period: 来自其它实例的所有嘟文（包括转嘟与回复）都将在指定天数后被删除，不论本实例用户是否与这些嘟文产生过交互。这包括被本实例用户喜欢和收藏的嘟文。实例间用户的私下提及也将丢失并无法恢复。此设置针对的是特殊用途的实例，用于一般用途时会打破许多用户的期望。
        custom_css: 你可以为网页版 Mastodon 应用自定义样式。
        favicon: WEBP、PNG、GIF 或 JPG。使用自定义图标覆盖 Mastodon 的默认图标。
        mascot: 覆盖高级网页界面中的绘图形象。
        media_cache_retention_period: 来自外站用户嘟文的媒体文件将被缓存到你的实例上。当该值被设为正值时，缓存的媒体文件将在指定天数后被清除。如果媒体文件在被清除后重新被请求，且源站内容仍然可用，它将被重新下载。由于链接预览卡拉取第三方站点的频率受到限制，建议将此值设置为至少 14 天，如果小于该值，链接预览卡将不会按需更新。
<<<<<<< HEAD
=======
        min_age: 用户注册时必须确认出生日期
>>>>>>> 609a4018
        peers_api_enabled: 本站在联邦宇宙中遇到的站点列表。 此处不包含关于您是否与给定站点联合的数据，只是您的实例知道它。 这由收集一般意义上的联合统计信息的服务使用。
        profile_directory: 个人资料目录会列出所有选择可被发现的用户。
        require_invite_text: 当注册需要手动批准时，将“你为什么想要加入？”设为必填项
        site_contact_email: 他人需要询恰法务或支持信息时的联络方式
        site_contact_username: 他人在 Mastodon 上联系你的方式
        site_extended_description: 任何可能对访客和用户有用的额外信息。可以使用 Markdown 语法。
        site_short_description: 有助于区分你的服务器独特性的简短描述。谁在管理？供谁使用？
        site_terms: 使用你自己的隐私政策或留空以使用默认版。可以使用 Markdown 语法。
        site_title: 除了域名，人们还可以如何指代你的服务器。
        status_page_url: 配置一个网址，当服务中断时，人们可以通过该网址查看服务器的状态。
        theme: 给未登录访客和新用户使用的主题。
        thumbnail: 与服务器信息一并展示的约 2:1 比例的图像。
        timeline_preview: 未登录访客将能够浏览服务器上的最新公开嘟文。
        trendable_by_default: 跳过对热门内容的手工审核。个别项目仍可在之后从趋势中删除。
        trends: 热门页中会显示正在你服务器上受到关注的嘟文、标签和新闻故事。
        trends_as_landing_page: 向注销的用户和访问者显示热门内容，而不是对该服务器的描述，需要启用热门。
      form_challenge:
        current_password: 你正在进入安全区域
      imports:
        data: 从其他 Mastodon 服务器导出的 CSV 文件
      invite_request:
        text: 这会有助于我们处理你的申请
      ip_block:
        comment: 可选。请记住为什么你添加了此规则。
        expires_in: IP 地址是一种有限的资源，它们有时是共享的，并且常常变化。因此，不推荐无限期的 IP 封禁。
        ip: 输入 IPv4 或 IPv6 地址。你可以使用 CIDR 语法屏蔽 IP 段。小心不要屏蔽自己！
        severities:
          no_access: 阻止访问所有资源
          sign_up_block: 无法进行新的账号注册
          sign_up_requires_approval: 新注册需要你的批准
        severity: 选择如何处理来自此 IP 的请求。
      rule:
        hint: 选填。提供关于这条规则的更多详情
        text: 描述这个服务器上的用户规则或要求。尽量确保简洁、清晰易懂
      sessions:
        otp: 输入你手机应用上生成的双因素认证代码，或者任意一个恢复代码：
        webauthn: 如果是 USB 密钥，请确保将其插入，如有必要，请点击它。
      settings:
        indexable: 你的个人资料可能会出现在Google、Bing等的搜索结果中。
        show_application: 无论如何，你始终可以看到是哪个应用发布了你的嘟文。
      tag:
        name: 你只能改变字母的大小写，让它更易读
      terms_of_service:
        changelog: 可以使用 Markdown 语法。
        effective_date: 合理的时间范围可以是从您通知用户之日起 10 到 30 天。
        text: 可以使用 Markdown 语法。
      terms_of_service_generator:
        admin_email: 法务通知包括反通知、法院命令、内容下架要求与执法机关的要求。
        arbitration_address: 可以与上面的实际地址相同，如果使用电子邮件则为“N/A”。
        arbitration_website: 可以是网页表单，如果使用电子邮件则为“N/A”。
        choice_of_law: 适用内部实质法律以管辖任何及所有索赔的城市、地区、领土或州。
        dmca_address: 如果你是位于美国的运营者，请使用在 DMCA 指定代表名录中注册的地址。如果你需要使用邮政信箱，可以直接申请。请使用 DMCA 指定代表邮政信箱豁免申请表，通过电子邮件联系版权办公室，并声明你是居家内容审核员，因担心审核操作会招致报复或打击报复，需要使用邮政信箱以避免公开家庭住址。
        dmca_email: 可以与上面“法律声明的电子邮件地址”使用相同的电子邮件地址。
        domain: 你所提供的在线服务的唯一标识。
        jurisdiction: 请列出支付运营费用者所在的国家/地区。如果为公司或其他实体，请列出其注册的国家/地区以及相应的城市、地区、领地或州。
        min_age: 不应低于您所在地法律管辖权要求的最低年龄。
      user:
        chosen_languages: 仅选中语言的嘟文会出现在公共时间线上（全不选则显示所有语言的嘟文）
<<<<<<< HEAD
=======
        date_of_birth:
          other: 我们必须确认%{count}岁以上的用户才能使用Mastodon。我们不会存储该信息。
>>>>>>> 609a4018
        role: 角色用于控制用户拥有的权限。
      user_role:
        color: 在界面各处用于标记该角色的颜色，以十六进制 RGB 格式表示
        highlighted: 使角色公开可见
        name: 角色的公开名称，将在外显为徽章时使用
        permissions_as_keys: 具有此角色的用户将有权访问...
        position: 用于在特定情况下处理决策冲突。一些特定操作只能对优先级更低的角色执行
      webhook:
        events: 选择要发送的事件
        template: 使用变量插值来构建自己的JSON负载。如果要使用默认的JSON，请留空。
        url: 事件将被发往的目的地
    labels:
      account:
<<<<<<< HEAD
        attribution_domains_as_text: 授权展示你的署名的网站
=======
        attribution_domains: 授权展示你的署名的网站
>>>>>>> 609a4018
        discoverable: 在发现算法中展示你的账号与嘟文
        fields:
          name: 标签
          value: 内容
        indexable: 将公开嘟文纳入搜索范围
        show_collections: 在个人资料显示关注和关注者
        unlocked: 自动接受新关注者
      account_alias:
        acct: 处理旧账号
      account_migration:
        acct: 处理新账号
      account_warning_preset:
        text: 预置文本
        title: 标题
      admin_account_action:
        include_statuses: 在电子邮件中包括已举报的嘟文
        send_email_notification: 通过邮件提醒此用户
        text: 内容警告
        type: 动作
        types:
          disable: 冻结
          none: 忽略
          sensitive: 敏感内容
          silence: 隐藏
          suspend: 停用并永久删除账号数据
        warning_preset_id: 使用预置警告
      announcement:
        all_day: 全天事件
        ends_at: 事件结束
        scheduled_at: 定时发布
        starts_at: 事件开始
        text: 公告
      appeal:
        text: 说明此结果应当被推翻的理由
      defaults:
        autofollow: 让被邀请人关注你的账号
        avatar: 头像
        bot: 这是一个机器人账号
        chosen_languages: 过滤语言
        confirm_new_password: 确认新密码
        confirm_password: 确认密码
        context: 过滤规则生效场景
        current_password: 当前密码
        data: 数据文件
        display_name: 昵称
        email: 邮箱地址
        expires_in: 失效时间
        fields: 个人资料附加信息
        header: 封面图
        honeypot: "%{label} (请勿填写)"
        inbox_url: 中继站收件箱的 URL
        irreversible: 丢弃而非隐藏
        locale: 界面语言
        max_uses: 最大使用次数
        new_password: 新密码
        note: 简介
        otp_attempt: 双因素认证代码
        password: 密码
        phrase: 关键词
        setting_advanced_layout: 启用高级 Web 界面
        setting_aggregate_reblogs: 在时间线中合并转嘟
        setting_always_send_emails: 总是发送电子邮件通知
        setting_auto_play_gif: 自动播放 GIF 动画
        setting_boost_modal: 在转嘟前询问我
        setting_default_language: 发布语言
        setting_default_privacy: 嘟文默认可见范围
        setting_default_quote_policy: 谁可以引用
        setting_default_sensitive: 始终标记媒体为敏感内容
        setting_delete_modal: 在删除嘟文前询问我
        setting_disable_hover_cards: 禁用悬停资料预览
        setting_disable_swiping: 禁用滑动动作
        setting_display_media: 媒体显示
        setting_display_media_default: 默认
        setting_display_media_hide_all: 隐藏全部
        setting_display_media_show_all: 显示全部
        setting_expand_spoilers: 一律展开具有内容警告的嘟文
        setting_hide_network: 隐藏你的社交网络
        setting_missing_alt_text_modal: 发布媒体时若未为其设置替代文本，则显示确认对话框
        setting_reduce_motion: 降低过渡动画效果
        setting_system_font_ui: 使用系统默认字体
        setting_system_scrollbars_ui: 使用系统默认样式的滚动条
        setting_theme: 站点主题
        setting_trends: 显示今日热门
        setting_unfollow_modal: 在取消关注前询问我
        setting_use_blurhash: 将隐藏媒体显示为彩色渐变
        setting_use_pending_items: 慢速模式
        severity: 级别
        sign_in_token_attempt: 安全码
        title: 标题
        type: 导入数据类型
        username: 用户名
        username_or_email: 用户名或邮箱地址
        whole_word: 整个词条
      email_domain_block:
        with_dns_records: 包括该域名的 MX 记录和 IP 地址
      featured_tag:
        name: 话题
      filters:
        actions:
          blur: 隐藏媒体并显示警告
          hide: 完全隐藏
          warn: 隐藏时显示警告
      form_admin_settings:
        activity_api_enabled: 在 API 中发布有关用户活动的汇总统计数据
        app_icon: 应用图标
        backups_retention_period: 用户存档保留期
        bootstrap_timeline_accounts: 向新用户推荐以下账号
        closed_registrations_message: 在关闭注册时显示的自定义消息
        content_cache_retention_period: 外站内容保留期
        custom_css: 自定义 CSS
        favicon: Favicon
        mascot: 自定义吉祥物（旧）
        media_cache_retention_period: 媒体缓存保留期
        min_age: 最低年龄要求
        peers_api_enabled: 在API中公开的已知实例的服务器的列表
        profile_directory: 启用用户目录
        registrations_mode: 谁可以注册
        require_invite_text: 注册时需要提供理由
        show_domain_blocks: 显示站点屏蔽列表
        show_domain_blocks_rationale: 显示站点屏蔽原因
        site_contact_email: 联系邮箱
        site_contact_username: 用于联系的公开用户名
        site_extended_description: 完整说明
        site_short_description: 本站简介
        site_terms: 隐私政策
        site_title: 本站名称
        status_page_url: 状态页网址
        theme: 默认主题
        thumbnail: 本站缩略图
        timeline_preview: 允许未登录用户访问公共时间线
        trendable_by_default: 允许在未审核的情况下将话题置为热门
        trends: 启用热门
        trends_as_landing_page: 使用热门页作为登陆页面
      interactions:
        must_be_follower: 屏蔽来自未关注我的用户的通知
        must_be_following: 屏蔽来自我未关注的用户的通知
        must_be_following_dm: 屏蔽来自我未关注的用户的私信
      invite:
        comment: 评论
      invite_request:
        text: 你为什么想要加入？
      ip_block:
        comment: 备注
        ip: IP 地址
        severities:
          no_access: 阻止访问
          sign_up_block: 阻止账号注册
          sign_up_requires_approval: 限制注册
        severity: 规则
      notification_emails:
        appeal: 有人对审核结果提出申诉
        digest: 发送摘要邮件
        favourite: 当有用户喜欢了我的嘟文时，发送电子邮件提醒我
        follow: 有人关注了我
        follow_request: 有人向我发送了关注请求
        mention: 有人提到了我
        pending_account: 有账号需要审核
        reblog: 有人转嘟了我的嘟文
        report: 有人提交了新举报
        software_updates:
          all: 通知所有更新
          critical: 仅在有关键更新时通知
          label: 有新的 Mastodon 版本可用
          none: 从不通知更新（不推荐）
          patch: 通知错误修复更新
        trending_tag: 新热门待审核
      rule:
        hint: 补充信息
        text: 规则
      settings:
        indexable: 允许搜索引擎索引个人资料
        show_application: 显示你发嘟使用的应用
      tag:
        listable: 允许这个话题在用户目录中显示
        name: 话题
        trendable: 允许在热门下显示此话题
        usable: 允许本站嘟文使用此话题
<<<<<<< HEAD
=======
      terms_of_service:
        changelog: 变更说明
        effective_date: 生效日期
        text: 服务条款
      terms_of_service_generator:
        admin_email: 接收法务通知的邮箱地址
        arbitration_address: 仲裁通知的实际送达地址
        arbitration_website: 仲裁通知的在线提交入口
        choice_of_law: 法律适用选择
        dmca_address: 接收DMCA/版权通知的实际地址
        dmca_email: 接收DMCA/版权通知的邮箱地址
        domain: 域名
        jurisdiction: 法律管辖区
        min_age: 最低年龄
>>>>>>> 609a4018
      user:
        date_of_birth_1i: 日
        date_of_birth_2i: 月
        date_of_birth_3i: 年
        role: 角色
        time_zone: 时区
      user_role:
        color: 徽章颜色
        highlighted: 在用户资料中显示角色徽章
        name: 名称
        permissions_as_keys: 权限
        position: 优先级
      webhook:
        events: 已启用事件
        template: Payload 模板
        url: 端点 URL
    'no': 否
    not_recommended: 不推荐
    overridden: 已覆盖
    recommended: 推荐
    required:
      mark: "*"
      text: 必填
    title:
      sessions:
        webauthn: 使用你的安全密钥登录
    'yes': 是<|MERGE_RESOLUTION|>--- conflicted
+++ resolved
@@ -3,22 +3,14 @@
   simple_form:
     hints:
       account:
-<<<<<<< HEAD
-        attribution_domains_as_text: 每行一个域名。这样就可以保护作品免受虚假署名。
-=======
         attribution_domains: 每行一个域名。这样就可以保护作品免受虚假署名。
->>>>>>> 609a4018
         discoverable: 你的公开嘟文和个人资料可能会在 Mastodon 的多个位置展示，你的个人资料可能会被推荐给其他用户。
         display_name: 你的全名或昵称。
         fields: 你的主页、人称代词、年龄，以及任何你想要添加的内容。
         indexable: 你的公开嘟文会出现在 Mastodon 的搜索结果中。无论是否勾选，与你的嘟文有过交互的人都可能通过搜索找到它们。
         note: '你可以提及 @其他人 或 #话题 。'
         show_collections: 人们将能够浏览你的关注和追随者。你关注的人会看到你关注他们。
-<<<<<<< HEAD
-        unlocked: 人们将能够在不请求批准的情况下关注你。如果你希望审核关注请求并选择接受或拒绝新的粉丝，请取消勾选此项。
-=======
         unlocked: 人们将能够在不请求批准的情况下关注你。如果你希望审核关注请求并选择接受或拒绝新的关注者，请取消勾选此项。
->>>>>>> 609a4018
       account_alias:
         acct: 指定你想要迁移过来的原账号：用户名@站点域名
       account_migration:
@@ -84,10 +76,7 @@
       filters:
         action: 选择在嘟文命中过滤规则时要执行的操作
         actions:
-<<<<<<< HEAD
-=======
           blur: 将媒体隐藏在警告之后，且不隐藏文字
->>>>>>> 609a4018
           hide: 选择在嘟文命中过滤规则时要执行的操作
           warn: 显示带有过滤规则标题的警告，并隐藏过滤内容
       form_admin_settings:
@@ -101,10 +90,7 @@
         favicon: WEBP、PNG、GIF 或 JPG。使用自定义图标覆盖 Mastodon 的默认图标。
         mascot: 覆盖高级网页界面中的绘图形象。
         media_cache_retention_period: 来自外站用户嘟文的媒体文件将被缓存到你的实例上。当该值被设为正值时，缓存的媒体文件将在指定天数后被清除。如果媒体文件在被清除后重新被请求，且源站内容仍然可用，它将被重新下载。由于链接预览卡拉取第三方站点的频率受到限制，建议将此值设置为至少 14 天，如果小于该值，链接预览卡将不会按需更新。
-<<<<<<< HEAD
-=======
         min_age: 用户注册时必须确认出生日期
->>>>>>> 609a4018
         peers_api_enabled: 本站在联邦宇宙中遇到的站点列表。 此处不包含关于您是否与给定站点联合的数据，只是您的实例知道它。 这由收集一般意义上的联合统计信息的服务使用。
         profile_directory: 个人资料目录会列出所有选择可被发现的用户。
         require_invite_text: 当注册需要手动批准时，将“你为什么想要加入？”设为必填项
@@ -163,11 +149,8 @@
         min_age: 不应低于您所在地法律管辖权要求的最低年龄。
       user:
         chosen_languages: 仅选中语言的嘟文会出现在公共时间线上（全不选则显示所有语言的嘟文）
-<<<<<<< HEAD
-=======
         date_of_birth:
           other: 我们必须确认%{count}岁以上的用户才能使用Mastodon。我们不会存储该信息。
->>>>>>> 609a4018
         role: 角色用于控制用户拥有的权限。
       user_role:
         color: 在界面各处用于标记该角色的颜色，以十六进制 RGB 格式表示
@@ -181,11 +164,7 @@
         url: 事件将被发往的目的地
     labels:
       account:
-<<<<<<< HEAD
-        attribution_domains_as_text: 授权展示你的署名的网站
-=======
         attribution_domains: 授权展示你的署名的网站
->>>>>>> 609a4018
         discoverable: 在发现算法中展示你的账号与嘟文
         fields:
           name: 标签
@@ -363,8 +342,6 @@
         name: 话题
         trendable: 允许在热门下显示此话题
         usable: 允许本站嘟文使用此话题
-<<<<<<< HEAD
-=======
       terms_of_service:
         changelog: 变更说明
         effective_date: 生效日期
@@ -379,7 +356,6 @@
         domain: 域名
         jurisdiction: 法律管辖区
         min_age: 最低年龄
->>>>>>> 609a4018
       user:
         date_of_birth_1i: 日
         date_of_birth_2i: 月
