---
io:
  about:
    about_mastodon_html: Mastodon esas <em>gratuita, apertitkodexa</em> sociala reto. Ol esas <em>sencentra</em> altra alternativo a komercala servadi. Ol evitigas, ke sola firmo guvernez tua tota komunikadol. Selektez servero, quan tu fidas. Irge qua esas tua selekto, tu povas komunikar kun omna altra uzeri. Irgu povas krear sua propra instaluro di Mastodon en sua servero, e partoprenar en la <em>sociala reto</em> tote glate.
    contact_missing: Ne fixigita
    contact_unavailable: Nula
    hosted_on: Mastodon hostigesas che %{domain}
    title: Pri co
  accounts:
    followers:
      one: Sequanto
      other: Sequanti
    following: Sequati
    instance_actor_flash: Ca konto esas virtuala aganto quo uzesas por reprezentar la servilo e ne irga individuala uzanto. Ol uzesas por federskopo e ne debas restriktesar.
    last_active: lasta aktiva tempo
    link_verified_on: Proprieteso di ca ligilo kontrolesis ye %{date}
    nothing_here: Esas nulo hike!
    pin_errors:
      following: Vu mustas ja sequar persono quon vu volas estalar
    posts:
      one: Posto
      other: Posti
    posts_tab_heading: Posti
    self_follow_error: Sequar vua sua konto es ne permisita
  admin:
    account_actions:
      action: Agez
      already_silenced: Ca konto ja limitigesis.
      already_suspended: Ca konto ja blokusesis.
      title: Agez jero a %{acct}
    account_moderation_notes:
      create: Pozez noto
      created_msg: Jernoto sucesoze kreesis!
      destroyed_msg: Jernoto sucesoze efacesis!
    accounts:
      add_email_domain_block: Blokusar retpostodomeno
      approve: Aprobez
      approved_msg: Sucesoze aprobis registroapliko di %{username}
      are_you_sure: Ka tu esas certa?
      avatar: Profilimajo
      by_domain: Domeno
      change_email:
        changed_msg: Kontoretposto sucesoze chanjesis!
        current_email: Nuna retposto
        label: Chanjez retposto
        new_email: Nova retposto
        submit: Chanjez retposto
        title: Chanjez retposto por %{username}
      change_role:
        changed_msg: Rolo sucesoze chanjesis!
        edit_roles: Administrar uzantoroli
        label: Chanjez rolo
        no_role: Nula rolo
        title: Chanjez rolo por %{username}
      confirm: Konfirmez
      confirmed: Konfirmita
      confirming: Ankore konfirmesas
      custom: Kustuma
      delete: Efacez informi
      deleted: Efacita
      demote: Despromocez
      destroyed_msg: Informi di %{username} nun aranjesis por efacesar aparante
      disable: Frostigez
      disable_sign_in_token_auth: Desebligar retpostofichyurizo
      disable_two_factor_authentication: Desebligar 2FA
      disabled: Desinterdiktita
      display_name: Profilnomo
      domain: Domeno
      edit: Redaktar
      email: E-mail
      email_status: Retpostostando
      enable: Defrostigez
      enable_sign_in_token_auth: Ebligar retpostofichyurizo
      enabled: Ebligita
      enabled_msg: Sucesoze desfrostigas konto di %{username}
      followers: Uzanti
      follows: Uzati
      header: Fundimajo
      inbox_url: URL di mesajbuxo
      invite_request_text: Adeskmotivi
      invited_by: Invitesis da
      ip: IP
      joined: Adeskis
      location:
        all: Omna
        local: Lokala
        remote: Nelokala
        title: Loko
      login_status: Enirstando
      media_attachments: Audvidajaddonaji
      memorialize: Memorializez
      memorialized: Memorializita
      memorialized_msg: Sucesoze chanjesis %{username} a memorialkonto
      moderation:
        active: Aktiva
        all: Omna
        disabled: Desaktivigita
        pending: Vartanta
        silenced: Limitizita
        suspended: Restriktita
        title: Jero
      moderation_notes: Jernoti
      most_recent_activity: Maxim recenta aktiveso
      most_recent_ip: Maxim recenta IP
      no_account_selected: Nula konti chanjesis pro ke nulo selektesis
      no_limits_imposed: Limiti ne fixesis
      no_role_assigned: Nula rolo
      not_subscribed: Ne abonita
      pending: Vartar kontrolo
      perform_full_suspension: Perform full suspension
      previous_strikes: Antea streki
      previous_strikes_description_html:
        one: Ca konto havas <strong>1</strong> streko.
        other: Ca konto havas <strong>%{count}</strong> streki.
      promote: Promocez
      protocol: Protokolo
      public: Publika
      push_subscription_expires: Abono PuSH expiras
      redownload: Rifreshigez profilo
      redownloaded_msg: Sucese rifreshigis profilo di %{username} de origino
      reject: Refuzez
      rejected_msg: Sucesoze refuzis registroapliko di %{username}
      remote_suspension_irreversible: La datumi di ca konto esas nerenversebla efacita.
      remote_suspension_reversible_hint_html: Ca konto restriktesis che lua servilo, e la datumi tota efacesos ye %{date}. Ante ta tempo, la fora servilo povos restaurar ca konto sen irga mala efecti. Se vu volas efacar omna datumi dil konto quik, vu povas facar lo sube.
      remove_avatar: Efacez profilimajo
      remove_header: Forigar fundimajo
      removed_avatar_msg: Sucesoze efacis profilimajo di %{username}
      removed_header_msg: Sucese forigis fundimajo di %{username}
      resend_confirmation:
        already_confirmed: Ca uzanto ja konfirmesis
        send: Risendez konfirmligilo
        success: Konfirmligilo sucesoze sendesas!
      reset: Richanjez
      reset_password: Richanjez pasvorto
      resubscribe: Riabonez
      role: Rolo
      search: Trovez
      search_same_email_domain: Altra uzanti kun la sama retpostodomeno
      search_same_ip: Altra uzanti kun sama IP
      security: Sekureso
      security_measures:
        only_password: Nur pasvorto
        password_and_2fa: Pasvorto e 2FA
      sensitive: Forcsentoza
      sensitized: Markizesis quale sentoza
      shared_inbox_url: Partigita URL di mesajbuxo
      show:
        created_reports: Reports created by this account
        targeted_reports: Reports made about this account
      silence: Limito
      silenced: Limitizita
      statuses: Posti
      strikes: Antea streki
      subscribe: Abonez
      suspend: Restriktez
      suspended: Restriktita
      suspension_irreversible: Ca informi di ca konto neinversigeble efacesis. Vu povas derestriktar konto por uzebligar lu ma ol ne riganos irga dati quon ol antee havis.
      suspension_reversible_hint_html: Ca konto blokusesis, e ca informi tota forigesos ye %{date}. Se vu volas forigar omna informi di konto quik, vu povas agar lu dessupre.
      title: Konti
      unblock_email: Deobstruktez retpostoadreso
      unblocked_email_msg: Sucesoze deobstruktis retpostoadreso di %{username}
      unconfirmed_email: Nekonfirmita retposto
      undo_sensitized: Deagez forcsentoza
      undo_silenced: Deagez limito
      undo_suspension: Deagez restrikto
      unsilenced_msg: Sucesoza inversigis limito di konto di %{username}
      unsubscribe: Deabonez
      unsuspended_msg: Sucesoze derestriktis konto di %{username}
      username: Uzantonomo
      view_domain: Videz rezumo di domeno
      warn: Avertez
      web: Interret
      whitelisted: Permisesis por federato
    action_logs:
      action_types:
        approve_appeal: Aprobez apelo
        approve_user: Aprobez uzanto
        assigned_to_self_report: Taskigez raporto
        change_email_user: Chanjar retpostoadreso por Uzanto
        change_role_user: Chanjez rolo di uzanto
        confirm_user: Konfirmez uzanto
        create_account_warning: Kreez averto
        create_announcement: Kreez anunco
        create_canonical_email_block: Krear retpostoblokuso
        create_custom_emoji: Kreez kustumizita emocimajo
        create_domain_allow: Kreez domenpermiso
        create_domain_block: Kreez domenobstrukto
        create_email_domain_block: Krear retpostodomenblokuso
        create_ip_block: Kreez IP-regulo
        create_relay: Krear relayo
        create_unavailable_domain: Kreez nedisponebla domeno
        create_user_role: Kreez rolo
        demote_user: Despromocez uzanto
        destroy_announcement: Efacez anunco
        destroy_canonical_email_block: Forigar retpostoblokuso
        destroy_custom_emoji: Efacez kustumizita emocimajo
        destroy_domain_allow: Efacez domenpermiso
        destroy_domain_block: Efacez domenobstrukto
        destroy_email_domain_block: Forigar retpostodomenblokuso
        destroy_instance: Efacez domeno
        destroy_ip_block: Efacez IP-regulo
        destroy_relay: Forigar relayo
        destroy_status: Efacez posto
        destroy_unavailable_domain: Efacez nedisponebla domeno
        destroy_user_role: Destruktez rolo
        disable_2fa_user: Desebligar 2FA
        disable_custom_emoji: Desebligar personesigita emocimajo
<<<<<<< HEAD
        disable_sign_in_token_auth_user: Desebligar retpostofichyurizo por uzanto
        disable_user: Desaktivigar uzanto
        enable_custom_emoji: Ebligar personesigita emocimajo
=======
        disable_relay: Desebligar relayo
        disable_sign_in_token_auth_user: Desebligar retpostofichyurizo por uzanto
        disable_user: Desaktivigar uzanto
        enable_custom_emoji: Ebligar personesigita emocimajo
        enable_relay: Ebligar relayo
>>>>>>> 609a4018
        enable_sign_in_token_auth_user: Ebligar retpostofichyurizo por uzanto
        enable_user: Aktivigez uzanto
        memorialize_account: Memorializez konto
        promote_user: Promocez uzanto
        publish_terms_of_service: Publikigar servtermini
        reject_appeal: Refuzez apelo
        reject_user: Refuzez uzanto
        remove_avatar_user: Efacez profilimajo
        reopen_report: Riapertez raporto
        resend_user: Risendez konfirmretposto
        reset_password_user: Richanjez pasvorto
        resolve_report: Rezolvez raporto
        sensitive_account: Forcsentoza konto
        silence_account: Limitizez konto
        suspend_account: Restriktez konto
        unassigned_report: Destaskigez raporto
        unblock_email_account: Deobstruktez retpostoadreso
        unsensitive_account: Deagez forcsentoza konto
        unsilence_account: Deagez limitkonto
        unsuspend_account: Derestriktez konto
        update_announcement: Novigez anunco
        update_custom_emoji: Novigez kustumizita emocimajo
        update_domain_block: Novigez domenobstrukto
        update_ip_block: Kreez IP-regulo
        update_report: Tildatigar raporto
        update_status: Novigez posto
        update_user_role: Novigez rolo
      actions:
        approve_appeal_html: "%{name} aprobis jerdecidapelo de %{target}"
        approve_user_html: "%{name} aprobis registro de %{target}"
        assigned_to_self_report_html: "%{name} taskigis raporto %{target} a su"
        change_email_user_html: "%{name} chanjis la retpostoadreso di uzanto %{target}"
        change_role_user_html: "%{name} chanjis rolo di %{target}"
        confirm_user_html: "%{name} konfirmis retpostoadreso di uzanto %{target}"
        create_account_warning_html: "%{name} sendis averto a %{target}"
        create_announcement_html: "%{name} kreis nova anunco %{target}"
        create_canonical_email_block_html: "%{name} blokusis retposto kun la greto %{target}"
        create_custom_emoji_html: "%{name} adkargis nova emocimajo %{target}"
        create_domain_allow_html: "%{name} permisis federato kun domeno %{target}"
        create_domain_block_html: "%{name} obstruktis domeno %{target}"
        create_email_domain_block_html: "%{name} blokusis retpostodomeno %{target}"
        create_ip_block_html: "%{name} kreis regulo por IP %{target}"
        create_relay_html: "%{name} kreis relayo %{target}"
        create_unavailable_domain_html: "%{name} cesis sendo a domeno %{target}"
        create_user_role_html: "%{name} kreis rolo di %{target}"
        demote_user_html: "%{name} despromocis uzanto %{target}"
        destroy_announcement_html: "%{name} efacis anunco %{target}"
        destroy_canonical_email_block_html: "%{name} desblokusis retposto kun greto %{target}"
        destroy_custom_emoji_html: "%{name} efacis emocimajo %{target}"
        destroy_domain_allow_html: "%{name} despermisis federato kun domeno %{target}"
        destroy_domain_block_html: "%{name} deobstruktis domeno %{target}"
        destroy_email_domain_block_html: "%{name} desblokusis retpostodomeno %{target}"
        destroy_instance_html: "%{name} efacis domeno %{target}"
        destroy_ip_block_html: "%{name} efacis regulo por IP %{target}"
        destroy_relay_html: "%{name} forigis la relayo %{target}"
        destroy_status_html: "%{name} efacis posto da %{target}"
        destroy_unavailable_domain_html: "%{name} durigis sendo a domeno %{target}"
        destroy_user_role_html: "%{name} efacis rolo di %{target}"
        disable_2fa_user_html: "%{name} desebligis dufaktora bezono por uzanto %{target}"
        disable_custom_emoji_html: "%{name} desebligis emocimajo %{target}"
<<<<<<< HEAD
        disable_sign_in_token_auth_user_html: "%{name} desebligis retpostofichyurizo por %{target}"
        disable_user_html: "%{name} desebligis eniro por uzanto %{target}"
        enable_custom_emoji_html: "%{name} ebligis emocimajo %{target}"
=======
        disable_relay_html: "%{name} desebligis la relayo %{target}"
        disable_sign_in_token_auth_user_html: "%{name} desebligis retpostofichyurizo por %{target}"
        disable_user_html: "%{name} desebligis eniro por uzanto %{target}"
        enable_custom_emoji_html: "%{name} ebligis emocimajo %{target}"
        enable_relay_html: "%{name} ebligis la relayo %{target}"
>>>>>>> 609a4018
        enable_sign_in_token_auth_user_html: "%{name} ebligis retpostofishyurizo por %{target}"
        enable_user_html: "%{name} ebligis eniro por uzanto %{target}"
        memorialize_account_html: "%{name} kauzigis konto di %{target} divenar memorialpagino"
        promote_user_html: "%{name} promocis uzanto %{target}"
        publish_terms_of_service_html: "%{name} publikigis tildatigi ad la servtermini"
        reject_appeal_html: "%{name} refuzis jerdecidapelo de %{target}"
        reject_user_html: "%{name} refuzis registro de %{target}"
        remove_avatar_user_html: "%{name} efacis profilimajo de %{target}"
        reopen_report_html: "%{name} riapertis raporto %{target}"
        resend_user_html: "%{name} risendis konfirmretposto por %{target}"
        reset_password_user_html: "%{name} richanjis pasvorto de uzanto %{target}"
        resolve_report_html: "%{name} rezolvis raporto %{target}"
        sensitive_account_html: "%{name} markis audvidaji di %{target} quale trublema"
        silence_account_html: "%{name} limitizis konto di %{target}"
        suspend_account_html: "%{name} restriktis konto di %{target}"
        unassigned_report_html: "%{name} detaskigis raporto %{target}"
        unblock_email_account_html: "%{name} deobstruktis retpostoadreso di %{target}"
        unsensitive_account_html: "%{name} desmarkizis audvidaji di %{target} quale trublema"
        unsilence_account_html: "%{name} efacis limito di konto di %{target}"
        unsuspend_account_html: "%{name} derestriktis konto di %{target}"
        update_announcement_html: "%{name} novigis anunco %{target}"
        update_custom_emoji_html: "%{name} novigis emocimajo %{target}"
        update_domain_block_html: "%{name} novigis domenobstrukto por %{target}"
        update_ip_block_html: "%{name} kreis regulo por IP %{target}"
        update_report_html: "%{name} tildatigis raporto %{target}"
        update_status_html: "%{name} novigis posto da %{target}"
        update_user_role_html: "%{name} chanjis rolo di %{target}"
      deleted_account: konto efacita
      empty: Nula logi.
      filter_by_action: Filtrez segun ago
      filter_by_user: Filtrez segun uzanto
      title: Kontrollogo
      unavailable_instance: "(domennomo nedisponebla)"
    announcements:
      destroyed_msg: Anunco sucesoze efacesas!
      edit:
        title: Redaktar anunco
      empty: Nula anunci.
      live: Samtempe
      new:
        create: Kreez anunco
        title: Nova anunco
      publish: Publikigez
      published_msg: Anunco sucesoze publikigesas!
      scheduled_for: Projetita por eventas en %{time}
      scheduled_msg: Anunco projetesis por publikigo!
      title: Anunci
      unpublish: Depublikigez
      unpublished_msg: Anunco sucesoze depublikigesas!
      updated_msg: Anunco sucesoza novigesas!
    critical_update_pending: Urjanta aktualigo vartesas
    custom_emojis:
      assign_category: Juntar kategorio
      by_domain: Domeno
      copied_msg: Sucesoze kreis lokala kopiuro di emocimajo
      copy: Kopiez
      copy_failed_msg: Ne povas igar lokala kopiur di ta emocimajo
      create_new_category: Kreez nova kategorio
      created_msg: Emocimajo sucesoze kreesas!
      delete: Efacez
      destroyed_msg: Kustumizita emocimajo sucesoza destruktesas!
      disable: Desebligar
      disabled: Desebligita
      disabled_msg: Sucese desebligis ta emocimajo
      emoji: Emocimajo
      enable: Ebligar
      enabled: Ebligita
      enabled_msg: Sucese ebligis ta emocimajo
      image_hint: Maximo grandeso di PNG o GIF esas %{size}
      list: Listo
      listed: Listita
      new:
        title: Adjuntar nova personesigita emocimajo
      no_emoji_selected: Nula emocimaji chanjesis pro ke nulo selektesis
      not_permitted: Vu ne permisesis agar co
      overwrite: Remplasez
      shortcode: Kurtkodexo
      shortcode_hint: Minime 2 simboli, nur literi e nombri e sublinei
      title: Kustumizita emocimaji
      uncategorized: Nekategorigita
      unlist: Delistigez
      unlisted: Delistigita
      update_failed_msg: Ne povas novigar ta emocimajo
      updated_msg: Emocimajo sucesoze novigesis!
      upload: Adkargar
    dashboard:
      active_users: aktiva uzanti
      interactions: interagi
      media_storage: Audvidajkonservo
      new_users: nova uzanti
      opened_reports: raporti apertesis
      pending_appeals_html:
        one: "<strong>%{count}</strong> vartanta apelo"
        other: "<strong>%{count}</strong> vartanta apeli"
      pending_reports_html:
        one: "<strong>%{count}</strong> vartanta raporto"
        other: "<strong>%{count}</strong> vartanta raporti"
      pending_tags_html:
        one: "<strong>%{count}</strong> vartanta hashtago"
        other: "<strong>%{count}</strong> vartanta hashtagi"
      pending_users_html:
        one: "<strong>%{count}</strong> vartanta uzanti"
        other: "<strong>%{count}</strong> vartanta uzanti"
      resolved_reports: raporti rezolvesis
      software: Softwaro
      sources: Registrofonti
      space: Spacuzeso
      title: Chefpanelo
      top_languages: Maxim aktiva lingui
      top_servers: Maxim aktiva servili
      website: Retsito
    disputes:
      appeals:
        empty: Nula apeli.
        title: Apeli
    domain_allows:
      add_new: Permisez federato kun domeno
      created_msg: Domeno sucesoza permisesas por federato
      destroyed_msg: Domeno despermisesas de federato
      export: Exportez
      import: Importez
      undo: Despermisez federato kun domeno
    domain_blocks:
      add_new: Add new
      confirm_suspension:
        cancel: Anulez
        confirm: Restriktez
        permanent_action: Desrestriktar la servilo ne restaurar irga datumi o relati.
        preamble_html: Vu restriktos <strong>%{domain}</strong> e lua subdomeni.
        remove_all_data: Co efacos omna kontenaji, imaji, videi e profildatumi por la konti di ca domeno de vua servilo.
        stop_communication: Vua servilo haltos komunikar kun ca servili.
        title: Konfirmez domenoblokuso por %{domain}
        undo_relationships: Co desfacos irga sequorelato inter konti di ca servili e vua.
      created_msg: Domenobstrukto nun procedesas
      destroyed_msg: Domenobstrukto desagesis
      domain: Domeno
      edit: Redaktar domenblokuso
      existing_domain_block: Vu ja exekutis plu rigoroza limiti a %{name}.
      existing_domain_block_html: Vu ja povis plu rigoroza limiti a %{name}, vu bezonas <a href="%{unblock_url}">deobstruktar</a> unesme.
      export: Exportez
      import: Importez
      new:
        create: Kreez obstrukto
        hint: Domenobstrukto ne preventos kreo di kontrekordaji en datumaturo, ma retroaktive e automate aplikos partikulara jermetodi a ta konti.
        severity:
          desc_html: "<strong>Limitizez</strong> facos la posti dil konti di ca domeno nevidebla da irgu qua ne sequas li. <strong>Restriktez</strong> efacos omna kontenaji, imaji, videi e profildatumi dil konti di ca domeno de vua servilo. Uzez <strong>Nulo</strong> se vu volas nur refuzar imaji e videi."
          noop: Nulo
          silence: Limito
          suspend: Restriktez
        title: Nova domenobstrukto
      no_domain_block_selected: Nula domenobstrukti ne chanjesis por ke nulo selektesis
      not_permitted: Vu ne permisesis agar co
      obfuscate: Nedicernebligez domennomo
      obfuscate_hint: Parte celegez domennomo en la listo se reklamago di listo di domenlimito es ebligita
      private_comment: Privata komento
      private_comment_hint: Komento pri ca domenlimito esas por interna uzo da jereri.
      public_comment: Publika komento
      public_comment_hint: Komentez pri ca domenlimito por la publiko, se reklamago di listo di domenlimito es ebligita.
      reject_media: Desaceptar audvidajdosieri
      reject_media_hint: Forigas lokale konservita audvidajdosieri e desvolas deskargar irgo en la estonteso
      reject_reports: Refuzez raporti
      reject_reports_hint: Ignorez omna raporti quo venas de ca domeno. Nerelatata por restrikti
      undo: Undo
      view: Videz domenobstrukto
    email_domain_blocks:
      add_new: Adjuntar novo
      allow_registrations_with_approval: Permisar registri kun aprobo
      attempts_over_week:
        one: "%{count} probo de pos 1 week"
        other: "%{count} registroprobi de pos 1 week"
      created_msg: Sucese blokusis retpostodomeno
      delete: Efacez
      dns:
        types:
          mx: Rekordo MX
      domain: Domeno
      new:
        create: Adjuntar domeno
        resolve: Rezolvez domeno
        title: Blokusar nova retpostodomeno
      no_email_domain_block_selected: Nula retpostodomenblokusi chanjesis pro ke nulo selektesis
      not_permitted: Ne permisata
      resolved_dns_records_hint_html: La domennomo indikas ad la desantea MX-domeni kua chefe aceptas retposto. <strong>Zorgemez e ne blokusez ega retpostoprovizanti.</strong>
      resolved_through_html: Rezolvesis tra %{domain}
      title: Blokusita retpostodomeni
    export_domain_allows:
      new:
        title: Importacar domenpermisi
      no_file: Nula dosiero selektesas
    export_domain_blocks:
      import:
        description_html: Vu importacos listo de domenoblokusi. Voluntez kontrolar la listo sorgoze, partikulare se vu ne kreis la listo personale.
        existing_relationships_warning: Existanta sequo-relati
        private_comment_description_html: 'Por helpar vu savar de ube importacita blokusi venis, importacita blokusi kreesos kun la sequanta komento privata: <q>%{comment}</q>'
        private_comment_template: Importacita de %{source} ye %{date}
        title: Importacar domenoblokusi
      invalid_domain_block: 'Un o plu kam un domenoblokuso omisesis pro la sequanta eroro(-i): %{error}'
      new:
        title: Importacar domenoblokusi
      no_file: Nula dosiero selektesas
    follow_recommendations:
      description_html: "<strong>Sequorekomendi helpas nova uzanti rapide trovar interesanta kontenajo</strong>. Se uzanto ne interagas kun altra personi sate por igar personaligita sequorekomendi, ca konti rekomendas. Oli rikalkulesas die de mixo di konti kun maxim alta recenta interagi e maxim altra lokala sequantoquanto segun selektita linguo."
      language: Por linguo
      status: Stando
      suppress: Desfortigez sequorekomendo
      suppressed: Desfortigita
      title: Sequez rekomendi
      unsuppress: Riganez sequorekomendo
    instances:
      audit_log:
        title: Lastatempa kontrolnoti
        view_all: Vidar plena kontrolnoti
      availability:
        description_html:
          one: Se sendar a domeno falias <strong>%{count} dio</strong> sen sucesar, plusa sendoprobi ne agesos se sendo <em>de</em> la domeno ne ganesas.
          other: Se sendar a domeno falias en <strong>%{count} diferanta dii</strong> sen sucesar, plusa sendoprobi ne agesos se sendo <em>de</em> la domeno ne ganesas.
        failure_threshold_reached: Faliolimito atingesis en %{date}.
        failures_recorded:
          one: Falita probo en %{count} dio.
          other: Falita probi en %{count} dii.
        no_failures_recorded: Nula falio en rekordo.
        title: Disponebleso
        warning: Antea probo di konekto a ca servilo esas nesucesoza
      back_to_all: Omna
      back_to_limited: Limitizita
      back_to_warning: Averto
      by_domain: Domeno
      confirm_purge: Ka vu certe volas netempale efacar informi de ca domeno?
      content_policies:
        comment: Interna noto
        description_html: Vu povas fixar kontenajguidili quo aplikesos a omna konti de ca domeno e irga oli subdomeni.
        limited_federation_mode_description_html: Vu povas selektar ka vu permisos federar kun ca domeno.
        policies:
          reject_media: Desaceptar audvidaji
          reject_reports: Refusez raporti
          silence: Limito
          suspend: Restriktez
        policy: Guidilo
        reason: Publika motivo
        title: Kontenajguidili
      dashboard:
        instance_accounts_dimension: Maxim sequata konti
        instance_accounts_measure: retenata konti
        instance_followers_measure: nia sequanti ibe
        instance_follows_measure: olia sequanti hike
        instance_languages_dimension: Maxim uzata lingui
        instance_media_attachments_measure: konservita audvidajaddonaji
        instance_reports_measure: raporti pri oli
        instance_statuses_measure: retenata posti
      delivery:
        all: Omna
        clear: Efacez senderori
        failing: Falias
        restart: Rikomencez sendo
        stop: Cesez sendo
        unavailable: Nedisponebla
      delivery_available: Sendo esas disponebla
      delivery_error_days: Senderordii
      delivery_error_hint: Se sendo ne esas posibla dum %{count} dii, ol automata markizesos quale ne sendebla.
      destroyed_msg: Informi de %{domain} nun faskigesis por partikulara efaco.
      empty: Nula domeni.
      known_accounts:
        one: "%{count} savata konto"
        other: "%{count} savata konti"
      moderation:
        all: Omna
        limited: Limitizita
        title: Jero
      private_comment: Privata komento
      public_comment: Publika komento
      purge: Efacez grande
      purge_description_html: Se vu kredas ke ca domeno esas nekonektata netempale, vu povas efacar omna kontorekordi e relatata informi de ca domeno de vua reteneyo. Co forsan esas nekurta.
      title: Known Instances
      total_blocked_by_us: Obstruktesis da ni
      total_followed_by_them: Sequesis da oli
      total_followed_by_us: Sequesis da ni
      total_reported: Raporti pri oli
      total_storage: Audvidajaddonaji
      totals_time_period_hint_html: Sumi quo montresas sube inkluzas informi de pos la komenco.
      unknown_instance: Prezente ne esas registrago pri ta domeno che ca servilo.
    invites:
      deactivate_all: Desebligar omno
      filter:
        all: Omna
        available: Disponebla
        expired: Expirita
        title: Filtrez
      title: Inviti
    ip_blocks:
      add_new: Kreez regulo
      created_msg: Sucese adjuntis nova IP-regulo
      delete: Efacez
      expires_in:
        '1209600': 2 semani
        '15778476': 6 monati
        '2629746': 1 monato
        '31556952': 1 yaro
        '86400': 1 dio
        '94670856': 3 yari
      new:
        title: Kreez nova regulo di IP
      no_ip_block_selected: Reguli di IP nechanjesis por ke nulo selektesis
      title: Reguli di IP
    relationships:
      title: "%{acct} relatesi"
    relays:
      add_new: Adjuntar nova relayo
      delete: Efacez
      description_html: "<strong>Fratarrelayo</strong> es intermedia servilo qua interchanjas multa publika afishi inter servili qua abonas e publikigas ibe."
      disable: Desebligar
      disabled: Desebligita
      enable: Ebligar
      enable_hint: Pos ebligita, vua servilo abonos omna publika afishi de ca relayo, e komencos sendar publika afishi di ca servilo ad ol.
      enabled: Ebligita
      inbox_url: URL di relayo
      pending: Vartas aprobo di relayo
      save_and_enable: Konservar e ebligar
      setup: Facez relayokonekto
      signatures_not_enabled: Relayi eble ne korekta funcionos dum ke sekurmodo o limigita fratarmodo es ebligita
      status: Stando
      title: Relayi
    report_notes:
      created_msg: Raportnoto sucesoze kreesis!
      destroyed_msg: Raportnoto sucesoze efacesis!
    reports:
      account:
        notes:
          one: "%{count} noto"
          other: "%{count} noti"
      action_log: Kontrollogo
      action_taken_by: Agesis da
      actions:
        delete_description_html: Raportizita posti efacesos e streko rekordigesos por helpar vu intensigar en nexta malagi da la sama konto.
        mark_as_sensitive_description_html: Audvidaji en raportita afishi markesos quale trublema e streko rekordesos por helpar vu intensigar en posa malagi da la sama konto.
        other_description_html: Videz plu multa preferaji por regularar konduto di konto e personesigar komuniko ad raportita konto.
        resolve_description_html: Nulo agesos kontre raportizita konto, streko ne rekordizesos e raporto klozesos.
        silence_description_html: Konto esos videbla nur por personi qui ja sequas lo o manuale serchas lo, severe limitizante lua atingo. On sempre povas desfacar co. Klozas omna raporti kontra ca konto.
        suspend_description_html: Ca konto e omna kontenaji esos neacesebla e efacota, e interagar kun ol esos neposibla. Desfacebla dum 30 dii. Klozas omna raporti kontra ca konto.
      actions_description_html: Decidez quala ago por traktar ca raporto.
      actions_description_remote_html: Selektez quo vu agos por solvar ca raporto. Co nur efektigos quale <strong>vua</strong> servilo komunikas kun ca fora konto e traktas lua kontenaji.
      actions_no_posts: Ca raporto ne havas irga relatita afishi por forigar
      add_to_report: Adjuntar plu ad raporto
      already_suspended_badges:
        local: Ja blokusita sur ca servilo
        remote: Ja blokusita sur lua servilo
      are_you_sure: Ka vu esas certa?
      assign_to_self: Taskigez me
      assigned: Taskigita jerero
      by_target_domain: Domeno di raportizita konto
      cancel: Anulez
      category: Kategorio
      category_description_html: La motivo ke ca konto e kontenajo raportizesis citesos por komuniko kun raportizita konto
      comment:
        none: Nulo
      comment_description_html: 'Por donar plu multa informo, %{name} skribis:'
      confirm: Konfirmez
      confirm_action: Konfirmez jero-ago kontra @%{acct}
      created_at: Raportizesis
      delete_and_resolve: Efacez posti
      forwarded: Sendesis
      forwarded_replies_explanation: Ca raporto esas de fora uzanto e pri fora kontenajo. Esis dissemata a vu pro ke la raportita kontenajo es respondo a un ek vua uzanti.
      forwarded_to: Sendesis a %{domain}
      mark_as_resolved: Markizez quale rezolvita
      mark_as_sensitive: Markizez quale sentoza
      mark_as_unresolved: Markizez quale nerezolvita
      no_one_assigned: Nulu
      notes:
        create: Adjuntar noto
        create_and_resolve: Rezolvez per noto
        create_and_unresolve: Riapertez per noto
        delete: Efacez
        placeholder: Deskriptez quo agesis o irga relatita novaji...
        title: Noti
      notes_description_html: Videz e pozez noti a altra jereri e vua su en futuro
      processed_msg: 'Raporto #%{id} sucesoze traktita'
      quick_actions_description_html: 'Agetez o volvez base por vidar raportizita kontenajo:'
      remote_user_placeholder: nelokala uzanti de %{instance}
      reopen: Riapertez raporto
      report: 'Raporto #%{id}'
      reported_account: Raportizita konto
      reported_by: Raportizesis da
      reported_with_application: Raportesis per apliko
      resolved: Rezolvesis
      resolved_msg: Raporto sucesoze rezolvesis!
      skip_to_actions: Saltez a agi
      status: Stando
      statuses: Raportizita kontenajo
      statuses_description_html: Ofensanta kontenajo citesos en komuniko kun raportizita konto
      summary:
        action_preambles:
          delete_html: 'Vu <strong>efacos</strong> kelka posti di <strong>@%{acct}</strong>. Co facos lo sequanta:'
          mark_as_sensitive_html: 'Vu <strong>markizos</strong> kelka posti di <strong>@%{acct}</strong> quale <strong>provokema</strong>. Co facos lo sequanta:'
          silence_html: 'Vu <strong>limitizos</strong> la konto di <strong>@%{acct}</strong>. Co facos lo sequanta:'
          suspend_html: 'Vu <strong>restriktos</strong> la konto di <strong>@%{acct}</strong>. Co facos lo sequanta:'
        actions:
          delete_html: Efacar la ofensiva posti
          mark_as_sensitive_html: Markizar la atachuri dil posti quale provokema
          silence_html: Severe limitizar la atingo dil konto di <strong>@%{acct}</strong> per facar ke lua profilo e posti es videbla nur a personi qui ja sequas lu o qui manuale serchas lua profilo
          suspend_html: Restriktar <strong>@%{acct}</strong>, facante ke lua profilo e kontenaji neacesibla e neposibla por interagado
        close_report: 'Markizar raporto #%{id} quale solvita'
        close_reports_html: Markizar <strong>omna</strong> raporti contra <strong>@%{acct}</strong> quale solvita
        delete_data_html: Efacor la profilo e kontenaji di <strong>@%{acct}</strong> ye 30 dii de nun ecepte ke lu esus desrestrikita ante ta tempe
        preview_preamble_html: "<strong>@%{acct}</strong> recevos averto kun la sequanta kontenajo:"
        record_strike_html: Registrar punto kontra <strong>@%{acct}</strong> por helpar vu traktar futura reguloviolaci di ca konto
        send_email_html: Sendar ad <strong>@%{acct}</strong> avertretposton
        warning_placeholder: Neobligata plusa expliko por la jero-ago.
      target_origin: Fonto di raportizita konto
      title: Raporti
      unassign: Detaskigez
      unknown_action_msg: 'Nekonocata ago: %{action}'
      unresolved: Nerezolvita
      updated_at: Novigesis
      view_profile: Videz profilo
    roles:
      add_new: Adjuntar rolo
      assigned_users:
        one: "%{count} uzanto"
        other: "%{count} uzanti"
      categories:
        administration: Administro
        devops: Developisto
        invites: Inviti
        moderation: Jero
        special: Specala
      delete: Efacez
      description_html: Per <strong>uzantoroli</strong>, vu povas kustumizar funciono e siti di Mastodon quon vua uzanti povas uzar.
      edit: Redaktar rolo di '%{name}'
      everyone: Originala permisi
      everyone_full_description_html: Co esas <strong>bazrolo</strong> quo efektigas <strong>omna uzanti</strong>, mem personi sen rolo. Omna altra roli ganas sama permisi de ol.
      permissions_count:
        one: "%{count} permiso"
        other: "%{count} permisi"
      privileges:
        administrator: Administrero
        administrator_description: Uzanti kun ca permiso ignoros singla permiso
        delete_user_data: Efacez uzantinformi
        delete_user_data_description: Permisez uzanti efacar informi di altra uzanti sen varto
        invite_users: Invitez uzanti
        invite_users_description: Permisez uzanti invitar nova personi a la servilo
        manage_announcements: Jerez anunci
        manage_announcements_description: Permisez uzanti jerar anunci en la servilo
        manage_appeals: Jerez apeli
        manage_appeals_description: Permisez uzanti kontrolar apeli kontra jero
        manage_blocks: Jerez obstrukti
        manage_blocks_description: Permisar uzanti blokusar retpostoservili e IP-adresi
        manage_custom_emojis: Jerez kustumizita emocimaji
        manage_custom_emojis_description: Permisez uzanti jerar kustumizita emocimaji en la servilo
        manage_federation: Jerez federo
        manage_federation_description: Permisez uzanti obstruktar o permisez federo kun altra domeni, e dominacar sendebleso
        manage_invites: Jerez inviti
        manage_invites_description: Permisez uzanti vidar e desebligar invitligili
        manage_reports: Jerez raporti
        manage_reports_description: Permisez uzanti kontrolar raporti e jerez kontra oli
        manage_roles: Jerez roli
        manage_roles_description: Permisez uzanti jerar e ajustar plu basa roli di olia
        manage_rules: Jerez reguli
        manage_rules_description: Permisez uzanti chanjar servilreguli
        manage_settings: Administrar preferaji
        manage_settings_description: Permisez uzanti chanjar reteypreferaji
        manage_taxonomies: Jerez nomkategorii
        manage_taxonomies_description: Permisez uzanti kontrolar populareska enhavajo e tildatigar gretvortpreferaji
        manage_user_access: Jerez uzantoeniro
        manage_user_access_description: Permisar uzanti desebligar dufaktoryurizo di altra uzanti, chanjar retpostoadresi e richanjar pasvorto
        manage_users: Jerez uzanti
        manage_users_description: Permisez uzanti vidar detali di altra uzanti e jerar kontra oli
        manage_webhooks: Jerez interrethoki
        manage_webhooks_description: Permisez uzanti igas interrethoki por administrala eventi
        view_audit_log: Videz kontrollogo
        view_audit_log_description: Permisez uzanti vidar historio di administrala agi en la servilo
        view_dashboard: Videz chefpanelo
        view_dashboard_description: Permisez uzanti uzar chefpanelo e diversa mezuri
        view_devops: Developisto
        view_devops_description: Permisez uzanti uzar chefpaneli Sidekiq e pgHero
      title: Roli
    rules:
      add_new: Adjuntar regulo
      delete: Efacez
      description_html: Quankam maxim multa personi asertar ke lu ja lektis e konsentis serveskondicioni, frequente personi ne komplete lektas til problemo eventas. <strong>Faciligez on vidar vua reguli di servilo kurte per pozar puntostrukturlisto.</strong> Lasez singla reguli esar kurta e simpla, ma ne fendez a multa separata kozi anke.
      edit: Redaktar regulo
      empty: Nula servilreguli fixesis til nun.
      title: Servilreguli
    settings:
      about:
        manage_rules: Jerez servilreguli
        preamble: Donez detaloza informi pri quale la servilo funcionar, jeresar e moyenigesar.
        rules_hint: Havas partikulara areo por reguli quo uzanti expektesar sequar.
        title: Pri co
      appearance:
        preamble: Kustumizitez retintervizajo di Mastodon.
        title: Aspekto
      branding:
        preamble: Fabrikmarko di ca servilo diferentigas lu de altra servili en la reto. Ca informi forsan montresas che diversa loki. Do, ca informi debas esar klara.
        title: Fabrikmarkeso
      captcha_enabled:
        desc_html: Co dependas externa skripti de hCaptcha kua eble es sekureso e privatesdesquieto. Do, uzez alternativa metodi tala aprobala o invitala registro.
        title: Postular ke nova uzanti solvos CAPTCHA por konfirmar lia konti
      content_retention:
        danger_zone: Danjerzono
        preamble: Selektar quale uzantigita kontenajo retenesar en Mastodon.
        title: Kontenajreteneso
      default_noindex:
        desc_html: Efektigas omna uzanti qui ne personale chanjis ca opciono
        title: Despartoprenigez uzanti de serchilo-indexi quale originala stando
      discovery:
        follow_recommendations: Sequez rekomendaji
        preamble: Montrar interesanta kontenajo esas importanta ye voligar nova uzanti quo forsan ne savas irgu. Dominacez quale ca deskovrotraiti funcionar en ca servilo.
        profile_directory: Profiluyo
        public_timelines: Publika tempolinei
        publish_statistics: Publikar statistiki
        title: Deskovro
        trends: Populari
      domain_blocks:
        all: A omnu
        disabled: A nulu
        users: A enirinta lokala uzanti
      registrations:
        moderation_recommandation: Certez ke vu havas sata e reaktiva jergrupo ante vu desklozar registri ad omnu!
        preamble: Dominacez qua povas krear konto en ca servilo.
        title: Registragi
      registrations_mode:
        modes:
          approved: Aprobo bezonesas por registro
          none: Nulu povas registrar
          open: Irgu povas registrar
        warning_hint: Ni rekomendas uzar "Aprobo bezonita por registro" se vu ne kunfidas ke vua jergrupo povas traktar spamo e mala registri bontempe.
      security:
        authorized_fetch: Postular autentikigo de federata servili
        authorized_fetch_hint: Postular autentikigo de federata servili kapabligar plu strikta enforcigo dil blokusi di uzanti e dil servilo. Tamen, co enduktos exekutado-lentigo, diminutos la atingebleso di via respondi, e forsan enduktos koncilieblesoproblemi kun kelka softwari federata. Pluse, co ne preventos aganti dedikita de acesar vua publika posti e konti.
        authorized_fetch_overridden_hint: Vu prezente ne povas chanjar ca opciono pro ke ol es remplasata da environmentala varieblo.
        federation_authentication: Enforcigo di federado-autentikigo
      title: Servilopcioni
    site_uploads:
      delete: Forigar adkargita dosiero
      destroyed_msg: Reteyadkargo sucese forigesis!
    software_updates:
      critical_update: Urjanta — voluntez aktualigar rapide
      description: On rekomendesis lasar Mastodon-instalo esar tildatigita por bone ganar maxim nova repari e traiti. Do, Mastodon kontrolas tildatigi ye singla 30 minuti, e savigos vu segun vua retpostosavigpreferi.
      documentation_link: Lernez pluse
      release_notes: Emiso-noti
      title: Aktualigi disponebla
      type: Tipo
      types:
        major: Majora emiso
        minor: Minora emiso
        patch: Mikra emiso — problemosolvuri e chanji facila a facar
      version: Versiono
    statuses:
      account: Skribinto
      application: Apliko
      back_to_account: Retrovenez a kontopagino
      back_to_report: Retrovenez a raportpagino
      batch:
        add_to_report: 'Adjuntar ad raporto #%{id}'
        remove_from_report: Efacez de raporto
        report: Raportizez
      contents: Enhavaji
      deleted: Efacesis
      favourites: Favoriziti
      history: Historio di versioni
      in_reply_to: Respondante a
      language: Linguo
      media:
        title: Audvidaji
      metadata: Metadatumi
      no_history: Ca afisho ne redaktesis
      no_status_selected: Nula posti chanjesis pro ke nulo selektesis
      open: Apertez posto
      original_status: Originala posto
      reblogs: Dissemi
      replied_to_html: Respondis ad %{acct_link}
      status_changed: Posto chanjita
      status_title: Afisho da %{name}
      title: Kontoafishi - @%{name}
      trending: Populara
      view_publicly: Vidar publike
      visibility: Videbleso
      with_media: Kun audvidaji
    strikes:
      actions:
        delete_statuses: "%{name} efacis posti di %{target}"
        disable: "%{name} frostigis konto di %{target}"
        mark_statuses_as_sensitive: "%{name} markizis posti di %{target} quale sentoza"
        none: "%{name} sendis averto a %{target}"
        sensitive: "%{name} markizis konto di %{target} quale sentoza"
        silence: "%{name} limitizis konto di %{target}"
        suspend: "%{name} restriktis konto di %{target}"
      appeal_approved: Apelis
      appeal_pending: Vartata apelo
      appeal_rejected: Apelo refuzita
    system_checks:
      database_schema_check:
        message_html: Existas vartanta datamaturmigri. Startez por certigar ke la softwaro kondutar quale expektita
      elasticsearch_health_red:
        message_html: Elastiksercharo es nekapabla, serchtraiti es nedisponebla
      elasticsearch_health_yellow:
        message_html: Elastiksercharo es nekapabla, vu darfas volar inquestar la motivo
      elasticsearch_preset:
        action: Videz la dokumentajo
        message_html: Vua elastiksercharo havas plu kam un nodo, ma Mastodon ne povas uzar ili.
      elasticsearch_preset_single_node:
        action: Videz la dokumentajo
        message_html: Vua elastiksercharo havas nur un nodo, <code>ES_PRESET</code> devas fixesesar ad <code>single_node_cluster</code>.
      elasticsearch_reset_chewy:
        message_html: Vua elastikserchsistemindexo esas destildatigita pro preferajchanjo.
      elasticsearch_running_check:
        message_html: Ne povas konektas ad Elasticsearch.
      elasticsearch_version_check:
        message_html: 'Nekonciliebla versiono di Elasticsearch: %{value}'
        version_comparison: Elasticsearch %{running_version} funcionas ma %{required_version} bezonesas
      rules_check:
        action: Jerez servilreguli
        message_html: Vu ne fixis irga servilreguli.
      sidekiq_process_check:
        message_html: Sidekiq procedo ne funcionas ye %{value} fask(o)
      software_version_check:
        action: Vidar disponebla tildatigi
        message_html: Mastodon-tildatigo es disponebla.
      software_version_critical_check:
        action: Videz la aktualigi disponebla
        message_html: Urjanta Mastodon-aktualigo es disponebla, voluntez aktualigar la servilo tam rapide kam es posibla.
      software_version_patch_check:
        action: Videz la aktualigi disponebla
        message_html: Problemosolvanta Mastodon-aktualigo es disponebla.
      upload_check_privacy_error:
        action: Konsultez hike por plu multa informo
        message_html: "<strong>Vua retservilo es misfigurizita. La privateso di vua uzanti es domajebla.</strong>"
      upload_check_privacy_error_object_storage:
        action: Konsultez hike por plu multa informo
        message_html: "<strong>Vua dosierokonservo es misfigurizita. La privateso di vua uzanti es domajebla.</strong>"
    tags:
      moderation:
        not_trendable: Ne popularebla
        not_usable: Ne uzebla
        pending_review: Vartas kontrolo
        review_requested: Kontrolo demandesis
        reviewed: Kontrolesis
        title: Stando
        trendable: Popularebla
        unreviewed: Nekontrolesis
        usable: Neuzebla
      name: Nomo
      newest: Maxim nova
      oldest: Maxim desnova
      open: Vidar publike
      reset: Richanjar
      review: Kontrolez stando
      search: Serchar
      title: Gretvorti
      updated_msg: Gretvortpreferaji tildatigesis sucese
<<<<<<< HEAD
=======
    terms_of_service:
      back: Retroirar ad servtermini
      changelog: Quo chanjesis
      create: Uzar vua sua ajo
      current: Nuntempa
      draft: Skribureto
      generate: Uzar shablono
      generates:
        action: Igar
        chance_to_review_html: "<strong>Igita servtermini ne publikigos automate.</strong> Plenigez la necesa detali por daurar."
      history: Historio
      live: Nuna
      no_history: Ne havas rekordita chanji di servtermini ankore.
      no_terms_of_service_html: Vu nune ne havas irga fixita servtermini.
      notified_on_html: Uzanti savigesis ye %{date}
      notify_users: Savigar uzanti
      preview:
        explanation_html: La retposto sendesos ad <strong>%{display_count}uzanti</strong> qua registris ante %{date}.
        send_preview: Sendar prevido ad %{email}
        send_to_all:
          one: Sendar %{display_count} retposto
          other: Sendar %{display_count} retposti
        title: Previdar servterminsavigo
      publish: Publikigar
      published_on_html: Publikigita ye %{date}
      save_draft: Konservar skiso
      title: Servtermini
>>>>>>> 609a4018
    title: Administro
    trends:
      allow: Permisez
      approved: Aprobesis
      confirm_allow: Ka vu es certa ke vu volas permisar selektita etiketi?
      confirm_disallow: Ka vu es certa ke vu volas despermisar selektita etiketi?
      disallow: Despermisez
      links:
        allow: Permisez ligilo
        allow_provider: Permisez publikiganto
        confirm_allow: Ka vu es certa ke vu volas permisar selektita ligili?
        confirm_allow_provider: Ka vu es certa ke vu volas permisar selektita provizanti?
        confirm_disallow: Ka vu es certa ke vu volas despermisar selektita ligili?
        confirm_disallow_provider: Ka vu es certa ke vu volas despermisar selektita provizanti?
        description_html: Co esas ligili quo nun multe partigesas da konti kun posti quon vua servilo vidas. Ol povas helpar vua uzanti lernar quo eventas en mondo. Ligili ne publike montresas til vu aprobar publikiganto. Vu povas anke permisar o refuzar individuala ligili.
        disallow: Despermisez ligilo
        disallow_provider: Despermisez publikiganto
        no_link_selected: Nula ligili chanjesis pro ke nulo selektesis
        publishers:
          no_publisher_selected: Nula publikiganti chanjesis pro ke nulo selektesis
        shared_by_over_week:
          one: Partigesis da 1 persono de pos antea semano
          other: Partigesis da %{count} personi de pos antea semano
        title: Populara ligili
        usage_comparison: Partigesis %{today} foyi hodie, la nombro esas %{yesterday} hiere
      not_allowed_to_trend: Ne permisita quale popularo
      only_allowed: Nur permisato
      pending_review: Vartas kontrolo
      preview_card_providers:
        allowed: Ligili de ca publikiganto povas populareskar
        description_html: Co esas domeni quo havas ligili qua ofte kunhavigesis che vua servilo. Vua aprobo anke esas por domeneti.
        rejected: Ligili de ca publikiganto ne populareskos
        title: Publikiganti
      rejected: Refuzesis
      statuses:
        allow: Permisez posto
        allow_account: Permisez skribanto
        confirm_allow: Ka vu es certa ke vu volas permisar selektita standi?
        confirm_allow_account: Ka vu es certa ke vu volas permisar selektita konti?
        confirm_disallow: Ka vu es certa ke vu volas despermisar selektita standi?
        confirm_disallow_account: Ka vu es certa ke vu volas despermisar selektita konti?
        description_html: Co esas afishi quan vua servilo savas e nun partigesis e stelumesis multe nun. Afishi ne publike montresas til vu aprobar la verkanto, e la verkanto permisas lua konto sugestesas ad altra personi.
        disallow: Despermisez posto
        disallow_account: Despermisez skribanto
        no_status_selected: Nula populara afishi chanjesis pro ke nulo selektesis
        not_discoverable: Skribanto ne konsentis pri esar deskovrebla
        shared_by:
          one: Partigesis o stelumesis unfoye
          other: Partigesis o stelumesis %{friendly_count} foye
        title: Populara afishi
      tags:
        current_score: Nuna punto esas %{score}
        dashboard:
          tag_accounts_measure: specala uzeso
          tag_languages_dimension: Maxim uzita lingui
          tag_servers_dimension: Maxim uzita servili
          tag_servers_measure: diferanta servili
          tag_uses_measure: uzsumo
        description_html: Co esas hashtagi quo nun aparas en multa posti quon vua servilo vidas. Ol povas helpar vua uzanti lernar quon personi parolas frequente nun. Hashtagi ne montresas publike til vu aprobar.
        listable: Povas sugestesar
        no_tag_selected: Nula tagi chanjesis pro ke nulo selektesis
        not_listable: Ne sugestesar
        not_trendable: Ne aparos en populari
        not_usable: Ne povas uzesar
        peaked_on_and_decaying: Maxim uzita ye %{date}, nun diminutesas
        title: Populara gretvorti
        trendable: Povas aparar en populari
        trending_rank: 'Popularo #%{rank}'
        usable: Povas uzesar
        usage_comparison: Uzesis %{today} foyi hodie, la nombro esas %{yesterday} hiere
        used_by_over_week:
          one: Uzesis da 1 persono de pos 1 semano
          other: Uzesis da %{count} personi de pos 1 semano
      title: Rekomenditi & populari
      trending: Populara
    warning_presets:
      add_new: Adjuntar novo
      delete: Efacez
      edit_preset: Redaktar avertdecido
      empty: Vu ne fixis irga avertfixito til nun.
      title: Avertpreferaji
    webhooks:
      add_new: Adjuntar finpunto
      delete: Efacez
      description_html: "<strong>Rethoko</strong> povigas Mastodon sendar <strong>samtempoavizi</strong> pri selektita eventi a vua sua apliko, por ke vua apliko povas <strong>automate kauzigar reakti</strong>."
      disable: Desebligar
      disabled: Desebligita
      edit: Redaktar finpunto
      empty: Vu ne havas irga ajustita finpunti ankore.
      enable: Ebligar
      enabled: Aktiva
      enabled_events:
        one: 1 ebligita evento
        other: "%{count} ebligita eventi"
      events: Eventi
      new: Nova rethoko
      rotate_secret: Rotacigez sekreto
      secret: Signosekreto
      status: Stando
      title: Rethoki
      webhook: Rethok
  admin_mailer:
    auto_close_registrations:
      subject: Registri di %{instance} automate chanjesis ad bezonar aprobo
    new_appeal:
      actions:
        delete_statuses: efacos ola posti
        disable: frostigar olia konto
        mark_statuses_as_sensitive: markizos ola posti quale sentoza
        none: averto
        sensitive: markizos ola konto quale sentoza
        silence: limitizos ola konto
        suspend: restriktos ola konto
      body: "%{target} apelas jerdecido da %{action_taken_by} de %{date}, quale esis %{type}. Oli skribis:"
      next_steps: Vu povas aprobar apelo por deagar jerdecido o ignorar.
      subject: "%{username} apela jerdecido che %{instance}"
    new_critical_software_updates:
      body: Nova urjanta versioni di Mastodon emisesis, vu forsan volas aktualigar tam balde kam es posibla!
      subject: Urjanta Mastodon-aktualigi es disponebla por %{instance}!
    new_pending_account:
      body: Detali de nova konto esas la subo. Vu povas aprobar o refuzar ca apliko.
      subject: Nova konto bezonas kontrolesar che %{instance} (%{username})
    new_report:
      body: "%{reporter} raportizis %{target}"
      body_remote: Ulu de %{domain} raportizis %{target}
      subject: Nova raporto por %{instance} (#%{id})
    new_software_updates:
      body: Nova Mastodon-versioni emisesis, vu forsan volas aktualigar!
      subject: Nova Mastodon-versioni es disponebla por %{instance}!
    new_trends:
      body: 'Ca kozi bezonas kontrol ante ol povas montresar publike:'
      new_trending_links:
        title: Populara ligili
      new_trending_statuses:
        title: Populara afishi
      new_trending_tags:
        title: Populara gretvorti
      subject: Nova populari bezonas kontrolo sur %{instance}
  aliases:
    add_new: Kreez alternativa nomo
    created_msg: Sucesoze kreis nova alternativa nomo. Vu povas nun komencar transfero de la olda konto.
    deleted_msg: Sucesoze efacis alternativa nomo. Transferar de ta konto a co ne esos posibla.
    empty: Vu ne havas alternativa nomi.
    hint_html: Se vu volas transferesar de altra konto a co, hike vu povas krear alternativnomo, quo bezonesas ante vu povas durigar transferar sequanti de la olda konto a co. Ca ago esas <strong>nedanjeroza e inversigebla</strong>. <strong>Kontomigro komencesas de la olda konto</strong>.
    remove: Deligez alternative nomo
  appearance:
    advanced_web_interface: Altnivela retintervizajo
    advanced_web_interface_hint: 'Se vu volas uzar tota skrenlongeso, altnivela retintervizajo povigas vu modifikar multa dessama kolumni por vida multa informi en sama tempo quale vu volas: Hemo, savigi, fratara tempolineo, multa listi e gretvorti.'
    animations_and_accessibility: Animi e adirebleso
    confirmation_dialogs: Konfirmdialogi
    discovery: Deskovro
    localization:
      body: Mastodon tradukesas da voluntarii.
      guide_link: https://crowdin.com/project/mastodon
      guide_link_text: Omnu povas kontributar.
    sensitive_content: Sentoza kontenajo
  application_mailer:
    notification_preferences: Chanjar retpostopreferaji
    salutation: "%{name},"
    settings: 'Chanjar retpostopreferaji: %{link}'
    unsubscribe: Desabonez
    view: 'Vidar:'
    view_profile: Videz profilo
    view_status: Videz posto
  applications:
    created: Apliko sucesoze kreesas
    destroyed: Apliko sucesoze efacesas
    logout: Ekirez
    regenerate_token: Rifacez acesficho
    token_regenerated: Acesficho sucesoze riganesas
    warning: Sorgemez per ca informi. Ne partigez kun irgu!
    your_token: Vua acesficho
  auth:
    apply_for_account: Demandar konto
    captcha_confirmation:
      help_html: Se vu ne povas solvar la CAPTCHA, vu povas kontaktar ni per %{email} e ni povas helpar vu.
      hint_html: Nur un plusa kozo! Ni postulas ke vu konfirmez ke vu esas homo (co es por ke ni povas preventar mesajachi!). Solvez la suba CAPTCHA e pulsez "Avancez".
      title: Sekuresokontrolo
    confirmations:
      awaiting_review_title: Vua apliko vartas revuo
      clicking_this_link: pulsante ca ligilo
      login_link: enirar
      proceed_to_login_html: Nun vu povas avancar a %{login_link}.
      redirect_to_app_html: Vu devas sendesir al apliko <strong>%{app_name}</strong>. Se to ne evenis, probez %{clicking_this_link} o retroirez manuale al apliko.
      registration_complete: Vua registrago che %{domain} nun es kompleta!
      welcome_title: Bonvenez, %{name}!
      wrong_email_hint: Se ta retpostoadreso ne es korekta, vu povas chanjar lu en la kontopreferaji.
    delete_account: Efacez konto
    delete_account_html: Se vu volas efacar vua konto, vu povas <a href="%{path}">irar hike</a>. Vu demandesos konfirmar.
    description:
      prefix_invited_by_user: "@%{name} invitas vu adeskar ca servilo di Mastodon!"
      prefix_sign_up: Registrez che Mastodon hodie!
      suffix: Per konto, vu povos sequar personi, postigar novaji e interchanjar mesaji kun uzanti de irga servilo di Mastodon e plu multo!
    didnt_get_confirmation: Ka vu ne recevis konfirmoligilo?
    dont_have_your_security_key: Ka vu ne havas sekuresklefo?
    forgot_password: Pasvorto obliviita?
    invalid_reset_password_token: Pasvorto richanjoficho esas nevalida o expirita. Demandez novo.
    link_to_otp: Insertez dufaktora kodexo de vua telefonilo o rigankodexo
    link_to_webauth: Uzez vua sekuresklefaparato
    log_in_with: Enirez per
    login: Enirar
    logout: Ekirar
    migrate_account: Transferez a diferanta konto
    migrate_account_html: Se vu volas ridirektar ca konto a diferanto, vu povas <a href="%{path}">ajustar hike</a>.
    or_log_in_with: O eniras per
    progress:
      confirm: Konfirmar retpostoadreso
      details: Vua detali
      review: Nia revuo
      rules: Aceptar reguli
    providers:
      cas: CAS
      saml: SAML
    register: Membreskar
    registration_closed: "%{instance} ne aceptas nova membri"
    resend_confirmation: Risendez konfirmligilo
    reset_password: Chanjar la pasvorto
    rules:
      accept: Aceptar
      back: Retro
      invited_by: 'Vu darfas krear konto che %{domain} pro ke vu recevis invito de:'
      preamble: Co igesas e exekutesas da jereri di %{domain}.
      preamble_invited: Ante ke vu avancos, voluntez konsiderar la reguli kreita dal jeraro di %{domain}.
      title: Kelka bazala reguli.
      title_invited: Vu esas invitita.
    security: Chanjar pasvorto
    set_new_password: Selektar nova pasvorto
    setup:
      email_below_hint_html: Kontrolez vua spamdosieruyo, o demandez altra ligilo.
<<<<<<< HEAD
      email_settings_hint_html: Uzez la ligilo quan ni sendis a vu por verifikar %{email}. Ni vartos hike.
=======
      email_settings_hint_html: Klikez la ligilo quan ni sendis ad %{email} por komencar uzar Mastodon.
>>>>>>> 609a4018
      link_not_received: Ka vu ne recevis ligilo?
      new_confirmation_instructions_sent: Vu recevos nova retposto kun la konfirmligilo pos kelka minuti!
      title: Kontrolez vua retposti
    sign_in:
      preamble_html: Enirez per vua <strong>%{domain}</strong> detali. Se vua konto esas che altra servilo, vu ne povos enirar hike.
      title: Enirez a %{domain}
    sign_up:
      manual_review: Registragi che %{domain} es revuata da nia personaro. Por helpar ni traktar vua aplikajo, skribez kelko pri vu e pro quo vu volas konto che %{domain}.
      preamble: Per konto en ca servilo di Mastodon, on povas sequar irga persono en ca fediverso, ne ye ube ona konto gastigesis.
      title: Ni komencigez vu en %{domain}.
    status:
      account_status: Kontostando
      confirming: Vartas retpostokonfirmo esar kompleta.
      functional: Vua konto esas tote funcionoza.
      pending: Vua apliko bezonas kontrolo da nia laborero. Vu ganos retposto se vua apliko aprobesis.
      redirecting_to: Vua konto esas neaktiva pro ke ol nun ridirektesos a %{acct}.
      self_destruct: Pro ke %{domain} balde klozos, vu havas nur aceso limitizata a vua konto.
      view_strikes: Videz antea streki kontre vua konto
    too_fast: Formulario sendesis tro rapide, probez itere.
    use_security_key: Uzes sekuresklefo
<<<<<<< HEAD
=======
    user_agreement_html: Me lektas e asentas <a href="%{terms_of_service_path}" target="_blank">servtermini</a> e <a href="%{privacy_policy_path}" target="_blank">privatesguidilo</a>
    user_privacy_agreement_html: Me lektas e konsentas <a href="%{privacy_policy_path}" target="_blank">privatesguidilo</a>
>>>>>>> 609a4018
  author_attribution:
    example_title: Exemplotexto
    hint_html: Ka vu skribas novaji o blogartikli ne en Mastodon?
    instructions: 'Certigez ke ca kodexo es en HTML di vua artiklo:'
    more_from_html: Plu de %{name}
    s_blog: Blogo di %{name}
    then_instructions: Pose, adjuntez la domennomo di publikigo en la dessupra spaco.
    title: Verkantoagnosko
  challenge:
    confirm: Avancez
    hint_html: "<strong>Guidilo:</strong> Ni ne demandos vua pasvorto itere til 1 horo."
    invalid_password: Nevalida pasvorto
    prompt: Konfirmez pasvorto por avancar
  crypto:
    errors:
      invalid_key: ne esas valida klefo Ed25519 o Curve25519
  date:
    formats:
      default: "%d %b, %Y"
      with_month_name: "%d %B, %Y"
  datetime:
    distance_in_words:
      about_x_hours: "%{count}h"
      about_x_months: "%{count}mo"
      about_x_years: "%{count}y"
      almost_x_years: "%{count}y"
      half_a_minute: Jus
      less_than_x_minutes: "%{count}m"
      less_than_x_seconds: Jus
      over_x_years: "%{count}y"
      x_days: "%{count}d"
      x_minutes: "%{count}m"
      x_months: "%{count}mo"
      x_seconds: "%{count}s"
  deletes:
    challenge_not_passed: Informo quan vu insertis es nekorekta
    confirm_password: Insertez nuna pasvorto por verifikar vua identeso
    confirm_username: Insertez vua uzantonomo por konfirmar procedo
    proceed: Efacez konto
    success_msg: Vua konto sucesoze efacesis
    warning:
      before: 'Ante durar, lektez ca noti sorgeme:'
      caches: Kontenajo quo memoresis da altra servilo forsan restas
      data_removal: Vua posti e altra informi netempale efacesis
      irreversible: Vu ne povos riganar o riaktivigar vua konto
      more_details_html: Por plu multa detali, videz <a href="%{terms_path}">privatesguidilo</a>.
      username_available: Vua uzantonomo divenos disponebla itere
      username_unavailable: Vua uzantonomo restos nedisponebla
  disputes:
    strikes:
      action_taken: Agesis
      appeal: Apelo
      appeal_approved: Ca streko sucesoza apelesis e nun ne esas valida
      appeal_rejected: Apelo refuzesis
      appeal_submitted_at: Apelo sendesis
      appealed_msg: Vua apelo sendesis. Se ola aprobesis, vu notifikesos.
      appeals:
        submit: Sendez apelo
      approve_appeal: Aprobez rikonsidero
      associated_report: Relatata raporto
      created_at: Dato
      description_html: Co esas agi kontre vua konto e averti quo sendesis a vu da laborero di %{instance}.
      recipient: Sendesas a
      reject_appeal: Refusez rikonsidero
      status: 'Posto #%{id}'
      status_removed: Posto ja efacis de sistemo
      title: "%{action} de %{date}"
      title_actions:
        delete_statuses: Postoefaco
        disable: Frostigo di konto
        mark_statuses_as_sensitive: Markizo di posti quale sentoza
        none: Averto
        sensitive: Markizo di konto quale sentoza
        silence: Limitizo di konto
        suspend: Restrikto de konto
      your_appeal_approved: Vua konto aprobesis
      your_appeal_pending: Vu sendis apelo
      your_appeal_rejected: Vua apelo refuzesis
  edit_profile:
    basic_information: Fundamentala informo
    hint_html: "<strong>Personesigez quon personi vidas sur vua publika profilo e apud vua afishi.</strong>."
    other: Altra
  errors:
    '400': Demando quon vu sendis esas nevalida o malstrukturala.
    '403': Vu ne havas permiso por vidar ca pagino.
    '404': La pagino quan tu serchas ne existas.
    '406': Ca pagino ne esas displonebla kun demandita formato.
    '410': La pagino quan tu serchas ne plus existas.
    '422':
      content: Sekuresverifiko faliis. Ka vu obstruktas kukii?
      title: Sekuresverifiko faliis
    '429': Tro multa agi
    '500':
      content: Regreto, ma evas nefuncionas che nia latero.
      title: Ca pagino ne esas korekta
    '503': La pagino ne povas montresas pro tempala servilfalio.
  existing_username_validator:
    not_found: ne povas trovar lokala uzanti kun ta uzantonomo
    not_found_multiple: ne povas trovar %{usernames}
  exports:
    archive_takeout:
      date: Dato
      download: Deskargar vua arkivo
      hint_html: Vu povas demandar arkivo di vua <strong>afishi e adkargita audvidaji</strong>. Vu povas demandar arkivo pos singla 7 dii.
      in_progress: Kompilar vua arkivo...
      request: Demandez vua arkivo
      size: Grandeso
    blocks: Tu blokusas
    bookmarks: Lektosigni
    csv: CSV
    domain_blocks: Domenobstrukti
    lists: Listi
    mutes: Vu silencigesas
    storage: Audvidajkonservo
  featured_tags:
    add_new: Adjuntar novo
    errors:
      limit: Vu ja pinglizis la maxima nombro de hastagi
    hint_html: "<strong>Quo esas estelita hashtagi?</strong> Ol montresas eminente che vua publika profilo e povigas personi vidar vua publika posti partikulare kun ta hashtagi. Oli esas bona utensilo por jeretar kreiva agaji e longa projetaji."
  filters:
    contexts:
      account: Profili
      home: Hemo e listi
      notifications: Avizi
      public: Publika tempolinei
      thread: Konversi
    edit:
      add_keyword: Adjuntar klefvorto
      keywords: Klefvorti
      statuses: Individuala posti
      statuses_hint_html: Ca filtrilo aplikesas a selektita posti ne segun kad oli parigesas kun basa klefvorti. <a href="%{path}">Kontrolez o efacez posti de la filtrilo</a>.
      title: Redaktar filtrilo
    errors:
      deprecated_api_multiple_keywords: Ca parametri ne povas chanjesar per ca softwaro pro quo oli efektigas plu kam 1 filtrilklefvorto. Uzez plu recenta softwaro o interretintervizajo.
      invalid_context: Nula o nevalida kuntexto donesis
    index:
      contexts: Filtrili kun %{contexts}
      delete: Efacez
      empty: Vu ne havas filtrili.
      expires_in: Expiras ye %{distance}
      expires_on: Expiras ye %{date}
      keywords:
        one: "%{count} klefvorto"
        other: "%{count} klefvorti"
      statuses:
        one: "%{count} posto"
        other: "%{count} posti"
      statuses_long:
        one: "%{count} posto celesas"
        other: "%{count} posti celesas"
      title: Filtrili
    new:
      save: Salvez nova filtrilo
      title: Adjuntar nova filtrilo
    statuses:
      back_to_filter: Retrovenez a filtrilo
      batch:
        remove: Efacez de filtrilo
      index:
        hint: Ca filtrilo aplikesas a selektita posti ne segun altra kriterio. Vu povas pozar plu multa posti a ca filtrilo de retintervizajo.
        title: Filtrita posti
  generic:
    all: Omna
    all_items_on_page_selected_html:
      one: "<strong>%{count}</strong> kozo sur ca sito selektesas."
      other: Omna <strong>%{count}</strong> kozi sur ca sito selektesas.
    all_matching_items_selected_html:
      one: "<strong>%{count}</strong> kozo quo parigesas kun vua trovato selektesas."
      other: Omna <strong>%{count}</strong> kozi quo parigesas kun vua trovato selektesas.
    cancel: Anulez
    changes_saved_msg: Chanji senprobleme konservita!
    confirm: Konfirmez
    copy: Kopiez
    delete: Efacez
    deselect: Deselektez omno
    none: Nulo
    order_by: Asortez quale
    save_changes: Konservar la chanji
    select_all_matching_items:
      one: Selektez %{count} kozo quo parigesas kun vua trovato.
      other: Selektez omna %{count} kozi quo parigesas kun vua trovato.
    today: hodie
    validation_errors:
      one: Ulo ne eventis senprobleme! Voluntez konsultar la suba eror-raporto
      other: Ulo ne eventis senprobleme! Voluntez konsultar la suba %{count} eror-raporti
  imports:
    errors:
      empty: CSV-dosiero vakua
      invalid_csv_file: 'Nevalida CSV-dosiero. Eroro: %{error}'
      over_rows_processing_limit: kontenas plu kam %{count} horizontala lineo
      too_large: Dosiero es tro granda
    failures: Falii
    imported: Importacita
    mismatched_types_warning: Semblas ke vu forsan selektis la nekorekta tipo por ca importaco, voluntez kontrolar itere.
    modes:
      merge: Kombinez
      merge_long: Konservar existanta rekordi e adjuntar novi
      overwrite: Remplasez
      overwrite_long: Remplasez nuna rekordi per novi
    preface: Tu povas importacar kelka datumi, tal quala listi de omna homi quin tu sequas o blokusas, a tua konto di ca instaluro, per dosiero exportacita de altra instaluro.
    recent_imports: Importacaji recenta
    states:
      finished: Finita
      in_progress: Progresanta
      scheduled: Projetita
      unconfirmed: Nekonfirmata
    status: Stando
    success: Vua datumi es senprobleme adkargita e esos traktita balde
    time_started: Komencita ye
    titles:
      blocking: Importacante konti blokusata
      bookmarks: Importacante libromarki
      domain_blocking: Importacante domeni blokusata
      following: Importacante konti sequata
      lists: Importacante listi
      muting: Importacante konti silencigata
    type: Tipo di importaco
    type_groups:
      constructive: Sequati & libromarki
      destructive: Blokusati e silencigati
    types:
      blocking: Listo de blokusiti
      bookmarks: Lektosigni
      domain_blocking: Domenobstruktolisto
      following: Listo de sequati
      lists: Listi
      muting: Silenciglisto
    upload: Adkargar
  invites:
    delete: Desebligar
    expired: Expiris
    expires_in:
      '1800': 30 minuti
      '21600': 6 hori
      '3600': 1 horo
      '43200': 12 hori
      '604800': 1 semano
      '86400': 1 dio
    expires_in_prompt: Nulatempe
    generate: Facez invitligilo
    invalid: Ca invito ne es valida
    invited_by: 'Vu invitesis da:'
    max_uses:
      one: 1 uzo
      other: "%{count} uzi"
    max_uses_prompt: Nula limito
    prompt: Facez e partigez ligili kun altra personi por donar aceso a ca servilo
    table:
      expires_at: Expiros
      uses: Uzi
    title: Invitez personi
  lists:
    errors:
      limit: Vu atingis la maxima nombro de listi
  login_activities:
    authentication_methods:
      otp: 2-faktoryurizessoftwaro
      password: pasvorto
      webauthn: sekuresklefi
    description_html: Se vu vidas aktiveso quon vu ne rikonocas, konsiderez chanjar vua pasvorto e aktivigez 2-faktoryurizo.
    empty: Yurizeshistorio esas nedisponebla
    failed_sign_in_html: Falita enirprob per %{method} de %{ip} (%{browser})
    successful_sign_in_html: Sucesoza eniro per %{method} de %{ip} (%{browser})
    title: Yurizeshistorio
  mail_subscriptions:
    unsubscribe:
      action: Yes, desabonez
      complete: Desabonita
      title: Desabonez
  media_attachments:
    validations:
      images_and_video: Ne povas addonar video ad afisho qua ja enhavas imaji
      not_found: Audvidaji %{ids} es ne trovesis o ja addonesis ad altra afisho
      not_ready: Ne povas addonar dosieri qua ankore ne finigas procedar.
      too_many: Ne povas addonar plu kam 4 dosieri
  migrations:
    acct: Transferesis a
    cancel: Anulez ridirekto
    cancel_explanation: Nuligar ridirekto riaktivigos vua nuna konto, ma ne riganos sequanti qua movigesis ad ta konto.
    cancelled_msg: Sucesoze anulis ridirekto.
    errors:
      already_moved: esas sama transferkonto
      missing_also_known_as: ne esas alternativa nomo di ca konto
      move_to_self: ne povas esar nuna konto
      not_found: ne povas trovesar
      on_cooldown: Vu havas varttempo
    followers_count: Sequanti en transfertempo
    incoming_migrations: Transfero de diferanta konto
    incoming_migrations_html: Por transferar de irga konto a to, unesme vu bezonas <a href="%{path}">krear kontoalternativnomo</a>.
    moved_msg: Vua konto nun ridirektesas a %{acct} e vua sequanti transferesas.
    not_redirecting: Vua konto ne ridirektesas a irga altra konto nun.
    on_cooldown: Vu recente migrigis vua konto. Ca funciono divenos disponebla itere pos %{count} dii.
    past_migrations: Antea migri
    proceed_with_move: Transferez sequanti
    redirected_msg: Vua konto nun ridirektesas a %{acct}.
    redirecting_to: Vua konto ridirektesas a %{acct}.
    set_redirect: Fixez ridirekto
    warning:
      backreference_required: Nova konto mustas unesme ajustesar por dopreferar co
      before: 'Ante durar, lektez ca noti sorgeme:'
      cooldown: Pos transferesar, existas varttempo kande vu ne povas transferesar itere
      disabled_account: Vua nuna konto ne esos tote uzebla pose.
      followers: Ca ago transferos omna sequanti de nuna konto a nova konto
      only_redirect_html: Alternative, vu povas <a href="%{path}">nur pozar ridirekto che vua profilo</a>.
      other_data: Altra informi ne transferesos automate
      redirect: Vua nuna profilo di konto novigesos kun ridirektoavizo e neinkluzesos de trovi
  moderation:
    title: Jero
  move_handler:
    carry_blocks_over_text: Ca uzanti transferesis de %{acct} quon vu restriktis.
    carry_mutes_over_text: Ca uzanti transferesis de %{acct} quon vu silencigis.
    copy_account_note_text: 'Ca uzanti transferesis de %{acct}, co esas vua antea noti pri ol:'
  navigation:
    toggle_menu: Baskulez menuo
  notification_mailer:
    admin:
      report:
        subject: "%{name} sendis raporto"
      sign_up:
        subject: "%{name} registris"
    favourite:
      body: "%{name} favoris tua mesajo:"
      subject: "%{name} favoris tua mesajo"
      title: Nova favorato
    follow:
      body: "%{name} sequeskas tu!"
      subject: "%{name} sequeskas tu"
      title: Nova sequanto
    follow_request:
      action: Jerez sequodemandi
      body: "%{name} demandis sequar tu"
      subject: "%{name} demandis sequar tu"
      title: Nova sequodemando
    mention:
      action: Respondez
      body: "%{name} mencionis tu en:"
      subject: "%{name} mencionis tu"
      title: Nova menciono
    poll:
      subject: Votinquesto da %{name} fineskis
    reblog:
      body: "%{name} repetis vua posto:"
      subject: "%{name} repetis vua posto"
      title: Nova repeto
    status:
      subject: "%{name} nove postigis"
    update:
      subject: "%{name} redaktis afisho"
  notifications:
    email_events_hint: 'Selektez eventi quon vu volas ganar avizi:'
  number:
    human:
      decimal_units:
        format: "%n%u"
        units:
          billion: G
          million: M
          quadrillion: Q
          thousand: K
          trillion: T
  otp_authentication:
    code_hint: Insertez kodexo qua igesis da vua yurizaplikajo por konfirmar
    description_html: Se vu ebligas <strong>dufaktora yurizo</strong> per yurizaplikajo, eniro bezonos vu havar vua telefonilo, quo igos fichi por vu enirar.
    enable: Ebligar
    instructions_html: "<strong>Skanez ca QR-kodexo ad Google Authenticator o simila TOTP-aplikajo per vua telefonilo</strong>."
    manual_instructions: 'Se vu ne povas skanar QR-kodexo e bezonas insertar manuala, subo esas textosekreto:'
    setup: Facez
    wrong_code: Insertita kodexo es nevalida!
  pagination:
    newer: Nova
    next: Sequanta
    older: Olda
    prev: Preiranta
    truncate: "&hellip;"
  polls:
    errors:
      already_voted: Vu ja votis sur ca votinquesto
      duplicate_options: enhavas duopliga aji
      duration_too_long: esas tro desproxima en la estonteso
      duration_too_short: es tro balde
      expired: La votinquesto ja fineskis
      invalid_choice: Selektita votselektajo ne existas
      over_character_limit: ne povas esar plu longa kam %{max} literi por singlo
      self_vote: On ne povas votar en sua propra inquesti
      too_few_options: mustas havar plu kam un ajo
      too_many_options: ne povas enhavar plu kam %{max} aji
  preferences:
    other: Altra
    posting_defaults: Originala afishago
    public_timelines: Publika tempolinei
  privacy:
    hint_html: "<strong>Personesigez quale vu volas vua profilo e vua afishi trovesis.</strong> Instante kontrolez ca preferaji por certigar ke ili aptas segun vu."
    privacy: Privateso
    privacy_hint_html: Selektar quale vu volas montrar por altra personi.
    reach: Atingo
    reach_hint_html: Selektar ka vu volas deskovresar e sequesar da nova personi. Ka vu volas altra personi vidar vu en ilia sequrekomendi?
    search: Sercho
    search_hint_html: Selektar quale vu volas trovesar. Ka vu volas personi ne ek Mastodon trovar vua profilo kande serchar la interreto?
    title: Privateso e atingo
  privacy_policy:
    title: Privatesguidilo
  reactions:
    errors:
      limit_reached: Limito di diferanta reakto atingesis
      unrecognized_emoji: ne esas rikonocita emocimajo
  relationships:
    activity: Kontoaktiveso
    confirm_follow_selected_followers: Ka vu es certa ke vu volas sequar la selektata sequati?
    confirm_remove_selected_followers: Ka vu es certa ke vu volas revokar la selektata sequati?
    confirm_remove_selected_follows: Ka vu es certa ke vu volas revokar la selektata sequanti?
    dormant: Neaktiva
    follow_failure: Ne esis posibla sequar kelka ek la selektita konti.
    follow_selected_followers: Sequez kelka sequanti
    followers: Sequanti
    following: Sequati
    invited: Invititi
    last_active: Recente aktiva
    most_recent: Maxim recenta
    moved: Transferesis
    mutual: Reciproka
    primary: Primara
    relationship: Relateso
    remove_selected_domains: Efacez omna sequanti de selektita domeni
    remove_selected_followers: Efacez selektita sequanti
    remove_selected_follows: Desequez selektita uzanti
    status: Kontostando
  remote_follow:
    missing_resource: La URL di plussendado ne povis esar trovita
  reports:
    errors:
      invalid_rules: ne refera valida reguli
  rss:
    content_warning: 'Kontenajaverto:'
    descriptions:
      account: Publika posti de @%{acct}
      tag: 'Publika posti kun tago #%{hashtag}'
  scheduled_statuses:
    over_daily_limit: Vu ecesas limito quale esas %{limit} projetita posti por hodio
    over_total_limit: Vu ecesas limito quale esas %{limit} projetita posti
  self_destruct:
    lead_html: Desfortunoze, <strong>%{domain}</strong> balde klozos. Se vu havis konto ibe, vu ne plus povas uzar it, ma vu ankore povas demandar exportacajo de vua datumi.
    title: Ca servilo balde klozos
  sessions:
    activity: Antea aktiveso
    browser: Vidilo
    browsers:
      alipay: Alipay
      blackberry: BlackBerry
      chrome: Chrome
      edge: Microsoft Edge
      electron: Electron
      firefox: Firefox
      generic: Nesavita vidilo
      huawei_browser: Navigilo Huawei
      ie: Internet Explorer
      micro_messenger: MicroMessenger
      nokia: Vidilo Nokia S40 Ovi
      opera: Opera
      otter: Otter
      phantom_js: PhantomJS
      qq: Vidilo QQ
      safari: Safari
      uc_browser: UC Browser
      unknown_browser: Nekonocata Navigilo
      weibo: Weibo
    current_session: Nuna sesiono
    description: "%{browser} che %{platform}"
    explanation: Co esas retvidili quo nun konektesis a vua konto di Mastodon.
    ip: IP
    platforms:
      adobe_air: Adobe Air
      android: Android
      blackberry: BlackBerry
      chrome_os: ChromeOS
      firefox_os: Firefox OS
      ios: iOS
      kai_os: KaiOS
      linux: Linux
      mac: macOS
      unknown_platform: Nekonocata Platformo
      windows: Windows
      windows_mobile: Windows Mobile
      windows_phone: Windows Phone
    revoke: Depermisez
    revoke_success: Sesiono sucesoze deaprobesas
    title: Sesioni
    view_authentication_history: Videz yurizeshistorio di vua konto
  settings:
    account: Konto
    account_settings: Kontopreferaji
    aliases: Kontoaltnomi
    appearance: Aspekto
    authorized_apps: Yurizita apliki
    back: Retro a Mastodon
    delete: Kontoefaco
    development: Developo
    edit_profile: Redaktar la profilo
    featured_tags: Estelata hashtagi
    import: Importacar
    import_and_export: Importaco e exportaco
    migrate: Kontomigro
    preferences: Preferi
    profile: Profilo
    relationships: Sequati e sequanti
    statuses_cleanup: Automata postoefaco
    strikes: Jerstreki
    two_factor_authentication: Dufaktora autentikigo
    webauthn_authentication: Sekuresklefi
  severed_relationships:
    download: Deskargo (%{count})
    preamble: On eble desganas sequati e sequanti kande on blokusas domeno o kande ona administranti decidas blokusar deslokala servilo.
  statuses:
    attached:
      audio:
        one: "%{count} sono"
        other: "%{count} soni"
      description: 'Addonajita: %{attached}'
      image:
        one: "%{count} imajo"
        other: "%{count} imaji"
      video:
        one: "%{count} video"
        other: "%{count} videi"
    boosted_from_html: Repetis de %{acct_link}
    content_warning: 'Kontenajaverto: %{warning}'
    default_language: Sama quale intervizajlinguo
    disallowed_hashtags:
      one: 'kontenas nepermisita hashtago: %{tags}'
      other: 'kontenas nepermisita hashtagi: %{tags}'
    edited_at_html: Redaktesis ye %{date}
    errors:
      in_reply_not_found: Posto quon vu probas respondar semblas ne existas.
    over_character_limit: limito de %{max} signi ecesita
    pin_errors:
      direct: Afishi qua nur videsebla ad mencionita uzanti ne povas adpinglesar
      limit: Vu ja adpinglis la maxima afishquanto
      ownership: Afisho di altra persono ne povas adpinglesar
      reblog: Repeto ne povas pinglizesar
    title: '%{name}: "%{quote}"'
    visibilities:
      direct: Direta
      private: Montrar nur a sequanti
      private_long: Nur montrez a sequanti
      public: Publika
      public_long: Omnu povas vidar
      unlisted: Publika, ma ne aperos en publika tempolinei
      unlisted_long: Omnu povas vidar ma ne listigesas che publika tempolinei
  statuses_cleanup:
    enabled: Automata efacez olda posti
    enabled_hint: Automata efacez vua posti pos oli atingar fixita oldeslimito, se oli ne parigesas a 1 de suba ecepti
    exceptions: Ecepti
    explanation: Pro ke efacar posti esas nechipa procedo, co agas lente progresive kande servilo ne esas okupata. Do, vua posti forsan efacesos kurte pos oli atingas oldeslimito.
    ignore_favs: Ignorez favorati
    ignore_reblogs: Ignorez repeti
    interaction_exceptions: Ecepti segun interagi
    interaction_exceptions_explanation: Notale, ne existas garantio ke posti efacesos se oli iras sub la favoratala o repetala solii pos iras super oli.
    keep_direct: Retenez direta mesaji
    keep_direct_hint: Ne efacas irga vua direta mesaji
    keep_media: Konservar afishi kun audvidajaddonaji
    keep_media_hint: Ne forigas irga vua afishi qua havas audvidajaddonaji
    keep_pinned: Konservar adpinglita afishi
    keep_pinned_hint: Ne forigas irga vua adpinglita afishi
    keep_polls: Konservar votinquesti
    keep_polls_hint: Ne forigas irga vua votinquesti
    keep_self_bookmark: Konservar afishi quan vu lektosignis
    keep_self_bookmark_hint: Ne forigas vua sua afishi se vu lektosignis ili
    keep_self_fav: Konservar afishi quan vu stelumis
    keep_self_fav_hint: Ne forigas vua sua afishi se vu stelumis ili
    min_age:
      '1209600': 2 semani
      '15778476': 6 monati
      '2629746': 1 monato
      '31556952': 1 yaro
      '5259492': 2 monati
      '604800': 1 semano
      '63113904': 2 yari
      '7889238': 3 monati
    min_age_label: Oldeslimito
    min_favs: Konservar stelumita afishi mine
    min_favs_hint: Ne efacas irgo ek vua posti qua havas adminime ca quanto de favoriziti. Restez vakua por efacar posti senegarde la nombro de favoriziti
    min_reblogs: Retenez posti repetita adminime
    min_reblogs_hint: Ne efacas irgo ek vua posti qua havas adminime ca quanto de repeti. Restez vakua por efacar posti senegarde la nombro de repeti
  stream_entries:
    sensitive_content: Titiliva kontenajo
  strikes:
    errors:
      too_late: Ol esas tro tarda ye apelar ca strekizo
  tags:
    does_not_match_previous_name: ne parigesas a antea nomo
  themes:
    contrast: Mastodon (Alta kontrasteso)
    default: Mastodon (Obskura)
    mastodon-light: Mastodon (Brila)
  time:
    formats:
      default: "%d %b, %Y, %H:%M"
      month: "%b %Y"
      time: "%H:%M"
  two_factor_authentication:
    add: Adjuntar
    disable: Extingar
    disabled_success: Dufaktora yurizo sucese desebligesis
    edit: Redaktar
    enabled: Dufaktora yurizo es ebligita
    enabled_success: Dufaktora yurizo sucese ebligesis
    generate_recovery_codes: Generate Recovery Codes
    lost_recovery_codes: Rigankodexi povigas vu riganas aceso a vua konto se vu perdas vua smartfono. Se vu perdas vua rigankodexi, vu povas rifacar hike. Vua olda rigankodexi nevalidigesos.
    methods: 2-faktormetodi
    otp: Yurizsoftwaro
    recovery_codes: Kopiez rigannumeri
    recovery_codes_regenerated: Rigannumeri sucesoze rifacesas
    recovery_instructions_html: If you ever lose access to your phone, you can use one of the recovery codes below to regain access to your account. Keep the recovery codes safe, for example by printing them and storing them with other important documents.
    webauthn: Sekuresklefi
  user_mailer:
    appeal_approved:
      explanation: Apelo di streko kontre vua konto en %{strike_date} quale vu sendis en %{appeal_date} aprobesis. Vua konto itere standas bone.
      subject: Vua apelo de %{date} aprobesis
      title: Apelo aprobesis
    appeal_rejected:
      explanation: Apelo di streko kontre vua konto en %{strike_date} quale vu sendis en %{appeal_date} refuzesis.
      subject: Vua apelo de %{date} refuzesis
      title: Apelo refuzesis
    backup_ready:
      extra: Ol es pronta por deskargo!
      subject: Vua arkivo es pronta por deskargo
      title: Arkivekpreno
    failed_2fa:
      further_actions_html: Se ol ne es vu, ni rekomendas ke vu %{action} quik pro ke ol eble maligita.
    suspicious_sign_in:
      change_password: chanjez vua pasvorto
      details: 'Co esas detali di eniro:'
      explanation: Ni deskovris eniro a vua konto de nova adreso IP.
      further_actions_html: Se ol ne es vu, ni rekomendas ke vu %{action} quik e ebligas dufaktoryurizo por sekurigar vua konto.
      subject: Vua konto acesesis de nova adreso IP
      title: Nova eniro
    warning:
      appeal: Sendez apelo
      appeal_description: Se vu kredas ke co esas eroro, vu povas sendar apelo a laboreri di %{instance}.
      categories:
        spam: Spamo
        violation: Kontenajo nesequas ca komunitatguidili
      explanation:
        delete_statuses: Ol trovesis ke kelka vua posti nesequas komunitatguidilo e do efacesis da jereri di %{instance}.
        disable: Vu ne povas uzar vua konto plue, ma vua profilo e altra informi restas kune.
        mark_statuses_as_sensitive: Kelka vua afishi markesis quale trublema da administranti di %{instance}. Vu povas markar audvidaji quale sentema per su kande afishar en la estonteso.
        sensitive: Pos co, omna vua adkargita audvidajdosieri markesos quale trublema e celesos dop klikaverto.
        silence: Vu povas ankore uzar vua konto ma nur personi quo ja sequis vu vidos vua posti en ca servilo, e vu forsan neinkluzesas de diversa deskovrotraiti. Tamen, altra personi povas ankore manuala sequar vu.
        suspend: Vu ne povas uzar vua konto plue, e vua profilo e altra informi ne es adirebla plue.
      reason: 'Motivo:'
      statuses: 'Citita posti:'
      subject:
        delete_statuses: Vua posti che %{acct} efacis
        disable: Vua konto %{acct} frostigesis
        mark_statuses_as_sensitive: Vua posti che %{acct} markizesis quale sentoza
        none: Averto por %{acct}
        sensitive: Vua posti che %{acct} markizesos quale sentoza pos nun
        silence: Vua konto %{acct} limitizesis
        suspend: Vua konto %{acct} restriktesis
      title:
        delete_statuses: Posti efacesis
        disable: Konto frostigesis
        mark_statuses_as_sensitive: Posti markizesis quale sentoza
        none: Averto
        sensitive: Konto markizesis quale sentoza
        silence: Konto limitizesis
        suspend: Konto restriktigesis
    welcome:
      apps_ios_action: Deskargez sur la aplikajbutiko
      apps_step: Deskargez nia oficala aplikaji.
      explanation: Subo esas guidilo por helpar vu komencar
      feature_creativity: Mastodon subtenas sono, video e imajafishi, adirpriskribi, votinquesti, enhavajaverti, anima imaji, personesigita emocimaji, imajettranchregulado e plu multo por helpar on expresar su enrete.
      feature_moderation: Mastodon adportas decidebleso ad on. Adeskez servilo kun reguli quan vu akordas o gastigas vua sua kozo.
      post_step: Salutez per texto, fotografi, videi o votinquesti.
      subject: Bonveno a Mastodon
      title: Bonveno, %{name}!
  users:
    follow_limit_reached: Vu ne povas sequar plu kam %{limit} personi
    invalid_otp_token: La dufaktora autentikigila kodexo ne esas valida
    otp_lost_help_html: Se vu perdas aceso de 2 konto, vu povas kontaktar kun %{email}
    signed_in_as: 'Eniris quale:'
  verification:
    here_is_how: Yen quale
    instructions_html: Kopiez e glutinez la kodexo suba en la HTML di vua retsituo. Pose adjuntez la adreso di vua retsituo en un ek la textobuxi di vua profilo per la "Modifikar profilo" pagino e konservez chanji.
    verification: Verifikeso
    verified_links: Vua ligili verifikata
  webauthn_credentials:
    add: Adjuntar nova sekuresklefo
    create:
      error: Esas problemo kande adjuntar vua sekuresklefo.
      success: Vua sekuresklefo sucese adjuntesis.
    delete: Efacez
    delete_confirmation: Ka vu certe volas efacar ca sekuresklefo?
    description_html: Se vu ebligas <strong>sekuresklefyurizo</strong>, eniro bezonos vu uzar un ek vua sekuresklefi.
    destroy:
      error: Existas problemo kande efacar vua sekuresklefo. Probez itere.
      success: Vua sekuresklefo sucesoze efacesis.
    invalid_credential: Nevalida sekuresklefo
    nickname_hint: Insertez nometo di vua nova sekuresklefo
    not_enabled: Vu ne ebligis WebAuthn til nun
    not_supported: Ca vidilo ne suportas sekuresklefi
    otp_required: Por uzar sekuresklefi, ebligez dufaktora yurizo unesme.
    registered_on: Registris ye %{date}<|MERGE_RESOLUTION|>--- conflicted
+++ resolved
@@ -205,17 +205,11 @@
         destroy_user_role: Destruktez rolo
         disable_2fa_user: Desebligar 2FA
         disable_custom_emoji: Desebligar personesigita emocimajo
-<<<<<<< HEAD
-        disable_sign_in_token_auth_user: Desebligar retpostofichyurizo por uzanto
-        disable_user: Desaktivigar uzanto
-        enable_custom_emoji: Ebligar personesigita emocimajo
-=======
         disable_relay: Desebligar relayo
         disable_sign_in_token_auth_user: Desebligar retpostofichyurizo por uzanto
         disable_user: Desaktivigar uzanto
         enable_custom_emoji: Ebligar personesigita emocimajo
         enable_relay: Ebligar relayo
->>>>>>> 609a4018
         enable_sign_in_token_auth_user: Ebligar retpostofichyurizo por uzanto
         enable_user: Aktivigez uzanto
         memorialize_account: Memorializez konto
@@ -276,17 +270,11 @@
         destroy_user_role_html: "%{name} efacis rolo di %{target}"
         disable_2fa_user_html: "%{name} desebligis dufaktora bezono por uzanto %{target}"
         disable_custom_emoji_html: "%{name} desebligis emocimajo %{target}"
-<<<<<<< HEAD
-        disable_sign_in_token_auth_user_html: "%{name} desebligis retpostofichyurizo por %{target}"
-        disable_user_html: "%{name} desebligis eniro por uzanto %{target}"
-        enable_custom_emoji_html: "%{name} ebligis emocimajo %{target}"
-=======
         disable_relay_html: "%{name} desebligis la relayo %{target}"
         disable_sign_in_token_auth_user_html: "%{name} desebligis retpostofichyurizo por %{target}"
         disable_user_html: "%{name} desebligis eniro por uzanto %{target}"
         enable_custom_emoji_html: "%{name} ebligis emocimajo %{target}"
         enable_relay_html: "%{name} ebligis la relayo %{target}"
->>>>>>> 609a4018
         enable_sign_in_token_auth_user_html: "%{name} ebligis retpostofishyurizo por %{target}"
         enable_user_html: "%{name} ebligis eniro por uzanto %{target}"
         memorialize_account_html: "%{name} kauzigis konto di %{target} divenar memorialpagino"
@@ -936,8 +924,6 @@
       search: Serchar
       title: Gretvorti
       updated_msg: Gretvortpreferaji tildatigesis sucese
-<<<<<<< HEAD
-=======
     terms_of_service:
       back: Retroirar ad servtermini
       changelog: Quo chanjesis
@@ -965,7 +951,6 @@
       published_on_html: Publikigita ye %{date}
       save_draft: Konservar skiso
       title: Servtermini
->>>>>>> 609a4018
     title: Administro
     trends:
       allow: Permisez
@@ -1195,11 +1180,7 @@
     set_new_password: Selektar nova pasvorto
     setup:
       email_below_hint_html: Kontrolez vua spamdosieruyo, o demandez altra ligilo.
-<<<<<<< HEAD
-      email_settings_hint_html: Uzez la ligilo quan ni sendis a vu por verifikar %{email}. Ni vartos hike.
-=======
       email_settings_hint_html: Klikez la ligilo quan ni sendis ad %{email} por komencar uzar Mastodon.
->>>>>>> 609a4018
       link_not_received: Ka vu ne recevis ligilo?
       new_confirmation_instructions_sent: Vu recevos nova retposto kun la konfirmligilo pos kelka minuti!
       title: Kontrolez vua retposti
@@ -1220,11 +1201,8 @@
       view_strikes: Videz antea streki kontre vua konto
     too_fast: Formulario sendesis tro rapide, probez itere.
     use_security_key: Uzes sekuresklefo
-<<<<<<< HEAD
-=======
     user_agreement_html: Me lektas e asentas <a href="%{terms_of_service_path}" target="_blank">servtermini</a> e <a href="%{privacy_policy_path}" target="_blank">privatesguidilo</a>
     user_privacy_agreement_html: Me lektas e konsentas <a href="%{privacy_policy_path}" target="_blank">privatesguidilo</a>
->>>>>>> 609a4018
   author_attribution:
     example_title: Exemplotexto
     hint_html: Ka vu skribas novaji o blogartikli ne en Mastodon?
