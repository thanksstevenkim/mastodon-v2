--- conflicted
+++ resolved
@@ -60,13 +60,8 @@
       error:
         title: Произошла ошибка
       new:
-<<<<<<< HEAD
-        prompt_html: "%{client_name} хочет получить доступ к вашему аккаунту. <strong>Принимайте запрос только в том случае, если узнаёте, откуда он, и доверяете источнику.</strong>"
-        review_permissions: Просмотр разрешений
-=======
         prompt_html: Приложение %{client_name} запрашивает доступ к вашей учётной записи. <strong>Не принимайте этот запрос, если он исходит из незнакомого или недоверенного источника.</strong>
         review_permissions: Запрашиваемые разрешения
->>>>>>> 609a4018
         title: Требуется авторизация
       show:
         title: Скопируйте этот код авторизации и вставьте его в приложение.
