--- conflicted
+++ resolved
@@ -3,11 +3,7 @@
   simple_form:
     hints:
       account:
-<<<<<<< HEAD
-        attribution_domains_as_text: Eitt á hverja línu. Ver fyrir röngum tilvísunum.
-=======
         attribution_domains: Eitt á hverja línu. Ver fyrir röngum tilvísunum.
->>>>>>> 609a4018
         discoverable: Opinberar færslur og notandasnið þitt geta birst eða verið mælt með á hinum ýmsu svæðum í Mastodon auk þess sem hægt er að mæla með þér við aðra notendur.
         display_name: Fullt nafn þitt eða eitthvað til gamans.
         fields: Heimasíðan þín, fornöfn, aldur eða eitthvað sem þú vilt koma á framfæri.
@@ -169,11 +165,7 @@
         url: Hvert atburðir verða sendir
     labels:
       account:
-<<<<<<< HEAD
-        attribution_domains_as_text: Vefsvæði sem mega vitna í þig
-=======
         attribution_domains: Vefsvæði sem mega vitna í þig
->>>>>>> 609a4018
         discoverable: Hafa notandasnið og færslur með í reikniritum leitar
         fields:
           name: Skýring
