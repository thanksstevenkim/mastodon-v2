--- conflicted
+++ resolved
@@ -141,11 +141,7 @@
       security_measures:
         only_password: Nur pasvorto
         password_and_2fa: Pasvorto kaj 2FA
-<<<<<<< HEAD
-      sensitive: Tikla
-=======
       sensitive: Devigite tikla
->>>>>>> 609a4018
       sensitized: Markita kiel tikla
       shared_inbox_url: URL de kunhavigita leterkesto
       show:
@@ -209,17 +205,11 @@
         destroy_user_role: Detrui Rolon
         disable_2fa_user: Malebligi 2FA
         disable_custom_emoji: Malŝalti Proprajn Bildosignojn
-<<<<<<< HEAD
-        disable_sign_in_token_auth_user: Malebligi aŭtentigon per retpoŝta ĵetono por la uzanto
-        disable_user: Neebligi la uzanton
-        enable_custom_emoji: Ebligi Propran Emoĝion
-=======
         disable_relay: Malebligi Relajson
         disable_sign_in_token_auth_user: Malebligi aŭtentigon per retpoŝta ĵetono por la uzanto
         disable_user: Neebligi la uzanton
         enable_custom_emoji: Ebligi Propran Emoĝion
         enable_relay: Ebligi Relajson
->>>>>>> 609a4018
         enable_sign_in_token_auth_user: Ebligi aŭtentigon per retpoŝta ĵetono por la uzanto
         enable_user: Ebligi uzanton
         memorialize_account: Memorigu Konton
@@ -233,11 +223,7 @@
         reset_password_user: Restarigi Pasvorton
         resolve_report: Solvitaj reporto
         sensitive_account: Marki tikla la aŭdovidaĵojn de via konto
-<<<<<<< HEAD
-        silence_account: Silentigi Konton
-=======
         silence_account: Limigi Konton
->>>>>>> 609a4018
         suspend_account: Suspendi Konton
         unassigned_report: Malatribui Raporton
         unblock_email_account: Malbloki retpoŝtadreson
@@ -284,17 +270,11 @@
         destroy_user_role_html: "%{name} forigis rolon de %{target}"
         disable_2fa_user_html: "%{name} malebligis dufaktoran aŭtentigon por uzanto %{target}"
         disable_custom_emoji_html: "%{name} malebligis la bildosignon %{target}"
-<<<<<<< HEAD
-        disable_sign_in_token_auth_user_html: "%{name} malebligis la aŭtentigon de retpoŝta ĵetono por %{target}"
-        disable_user_html: "%{name} malebligis ensaluton por uzanto %{target}"
-        enable_custom_emoji_html: "%{name} ebligis la bildosignon %{target}"
-=======
         disable_relay_html: "%{name} malebligis la relajson %{target}"
         disable_sign_in_token_auth_user_html: "%{name} malebligis la aŭtentigon de retpoŝta ĵetono por %{target}"
         disable_user_html: "%{name} malebligis ensaluton por uzanto %{target}"
         enable_custom_emoji_html: "%{name} ebligis la bildosignon %{target}"
         enable_relay_html: "%{name} ebligis la relajson %{target}"
->>>>>>> 609a4018
         enable_sign_in_token_auth_user_html: "%{name} ebligis la aŭtentigon de retpoŝta ĵetono por %{target}"
         enable_user_html: "%{name} ebligis ensaluton por uzanto %{target}"
         memorialize_account_html: "%{name} ŝanĝis la konton de %{target} al memora paĝo"
@@ -329,10 +309,7 @@
       title: Ĵurnalo de revizo
       unavailable_instance: "(domajna nomo nedisponebla)"
     announcements:
-<<<<<<< HEAD
-=======
       back: Reen al anoncoj
->>>>>>> 609a4018
       destroyed_msg: La anonco sukcese forigita!
       edit:
         title: Redakti anoncon
@@ -925,11 +902,8 @@
     system_checks:
       database_schema_check:
         message_html: Estas pritraktataj datumbazaj migradoj. Bonvolu ekzekuti ilin por certigi, ke la apliko kondutas kiel atendite
-<<<<<<< HEAD
-=======
       elasticsearch_analysis_index_mismatch:
         message_html: Agordoj de la indeksa analizilo estas malmodernaj. Bonvolu plenumi <code>tootctl search deploy --only-mapping --only=%{value}</code>
->>>>>>> 609a4018
       elasticsearch_health_red:
         message_html: Elasticsearch peniko estas malsana (ruĝa statuso), trajtoj de serĉo malhaveblas
       elasticsearch_health_yellow:
@@ -1250,11 +1224,7 @@
     set_new_password: Elekti novan pasvorton
     setup:
       email_below_hint_html: Kontrolu vian spam-dosierujon aŭ petu novan. Se necese, vi povas korekti vian retadreson.
-<<<<<<< HEAD
-      email_settings_hint_html: Enklaku la ligilon, ke ni sendis al vi por kontroli %{email}. Ni estos tien.
-=======
       email_settings_hint_html: Alklaku la ligilon, kiun ni sendis al %{email} por komenci uzi Mastodon. Ni atendos ĝuste ĉi tie.
->>>>>>> 609a4018
       link_not_received: Ĉu vi ne ricevis ligilon?
       new_confirmation_instructions_sent: Vi ricevos novan retpoŝton kun la konfirma ligilo post kelkaj minutoj!
       title: Kontrolu vian retpoŝta enirkesto
@@ -1263,17 +1233,10 @@
       title: Saluti en %{domain}
     sign_up:
       manual_review: Enskriboj en %{domain} havas manan superrigardon, farita de niaj moderistoj. Por helpi nin por procezi vian enskribon, skribu ion pri vi mem, kaj kial vi volas konton en %{domain}.
-<<<<<<< HEAD
-      preamble: Per konto ĉe ĉi tiu Mastodon-servilo, vi povas sekvi ajn personojn en la reto.
-      title: Ni pretigu vin ĉe %{domain}.
-    status:
-      account_status: Statuso de la konto
-=======
       preamble: Per konto ĉe ĉi tiu Mastodon-servilo, vi povos sekvi ajnan alian personon ĉe la fediverso, sendepende de kie ilia konto estas gastigita.
       title: Ni pretigu vin ĉe %{domain}.
     status:
       account_status: Stato de la konto
->>>>>>> 609a4018
       confirming: Atendante ke retpoŝta konfirmo estos kompletigita.
       functional: Via konto estas tute funkcia.
       pending: Via apliko estas superrigardata de niaj teamo. Ĉi tiu povas bezoni iom da tempo. Vi ricevos retpoŝton, se via apliko estas konsentita.
@@ -1491,21 +1454,6 @@
       overwrite: Anstataŭigi
       overwrite_long: Anstataŭigi la nunajn registrojn per la novaj
     overwrite_preambles:
-<<<<<<< HEAD
-      blocking_html: Vi estas <strong>anstataŭonta vian blokliston</strong> per ĝis <strong>%{total_items} kontoj</strong> de <strong>%{filename}</strong>.
-      bookmarks_html: Vi estas <strong>anstataŭonta viajn legosignojn</strong> per ĝis <strong>%{total_items} afiŝoj</strong> de <strong>%{filename}</strong>.
-      domain_blocking_html: Vi estas <strong>anstataŭonta vian domajnan blokliston</strong> per ĝis <strong>%{total_items} domajnoj</strong> de <strong>%{filename}</strong>.
-      following_html: Vi estas <strong>sekvonta</strong> ĝis <strong>%{total_items} kontoj</strong> de <strong>%{filename}</strong> kaj <strong>ĉesos sekvi iun alian</strong>.
-      lists_html: Vi estas <strong>anstataŭonta viajn listojn</strong> per enhavo de <strong>%{filename}</strong>. Ĝis <strong>%{total_items} kontoj</strong> estos aldonitaj al novaj listoj.
-      muting_html: Vi estas <strong>anstataŭonta viajn listojn de silentigitaj kontoj</strong> per ĝis<strong>%{total_items} kontoj</strong> de <strong>%{filename}</strong>.
-    preambles:
-      blocking_html: Vi estas <strong>blokonta</strong> ĝis <strong>%{total_items} kontoj</strong> de <strong>%{filename}</strong>.
-      bookmarks_html: Vi estas aldononta ĝis <strong>%{total_items} afiŝojn</strong> de <strong>%{filename}</strong> al viaj <strong>legosignoj</strong>.
-      domain_blocking_html: Vi estas <strong>blokonta</strong> ĝis <strong>%{total_items} domajnoj</strong> de <strong>%{filename}</strong>.
-      following_html: Vi estas <strong>sekvonta</strong> ĝis <strong>%{total_items} kontoj</strong> de <strong>%{filename}</strong>.
-      lists_html: Vi estas aldononta ĝis <strong>%{total_items} kontojn</strong> de <strong>%{filename}</strong> al viaj <strong>listoj</strong>. Novaj listoj estos kreitaj se ne estas listo por aldoni.
-      muting_html: Vi estas <strong>silentonta</strong> ĝis <strong>%{total_items} kontoj</strong> de <strong>%{filename}</strong>.
-=======
       blocking_html:
         one: Vi tuj <strong>anstataŭas vian blokliston</strong>, kun ĝis <strong>%{count} kontoj</strong> de <strong>%{filename}</strong>.
         other: Vi tuj <strong>anstataŭas vian blokliston</strong> ĝis <strong>%{count} kontoj</strong> de <strong>%{filename}</strong>.
@@ -1543,7 +1491,6 @@
       muting_html:
         one: Vi tuj<strong>silentas</strong> ĝis <strong>%{count} kontoj</strong> de <strong>%{filename}</strong>.
         other: Vi tuj<strong>silentas</strong> ĝis <strong>%{count} kontoj</strong> de <strong>%{filename}</strong>.
->>>>>>> 609a4018
     preface: Vi povas importi datumojn, kiujn vi eksportis el alia servilo, kiel liston de homoj, kiujn vi sekvas aŭ blokas.
     recent_imports: Lastatempaj importoj
     states:
@@ -1866,11 +1813,7 @@
     import_and_export: Importi kaj eksporti
     migrate: Konta migrado
     notifications: Retpoŝtaj sciigoj
-<<<<<<< HEAD
-    preferences: Preferoj
-=======
     preferences: Agordoj
->>>>>>> 609a4018
     profile: Publika profilo
     relationships: Sekvatoj kaj sekvantoj
     severed_relationships: Finitaj rilatoj
