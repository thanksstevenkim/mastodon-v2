--- conflicted
+++ resolved
@@ -20,10 +20,6 @@
           invalid: is in ûnjildige domeinnamme
       messages:
         invalid_domain_on_line: "%{value} is in ûnjildige domeinnamme"
-<<<<<<< HEAD
-        too_many_lines: giet oer de limyt fan %{limit} rigels
-=======
->>>>>>> 609a4018
       models:
         account:
           attributes:
