--- conflicted
+++ resolved
@@ -1174,10 +1174,6 @@
     migrate_account: Migrar a un altere conto
     migrate_account_html: Si tu vole rediriger iste conto a un altere, tu pote <a href="%{path}">configurar lo hic</a>.
     or_log_in_with: O aperi session con
-<<<<<<< HEAD
-    privacy_policy_agreement_html: Io ha legite e accepta le <a href="%{privacy_policy_path}" target="_blank">politica de confidentialitate</a>
-=======
->>>>>>> 609a4018
     progress:
       confirm: Confirmar e-mail
       details: Tu detalios
