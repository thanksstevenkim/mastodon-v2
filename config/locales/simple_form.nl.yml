---
nl:
  simple_form:
    hints:
      account:
        attribution_domains: Eén per regel. Beschermt tegen ongeldige attributies.
        discoverable: Jouw openbare berichten kunnen worden uitgelicht op verschillende plekken binnen Mastodon en jouw account kan worden aanbevolen aan andere gebruikers.
        display_name: Jouw volledige naam of een leuke bijnaam.
        fields: Jouw website, persoonlijke voornaamwoorden, leeftijd, alles wat je maar kwijt wilt.
        indexable: Jouw openbare berichten kunnen in de zoekresultaten op Mastodon verschijnen. Mensen die op jouw berichten hebben gereageerd kunnen ze sowieso doorzoeken.
        note: 'Je kunt andere mensen @vermelden of #hashtags gebruiken.'
        show_collections: Mensen kunnen zien wie jij volgt en wie jou volgen.
        unlocked: Mensen kunnen jou volgen zonder daarvoor toestemming te hoeven vragen. Wanneer je nieuwe volgers handmatig wil goedkeuren moet je deze optie deselecteren.
      account_alias:
        acct: Vermeld de gebruikersnaam@domein van het account vanwaar je wilt verhuizen
      account_migration:
        acct: Vermeld de gebruikersnaam@domein van het account waar je naartoe wilt verhuizen
      account_warning_preset:
        text: Je kunt specifieke tekst voor berichten gebruiken, zoals URL's, hashtags en vermeldingen
        title: Optioneel. Niet zichtbaar voor de ontvanger
      admin_account_action:
        include_statuses: De gebruiker ziet welke berichten verantwoordelijk zijn voor de moderatiemaatregel of waarschuwing
        send_email_notification: De gebruiker ontvangt een uitleg over wat er met diens account is gebeurd
        text_html: Optioneel. Je kunt specifieke tekst voor berichten gebruiken. Om tijd te besparen kun je <a href="%{path}">presets voor waarschuwingen toevoegen</a>
        type_html: Kies wat er met <strong>%{acct}</strong> moet gebeuren
        types:
          disable: Voorkom dat de gebruiker diens account gebruikt, maar verwijder of verberg de inhoud niet.
          none: Gebruik dit om een waarschuwing naar de gebruiker te sturen, zonder dat nog een andere maatregel wordt genomen.
          sensitive: Forceer dat alle mediabijlagen van deze gebruiker als gevoelig worden gemarkeerd.
          silence: Voorkom dat de gebruiker berichten kan plaatsen met openbare zichtbaarheid, verberg diens berichten en meldingen van mensen die de gebruiker niet volgen. Sluit alle rapportages tegen dit account af.
          suspend: Voorkom interactie van of naar dit account en verwijder de inhoud. Dit is omkeerbaar binnen 30 dagen. Dit sluit alle rapporten tegen dit account af.
        warning_preset_id: Optioneel. Je kunt nog steeds handmatig tekst toevoegen aan het eind van de preset
      announcement:
        all_day: Wanneer dit is aangevinkt worden alleen de datums binnen het tijdvak getoond
        ends_at: Optioneel. De publicatie van de mededeling wordt op dit tijdstip automatisch beëindigd
        scheduled_at: Laat leeg om de mededeling meteen te publiceren
        starts_at: Optioneel. In het geval dat jouw mededeling aan een bepaald tijdvak is gebonden
        text: Je kunt specifieke tekst voor berichten gebruiken. Let op de ruimte die de mededeling op het scherm van de gebruiker inneemt
      appeal:
        text: Je kunt maar eenmalig bezwaar indienen tegen een vastgestelde overtreding
      defaults:
        autofollow: Mensen die zich via de uitnodiging hebben geregistreerd, volgen jou automatisch
        avatar: WEBP, PNG, GIF of JPG. Maximaal %{size}. Wordt verkleind naar %{dimensions}px
        bot: Signaal aan anderen dat het account voornamelijk geautomatiseerde acties uitvoert en mogelijk niet wordt gecontroleerd
        context: Een of meerdere locaties waar de filter actief moet zijn
        current_password: Voer voor veiligheidsredenen het wachtwoord van je huidige account in
        current_username: Voer ter bevestiging de gebruikersnaam van je huidige account in
        digest: Wordt alleen na een lange periode van inactiviteit verzonden en alleen wanneer je tijdens jouw afwezigheid persoonlijke berichten hebt ontvangen
        email: Je krijgt een bevestigingsmail
        header: WEBP, PNG, GIF of JPG. Maximaal %{size}. Wordt verkleind naar %{dimensions}px
        inbox_url: Kopieer de URL van de voorpagina van de relayserver die je wil gebruiken
        irreversible: Gefilterde berichten verdwijnen onomkeerbaar, zelfs als de filter later wordt verwijderd
        locale: De taal van de gebruikersomgeving, e-mails en pushmeldingen
        password: Gebruik tenminste 8 tekens
        phrase: Komt overeen ongeacht hoofd-/kleine letters of een inhoudswaarschuwing
        scopes: Tot welke API's heeft de toepassing toegang. Wanneer je een toestemming van het bovenste niveau kiest, hoef je geen individuele toestemmingen meer te kiezen.
        setting_advanced_layout: Geef Mastodon in meerdere kolommen weer, waarmee je jouw tijdlijn, meldingen en een derde kolom naar keuze in een opslag kunt bekijken. Niet aanbevolen voor kleinere schermen.
        setting_aggregate_reblogs: Geen nieuwe boosts tonen voor berichten die recentelijk nog zijn geboost (heeft alleen effect op nieuw ontvangen boosts)
        setting_always_send_emails: Normaliter worden er geen e-mailmeldingen verstuurd wanneer je actief Mastodon gebruikt
<<<<<<< HEAD
        setting_default_quote_policy: Deze instelling is alleen van kracht voor berichten die gemaakt zijn met de volgende Mastodon-versie, maar je kunt je voorkeur nu alvast instellen.
=======
        setting_boost_modal: Wanneer dit is ingeschakeld, krijg je eerst een bevestigingsvenster te zien waarmee je de zichtbaarheid van je boost kunt wijzigen.
        setting_default_quote_policy_private: Berichten aan alleen volgers afkomstig van Mastodon kunnen niet door anderen worden geciteerd.
        setting_default_quote_policy_unlisted: Wanneer mensen jou citeren, verschijnt hun bericht ook niet onder trends.
>>>>>>> 26c78392
        setting_default_sensitive: Gevoelige media wordt standaard verborgen en kan met één klik worden getoond
        setting_display_media_default: Als gevoelig gemarkeerde media verbergen
        setting_display_media_hide_all: Media altijd verbergen
        setting_display_media_show_all: Media altijd tonen
        setting_emoji_style: Waarmee moeten emojis worden weergegeven. ‘Auto’ probeert de systeemeigen emojis te gebruiken, maar valt terug op Twemoji voor oudere webbrowsers.
        setting_quick_boosting_html: Wanneer dit is ingeschakeld, boost je in één keer wanneer je op het %{boost_icon} boostpictogram klikt en verplaatst de citeeroptie zich naar het %{options_icon} optiemenu. Wanneer dit is uitgeschakeld krijg je gelijk de mogelijkheid om te boosten of te citeren.
        setting_system_scrollbars_ui: Alleen van toepassing op desktopbrowsers gebaseerd op Safari en Chrome
        setting_use_blurhash: Wazige kleurovergangen zijn gebaseerd op de kleuren van de verborgen media, waarmee elk detail verdwijnt
        setting_use_pending_items: De tijdlijn wordt bijgewerkt door op het aantal nieuwe items te klikken, in plaats van dat deze automatisch wordt bijgewerkt
        username: Je kunt letters, cijfers en underscores gebruiken
        whole_word: Wanneer het trefwoord of zinsdeel alfanumeriek is, wordt het alleen gefilterd wanneer het hele woord overeenkomt
      domain_allow:
        domain: Dit domein is in staat om gegevens van deze server op te halen, en binnenkomende gegevens worden verwerkt en opgeslagen
      email_domain_block:
        domain: Dit kan de domeinnaam zijn die wordt weergegeven in het e-mailadres of in het MX-record dat het gebruikt. Ze worden gecontroleerd tijdens de registratie.
        with_dns_records: Er wordt een poging gewaagd om de desbetreffende DNS-records op te zoeken, waarna de resultaten ook worden geblokkeerd
      featured_tag:
        name: 'Hier zijn enkele van de hashtags die je onlangs hebt gebruikt:'
      filters:
        action: Kies welke acties uitgevoerd moeten wanneer een bericht overeenkomt met het filter
        actions:
          blur: Media verbergen achter een waarschuwing, zonder de tekst zelf te verbergen
          hide: Verberg de gefilterde inhoud volledig, alsof het niet bestaat
          warn: Verberg de gefilterde inhoud achter een waarschuwing, met de titel van het filter als waarschuwingstekst
      form_admin_settings:
        activity_api_enabled: Aantallen lokaal gepubliceerde berichten, actieve gebruikers en nieuwe registraties per week
        app_icon: WEBP, PNG, GIF of JPG. Vervangt op mobiele apparaten het standaard app-pictogram met een aangepast pictogram.
        backups_retention_period: Gebruikers hebben de mogelijkheid om archieven van hun berichten te genereren om later te downloaden. Indien ingesteld op een positieve waarde, worden deze archieven automatisch verwijderd uit jouw opslag na het opgegeven aantal dagen.
        bootstrap_timeline_accounts: Deze accounts worden bovenaan de aanbevelingen aan nieuwe gebruikers getoond. Meerdere gebruikersnamen met komma's scheiden.
        closed_registrations_message: Weergegeven wanneer registratie van nieuwe accounts is uitgeschakeld
        content_cache_retention_period: Alle berichten van andere servers (inclusief boosts en reacties) worden verwijderd na het opgegeven aantal dagen, ongeacht enige lokale gebruikersinteractie met die berichten. Dit betreft ook berichten die een lokale gebruiker aan diens bladwijzers heeft toegevoegd of als favoriet heeft gemarkeerd. Privéberichten tussen gebruikers van verschillende servers gaan ook verloren en zijn onmogelijk te herstellen. Het gebruik van deze instelling is bedoeld voor servers die een speciaal doel dienen en overtreedt veel gebruikersverwachtingen wanneer deze voor algemeen gebruik wordt geïmplementeerd.
        custom_css: Je kunt aangepaste CSS toepassen op de webversie van deze Mastodon-server.
        favicon: WEBP, PNG, GIF of JPG. Vervangt de standaard Mastodon favicon met een aangepast pictogram.
        landing_page: Selecteert welke pagina nieuwe bezoekers te zien krijgen wanneer ze voor het eerst op jouw server terechtkomen. Wanneer je ‘Trends’ selecteert, moeten trends ingeschakeld zijn onder 'Serverinstellingen > Ontdekken'. Als je ‘Lokale tijdlijn’ selecteert, moet ‘Toegang tot openbare lokale berichten’ worden ingesteld op ‘Iedereen’ onder 'Serverinstellingen > Ontdekken'.
        mascot: Overschrijft de illustratie in de geavanceerde webomgeving.
        media_cache_retention_period: Mediabestanden van berichten van externe gebruikers worden op jouw server in de cache opgeslagen. Indien ingesteld op een positieve waarde, worden media verwijderd na het opgegeven aantal dagen. Als de mediagegevens worden opgevraagd nadat ze zijn verwijderd, worden ze opnieuw gedownload wanneer de originele inhoud nog steeds beschikbaar is. Vanwege beperkingen op hoe vaak linkvoorbeelden sites van derden raadplegen, wordt aanbevolen om deze waarde in te stellen op ten minste 14 dagen. Anders worden linkvoorbeelden niet op aanvraag bijgewerkt.
        min_age: Gebruikers krijgen tijdens hun inschrijving de vraag om hun geboortedatum te bevestigen
        peers_api_enabled: Een lijst met domeinnamen die deze server heeft aangetroffen in de fediverse. Er zijn hier geen gegevens inbegrepen over de vraag of je verbonden bent met een bepaalde server, alleen dat je server er van weet. Dit wordt gebruikt door diensten die statistieken over de federatie in algemene zin verzamelen.
        profile_directory: De gebruikersgids bevat een lijst van alle gebruikers die ervoor gekozen hebben om ontdekt te kunnen worden.
        require_invite_text: Maak het invullen van "Waarom wil je je hier registreren?" verplicht in plaats van optioneel, wanneer registraties handmatig moeten worden goedgekeurd
        site_contact_email: Hoe mensen je kunnen bereiken voor juridische vragen of support.
        site_contact_username: Hoe mensen je op Mastodon kunnen bereiken.
        site_extended_description: Alle aanvullende informatie die nuttig kan zijn voor bezoekers en jouw gebruikers. Kan worden opgemaakt met Markdown.
        site_short_description: Een korte beschrijving om het unieke karakter van je server te tonen. Wie beheert de server, wat is de doelgroep?
        site_terms: Gebruik je eigen privacybeleid of laat leeg om de standaardwaarde te gebruiken. Kan worden opgemaakt met Markdown.
        site_title: Hoe mensen buiten de domeinnaam naar je server kunnen verwijzen.
        status_page_url: URL van een pagina waar mensen de status van deze server kunnen zien tijdens een storing
        theme: Thema die (niet ingelogde) bezoekers en nieuwe gebruikers zien.
        thumbnail: Een afbeelding van ongeveer een verhouding van 2:1 die naast jouw serverinformatie wordt getoond.
        trendable_by_default: Handmatige beoordeling van trends overslaan. Individuele items kunnen later alsnog worden afgekeurd.
        trends: Trends laten zien welke berichten, hashtags en nieuwsberichten op jouw server aan populariteit winnen.
      form_challenge:
        current_password: Je betreedt een veilige omgeving
      imports:
        data: CSV-bestand dat op een andere Mastodonserver werd geëxporteerd
      invite_request:
        text: Dit helpt ons om jouw aanvraag te beoordelen
      ip_block:
        comment: Optioneel. Vergeet niet te onthouden waarom je deze regel hebt toegevoegd.
        expires_in: Het aantal IP-adressen zijn beperkt. Ze worden soms gedeeld en wisselen vaak van eigenaar. Om deze reden worden onbeperkte IP-blokkades niet aanbevolen.
        ip: Voer een IPv4- of IPv6-adres in. Je kunt hele reeksen blokkeren met de CIDR-methode. Pas op dat je jezelf niet buitensluit!
        severities:
          no_access: Toegang tot de hele server blokkeren
          sign_up_block: Nieuwe registraties zijn niet mogelijk
          sign_up_requires_approval: Nieuwe registraties vereisen jouw goedkeuring
        severity: Kies wat er moet gebeuren met aanvragen van dit IP-adres
      rule:
        hint: Optioneel. Verstrek meer details over de regel
        text: Omschrijf een regel of vereiste voor gebruikers op deze server. Probeer het kort en simpel te houden
      sessions:
        otp: 'Voer de tweestaps-toegangscode vanaf jouw mobiele telefoon in of gebruik een van jouw herstelcodes:'
        webauthn: Wanneer het een USB-sleutel is, zorg er dan voor dat je deze in de computer steekt en, wanneer nodig, activeert.
      settings:
        indexable: Jouw profielpagina kan in de zoekresultaten van Google, Bing, DuckDuckGo en andere zoekmachines verschijnen.
        show_application: Je kunt zelf altijd zien met welke app je een bericht hebt geplaatst.
      tag:
        name: Je kunt elk woord met een hoofdletter beginnen, om zo bijvoorbeeld de tekst leesbaarder te maken
      terms_of_service:
        changelog: Kan worden opgemaakt met Markdown.
        effective_date: Een redelijke periode kan variëren van 10 tot 30 dagen vanaf de datum waarop je jouw gebruikers op de hoogte stelt.
        text: Kan worden opgemaakt met Markdown.
      terms_of_service_generator:
        admin_email: Juridische mededelingen zijn o. a. counter-notices, gerechterlijke bevelen, takedown-requests en handhavingsverzoeken.
        arbitration_address: Kan hetzelfde zijn als bovenstaand vestigingsadres of "N/A" bij gebruik van e-mail.
        arbitration_website: Kan een webformulier zijn, of "N/A" wanneer e-mail wordt gebruikt.
        choice_of_law: Stad, regio, grondgebied of staat waar de interne materiële wetten van toepassing zijn op alle aanspraken.
        dmca_address: 'Gebruik voor beheerders in de VS: het adres dat is geregistreerd in de DMCA Designated Agent Directory. Op verzoek is er een postbuslijst beschikbaar. Gebruik het DMCA Designated Agent Post Office Box Waiver Request om het Copyright Office te e-mailen en te beschrijven dat je een vanaf huis opererende inhoudsmoderator bent, die wraak of vergelding vreest voor je moderator-acties en daarom een postbus moet gebruiken om jouw huisadres uit het publieke domein te houden.'
        dmca_email: Kan hetzelfde e-mailadres zijn dat gebruikt wordt voor "E-mailadres voor juridische berichten" hierboven.
        domain: Een unieke identificatie van de online dienst die je levert.
        jurisdiction: Vermeld het land waar de persoon woont die de rekeningen betaalt. Is het een bedrijf of iets dergelijks, vermeld dan het land waar het ingeschreven staat en de stad, de regio, het grondgebied of de staat, voor zover van toepassing.
        min_age: Mag niet lager zijn dan de minimale vereiste leeftijd volgens de wetten van jouw jurisdictie.
      user:
        chosen_languages: Alleen berichten in de aangevinkte talen worden op de openbare tijdlijnen getoond
        date_of_birth:
          one: We moeten er zeker van zijn dat je tenminste %{count} bent om %{domain} te mogen gebruiken. Deze informatie wordt niet door ons opgeslagen.
          other: We moeten er zeker van zijn dat je tenminste %{count} bent om %{domain} te mogen gebruiken. Deze informatie wordt niet door ons opgeslagen.
        role: De rol bepaalt welke rechten de gebruiker heeft.
      user_role:
        color: Kleur die gebruikt wordt voor de rol in de UI, als RGB in hexadecimale formaat
        highlighted: Dit maakt de rol openbaar zichtbaar
        name: Openbare naam van de rol, wanneer de rol als badge op profielpagina's wordt getoond
        permissions_as_keys: Gebruikers met deze rol hebben toegang tot...
        position: Een hogere rol beslist in bepaalde situaties over het oplossen van conflicten. Bepaalde acties kunnen alleen worden uitgevoerd op rollen met een lagere prioriteit
      username_block:
        allow_with_approval: In plaats van dat het registreren helemaal wordt voorkomen, zullen overeenkomstige registraties jouw goedkeuring vereisen
        comparison: Houd rekening met het Scunthorpe-probleem wanneer je gedeeltelijke overeenkomsten blokkeert
        username: Wordt gezien als overeenkomst ongeacht de lettergrootte en gangbare lettervervangingen zoals "4" voor "a" of "3" voor "e"
      webhook:
        events: Selecteer de te verzenden gebeurtenissen
        template: Maak een eigen JSON payload aan met variabele interpolatie. Laat leeg voor standaard JSON.
        url: Waar gebeurtenissen naartoe worden verzonden
    labels:
      account:
        attribution_domains: Websites die jou credit mogen geven
        discoverable: Jouw account en berichten laten uitlichten door Mastodon
        fields:
          name: Label
          value: Inhoud
        indexable: Openbare berichten in zoekresultaten opnemen
        show_collections: Accounts die jij volgt en die jou volgen op je profiel tonen
        unlocked: Automatisch nieuwe volgers accepteren
      account_alias:
        acct: Fediverse-adres van het oude account
      account_migration:
        acct: Fediverse-adres van het nieuwe account
      account_warning_preset:
        text: Tekst van preset
        title: Titel
      admin_account_action:
        include_statuses: Gerapporteerde berichten aan de e-mail toevoegen
        send_email_notification: Meld dit per e-mail aan de gebruiker
        text: Aangepaste waarschuwing
        type: Actie
        types:
          disable: Bevriezen
          none: Waarschuwing sturen
          sensitive: Gevoelig
          silence: Beperken
          suspend: Opschorten en onomkeerbaar accountgegevens verwijderen
        warning_preset_id: Een preset voor een waarschuwing gebruiken
      announcement:
        all_day: Gedurende de hele dag
        ends_at: Eindigt
        scheduled_at: Mededeling inplannen
        starts_at: Begint
        text: Mededeling
      appeal:
        text: Leg uit waarom deze beslissing volgens jou teruggedraaid moet worden
      defaults:
        autofollow: Uitnodigen om jouw account te volgen
        avatar: Profielfoto
        bot: Dit is een geautomatiseerd account
        chosen_languages: Talen filteren
        confirm_new_password: Nieuw wachtwoord bevestigen
        confirm_password: Wachtwoord bevestigen
        context: Filterlocaties
        current_password: Huidig wachtwoord
        data: Gegevens
        display_name: Weergavenaam
        email: E-mailadres
        expires_in: Vervalt na
        fields: Extra velden
        header: Omslagfoto
        honeypot: "%{label} (niet invullen)"
        inbox_url: Inbox-URL van de relayserver
        irreversible: Verwijderen in plaats van verbergen
        locale: Taal van de gebruikersomgeving
        max_uses: Max. aantal keer te gebruiken
        new_password: Nieuwe wachtwoord
        note: Bio
        otp_attempt: Tweestaps-toegangscode
        password: Wachtwoord
        phrase: Trefwoord of zinsdeel
        setting_advanced_layout: Geavanceerde webomgeving inschakelen
        setting_aggregate_reblogs: Boosts in tijdlijnen groeperen
        setting_always_send_emails: Altijd e-mailmeldingen verzenden
        setting_auto_play_gif: Geanimeerde GIF's automatisch afspelen
<<<<<<< HEAD
        setting_boost_modal: Vraag voor het boosten van een bericht een bevestiging
        setting_default_language: Taal van berichten
        setting_default_privacy: Privacy voor nieuwe berichten
=======
        setting_boost_modal: Zichtbaarheid van boosts
        setting_default_language: Taal van berichten
        setting_default_privacy: Zichtbaarheid van nieuwe berichten
>>>>>>> 26c78392
        setting_default_quote_policy: Wie mag jou citeren
        setting_default_sensitive: Media altijd als gevoelig markeren
        setting_delete_modal: Waarschuw mij wanneer ik een bericht probeer te verwijderen
        setting_disable_hover_cards: Hover-kaarten met profielvoorbeelden uitschakelen
        setting_disable_swiping: Swipebewegingen uitschakelen
        setting_display_media: Mediaweergave
        setting_display_media_default: Standaard
        setting_display_media_hide_all: Alles verbergen
        setting_display_media_show_all: Alles tonen
        setting_emoji_style: Emoji-stijl
        setting_expand_spoilers: Berichten met inhoudswaarschuwingen altijd uitklappen
        setting_hide_network: Jouw volgers en wie je volgt verbergen
        setting_missing_alt_text_modal: Waarschuw mij wanneer ik een bericht zonder alt-tekst probeer te plaatsen
        setting_quick_boosting: Snel boosten inschakelen
        setting_reduce_motion: Beweging in animaties verminderen
        setting_system_font_ui: Standaardlettertype van het systeem gebruiken
        setting_system_scrollbars_ui: Standaard scrollbalk van het systeem gebruiken
        setting_theme: Thema website
        setting_trends: Trends van vandaag tonen
        setting_unfollow_modal: Vraag voor het ontvolgen van iemand een bevestiging
        setting_use_blurhash: Wazige kleurovergangen voor verborgen media tonen
        setting_use_pending_items: Langzame modus
        severity: Zwaarte
        sign_in_token_attempt: Beveiligingscode
        title: Titel
        type: Importtype
        username: Gebruikersnaam
        username_or_email: Gebruikersnaam of e-mailadres
        whole_word: Heel woord
      email_domain_block:
        with_dns_records: MX-records en IP-adressen van het domein toevoegen
      featured_tag:
        name: Hashtag
      filters:
        actions:
          blur: Media met een waarschuwing verbergen
          hide: Volledig verbergen
          warn: Met een waarschuwing verbergen
      form_admin_settings:
        activity_api_enabled: Statistieken over gebruikersactiviteit via de API publiceren
        app_icon: App-pictogram
        backups_retention_period: Bewaartermijn gebruikersarchief
        bootstrap_timeline_accounts: Accounts die altijd aan nieuwe gebruikers worden aanbevolen
        closed_registrations_message: Aangepast bericht wanneer registratie is uitgeschakeld
        content_cache_retention_period: Bewaartermijn voor externe inhoud
        custom_css: Aangepaste CSS
        favicon: Favicon
        landing_page: Landingspagina voor nieuwe bezoekers
        local_live_feed_access: Toegang tot openbare lokale berichten
        local_topic_feed_access: Toegang tot overzicht met lokale hashtags en links
        mascot: Aangepaste mascotte (legacy)
        media_cache_retention_period: Bewaartermijn mediacache
        min_age: Vereiste minimumleeftijd
        peers_api_enabled: Lijst van bekende servers via de API publiceren
        profile_directory: Gebruikersgids inschakelen
        registrations_mode: Wie kan zich registreren
        remote_live_feed_access: Toegang tot openbare berichten van andere servers
        remote_topic_feed_access: Toegang tot overzicht met hashtags en links van andere servers
        require_invite_text: Opgeven van een reden is verplicht
        show_domain_blocks: Domeinblokkades tonen
        show_domain_blocks_rationale: Redenen voor domeinblokkades tonen
        site_contact_email: E-mailadres contactpersoon
        site_contact_username: Gebruikersnaam contactpersoon
        site_extended_description: Uitgebreide omschrijving
        site_short_description: Serveromschrijving
        site_terms: Privacybeleid
        site_title: Servernaam
        status_page_url: URL van statuspagina
        theme: Standaardthema
        thumbnail: Server-miniatuur
        trendable_by_default: Trends goedkeuren zonder voorafgaande beoordeling
        trends: Trends inschakelen
      interactions:
        must_be_follower: Meldingen van mensen die jou niet volgen blokkeren
        must_be_following: Meldingen van mensen die jij niet volgt blokkeren
        must_be_following_dm: Privéberichten van mensen die jij niet volgt blokkeren
      invite:
        comment: Opmerking
      invite_request:
        text: Waarom wil je je hier registreren?
      ip_block:
        comment: Opmerking
        ip: IP
        severities:
          no_access: Toegang blokkeren
          sign_up_block: Registraties blokkeren
          sign_up_requires_approval: Registraties beperken
        severity: Regel
      notification_emails:
        appeal: Iemand heeft bezwaar ingediend tegen een beslissing van een moderator
        digest: Periodiek e-mails met een samenvatting versturen
        favourite: Wanneer iemand jouw bericht als favoriet markeert
        follow: Wanneer iemand jou is gaan volgen
        follow_request: Wanneer iemand jou wil volgen
        mention: Je bent door iemand vermeld
        pending_account: Wanneer een nieuw account moet worden beoordeeld
        quote: Iemand heeft jou geciteerd
        reblog: Wanneer iemand jouw bericht heeft geboost
        report: Nieuwe rapportage is ingediend
        software_updates:
          all: Meldingen geven voor alle updates
          critical: Alleen meldingen voor kritieke updates geven
          label: Er is een nieuwe versie van Mastodon beschikbaar
          none: Nooit meldingen van updates geven (niet aanbevolen)
          patch: Meldingen bij bugfix-updates
        trending_tag: Nieuwe trend vereist beoordeling
      rule:
        hint: Aanvullende informatie
        text: Regel
      settings:
        indexable: Zoekmachines jouw profielpagina laten vinden
        show_application: App tonen die je voor het plaatsen van berichten gebruikt
      tag:
        listable: Toestaan dat deze hashtag in zoekopdrachten en aanbevelingen te zien valt
        name: Hashtag
        trendable: Goedkeuren dat deze hashtag onder trends te zien valt
        usable: Berichten toestaan deze hashtag lokaal te gebruiken
      terms_of_service:
        changelog: Wat is veranderd?
        effective_date: Ingangsdatum
        text: Gebruiksvoorwaarden
      terms_of_service_generator:
        admin_email: E-mailadres voor juridische meldingen
        arbitration_address: Vestigingsadres voor arbitrage-mededelingen
        arbitration_website: Website voor het indienen van arbitrage-mededelingen
        choice_of_law: Keuze van rechtsgebied
        dmca_address: Vestigingsadres voor DMCA/auteursrecht-mededelingen
        dmca_email: E-mailadres voor DMCA/auteursrecht-mededelingen
        domain: Domein
        jurisdiction: Jurisdictie
        min_age: Minimumleeftijd
      user:
        date_of_birth_1i: Dag
        date_of_birth_2i: Maand
        date_of_birth_3i: Jaar
        role: Rol
        time_zone: Tijdzone
      user_role:
        color: Kleur van badge
        highlighted: Rol als badge op profielpagina's tonen
        name: Naam
        permissions_as_keys: Rechten
        position: Prioriteit
      username_block:
        allow_with_approval: Registraties met goedkeuring toestaan
        comparison: Methode van vergelijking
        username: Overeen te komen woord
      webhook:
        events: Ingeschakelde gebeurtenissen
        template: Sjabloon Payload
        url: Eindpunt URL
    'no': Nee
    not_recommended: Niet aanbevolen
    overridden: Overschreven
    recommended: Aanbevolen
    required:
      mark: "*"
      text: vereist
    title:
      sessions:
        webauthn: Gebruik een van uw beveiligingssleutels om in te loggen
    'yes': Ja<|MERGE_RESOLUTION|>--- conflicted
+++ resolved
@@ -57,13 +57,9 @@
         setting_advanced_layout: Geef Mastodon in meerdere kolommen weer, waarmee je jouw tijdlijn, meldingen en een derde kolom naar keuze in een opslag kunt bekijken. Niet aanbevolen voor kleinere schermen.
         setting_aggregate_reblogs: Geen nieuwe boosts tonen voor berichten die recentelijk nog zijn geboost (heeft alleen effect op nieuw ontvangen boosts)
         setting_always_send_emails: Normaliter worden er geen e-mailmeldingen verstuurd wanneer je actief Mastodon gebruikt
-<<<<<<< HEAD
-        setting_default_quote_policy: Deze instelling is alleen van kracht voor berichten die gemaakt zijn met de volgende Mastodon-versie, maar je kunt je voorkeur nu alvast instellen.
-=======
         setting_boost_modal: Wanneer dit is ingeschakeld, krijg je eerst een bevestigingsvenster te zien waarmee je de zichtbaarheid van je boost kunt wijzigen.
         setting_default_quote_policy_private: Berichten aan alleen volgers afkomstig van Mastodon kunnen niet door anderen worden geciteerd.
         setting_default_quote_policy_unlisted: Wanneer mensen jou citeren, verschijnt hun bericht ook niet onder trends.
->>>>>>> 26c78392
         setting_default_sensitive: Gevoelige media wordt standaard verborgen en kan met één klik worden getoond
         setting_display_media_default: Als gevoelig gemarkeerde media verbergen
         setting_display_media_hide_all: Media altijd verbergen
@@ -241,15 +237,9 @@
         setting_aggregate_reblogs: Boosts in tijdlijnen groeperen
         setting_always_send_emails: Altijd e-mailmeldingen verzenden
         setting_auto_play_gif: Geanimeerde GIF's automatisch afspelen
-<<<<<<< HEAD
-        setting_boost_modal: Vraag voor het boosten van een bericht een bevestiging
-        setting_default_language: Taal van berichten
-        setting_default_privacy: Privacy voor nieuwe berichten
-=======
         setting_boost_modal: Zichtbaarheid van boosts
         setting_default_language: Taal van berichten
         setting_default_privacy: Zichtbaarheid van nieuwe berichten
->>>>>>> 26c78392
         setting_default_quote_policy: Wie mag jou citeren
         setting_default_sensitive: Media altijd als gevoelig markeren
         setting_delete_modal: Waarschuw mij wanneer ik een bericht probeer te verwijderen
