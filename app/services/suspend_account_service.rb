# frozen_string_literal: true

class SuspendAccountService < BaseService
  include Payloadable

  # Carry out the suspension of a recently-suspended account
  # @param [Account] account Account to suspend
  def call(account)
    return unless account.suspended?

    @account = account

    reject_remote_follows!
    distribute_update_actor!
    unmerge_from_home_timelines!
    unmerge_from_list_timelines!
    privatize_media_attachments!
    remove_from_trends!
  end

  private

  def reject_remote_follows!
    return if @account.local? || !@account.activitypub? || @account.suspension_origin_remote?

    # When suspending a remote account, the account obviously doesn't
    # actually become suspended on its origin server, i.e. unlike a
    # locally suspended account it continues to have access to its home
    # feed and other content. To prevent it from being able to continue
    # to access toots it would receive because it follows local accounts,
    # we have to force it to unfollow them. Unfortunately, there is no
    # counterpart to this operation, i.e. you can't then force a remote
    # account to re-follow you, so this part is not reversible.

    Follow.where(account: @account).find_in_batches do |follows|
      ActivityPub::DeliveryWorker.push_bulk(follows) do |follow|
        [Oj.dump(serialize_payload(follow, ActivityPub::RejectFollowSerializer)), follow.target_account_id, @account.inbox_url]
      end

      follows.each(&:destroy)
    end
  end

  def distribute_update_actor!
    return unless @account.local?

    account_reach_finder = AccountReachFinder.new(@account)

    ActivityPub::DeliveryWorker.push_bulk(account_reach_finder.inboxes, limit: 1_000) do |inbox_url|
      [signed_activity_json, @account.id, inbox_url]
    end
  end

  def unmerge_from_home_timelines!
    @account.followers_for_local_distribution.reorder(nil).find_each do |follower|
      FeedManager.instance.unmerge_from_home(@account, follower)
    end
  end

  def unmerge_from_list_timelines!
    @account.lists_for_local_distribution.reorder(nil).find_each do |list|
      FeedManager.instance.unmerge_from_list(@account, list)
    end
  end

  def privatize_media_attachments!
<<<<<<< HEAD
    attachment_names = MediaAttachment.attachment_definitions.keys

    @account.media_attachments.find_each do |media_attachment|
      attachment_names.each do |attachment_name|
        attachment = media_attachment.public_send(attachment_name)
        styles     = MediaAttachment::DEFAULT_STYLES | attachment.styles.keys

        next if attachment.blank?

        styles.each do |style|
          case Paperclip::Attachment.default_options[:storage]
          when :s3
            # Prevent useless S3 calls if ACLs are disabled
            next if ENV['S3_PERMISSION'] == ''

            begin
              attachment.s3_object(style).acl.put(acl: 'private')
            rescue Aws::S3::Errors::NoSuchKey
              Rails.logger.warn "Tried to change acl on non-existent key #{attachment.s3_object(style).key}"
            rescue Aws::S3::Errors::NotImplemented => e
              Rails.logger.error "Error trying to change ACL on #{attachment.s3_object(style).key}: #{e.message}"
            end
          when :fog, :azure
            # Not supported
          when :filesystem
            begin
              FileUtils.chmod(0o600 & ~File.umask, attachment.path(style)) unless attachment.path(style).nil?
            rescue Errno::ENOENT
              Rails.logger.warn "Tried to change permission on non-existent file #{attachment.path(style)}"
            end
          end

          CacheBusterWorker.perform_async(attachment.url(style)) if Rails.configuration.x.cache_buster_enabled
        end
      end
    end
=======
    UpdateMediaAttachmentsPermissionsService.new.call(@account.media_attachments, :private)
  end

  def remove_from_trends!
    StatusTrend.where(account: @account).delete_all
>>>>>>> 609a4018
  end

  def signed_activity_json
    @signed_activity_json ||= Oj.dump(serialize_payload(@account, ActivityPub::UpdateSerializer, signer: @account))
  end
end<|MERGE_RESOLUTION|>--- conflicted
+++ resolved
@@ -64,50 +64,11 @@
   end
 
   def privatize_media_attachments!
-<<<<<<< HEAD
-    attachment_names = MediaAttachment.attachment_definitions.keys
-
-    @account.media_attachments.find_each do |media_attachment|
-      attachment_names.each do |attachment_name|
-        attachment = media_attachment.public_send(attachment_name)
-        styles     = MediaAttachment::DEFAULT_STYLES | attachment.styles.keys
-
-        next if attachment.blank?
-
-        styles.each do |style|
-          case Paperclip::Attachment.default_options[:storage]
-          when :s3
-            # Prevent useless S3 calls if ACLs are disabled
-            next if ENV['S3_PERMISSION'] == ''
-
-            begin
-              attachment.s3_object(style).acl.put(acl: 'private')
-            rescue Aws::S3::Errors::NoSuchKey
-              Rails.logger.warn "Tried to change acl on non-existent key #{attachment.s3_object(style).key}"
-            rescue Aws::S3::Errors::NotImplemented => e
-              Rails.logger.error "Error trying to change ACL on #{attachment.s3_object(style).key}: #{e.message}"
-            end
-          when :fog, :azure
-            # Not supported
-          when :filesystem
-            begin
-              FileUtils.chmod(0o600 & ~File.umask, attachment.path(style)) unless attachment.path(style).nil?
-            rescue Errno::ENOENT
-              Rails.logger.warn "Tried to change permission on non-existent file #{attachment.path(style)}"
-            end
-          end
-
-          CacheBusterWorker.perform_async(attachment.url(style)) if Rails.configuration.x.cache_buster_enabled
-        end
-      end
-    end
-=======
     UpdateMediaAttachmentsPermissionsService.new.call(@account.media_attachments, :private)
   end
 
   def remove_from_trends!
     StatusTrend.where(account: @account).delete_all
->>>>>>> 609a4018
   end
 
   def signed_activity_json
