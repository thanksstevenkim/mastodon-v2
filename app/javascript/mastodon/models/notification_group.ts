--- conflicted
+++ resolved
@@ -172,9 +172,6 @@
         sampleAccountIds,
       };
     }
-<<<<<<< HEAD
-
-=======
     case 'annual_report': {
       const { annual_report, ...groupWithoutAnnualReport } = group;
       return {
@@ -184,7 +181,6 @@
         sampleAccountIds,
       };
     }
->>>>>>> 609a4018
     default:
       return {
         sampleAccountIds,
