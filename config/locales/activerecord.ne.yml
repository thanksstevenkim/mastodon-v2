--- conflicted
+++ resolved
@@ -28,12 +28,8 @@
         doorkeeper/application:
           attributes:
             website:
-<<<<<<< HEAD
-              invalid: मान्य URL होइन
-=======
               invalid: मान्य URL होइन
         list_account:
           attributes:
             account_id:
-              taken: पहिले नै सूचीमा छ
->>>>>>> 609a4018
+              taken: पहिले नै सूचीमा छ