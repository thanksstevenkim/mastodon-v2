---
el:
  simple_form:
    hints:
      account:
<<<<<<< HEAD
        attribution_domains_as_text: Μία ανά γραμμή. Προστατεύει από ψευδείς ιδιότητες.
=======
        attribution_domains: Μία ανά γραμμή. Προστατεύει από ψευδείς ιδιότητες.
>>>>>>> 609a4018
        discoverable: Οι δημόσιες δημοσιεύσεις και το προφίλ σου μπορεί να εμφανίζονται ή να συνιστώνται σε διάφορους τομείς του Mastodon και το προφίλ σου μπορεί να προτείνεται σε άλλους χρήστες.
        display_name: Το πλήρες ή το αστείο σου όνομα.
        fields: Η αρχική σου σελίδα, αντωνυμίες, ηλικία, ό,τι θες.
        indexable: Οι δημόσιες δημοσιεύσεις σου μπορεί να εμφανιστούν στα αποτελέσματα αναζήτησης στο Mastodon. Άτομα που έχουν αλληλεπιδράσει με τις δημοσιεύσεις σου μπορεί να είναι σε θέση να τις αναζητήσουν όπως και να 'χει.
        note: 'Μπορείς να @επισημάνεις άλλα άτομα ή #ετικέτες.'
        show_collections: Οι χρήστες θα είναι σε θέση να περιηγηθούν στα άτομα που ακολουθείς και στους ακόλουθούς σου. Άτομα που ακολουθείς θα βλέπουν ότι τους ακολουθείς όπως και να 'χει.
        unlocked: Οι χρήστες θα είναι σε θέση να σε ακολουθήσουν χωρίς να ζητούν έγκριση. Κατάργησε την επιλογή αν θες να αξιολογείς τα αιτήματα ακολούθησης και να επιλέξεις αν θα αποδεχθείς ή απορρίψεις νέους ακόλουθους.
      account_alias:
        acct: Όρισε το username@domain του λογαριασμού από τον οποίο θέλεις να μετακινηθείς
      account_migration:
        acct: Όρισε το username@domain του λογαριασμού στον οποίο θέλεις να μετακινηθείς
      account_warning_preset:
        text: Μπορείς να χρησιμοποιήσεις το ίδιο συντακτικό των αναρτήσεων όπως URL, ετικέτες και αναφορές
        title: Προαιρετικό. Δεν εμφανίζεται στον παραλήπτη
      admin_account_action:
        include_statuses: Ο χρήστης θα δει ποιες αναρτήσεις προκάλεσαν την προειδοποίηση ή την ενέργεια των συντονιστών
        send_email_notification: Ο χρήστης θα λάβει μια εξήγηση του τί συνέβη με τον λογαριασμό του
        text_html: Προαιρετικό. Μπορείς να χρησιμοποιήσεις συντακτικό ανάρτησης. Μπορείς να <a href="%{path}">ορίσεις προκαθορισμένες προειδοποιήσεις</a> για να γλιτώσεις χρόνο
        type_html: Διάλεξε τί θα κάνεις με τον <strong>%{acct}</strong>
        types:
          disable: Απέτρεψε το χρήστη από τη χρήση του λογαριασμού του, αλλά μη διαγράψεις ή αποκρύψεις το περιεχόμενό του.
          none: Χρησιμοποίησε αυτό για να στείλεις μια προειδοποίηση στον χρήστη, χωρίς να ενεργοποιήσεις οποιαδήποτε άλλη ενέργεια.
          sensitive: Ανάκασε όλα τα συνημμένα πολυμέσα αυτού του χρήστη να επισημαίνονται ως ευαίσθητα.
          silence: Απέτρεψετον χρήστη από το να μπορεί να δημοσιεύει με δημόσια ορατότητα, να αποκρύπτει τις αναρτήσεις του και τις ειδοποιήσεις του από άτομα που δεν τον ακολουθούν. Κλείνει όλες τις αναφορές εναντίον αυτού του λογαριασμού.
          suspend: Αποτροπή οποιασδήποτε αλληλεπίδρασης από ή προς αυτόν τον λογαριασμό και διαγραφή των περιεχομένων του. Αναστρέψιμο εντός 30 ημερών. Κλείνει όλες τις αναφορές εναντίον αυτού του λογαριασμού.
        warning_preset_id: Προαιρετικό. Μπορείς να προσθέσεις επιπλέον κείμενο μετά το προκαθορισμένο κείμενο
      announcement:
        all_day: Όταν είναι επιλεγμένο, θα εμφανίζονται μόνο οι ημερομηνίες εντός της χρονικής διάρκειας
        ends_at: Προαιρετικό. Η ανακοίνωση θα αποσυρθεί αυτόματα τη δηλωμένη ώρα
        scheduled_at: Αν μείνει κενό, η ενημέρωση θα δημοσιευτεί αμέσως
        starts_at: Προαιρετικό, για την περίπτωση που η ανακοίνωση αφορά συγκεκριμένη χρονική διάρκεια
        text: Μπορείς να χρησιμοποιήσεις το συντακτικό των αναρτήσεων. Παρακαλώ να έχεις κατά νου το χώρο που θα καταλάβει η ανακοίνωση στην οθόνη του χρήστη
      appeal:
        text: Μπορείς να κάνετε έφεση σε ένα παράπτωμα μόνο μία φορά
      defaults:
        autofollow: Όσοι εγγραφούν μέσω της πρόσκλησης θα σε ακολουθούν αυτόματα
        avatar: WEBP, PNG, GIF ή JPG. Το πολύ %{size}. Θα υποβαθμιστεί σε %{dimensions}px
        bot: Ο λογαριασμός αυτός εκτελεί κυρίως αυτοματοποιημένες ενέργειες και ίσως να μην παρακολουθείται
        context: Ένα ή περισσότερα πλαίσια στα οποία μπορεί να εφαρμόζεται αυτό το φίλτρο
        current_password: Για λόγους ασφαλείας παρακαλώ γράψε τον κωδικό του τρέχοντος λογαριασμού
        current_username: Για επιβεβαίωση, παρακαλώ γράψε το όνομα χρήστη του τρέχοντος λογαριασμού
        digest: Αποστέλλεται μόνο μετά από μακρά περίοδο αδράνειας και μόνο αν έχεις λάβει προσωπικά μηνύματα κατά την απουσία σου
        email: Θα σου σταλεί email επιβεβαίωσης
        header: WEBP, PNG, GIF ή JPG. Το πολύ %{size}. Θα υποβαθμιστεί σε %{dimensions}px
        inbox_url: Αντέγραψε το URL της αρχικής σελίδας του ανταποκριτή που θέλεις να χρησιμοποιήσεις
        irreversible: Οι φιλτραρισμένες αναρτήσεις θα εξαφανιστούν αμετάκλητα, ακόμα και αν το φίλτρο αργότερα αφαιρεθεί
        locale: Η γλώσσα χρήσης, των email και των ειδοποιήσεων push
        password: Χρησιμοποίησε τουλάχιστον 8 χαρακτήρες
        phrase: Θα ταιριάζει ανεξαρτήτως πεζών/κεφαλαίων ή προειδοποίησης περιεχομένου μιας ανάρτησης
        scopes: Ποια API θα επιτρέπεται στην εφαρμογή να χρησιμοποιήσεις. Αν επιλέξεις κάποιο υψηλό εύρος εφαρμογής, δε χρειάζεται να επιλέξεις και το καθένα ξεχωριστά.
        setting_aggregate_reblogs: Απόκρυψη των νέων αναρτήσεων για τις αναρτήσεις που έχουν ενισχυθεί πρόσφατα (επηρεάζει μόνο τις νέες ενισχύσεις)
        setting_always_send_emails: Κανονικά οι ειδοποιήσεις μέσω ηλεκτρονικού ταχυδρομείου δεν θα αποστέλλονται όταν χρησιμοποιείτε ενεργά το Mastodon
        setting_default_quote_policy: Οι αναφερόμενοι χρήστες επιτρέπεται πάντα να παραθέτουν. Αυτή η ρύθμιση θα τεθεί σε ισχύ μόνο για αναρτήσεις που δημιουργήθηκαν με την επόμενη έκδοση Mastodon, αλλά μπορείς να επιλέξετε την προτίμησή σου κατά την προετοιμασία
        setting_default_sensitive: Τα ευαίσθητα πολυμέσα είναι κρυμμένα και εμφανίζονται με ένα κλικ
        setting_display_media_default: Απόκρυψη ευαίσθητων πολυμέσων
        setting_display_media_hide_all: Μόνιμη απόκρυψη όλων των πολυμέσων
        setting_display_media_show_all: Πάντα εμφάνιση πολυμέσων
        setting_system_scrollbars_ui: Ισχύει μόνο για προγράμματα περιήγησης υπολογιστή με βάση το Safari και το Chrome
        setting_use_blurhash: Οι χρωματισμοί βασίζονται στα χρώματα του κρυμμένου πολυμέσου αλλά θολώνουν τις λεπτομέρειες
        setting_use_pending_items: Εμφάνιση ενημερώσεων ροής μετά από κλικ αντί για αυτόματη κύλισή τους
        username: Μπορείς να χρησιμοποιήσεις γράμματα, αριθμούς και κάτω παύλες
        whole_word: Όταν η λέξη ή η φράση κλειδί είναι μόνο αλφαριθμητική, θα εφαρμοστεί μόνο αν ταιριάζει με ολόκληρη τη λέξη
      domain_allow:
        domain: Ο τομέας αυτός θα επιτρέπεται να ανακτά δεδομένα από αυτό τον διακομιστή και τα εισερχόμενα δεδομένα θα επεξεργάζονται και θα αποθηκεύονται
      email_domain_block:
        domain: Αυτό μπορεί να είναι το όνομα τομέα που εμφανίζεται στη διεύθυνση email ή η εγγραφή MX που χρησιμοποιεί. Θα ελέγχονται κατά την εγγραφή.
        with_dns_records: Θα γίνει απόπειρα ανάλυσης των εγγραφών DNS του τομέα και τα αποτελέσματα θα μπουν και αυτά σε μαύρη λίστα
      featured_tag:
        name: 'Εδώ είναι μερικά από τα hashtags που χρησιμοποιήσατε περισσότερο πρόσφατα:'
      filters:
        action: Επιλέξτε ποια ενέργεια θα εκτελεστεί όταν μια δημοσίευση ταιριάζει με το φίλτρο
        actions:
          blur: Απόκρυψη πολυμέσων πίσω από μια προειδοποίηση, χωρίς να κρύβεται το ίδιο το κείμενο
          hide: Πλήρης αποκρυψη του φιλτραρισμένου περιεχομένου, συμπεριφέρεται σαν να μην υπήρχε
          warn: Απόκρυψη φιλτραρισμένου περιεχομένου πίσω από μια προειδοποίηση που αναφέρει τον τίτλο του φίλτρου
      form_admin_settings:
        activity_api_enabled: Καταμέτρηση τοπικά δημοσιευμένων δημοσιεύσεων, ενεργών χρηστών και νέων εγγραφών σε εβδομαδιαία πακέτα
        app_icon: WEBP, PNG, GIF ή JPG. Παρακάμπτει το προεπιλεγμένο εικονίδιο εφαρμογής σε κινητές συσκευές με προσαρμοσμένο εικονίδιο.
        backups_retention_period: Οι χρήστες έχουν τη δυνατότητα να δημιουργήσουν αρχεία των αναρτήσεων τους για να κατεβάσουν αργότερα. Όταν οριστεί μια θετική τιμή, αυτά τα αρχεία θα διαγράφονται αυτόματα από τον αποθηκευτικό σου χώρο μετά τον καθορισμένο αριθμό ημερών.
        bootstrap_timeline_accounts: Αυτοί οι λογαριασμοί θα καρφιτσωθούν στην κορυφή των νέων χρηστών που ακολουθούν τις συστάσεις.
        closed_registrations_message: Εμφανίζεται όταν κλείνουν οι εγγραφές
        content_cache_retention_period: Όλες οι αναρτήσεις από άλλους διακομιστές (συμπεριλαμβανομένων των ενισχύσεων και απαντήσεων) θα διαγραφούν μετά τον καθορισμένο αριθμό ημερών, χωρίς να λαμβάνεται υπόψη οποιαδήποτε αλληλεπίδραση τοπικού χρήστη με αυτές τις αναρτήσεις. Αυτό περιλαμβάνει αναρτήσεις όπου ένας τοπικός χρήστης την έχει χαρακτηρίσει ως σελιδοδείκτη ή αγαπημένη. Θα χαθούν επίσης ιδιωτικές αναφορές μεταξύ χρηστών από διαφορετικές οντότητες και θα είναι αδύνατο να αποκατασταθούν. Η χρήση αυτής της ρύθμισης προορίζεται για οντότητες ειδικού σκοπού και χαλάει πολλές προσδοκίες του χρήστη όταν εφαρμόζεται για χρήση γενική σκοπού.
        custom_css: Μπορείς να εφαρμόσεις προσαρμοσμένα στυλ στην έκδοση ιστοσελίδας του Mastodon.
        favicon: WEBP, PNG, GIF ή JPG. Παρακάμπτει το προεπιλεγμένο favicon του Mastodon με ένα προσαρμοσμένο εικονίδιο.
        mascot: Παρακάμπτει την εικονογραφία στην προηγμένη διεπαφή ιστού.
        media_cache_retention_period: Τα αρχεία πολυμέσων από αναρτήσεις που γίνονται από απομακρυσμένους χρήστες αποθηκεύονται προσωρινά στο διακομιστή σου. Όταν οριστεί μια θετική τιμή, τα μέσα θα διαγραφούν μετά τον καθορισμένο αριθμό ημερών. Αν τα δεδομένα πολυμέσων ζητηθούν μετά τη διαγραφή τους, θα γίνει ε, αν το πηγαίο περιεχόμενο είναι ακόμα διαθέσιμο. Λόγω περιορισμών σχετικά με το πόσο συχνά οι κάρτες προεπισκόπησης συνδέσμων συνδέονται σε ιστοσελίδες τρίτων, συνιστάται να ορίσεις αυτή την τιμή σε τουλάχιστον 14 ημέρες ή οι κάρτες προεπισκόπησης συνδέσμων δεν θα ενημερώνονται κατ' απάιτηση πριν από εκείνη την ώρα.
        min_age: Οι χρήστες θα κληθούν να επιβεβαιώσουν την ημερομηνία γέννησής τους κατά την εγγραφή
        peers_api_enabled: Μια λίστα με ονόματα τομέα που συνάντησε αυτός ο διακομιστής στο fediverse. Δεν περιλαμβάνονται δεδομένα εδώ για το αν συναλλάσσετε με ένα συγκεκριμένο διακομιστή, μόνο ότι ο διακομιστής σας το ξέρει. Χρησιμοποιείται από υπηρεσίες που συλλέγουν στατιστικά στοιχεία για την συναλλαγή με γενική έννοια.
        profile_directory: Ο κατάλογος προφίλ παραθέτει όλους τους χρήστες που έχουν επιλέξει να είναι ανακαλύψιμοι.
        require_invite_text: 'Όταν η εγγραφή απαιτεί χειροκίνητη έγκριση, κάνε το πεδίο κειμένου: «Γιατί θέλετε να συμμετάσχετε;» υποχρεωτικό αντί για προαιρετικό'
        site_contact_email: Πώς μπορούν να σε προσεγγίσουν για νομικές ή υποστηρικτικές έρευνες.
        site_contact_username: Πώς μπορούν να σε προσεγγίσουν στο Mastodon.
        site_extended_description: Οποιεσδήποτε πρόσθετες πληροφορίες μπορεί να είναι χρήσιμες για τους επισκέπτες και τους χρήστες σας. Μπορεί να δομηθεί με σύνταξη Markdown.
        site_short_description: Μια σύντομη περιγραφή για να ξεχωρίζει ο διακομιστής σου. Ποιος τον έχει, για ποιον είναι;
        site_terms: Χρησιμοποίησε τη δική σου πολιτική απορρήτου ή άσε το κενό για να χρησιμοποιήσεις την προεπιλεγμένη. Μπορεί να δομηθεί με σύνταξη Markdown.
        site_title: Πώς μπορεί κάποιος να αναφέρεται στο διακομιστή σου εκτός από το όνομα τομέα του.
        status_page_url: Το URL μιας σελίδας όπου κάποιος μπορεί να δει την κατάσταση αυτού του διακομιστή κατά τη διάρκεια μιας διακοπής λειτουργίας
        theme: Θέμα που βλέπουν αποσυνδεδεμένοι επισκέπτες ή νέοι χρήστες.
        thumbnail: Μια εικόνα περίπου 2:1 που εμφανίζεται παράλληλα με τις πληροφορίες του διακομιστή σου.
        timeline_preview: Αποσυνδεδεμένοι επισκέπτες θα μπορούν να περιηγηθούν στις πιο πρόσφατες δημόσιες δημοσιεύσεις που είναι διαθέσιμες στο διακομιστή.
        trendable_by_default: Παράλειψη χειροκίνητης αξιολόγησης του περιεχομένου σε τάση. Μεμονωμένα στοιχεία μπορούν ακόμα να αφαιρεθούν από τις τάσεις μετέπειτα.
        trends: Τάσεις δείχνουν ποιες δημοσιεύσεις, ετικέτες και ειδήσεις προκαλούν έλξη στο διακομιστή σας.
        trends_as_landing_page: Εμφάνιση περιεχομένου σε τάση σε αποσυνδεδεμένους χρήστες και επισκέπτες αντί για μια περιγραφή αυτού του διακομιστή. Απαιτεί οι τάσεις να έχουν ενεργοποιηθεί.
      form_challenge:
        current_password: Μπαίνεις σε ασφαλή περιοχή
      imports:
        data: Αρχείο CSV που έχει εξαχθεί από διαφορετικό κόμβο Mastodon
      invite_request:
        text: Αυτό θα μας βοηθήσει να επιθεωρήσουμε την αίτησή σου
      ip_block:
        comment: Προαιρετικό. Θυμηθείτε γιατί προσθέσατε αυτόν τον κανόνα.
        expires_in: Οι διευθύνσεις IP είναι ένας πεπερασμένος πόρος, μερικές φορές μοιράζονται και συχνά αλλάζουν χέρια. Για το λόγο αυτό, δεν συνιστώνται αόριστοι αποκλεισμοί διευθύνσεων IP.
        ip: Εισάγετε μια διεύθυνση IPv4 ή IPv6. Μπορείτε να αποκλείσετε ολόκληρο το εύρος χρησιμοποιώντας τη σύνταξη CIDR. Προσέξτε να μην κλειδώσετε τον εαυτό σας!
        severities:
          no_access: Αποκλεισμός πρόσβασης σε όλους τους πόρους
          sign_up_block: Νέες εγγραφές δεν θα είναι δυνατές
          sign_up_requires_approval: Νέες εγγραφές θα απαιτούν την έγκριση σας
        severity: Επιλέξτε τι θα γίνεται με αιτήσεις από αυτήν την διεύθυνση IP
      rule:
        hint: Προαιρετικό. Δώσε περισσότερες λεπτομέρειες σχετικά με τον κανόνα
        text: Περιγράψτε έναν κανόνα ή μια απαίτηση για τους χρήστες σε αυτόν τον διακομιστή. Προσπαθήστε να τον κρατήσετε σύντομο και απλό
      sessions:
        otp: 'Βάλε τον κωδικό δυο παραγόντων (2FA) από την εφαρμογή του τηλεφώνου σου ή χρησιμοποίησε κάποιον από τους κωδικούς ανάκτησης σου:'
        webauthn: Αν πρόκειται για ένα κλειδί USB βεβαιωθείτε ότι είναι συνδεδεμένο και αν απαιτείται πατήστε το ελαφρά.
      settings:
        indexable: Η σελίδα του προφίλ σου μπορεί να εμφανιστεί στα αποτελέσματα αναζήτησης στο Google, Bing και άλλες.
        show_application: Θα είσαι πάντα σε θέση να δεις ποια εφαρμογή δημοσίευσε την ανάρτησή σου όπως και να 'χει.
      tag:
        name: Μπορείς να αλλάξεις μόνο το πλαίσιο των χαρακτήρων, για παράδειγμα για να γίνει περισσότερο ευανάγνωστο
      terms_of_service:
        changelog: Μπορεί να δομηθεί με σύνταξη Markdown.
        effective_date: Ένα λογικό χρονικό πλαίσιο μπορεί να κυμαίνεται οποτεδήποτε από 10 έως 30 ημέρες από την ημερομηνία που ενημερώνετε τους χρήστες σας.
        text: Μπορεί να δομηθεί με σύνταξη Markdown.
      terms_of_service_generator:
        admin_email: Οι νομικές ανακοινώσεις περιλαμβάνουν αντικρούσεις, δικαστικές αποφάσεις, αιτήματα που έχουν ληφθεί και αιτήματα επιβολής του νόμου.
        arbitration_address: Μπορεί να είναι το ίδιο με τη φυσική διεύθυνση παραπάνω, ή “Μ/Δ” εάν χρησιμοποιείται email.
        arbitration_website: Μπορεί να είναι μια φόρμα ιστού ή “Μ/Δ” εάν χρησιμοποιείται email.
        choice_of_law: Η πόλη, η περιοχή, το έδαφος ή οι εσωτερικοί ουσιαστικοί νόμοι των οποίων διέπουν όλες τις αξιώσεις.
        dmca_address: Για τους φορείς των ΗΠΑ, χρησιμοποιήστε τη διεύθυνση που έχει καταχωρηθεί στο DMCA Designated Agent Directory. A P.O. Η λίστα είναι διαθέσιμη κατόπιν απευθείας αιτήματος, Χρησιμοποιήστε το αίτημα απαλλαγής από την άδεια χρήσης του καθορισμένου από το DMCA Agent Post Office Box για να στείλετε email στο Γραφείο Πνευματικών Δικαιωμάτων και περιγράψτε ότι είστε συντονιστής περιεχομένου με βάση το σπίτι, ο οποίος φοβάται την εκδίκηση ή την απόδοση για τις ενέργειές σας και πρέπει να χρησιμοποιήσετε ένα P.. Box για να αφαιρέσετε τη διεύθυνση οικίας σας από τη δημόσια προβολή.
        dmca_email: Μπορεί να είναι το ίδιο email που χρησιμοποιείται για “Διεύθυνση email για νομικές ανακοινώσεις” παραπάνω.
        domain: Μοναδικό αναγνωριστικό της διαδικτυακής υπηρεσίας που παρέχεις.
        jurisdiction: Ανέφερε τη χώρα όπου ζει αυτός που πληρώνει τους λογαριασμούς. Εάν πρόκειται για εταιρεία ή άλλη οντότητα, ανέφερε τη χώρα όπου υφίσταται, και την πόλη, περιοχή, έδαφος ή πολιτεία ανάλογα με την περίπτωση.
        min_age: Δεν πρέπει να είναι κάτω από την ελάχιστη ηλικία που απαιτείται από τους νόμους της δικαιοδοσίας σας.
      user:
        chosen_languages: Όταν ενεργοποιηθεί, στη δημόσια ροή θα εμφανίζονται τουτ μόνο από τις επιλεγμένες γλώσσες
        date_of_birth:
          one: Πρέπει να βεβαιωθούμε ότι είσαι τουλάχιστον %{count} για να χρησιμοποιήσεις το Mastodon. Δε θα το αποθηκεύσουμε.
          other: Πρέπει να βεβαιωθούμε ότι είσαι τουλάχιστον %{count} για να χρησιμοποιήσεις το Mastodon. Δε θα το αποθηκεύσουμε.
        role: Ο ρόλος ελέγχει ποια δικαιώματα έχει ο χρήστης.
      user_role:
        color: Το χρώμα που θα χρησιμοποιηθεί για το ρόλο σε ολόκληρη τη διεπαφή, ως RGB σε δεκαεξαδική μορφή
        highlighted: Αυτό καθιστά το ρόλο δημόσια ορατό
        name: Δημόσιο όνομα του ρόλου, εάν ο ρόλος έχει οριστεί να εμφανίζεται ως σήμα
        permissions_as_keys: Οι χρήστες με αυτόν τον ρόλο θα έχουν πρόσβαση σε...
        position: Ανώτεροι ρόλοι αποφασίζει την επίλυση συγκρούσεων σε ορισμένες περιπτώσεις. Ορισμένες ενέργειες μπορούν να εκτελεστούν μόνο σε ρόλους με χαμηλότερη προτεραιότητα
      webhook:
        events: Επιλέξτε συμβάντα για αποστολή
        template: Σύνθεσε το δικό σου JSON payload χρησιμοποιώντας μεταβλητή παρεμβολή. Άφησε κενό για προεπιλογή JSON.
        url: Πού θα σταλούν τα γεγονότα
    labels:
      account:
<<<<<<< HEAD
        attribution_domains_as_text: Ιστοσελίδες που επιτρέπεται να σου δώσουν εύσημα
=======
        attribution_domains: Ιστοσελίδες επιτρέπεται να σας αναφέρουν
>>>>>>> 609a4018
        discoverable: Παροχή προφίλ και αναρτήσεων σε αλγορίθμους ανακάλυψης
        fields:
          name: Περιγραφή
          value: Περιεχόμενο
        indexable: Συμπερίληψη δημόσιων αναρτήσεων στα αποτελέσματα αναζήτησης
        show_collections: Εμφάνιση ακολούθων και ακολουθουμένων στο προφίλ
        unlocked: Αυτόματη αποδοχή νέων ακολούθων
      account_alias:
        acct: Διακριτικό του παλιού λογαριασμού
      account_migration:
        acct: Διακριτικό του νέου λογαριασμού
      account_warning_preset:
        text: Προκαθορισμένο κείμενο
        title: Τίτλος
      admin_account_action:
        include_statuses: Συμπερίληψη των καταγγελλομένων τουτ στο email
        send_email_notification: Ενημέρωση χρήστη μέσω email
        text: Προσαρμοσμένη προειδοποίηση
        type: Ενέργεια
        types:
          disable: Απενεργοποίηση
          none: Καμία ενέργεια
          sensitive: Ευαίσθητο
          silence: Αποσιώπηση
          suspend: Αναστολή και αμετάκλητη διαγραφή στοιχείων λογαριασμού
        warning_preset_id: Χρήση προκαθορισμένης προειδοποίησης
      announcement:
        all_day: Ολοήμερο γεγονός
        ends_at: Λήξη γεγονότος
        scheduled_at: Προγραμματισμένη δημοσίευση
        starts_at: Έναρξη γεγονότος
        text: Ανακοίνωση
      appeal:
        text: Εξηγήστε γιατί αυτή η απόφαση πρέπει να αντιστραφεί
      defaults:
        autofollow: Προσκάλεσε για να ακολουθήσουν το λογαριασμό σου
        avatar: Αβατάρ
        bot: Αυτός είναι ένας αυτοματοποιημένος λογαριασμός (bot)
        chosen_languages: Φιλτράρισμα γλωσσών
        confirm_new_password: Επιβεβαίωσε νέο συνθηματικό
        confirm_password: Επιβεβαίωσε συνθηματικό
        context: Πλαίσια φιλτραρίσματος
        current_password: Τρέχον συνθηματικό
        data: Δεδομένα
        display_name: Όνομα εμφάνισης
        email: Διεύθυνση email
        expires_in: Λήξη μετά από
        fields: Μεταδεδομένα προφίλ
        header: Επικεφαλίδα
        honeypot: "%{label} (μη συμπληρώνετε)"
        inbox_url: Το URL του inbox του ανταποκριτή (relay)
        irreversible: Απόρριψη αντί για κρύψιμο
        locale: Γλώσσα χρήσης
        max_uses: Μέγιστος αριθμός χρήσεων
        new_password: Νέο συνθηματικό
        note: Βιογραφικό
        otp_attempt: Κωδικός δυο παραγόντων
        password: Συνθηματικό
        phrase: Λέξη ή φράση κλειδί
        setting_advanced_layout: Ενεργοποίηση προηγμένης λειτουργίας χρήσης
        setting_aggregate_reblogs: Ομαδοποίηση προωθήσεων στις ροές
        setting_always_send_emails: Πάντα να αποστέλλονται ειδοποίησεις μέσω email
        setting_auto_play_gif: Αυτόματη αναπαραγωγή των GIF
        setting_boost_modal: Επιβεβαίωση πριν την προώθηση
        setting_default_language: Γλώσσα δημοσιεύσεων
        setting_default_privacy: Ιδιωτικότητα δημοσιεύσεων
        setting_default_quote_policy: Ποιος μπορεί να παραθέσει
        setting_default_sensitive: Σημείωση όλων των πολυμέσων ως ευαίσθητου περιεχομένου
        setting_delete_modal: Επιβεβαίωση πριν τη διαγραφή ενός τουτ
        setting_disable_hover_cards: Απενεργοποίηση προεπισκόπησης προφίλ κατά την αιώρηση
        setting_disable_swiping: Απενεργοποίηση κινήσεων συρσίματος
        setting_display_media: Εμφάνιση πολυμέσων
        setting_display_media_default: Προκαθορισμένο
        setting_display_media_hide_all: Απόκρυψη όλων
        setting_display_media_show_all: Εμφάνιση όλων
        setting_expand_spoilers: Μόνιμη ανάπτυξη των τουτ με προειδοποίηση περιεχομένου
        setting_hide_network: Κρύψε τις διασυνδέσεις σου
        setting_missing_alt_text_modal: Εμφάνιση διαλόγου επιβεβαίωσης πριν από την δημοσίευση πολυμέσων χωρίς alt κείμενο
        setting_reduce_motion: Μείωση κίνησης κινουμένων στοιχείων
        setting_system_font_ui: Χρήση της προεπιλεγμένης γραμματοσειράς του συστήματος
        setting_system_scrollbars_ui: Χρήση προκαθορισμένης γραμμής κύλισης του συστήματος
        setting_theme: Θέμα ιστότοπου
        setting_trends: Εμφάνιση σημερινών τάσεων
        setting_unfollow_modal: Επιβεβαίωση πριν τη διακοπή παρακολούθησης κάποιου
        setting_use_blurhash: Χρωματιστή απόκρυψη για τα κρυμμένα πολυμέσα
        setting_use_pending_items: Αργή λειτουργία
        severity: Αυστηρότητα
        sign_in_token_attempt: Κωδικός ασφαλείας
        title: Τίτλος
        type: Τύπος εισαγωγής
        username: Όνομα χρηστη
        username_or_email: Όνομα ή διεύθυνση email χρήστη
        whole_word: Ολόκληρη λέξη
      email_domain_block:
        with_dns_records: Συμπερίληψη εγγραφών MX και διευθύνσεων IP του τομέα
      featured_tag:
        name: Ετικέτα
      filters:
        actions:
          blur: Απόκρυψη πολυμέσων με προειδοποίηση
          hide: Πλήρης απόκρυψη
          warn: Απόκρυψη με προειδοποίηση
      form_admin_settings:
        activity_api_enabled: Δημοσίευση συγκεντρωτικών στατιστικών σχετικά με τη δραστηριότητα του χρήστη στο API
        app_icon: Εικονίδιο εφαρμογής
        backups_retention_period: Περίοδος αρχειοθέτησης του χρήστη
        bootstrap_timeline_accounts: Πρότεινε πάντα αυτούς τους λογαριασμούς σε νέους χρήστες
        closed_registrations_message: Προσαρμοσμένο μήνυμα όταν οι εγγραφές δεν είναι διαθέσιμες
        content_cache_retention_period: Περίοδος διατήρησης απομακρυσμένου περιεχομένου
        custom_css: Προσαρμοσμένο CSS
        favicon: Favicon
        mascot: Προσαρμοσμένη μασκότ (απαρχαιωμένο)
        media_cache_retention_period: Περίοδος διατήρησης προσωρινής μνήμης πολυμέσων
        min_age: Ελάχιστη απαιτούμενη ηλικία
        peers_api_enabled: Δημοσίευση λίστας των εντοπισμένων διακομιστών στο API
        profile_directory: Ενεργοποίηση καταλόγου προφίλ
        registrations_mode: Ποιος μπορεί να εγγραφεί
        require_invite_text: Απαίτησε έναν λόγο για να γίνει κάποιος μέλος
        show_domain_blocks: Εμφάνιση αποκλεισμένων τομέων
        show_domain_blocks_rationale: Εμφάνιση γιατί αποκλείστηκαν οι τομείς
        site_contact_email: E-mail επικοινωνίας
        site_contact_username: Όνομα χρήστη επικοινωνίας
        site_extended_description: Εκτεταμένη περιγραφή
        site_short_description: Περιγραφή διακομιστή
        site_terms: Πολιτική Απορρήτου
        site_title: Όνομα διακομιστή
        status_page_url: URL σελίδας κατάστασης
        theme: Προεπιλεγμένο θέμα
        thumbnail: Μικρογραφία διακομιστή
        timeline_preview: Να επιτρέπεται μη πιστοποιημένη πρόσβαση σε δημόσια χρονολόγια
        trendable_by_default: Επίτρεψε τις τάσεις χωρίς προηγούμενη αξιολόγηση
        trends: Ενεργοποίηση τάσεων
        trends_as_landing_page: Χρήση των τάσεων ως σελίδα προορισμού
      interactions:
        must_be_follower: Μπλόκαρε τις ειδοποιήσεις από όσους δεν σε ακολουθούν
        must_be_following: Μπλόκαρε τις ειδοποιήσεις από όσους δεν ακολουθείς
        must_be_following_dm: Μπλόκαρε τα προσωπικά μηνύματα από όσους δεν ακολουθείς
      invite:
        comment: Σχόλια
      invite_request:
        text: Γιατί θέλεις να συμμετάσχεις;
      ip_block:
        comment: Σχόλιο
        ip: Διεύθυνση IP
        severities:
          no_access: Αποκλεισμός πρόσβασης
          sign_up_block: Αποκλεισμός εγγραφών
          sign_up_requires_approval: Περιορισμός εγγραφών
        severity: Κανόνας
      notification_emails:
        appeal: Κάποιος κάνει έφεση σε απόφαση συντονιστή
        digest: Αποστολή συνοπτικών email
        favourite: Αποστολή email όταν κάποιος σημειώνει ως αγαπημένη τη δημοσίευσή σου
        follow: Αποστολή email όταν κάποιος σε ακολουθεί
        follow_request: Αποστολή email όταν κάποιος ζητάει να σε ακολουθήσει
        mention: Αποστολή email όταν κάποιος σε αναφέρει
        pending_account: Αποστολή email όταν υπάρχει νέος λογαριασμός για επιθεώρηση
        reblog: Αποστολή email όταν κάποιος προωθεί τη δημοσίευση σου
        report: Υποβλήθηκε νέα αναφορά
        software_updates:
          all: Ειδοποίηση για όλες τις ενημερώσεις
          critical: Ειδοποίηση μόνο για κρίσιμες ενημερώσεις
          label: Μια νέα έκδοση του Mastodon είναι διαθέσιμη
          none: Να μην ειδοποιούμαι ποτέ για ενημερώσεις (δεν συνιστάται)
          patch: Ειδοποίηση για ενημερώσεις σφαλμάτων
        trending_tag: Νέο περιεχόμενο προς τάση απαιτεί αξιολόγηση
      rule:
        hint: Επιπρόσθετες πληροφορίες
        text: Κανόνας
      settings:
        indexable: Συμπερίληψη σελίδας προφίλ στις μηχανές αναζήτησης
        show_application: Εμφάνιση από ποια εφαρμογή έστειλες μία ανάρτηση
      tag:
        listable: Εμφάνιση αυτής της ετικέτας στο δημόσιο κατάλογο
        name: Ετικέτα
        trendable: Εμφάνιση της ετικέτας στις τάσεις
        usable: Να επιτρέπεται η τοπική χρήση αυτής της ετικέτας από αναρτήσεις
      terms_of_service:
        changelog: Τι άλλαξε;
        effective_date: Ημερομηνία έναρξης ισχύος
        text: Όροι Παροχής Υπηρεσιών
      terms_of_service_generator:
        admin_email: Διεύθυνση email για τις νομικές ανακοινώσεις
        arbitration_address: Φυσική διεύθυνση για τις ανακοινώσεις διαιτησίας
        arbitration_website: Ιστοσελίδα για την υποβολή ειδοποιήσεων διαιτησίας
        choice_of_law: Επιλογή νόμου
        dmca_address: Φυσική διεύθυνση για ειδοποιήσεις DMCA/πνευματικών δικαιωμάτων
        dmca_email: Διεύθυνση email για ειδοποιήσεις DMCA/πνευματικών δικαιωμάτων
        domain: Τομέας
        jurisdiction: Νομική δικαιοδοσία
        min_age: Ελάχιστη ηλικία
      user:
        date_of_birth_1i: Ημέρα
        date_of_birth_2i: Μήνας
        date_of_birth_3i: Έτος
        role: Ρόλος
        time_zone: Ζώνη ώρας
      user_role:
        color: Χρώμα εμβλήματος
        highlighted: Εμφάνιση ρόλου ως σήμα στα προφίλ χρηστών
        name: Όνομα
        permissions_as_keys: Δικαιώματα
        position: Προτεραιότητα
      webhook:
        events: Ενεργοποιημένα συμβάντα
        template: Πρότυπο payload
        url: Endpoint URL
    'no': Όχι
    not_recommended: Δεν προτείνεται
    overridden: Αντικαταστάθηκε
    recommended: Προτείνεται
    required:
      mark: "*"
      text: απαιτείται
    title:
      sessions:
        webauthn: Χρησιμοποιείστε ένα από τα κλειδιά ασφαλείας σας για να συνδεθείτε
    'yes': Ναι<|MERGE_RESOLUTION|>--- conflicted
+++ resolved
@@ -3,11 +3,7 @@
   simple_form:
     hints:
       account:
-<<<<<<< HEAD
-        attribution_domains_as_text: Μία ανά γραμμή. Προστατεύει από ψευδείς ιδιότητες.
-=======
         attribution_domains: Μία ανά γραμμή. Προστατεύει από ψευδείς ιδιότητες.
->>>>>>> 609a4018
         discoverable: Οι δημόσιες δημοσιεύσεις και το προφίλ σου μπορεί να εμφανίζονται ή να συνιστώνται σε διάφορους τομείς του Mastodon και το προφίλ σου μπορεί να προτείνεται σε άλλους χρήστες.
         display_name: Το πλήρες ή το αστείο σου όνομα.
         fields: Η αρχική σου σελίδα, αντωνυμίες, ηλικία, ό,τι θες.
@@ -169,11 +165,7 @@
         url: Πού θα σταλούν τα γεγονότα
     labels:
       account:
-<<<<<<< HEAD
-        attribution_domains_as_text: Ιστοσελίδες που επιτρέπεται να σου δώσουν εύσημα
-=======
         attribution_domains: Ιστοσελίδες επιτρέπεται να σας αναφέρουν
->>>>>>> 609a4018
         discoverable: Παροχή προφίλ και αναρτήσεων σε αλγορίθμους ανακάλυψης
         fields:
           name: Περιγραφή
