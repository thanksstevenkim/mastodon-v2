<<<<<<< HEAD
import { useCallback } from 'react';

import { useLinks } from 'mastodon/hooks/useLinks';

interface AccountBioProps {
  note: string;
  className: string;
  dropdownAccountId?: string;
}

export const AccountBio: React.FC<AccountBioProps> = ({
  note,
  className,
  dropdownAccountId,
}) => {
  const handleClick = useLinks(!!dropdownAccountId);
  const handleNodeChange = useCallback(
    (node: HTMLDivElement | null) => {
      if (!dropdownAccountId || !node || node.childNodes.length === 0) {
        return;
      }
      addDropdownToHashtags(node, dropdownAccountId);
    },
    [dropdownAccountId],
  );
=======
import classNames from 'classnames';

import { useAppSelector } from '../store';

import { EmojiHTML } from './emoji/html';
import { useElementHandledLink } from './status/handled_link';

interface AccountBioProps {
  className: string;
  accountId: string;
  showDropdown?: boolean;
}

export const AccountBio: React.FC<AccountBioProps> = ({
  className,
  accountId,
  showDropdown = false,
}) => {
  const htmlHandlers = useElementHandledLink({
    hashtagAccountId: showDropdown ? accountId : undefined,
  });

  const note = useAppSelector((state) => {
    const account = state.accounts.get(accountId);
    if (!account) {
      return '';
    }
    return account.note_emojified;
  });
  const extraEmojis = useAppSelector((state) => {
    const account = state.accounts.get(accountId);
    return account?.emojis;
  });
>>>>>>> 26c78392

  if (note.length === 0) {
    return null;
  }

  return (
<<<<<<< HEAD
    <div
      className={`${className} translate`}
      dangerouslySetInnerHTML={{ __html: note }}
      onClickCapture={handleClick}
      ref={handleNodeChange}
=======
    <EmojiHTML
      htmlString={note}
      extraEmojis={extraEmojis}
      className={classNames(className, 'translate')}
      {...htmlHandlers}
>>>>>>> 26c78392
    />
  );
};

function addDropdownToHashtags(node: HTMLElement | null, accountId: string) {
  if (!node) {
    return;
  }
  for (const childNode of node.childNodes) {
    if (!(childNode instanceof HTMLElement)) {
      continue;
    }
    if (
      childNode instanceof HTMLAnchorElement &&
      (childNode.classList.contains('hashtag') ||
        childNode.innerText.startsWith('#')) &&
      !childNode.dataset.menuHashtag
    ) {
      childNode.dataset.menuHashtag = accountId;
    } else if (childNode.childNodes.length > 0) {
      addDropdownToHashtags(childNode, accountId);
    }
  }
}<|MERGE_RESOLUTION|>--- conflicted
+++ resolved
@@ -1,30 +1,3 @@
-<<<<<<< HEAD
-import { useCallback } from 'react';
-
-import { useLinks } from 'mastodon/hooks/useLinks';
-
-interface AccountBioProps {
-  note: string;
-  className: string;
-  dropdownAccountId?: string;
-}
-
-export const AccountBio: React.FC<AccountBioProps> = ({
-  note,
-  className,
-  dropdownAccountId,
-}) => {
-  const handleClick = useLinks(!!dropdownAccountId);
-  const handleNodeChange = useCallback(
-    (node: HTMLDivElement | null) => {
-      if (!dropdownAccountId || !node || node.childNodes.length === 0) {
-        return;
-      }
-      addDropdownToHashtags(node, dropdownAccountId);
-    },
-    [dropdownAccountId],
-  );
-=======
 import classNames from 'classnames';
 
 import { useAppSelector } from '../store';
@@ -58,26 +31,17 @@
     const account = state.accounts.get(accountId);
     return account?.emojis;
   });
->>>>>>> 26c78392
 
   if (note.length === 0) {
     return null;
   }
 
   return (
-<<<<<<< HEAD
-    <div
-      className={`${className} translate`}
-      dangerouslySetInnerHTML={{ __html: note }}
-      onClickCapture={handleClick}
-      ref={handleNodeChange}
-=======
     <EmojiHTML
       htmlString={note}
       extraEmojis={extraEmojis}
       className={classNames(className, 'translate')}
       {...htmlHandlers}
->>>>>>> 26c78392
     />
   );
 };
