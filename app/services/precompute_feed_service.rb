--- conflicted
+++ resolved
@@ -3,13 +3,6 @@
 class PrecomputeFeedService < BaseService
   include Redisable
 
-<<<<<<< HEAD
-  def call(account)
-    FeedManager.instance.populate_home(account)
-
-    account.owned_lists.each do |list|
-      FeedManager.instance.populate_list(list)
-=======
   def call(account, skip_filled_timelines: false)
     @skip_filled_timelines = skip_filled_timelines
 
@@ -17,7 +10,6 @@
 
     account.owned_lists.each do |list|
       FeedManager.instance.populate_list(list) unless skip_timeline?(:list, list.id)
->>>>>>> 609a4018
     end
   ensure
     HomeFeed.new(account).regeneration_finished!
