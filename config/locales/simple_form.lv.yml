--- conflicted
+++ resolved
@@ -3,11 +3,7 @@
   simple_form:
     hints:
       account:
-<<<<<<< HEAD
-        attribution_domains_as_text: Viens katrā līnijā. Aizsargā no nepatiesa attiecinājuma.
-=======
         attribution_domains: Viens katrā līnijā. Aizsargā no nepatiesa attiecinājuma.
->>>>>>> 609a4018
         discoverable: Tavas publiskās ziņas un profils var tikt piedāvāti vai ieteikti dažādās Mastodon vietās, un tavs profils var tikt ieteikts citiem lietotājiem.
         display_name: Tavs pilnais vārds vai tavs joku vārds.
         fields: Tava mājas lapa, vietniekvārdi, vecums, viss, ko vēlies.
@@ -29,11 +25,7 @@
         type_html: Izvēlies, ko darīt ar <strong>%{acct}</strong>
         types:
           disable: Neļauj lietotājam izmantot savu kontu, bet neizdzēs vai neslēp tā saturu.
-<<<<<<< HEAD
-          none: Izmanto šo, lai nosūtītu lietotājam brīdinājumu, neradot nekādas citas darbības.
-=======
           none: Šis ir izmantojams, lai nosūtītu lietotājam brīdinājumu bez jebkādu citu darbību izraisīšanas.
->>>>>>> 609a4018
           sensitive: Visus šī lietotāja informācijas nesēju pielikumus uzspiesti atzīmēt kā jūtīgus.
           silence: Neļaut lietotājam veikt ierakstus ar publisku redzamību, paslēpt viņa ierakstus un paziņojumus no cilvēkiem, kas tam neseko. Tiek aizvērti visi ziņojumi par šo kontu.
           suspend: Novērs jebkādu mijiedarbību no šī konta vai uz to un dzēs tā saturu. Atgriežams 30 dienu laikā. Tiek aizvērti visi šī konta pārskati.
@@ -64,10 +56,7 @@
         scopes: Kuriem API lietotnei būs ļauts piekļūt. Ja atlasa augstākā līmeņa tvērumu, nav nepieciešamas atlasīt atsevišķus.
         setting_aggregate_reblogs: Nerādīt jaunus izcēlumus ziņām, kas nesen tika palielinātas (ietekmē tikai nesen saņemtos palielinājumus)
         setting_always_send_emails: Parasti e-pasta paziņojumi netiek sūtīti, kad aktīvi izmantojat Mastodon
-<<<<<<< HEAD
-=======
         setting_default_quote_policy: Pieminētajiem lietotājiem vienmēr ir atļauts citēt. Šis iestatījums stāsies spēkā tikai nākamo Mastodon versiju ierakstiem. Bet jūs tik un tā variet iestatīt savu izvēli, kamēr notiek ieviešana
->>>>>>> 609a4018
         setting_default_sensitive: Pēc noklusējuma jūtīgi informācijas nesēji ir paslēpti, un tos var atklāt ar klikšķi
         setting_display_media_default: Paslēpt informācijas nesējus, kas atzīmēti kā jūtīgi
         setting_display_media_hide_all: Vienmēr slēpt multividi
@@ -101,10 +90,7 @@
         favicon: WEBP, PNG, GIF vai JPG. Aizstāj noklusējuma Mastodon favikonu ar pielāgotu.
         mascot: Ignorē ilustrāciju uzlabotajā tīmekļa saskarnē.
         media_cache_retention_period: Informācijas nesēju datnes no ierakstiem, kurus ir veikuši attālie lietotāji, tiek kešoti šajā serverī. Kad ir iestatīta apstiprinoša vērtība, informācijas nesēji tiks izdzēsti pēc norādītā dienu skaita. Ja informācijas nesēju dati tiks pieprasīti pēc tam, kad tie tika izdzēsti, tie tiks atkārtoti lejupielādēti, ja avota saturs joprojām būs pieejams. Saišu priekšskatījuma karšu vaicājumu biežuma ierobežojumu dēļ ir ieteicams iestatīt šo vērtību vismaz 14 dienas vai saišu priekšskatījuma kartes netiks atjauninātas pēc pieprasījuma pirms tā laika.
-<<<<<<< HEAD
-=======
         min_age: Lietotājiem tiks lūgts apstiprināt viņu dzimšanas datumu reģistrācijas laikā
->>>>>>> 609a4018
         peers_api_enabled: Domēna vārdu saraksts, ar kuriem šis serveris ir saskāries fediversā. Šeit nav iekļauti dati par to, vai tu veic federāciju ar noteiktu serveri, tikai tavs serveris par to zina. To izmanto dienesti, kas apkopo statistiku par federāciju vispārīgā nozīmē.
         profile_directory: Profilu direktorijā ir uzskaitīti visi lietotāji, kuri ir izvēlējušies būt atklājami.
         require_invite_text: Ja nepieciešama pašrocīga apstiprināšana, lai pierakstītos, teksta “Kāpēc vēlies pievienoties?” ievade jāpadara par nepieciešamu, nevis izvēles
@@ -140,11 +126,7 @@
         hint: Izvēles. Sniedz vairāk informācijas par noteikumu
         text: Jāapraksta nosacījums vai prasība šī servera lietotājiem. Jāmēģina to veidot īsu un vienkāršu
       sessions:
-<<<<<<< HEAD
-        otp: 'Jāievada tālruņa lietotnes izveidots divpakāpju kods vai jāizmanto viens no saviem atkopes kodie:'
-=======
         otp: 'Jāievada tālruņa lietotnes izveidots divpakāpju kods vai jāizmanto viens no saviem atkopes kodiem:'
->>>>>>> 609a4018
         webauthn: Ja tā ir USB atslēga, noteikti ievieto to un, ja nepieciešams, pieskaries tai.
       settings:
         indexable: Tava profila lapa var tikt parādīta Google, Bing un citu meklēšanas dzinēju rezultātos.
@@ -178,11 +160,7 @@
         url: Kur notikumi tiks nosūtīti
     labels:
       account:
-<<<<<<< HEAD
-        attribution_domains_as_text: Tīmekļvietnes, kurām ir tiesības uzskaitīt Tevi
-=======
         attribution_domains: Tīmekļvietnes, kurām ir tiesības uzskaitīt Tevi
->>>>>>> 609a4018
         discoverable: Funkcijas profils un ziņas atklāšanas algoritmos
         fields:
           name: Marķējums
@@ -249,10 +227,7 @@
         setting_boost_modal: Rādīt apstiprinājuma dialogu pirms izcelšanas
         setting_default_language: Publicēšanas valoda
         setting_default_privacy: Publicēšanas privātums
-<<<<<<< HEAD
-=======
         setting_default_quote_policy: Kas var citēt
->>>>>>> 609a4018
         setting_default_sensitive: Vienmēr atzīmēt informācijas nesējus kā jūtīgus
         setting_delete_modal: Parādīt apstiprinājuma dialogu pirms ziņas dzēšanas
         setting_disable_hover_cards: Atspējot profila priekšskatījumu pēc kursora novietošanas
