--- conflicted
+++ resolved
@@ -57,22 +57,15 @@
         setting_advanced_layout: Vis Mastodon som et layout med flere kolonner, så du kan se tidslinjen, notifikationer og en tredje kolonne efter eget valg. Anbefales ikke til mindre skærme.
         setting_aggregate_reblogs: Vis ikke nye fremhævelser for nyligt fremhævede indlæg (påvirker kun nyligt modtagne fremhævelser)
         setting_always_send_emails: Normalt sendes ingen e-mailnotifikationer under aktivt brug af Mastodon
-<<<<<<< HEAD
-        setting_default_quote_policy: Denne indstilling træder kun i kraft for indlæg oprettet med den næste Mastodon-version, men egen præference kan vælges som forberedelse.
-=======
         setting_boost_modal: Når aktiveret, åbnes der ved fremhævelse først en bekræftelsesdialog, hvor du kan ændre synligheden af din fremhævelse.
         setting_default_quote_policy_private: Kun-følgere indlæg forfattet på Mastodon kan ikke citeres af andre.
         setting_default_quote_policy_unlisted: Når folk citerer dig, vil deres indlæg også blive skjult fra trendtidslinjer.
->>>>>>> 26c78392
         setting_default_sensitive: Sensitive medier er som standard skjult og kan vises med et klik
         setting_display_media_default: Skjul medier med sensitiv-markering
         setting_display_media_hide_all: Skjul altid medier
         setting_display_media_show_all: Vis altid medier
-<<<<<<< HEAD
-=======
         setting_emoji_style: Hvordan emojis skal vises. "Auto" vil forsøge at bruge indbyggede emojis, men skifter tilbage til Twemoji i ældre webbrowsere.
         setting_quick_boosting_html: Når aktiveret, vil klik på %{boost_icon} fremhæv-ikonet straks fremhæve i stedet for at åbne fremhæv/citér-foldudmenuen. Flytter citeringshandlingen til %{options_icon} menuen (Indstillinger).
->>>>>>> 26c78392
         setting_system_scrollbars_ui: Gælder kun for desktop-browsere baseret på Safari og Chrome
         setting_use_blurhash: Gradienter er baseret på de skjulte grafikelementers farver, men slører alle detaljer
         setting_use_pending_items: Skjul tidslinjeopdateringer bag et klik i stedet for brug af auto-feedrulning
@@ -117,12 +110,7 @@
         theme: Tema, som udloggede besøgende og nye brugere ser.
         thumbnail: Et ca. 2:1 billede vist sammen med serveroplysningerne.
         trendable_by_default: Spring manuel gennemgang af trendindhold over. Individuelle elementer kan stadig fjernes fra trends efter kendsgerningen.
-<<<<<<< HEAD
-        trends: Tendenser viser, hvilke indlæg, etiketter og nyheder opnår momentum på serveren.
-        trends_as_landing_page: Vis tendensindhold til udloggede brugere og besøgende i stedet for en beskrivelse af denne server. Kræver, at tendenser er aktiveret.
-=======
         trends: Tendenser viser, hvilke indlæg, hashtags og nyheder opnår momentum på serveren.
->>>>>>> 26c78392
       form_challenge:
         current_password: Du bevæger dig ind på et sikkert område
       imports:
@@ -251,11 +239,7 @@
         setting_auto_play_gif: Autoafspil animerede GIF'er
         setting_boost_modal: Kontrollér synlighed af fremhævelse
         setting_default_language: Sprog for indlæg
-<<<<<<< HEAD
-        setting_default_privacy: Fortrolighed for indlæg
-=======
         setting_default_privacy: Indlægssynlighed
->>>>>>> 26c78392
         setting_default_quote_policy: Hvem kan citere
         setting_default_sensitive: Markér altid medier som sensitive
         setting_delete_modal: Advar mig før sletning af et indlæg
