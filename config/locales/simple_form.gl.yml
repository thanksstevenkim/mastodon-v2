---
gl:
  simple_form:
    hints:
      account:
        attribution_domains: Un por liña. Como protección para falsas atribucións.
        discoverable: As túas publicacións públicas e perfil poden mostrarse ou recomendarse en varias zonas de Mastodon e o teu perfil ser suxerido a outras usuarias.
        display_name: O teu nome completo ou un nome divertido.
        fields: Páxina web, pronome, idade, o que ti queiras.
        indexable: As túas publicacións públicas poderían aparecer nos resultados das buscas en Mastodon. En calquera caso, as persoas que interactúen coas túas publicacións poderán buscalas igualmente.
        note: 'Podes @mencionar a outras persoas ou #cancelos.'
        show_collections: Calquera poderá ver os teus seguimentos e seguidoras, e as persoas ás que segues tamén poden ver que as segues.
        unlocked: Poderán seguirte directamente sen solicitar o seguimento. Desmarca isto se queres revisar manualmente cada solicitude e decidir se aceptas ou rexeitas novos seguimentos.
      account_alias:
        acct: Indica o usuaria@servidor da conta desde a cal queres migrar
      account_migration:
        acct: Indica o usuaria@servidor da conta a cal queres migrar
      account_warning_preset:
        text: Pódeslle dar formato á publicación, como URLs, cancelos e mencións
        title: Optativo. Non visible para a correspondente
      admin_account_action:
        include_statuses: A usuaria verá que publicacións causaron a acción da moderación ou aviso
        send_email_notification: A usuaria recibirá unha explicación sobre o que lle aconteceu a súa conta
        text_html: Optativo. Podes utilizar formato na publicación. Podes <a href="%{path}">engadir avisos preestablecidos</a> para aforrar tempo
        type_html: Elixe que facer con <strong>%{acct}</strong>
        types:
          disable: Evitar que a usuaria utilice a súa conta, mais non eliminala ou agochar o seu contido.
          none: Utiliza esto para darlle un aviso á usuaria, se activar ningunha outra acción.
          sensitive: Forzar que tódolos ficheiros multimedia das usuarias sexan marcadas como sensibles.
          silence: Evitar que a usuaria poida publicar de xeito público, agochar as súas publicacións e notificacións para a xente que non a sigue. Isto pecha tódalas denuncias acerca desta conta.
          suspend: Evita calquera interacción con/ou desta conta e elimina os seus contidos. Reversible durante 30 días. Isto pecha tódalas denuncias acerca desta conta.
        warning_preset_id: Optativo. Poderás engadir texto personalizado ao final do preestablecido
      announcement:
        all_day: Cando se marca, só serán amosadas as datas do intre de tempo
        ends_at: Opcional. O anuncio non se publicará de xeito automático neste intre
        scheduled_at: Déixao baleiro para publicar o anuncio de xeito inmediato
        starts_at: Opcional. No caso de que o teu anuncio estea vinculado a un intre de tempo específico
        text: Podes empregar a sintaxe na publicación. Ten en conta o espazo que ocupará o anuncio na pantalla da usuaria
      appeal:
        text: Só podes apelar a decisión unha vez
      defaults:
        autofollow: As persoas que se conectaron a través dun convite seguirante automáticamente
        avatar: WEBP, PNG, GIF ou JPG. Máximo %{size}. Será reducida a %{dimensions}px
        bot: Advirte ás usuarias de que esta conta realiza principalmente accións automatizadas e podería non estar monitorizada
        context: Un ou varios contextos onde se debería aplicar o filtro
        current_password: Por razóns de seguridade, introduce o contrasinal da conta actual
        current_username: Para confirmar, introduce o nome de usuaria da conta actual
        digest: Enviar só tras un longo período de inactividade e só se recibiches algunha mensaxe directa na tua ausencia
        email: Ímosche enviar un correo de confirmación
        header: WEBP, PNG, GIF ou JPG. Máximo %{size}. Será reducida a %{dimensions}px
        inbox_url: Copiar o URL desde a páxina de inicio do repetidor que queres utilizar
        irreversible: As publicacións filtradas desaparecerán de xeito irreversible, incluso se despois se elimina o filtro
        locale: O idioma da interface de usuaria, correos e notificacións
        password: Utiliza 8 caracteres ao menos
        phrase: Concordará independentemente das maiúsculas ou avisos de contido na publicación
        scopes: A que APIs terá acceso a aplicación. Se escolles un ámbito de alto nivel, non precisas seleccionar elementos individuais.
        setting_advanced_layout: Mostrar Mastodon coa disposición en varias columnas, para poder ver a cronoloxía, notificacións e unha terceira columna da túa elección. Non se recomenda con pantallas pequenas.
        setting_aggregate_reblogs: Non mostrar novas promocións de publicacións que foron promovidas recentemente (só afecta a promocións recén recibidas)
        setting_always_send_emails: Como norma xeral non che enviamos correos electrónicos se usas activamente Mastodon
<<<<<<< HEAD
        setting_default_quote_policy: O axuste só afectará ás publicación creadas coa próxima versión de Mastodon, pero podes establecer o axuste con antelación.
=======
        setting_boost_modal: Ao activar a opción as promocións primeiro abrirán un cadro de confirmación no que poderás cambiar a visibilidade da túa promoción.
        setting_default_quote_policy_private: As publicacións só para seguidoras creadas con Mastodon non poden ser citadas.
        setting_default_quote_policy_unlisted: Cando alguén te cite, a súa publicación non aparecerá nas cronoloxías de popularidade.
>>>>>>> 26c78392
        setting_default_sensitive: Medios sensibles marcados como ocultos por defecto e móstranse cun click
        setting_display_media_default: Ocultar medios marcados como sensibles
        setting_display_media_hide_all: Ocultar sempre os medios
        setting_display_media_show_all: Mostrar sempre os medios marcados como sensibles
        setting_emoji_style: Forma de mostrar emojis. «Auto» intentará usar os emojis nativos, e se falla recurrirase a Twemoji en navegadores antigos.
        setting_quick_boosting_html: Se está activo, ao premer na icona %{boost_icon} Promover farase automáticamente a promoción no lugar de abrir  o menú despregable promover/citar. Sitúa a acción de citar no menú %{options_icon} (Opcións).
        setting_system_scrollbars_ui: Aplícase só en navegadores de escritorio baseados en Safari e Chrome
        setting_use_blurhash: Os gradientes toman as cores da imaxe oculta pero esvaecendo tódolos detalles
        setting_use_pending_items: Agochar actualizacións da cronoloxía tras un click no lugar de desprazar automáticamente os comentarios
        username: Podes usar letras, números e trazos baixos
        whole_word: Se a chave ou frase de paso é só alfanumérica, só se aplicará se concorda a palabra completa
      domain_allow:
        domain: Este dominio estará en disposición de obter datos desde este servidor e datos de entrada a el poderán ser procesados e gardados
      email_domain_block:
        domain: Este pode ser o nome de dominio que aparece no enderezo de email ou o rexistro MX que utiliza. Será comprobado no momento do rexistro.
        with_dns_records: Vaise facer un intento de resolver os rexistros DNS proporcionados e os resultados tamén irán a lista de bloqueo
      featured_tag:
        name: 'Aquí tes algúns dos cancelos que usaches recentemente:'
      filters:
        action: Elixe a acción a realizar cando algunha publicación coincida co filtro
        actions:
          blur: Ocultar multimedia detrás dun aviso, sen ocultar o texto que se inclúa
          hide: Agochar todo o contido filtrado, facer coma se non existise
          warn: Agochar o contido filtrado tras un aviso que conteña o nome do filtro
      form_admin_settings:
        activity_api_enabled: Conta do número de publicacións locais, usuarias activas, e novos rexistros en acumulados semanais
        app_icon: WEBP, PNG, GIF ou JPG. Sobrescribe a icona por defecto da aplicación nos dispositivos móbiles cunha icona personalizada.
        backups_retention_period: As usuarias poden crear arquivos das súas publicacións para descargalos. Cando se establece un valor positivo, estes arquivos serán borrados automáticamente da túa almacenaxe despois do número de días establecido.
        bootstrap_timeline_accounts: Estas contas aparecerán fixas na parte superior das recomendacións para as usuarias.
        closed_registrations_message: Móstrase cando non se admiten novas usuarias
        content_cache_retention_period: Todas as publicacións procedentes de outros servidores (incluído promocións e respostas) van ser eliminadas despois do número de días indicado, sen importar as interaccións das usuarias locais con esas publicacións. Esto inclúe publicacións que a usuaria local marcou como favoritas ou incluíu nos marcadores. As mencións privadas entre usuarias de diferentes instancias tamén se eliminarán e non se poderán restablecer. O uso desta ferramenta esta orientado a situacións especiais e estraga moitas das expectativas das usuarias ao implementala cun propósito de uso xeral.
        custom_css: Podes aplicar deseños personalizados na versión web de Mastodon.
        favicon: WEBP, PNG, GIF ou JPG. Sobrescribe a icona de favoritos de Mastodon por defecto cunha icona personalizada.
        landing_page: Elixe a páxina que verán as persoas que se acheguen por primeira vez ao teu servidor. Se elixes «Tendencias» entón debes activar as tendencias nos Axustes de Descubrimento. Se elixes «Cronoloxía local», hai que configurar nos Axustes de Descubrimento a opción «Acceso das cronoloxías en directo ás publicacións locais» como «Calquera».
        mascot: Sobrescribe a ilustración na interface web avanzada.
        media_cache_retention_period: Os ficheiros multimedia de publicacións de usuarias remotas están almacenados no teu servidor. Ao establecer un valor positivo, o multimedia vaise eliminar despois do número de días establecido. Se o multimedia fose requerido após ser eliminado entón descargaríase outra vez, se aínda está dispoñible na orixe. Debido a restricións sobre a frecuencia en que o servizo de vista previa trae recursos de terceiras partes, é recomendable establecer este valor polo menos en 14 días, ou as tarxetas de vista previa non se actualizarán baixo demanda para casos anteriores a ese prazo.
        min_age: Váiselle pedir ás usuarias que confirmen a súa data de nacemento cando creen a conta
        peers_api_enabled: Unha lista dos nomes de dominio que este servidor atopou no fediverso. Non se inclúen aquí datos acerca de se estás a federar con eles ou non, só que o teu servidor os recoñeceu. Ten utilidade para servizos que recollen estatísticas acerca da federación nun amplo senso.
        profile_directory: O directorio de perfís inclúe a tódalas usuarias que optaron por ser descubribles.
        require_invite_text: Cando os rexistros requiren aprobación manual, facer que o texto "Por que te queres rexistrar?" do convite sexa obrigatorio en lugar de optativo
        site_contact_email: De que xeito se pode contactar contigo para temas legais ou obter axuda.
        site_contact_username: De que xeito se pode contactar contigo en Mastodon.
        site_extended_description: Calquera información adicional que poida ser útil para visitantes e usuarias. Pode utilizarse sintaxe Markdown.
        site_short_description: Breve descrición que axuda a identificar de xeito único o teu servidor. Quen o xestiona, a quen vai dirixido?
        site_terms: Escribe a túa propia directiva de privacidade ou usa o valor por defecto. Podes usar sintaxe Markdown.
        site_title: De que xeito se pode referir o teu servidor ademáis do seu nome de dominio.
        status_page_url: URL dunha páxina onde se pode ver o estado deste servidor cando non está a funcionar
        theme: Decorado que verán visitantes e novas usuarias.
        thumbnail: Imaxe con proporcións 2:1 mostrada xunto á información sobre o servidor.
        trendable_by_default: Omitir a revisión manual dos contidos populares. Poderás igualmente eliminar manualmente os elementos que vaian aparecendo.
        trends: As tendencias mostran publicacións, cancelos e novas historias que teñen popularidade no teu servidor.
      form_challenge:
        current_password: Estás entrando nun área segura
      imports:
        data: Ficheiro CSV exportado desde outro servidor Mastodon
      invite_request:
        text: Esto axudaranos a revisar a tua solicitude
      ip_block:
        comment: Opcional. Lembrar a razón para engadir esta regra.
        expires_in: Os enderezos IP son un recurso finito, a veces son compartidos e cambian de mans con frecuencia. Por esta razón, non se aconsellan os bloqueos indefinidos de IPs.
        ip: Escribe un enderezo IPv4 ou IPv6. Podes bloquear rangos completos usando a sintaxe CIDR. Ten coidado e non te bloquees a ti mesma!
        severities:
          no_access: Bloquear acceso a tódolos recursos
          sign_up_block: Non se poderán rexistrar novas contas
          sign_up_requires_approval: Os novos rexistros requerirán a túa aprobación
        severity: Escolle que acontecerá coas peticións desde este IP
      rule:
        hint: Optativo. Proporciona máis detalles acerca da regra
        text: Describe unha regra ou requerimento para as usuarias deste servidor. Intenta que sexa curta e simple
      sessions:
        otp: 'Escribe o código do segundo factor creado pola aplicación do teu móbil ou usa un dos códigos de recuperación:'
        webauthn: Se é unha chave USB asegúrate de que está conectada e preme o botón.
      settings:
        indexable: A túa páxina de perfil podería aparecer nos resultados de busca de Google, Bing e outros.
        show_application: Independentemente, ti sempre poderás ver a app coa que publicaches a túa publicación.
      tag:
        name: Só podes cambiar maiús/minúsculas, por exemplo, mellorar a lexibilidade
      terms_of_service:
        changelog: Pode usarse sintaxe Markdown.
        effective_date: Un prazo razonable podería estar entre 10 e 30 días desde que envías a notificación ás usuarias.
        text: Pode usarse sintaxe Markdown.
      terms_of_service_generator:
        admin_email: Os avisos legais inclúen ordes xudiciais, solicitudes de retirada de contido e requerimentos do cumprimento da lei.
        arbitration_address: Pode ser igual ao enderezo Físico de arriba, ou "N/A" se usas correo electrónico.
        arbitration_website: Pode ser un formulario web, ou "N/A" se usas o correo electrónico.
        choice_of_law: Cidade, rexión, territorio ou estado cuxas leis rexirán sobre as reclamacións e disputas.
        dmca_address: Para operadores de USA, utiliza o mesmo enderezo rexistrado no DMCA Designated Agent Directory. Está dispoñible a opción de usar P.O. Box facendo a solicitude baixo a DMCA Designated Agent Post Office Box Waiver Request pedíndoa á Copyright Office e indicando que es un moderador de contidos na túa casa e temes ameazas ou violencia polas medidas que tomas e precisas usar un P.O. Box para que non sexa público o enderezo da túa casa.
        dmca_email: Pode ser o mesmo correo usado para "Enderezo de correo para avisos legais".
        domain: Identificador único do servizo en liña que proporcionas.
        jurisdiction: Informa sobre o país onde vive quen paga as facturas. Se é unha empresa ou outra entidade, indica o país onde está establecida e é axeitado escribir a cidade, rexión, territorio ou estado.
        min_age: Non debería ser inferior á idade mínima requerida polas leis da túa xurisdición.
      user:
        chosen_languages: Se ten marca, só as publicacións nos idiomas seleccionados serán mostrados en cronoloxías públicas
        date_of_birth:
          one: Temos que confirmar que tes %{count} anos polo menos para usar %{domain}. Non gardamos este dato.
          other: Temos que confirmar que tes %{count} anos polo menos para usar %{domain}. Non gardamos este dato.
        role: Os roles establecen os permisos que ten a usuaria.
      user_role:
        color: Cor que se usará para o rol a través da IU, como RGB en formato hex
        highlighted: Isto fai o rol publicamente visible
        name: Nome público do rol, se o rol se mostra como unha insignia
        permissions_as_keys: As usuarias con este rol terán acceso a...
        position: O rol superior decide nos conflitos en certas situacións. Algunhas accións só poden aplicarse sobre roles cunha prioridade menor
      username_block:
        allow_with_approval: No lugar de evitar a cración directa de contas, as contas mediante regras van precisar a túa aprobación
        comparison: Ten en conta o Sunthorpe Problem cando se bloquean coincidencias parciais
        username: Vai crear unha coincidencia sen importar se son maiúsculas ou minúsculas e homoglifos como «4» por «a» ou «3» por «e».
      webhook:
        events: Escoller eventos a enviar
        template: Crea o teu propio JSON interpolando variables. Déixao en branco para usar o JSON predeterminado.
        url: A onde se enviarán os eventos
    labels:
      account:
        attribution_domains: Sitios web que dan fe sobre ti
        discoverable: Perfil destacado e publicacións nos algoritmos de descubrimento
        fields:
          name: Etiqueta
          value: Contido
        indexable: Incluír publicacións públicas nos resultados das buscas
        show_collections: Mostrar os seguimentos e seguidoras no perfil
        unlocked: Aceptar automáticamente os novos seguimentos
      account_alias:
        acct: Xestiona a conta antiga
      account_migration:
        acct: Usuaria na nova conta
      account_warning_preset:
        text: Texto preestablecido
        title: Título
      admin_account_action:
        include_statuses: Incluír no correo as publicacións denunciadas
        send_email_notification: Notificar á usuaria por email
        text: Aviso personalizado
        type: Acción
        types:
          disable: Desactivar
          none: Enviar un aviso
          sensitive: Sensible
          silence: Limitar
          suspend: Suspender
        warning_preset_id: Utilizar un aviso preestablecido
      announcement:
        all_day: Evento para todo o día
        ends_at: Final do acontecemento
        scheduled_at: Publicación programada
        starts_at: Comezo do acontecemento
        text: Anuncio
      appeal:
        text: Indica a razón pola que habería que reverter a decisión
      defaults:
        autofollow: Convida a seguir a tua conta
        avatar: Avatar
        bot: Esta conta é de un bot
        chosen_languages: Filtrar idiomas
        confirm_new_password: Confirma o novo contrasinal
        confirm_password: Confirma o contrasinal
        context: Contextos do filtro
        current_password: Contrasinal actual
        data: Datos
        display_name: Nome mostrado
        email: Enderezo de correo
        expires_in: Caduca tras
        fields: Metadatos do perfil
        header: Cabeceira
        honeypot: "%{label} (non completar)"
        inbox_url: URL da caixa de entrada do repetidor
        irreversible: Desbotar en lugar de agochar
        locale: Idioma da interface
        max_uses: Número máximo de usos
        new_password: Novo contrasinal
        note: Acerca de ti
        otp_attempt: Código do Segundo Factor
        password: Contrasinal
        phrase: Palabra chave ou frase
        setting_advanced_layout: Activar interface web avanzada
        setting_aggregate_reblogs: Agrupar promocións nas cronoloxías
        setting_always_send_emails: Enviar sempre notificacións por correo electrónico
        setting_auto_play_gif: Reprodución automática de GIFs animados
        setting_boost_modal: Controlar a visibilidade das promocións
        setting_default_language: Idioma de publicación
        setting_default_privacy: Visibilidade da publicación
        setting_default_quote_policy: Quen pode citar
        setting_default_sensitive: Marcar sempre multimedia como sensible
        setting_delete_modal: Avisarme antes de eliminar unha publicación
        setting_disable_hover_cards: Desactivar vista previa do perfil ao poñerse enriba
        setting_disable_swiping: Desactivar opcións de desprazamento
        setting_display_media: Mostrar multimedia
        setting_display_media_default: Por defecto
        setting_display_media_hide_all: Ocultar todo
        setting_display_media_show_all: Mostrar todo
        setting_emoji_style: Estilo dos emojis
        setting_expand_spoilers: Despregar sempre as publicacións marcadas con avisos de contido
        setting_hide_network: Non mostrar contactos
        setting_missing_alt_text_modal: Avisarme antes de publicar multimedia sen descrición alternativa
        setting_quick_boosting: Activar promocións rápidas
        setting_reduce_motion: Reducir o movemento nas animacións
        setting_system_font_ui: Utilizar a tipografía por defecto do sistema
        setting_system_scrollbars_ui: Usar barras de desprazamento predeterminadas no sistema
        setting_theme: Decorado da instancia
        setting_trends: Mostrar as tendencias de hoxe
        setting_unfollow_modal: Solicitar confirmación antes de deixar de seguir alguén
        setting_use_blurhash: Mostrar gradientes coloridos para multimedia oculto
        setting_use_pending_items: Modo lento
        severity: Severidade
        sign_in_token_attempt: Código de seguridade
        title: Título
        type: Tipo de importación
        username: Nome de usuaria
        username_or_email: Identificador ou Email
        whole_word: Palabra completa
      email_domain_block:
        with_dns_records: Incluír rexistros MX e IPs do dominio
      featured_tag:
        name: Cancelo
      filters:
        actions:
          blur: Ocultar multimedia cun aviso
          hide: Agochar completamente
          warn: Agochar tras un aviso
      form_admin_settings:
        activity_api_enabled: Publicar na API estatísticas agregadas acerca da actividade das usuarias
        app_icon: Icona da app
        backups_retention_period: Período de retención do arquivo da usuaria
        bootstrap_timeline_accounts: Recomendar sempre estas contas ás novas usuarias
        closed_registrations_message: Mensaxe personalizada para cando o rexistro está pechado
        content_cache_retention_period: Período de retención de contido remoto
        custom_css: CSS personalizado
        favicon: Favicon
        landing_page: Páxina que se mostra ás visitas
        local_live_feed_access: Acceso a cronoloxías ao vivo que mostran publicacións locais
        local_topic_feed_access: Acceso a cronoloxías de ligazóns e cancelos que mostran publicacións locais
        mascot: Mascota propia (herdado)
        media_cache_retention_period: Período de retención da caché multimedia
        min_age: Idade mínima requerida
        peers_api_enabled: Publicar na API unha lista dos servidores descubertos
        profile_directory: Activar o directorio de perfís
        registrations_mode: Quen se pode rexistrar
        remote_live_feed_access: Acceso a cronoloxías ao vivo que mostran publicacións remotas
        remote_topic_feed_access: Acceso a cronoloxías de ligazóns e cancelos que mostran publicacións remotas
        require_invite_text: Pedir unha razón para unirse
        show_domain_blocks: Amosar dominios bloqueados
        show_domain_blocks_rationale: Explicar porque están bloqueados os dominios
        site_contact_email: Correo de contacto
        site_contact_username: Nome do contacto
        site_extended_description: Descrición ampla
        site_short_description: Descrición do servidor
        site_terms: Directiva de Privacidade
        site_title: Nome do servidor
        status_page_url: URL da páxina do estado
        theme: Decorado predeterminado
        thumbnail: Icona do servidor
        trendable_by_default: Permitir tendencias sen aprobación previa
        trends: Activar tendencias
      interactions:
        must_be_follower: Bloquea as notificacións de persoas que non te seguen
        must_be_following: Bloquea as notificacións de persoas que non segues
        must_be_following_dm: Bloquea as mensaxes directas de persoas que non segues
      invite:
        comment: Comentar
      invite_request:
        text: Por que queres unirte?
      ip_block:
        comment: Comentario
        ip: IP
        severities:
          no_access: Bloquear acceso
          sign_up_block: Bloquear novos rexistros
          sign_up_requires_approval: Limitar o rexistro
        severity: Regra
      notification_emails:
        appeal: Alguén apelou contra a decisión da moderación
        digest: Enviar correos con resumos
        favourite: Enviar un correo cando alguén marca como favorita unha das tuas publicacións
        follow: Enviar un correo cando alguén te segue
        follow_request: Enviar un correo cando alguén solicita seguirte
        mention: Enviar un correo cando alguén te menciona
        pending_account: Enviar un correo cando unha nova conta precisa revisión
        quote: Citoute alguén
        reblog: Enviar un correo cando alguén promociona a tua mensaxe
        report: Enviouse unha nova denuncia
        software_updates:
          all: Notificar todas as actualizacións
          critical: Notificar só as actualizacións críticas
          label: Hai unha nova versión de Mastodon dispoñible
          none: Non notificar nunca as actualizacións (non se aconsella)
          patch: Notificar as actualizacións de arranxos
        trending_tag: Hai que revisar un novo tema popular
      rule:
        hint: Información adicional
        text: Regra
      settings:
        indexable: Incluír páxina de perfil nos motores de busca
        show_application: Mostrar a app coa que enviaches unha publicación
      tag:
        listable: Permitir que este cancelo apareza en buscas e no directorio de perfil
        name: Cancelo
        trendable: Permitir que este cancelo apareza en tendencias
        usable: Permitir que as publicacións usen este cancelo localmente
      terms_of_service:
        changelog: Que cambios se fixeron?
        effective_date: Data efectiva
        text: Termos do Servizo
      terms_of_service_generator:
        admin_email: Enderezo de correo para avisos legais
        arbitration_address: Enderezo físico para avisos de arbitraxe
        arbitration_website: Páxina web para enviar avisos de arbitraxe
        choice_of_law: Xurisdición
        dmca_address: Enderezo físico para avisos sobre DMCA/copyright
        dmca_email: Enderezo de correo electrónico para avisos sobre DMCA/copyright
        domain: Dominio
        jurisdiction: Xurisdición legal
        min_age: Idade mínima
      user:
        date_of_birth_1i: Día
        date_of_birth_2i: Mes
        date_of_birth_3i: Ano
        role: Rol
        time_zone: Fuso horario
      user_role:
        color: Cor da insignia
        highlighted: Mostrar rol como insignia en perfís de usuarias
        name: Nome
        permissions_as_keys: Permisos
        position: Prioridade
      username_block:
        allow_with_approval: Permitir crear contas con aprobación
        comparison: Método de comparación
        username: Palabra a comparar
      webhook:
        events: Eventos activados
        template: Modelo de carga
        url: URL do extremo
    'no': Non
    not_recommended: Non se aconsella
    overridden: Sobreescrita
    recommended: Aconsellable
    required:
      mark: "*"
      text: requerido
    title:
      sessions:
        webauthn: Usa unha das túas chaves de seguridade para conectar
    'yes': Si<|MERGE_RESOLUTION|>--- conflicted
+++ resolved
@@ -57,13 +57,9 @@
         setting_advanced_layout: Mostrar Mastodon coa disposición en varias columnas, para poder ver a cronoloxía, notificacións e unha terceira columna da túa elección. Non se recomenda con pantallas pequenas.
         setting_aggregate_reblogs: Non mostrar novas promocións de publicacións que foron promovidas recentemente (só afecta a promocións recén recibidas)
         setting_always_send_emails: Como norma xeral non che enviamos correos electrónicos se usas activamente Mastodon
-<<<<<<< HEAD
-        setting_default_quote_policy: O axuste só afectará ás publicación creadas coa próxima versión de Mastodon, pero podes establecer o axuste con antelación.
-=======
         setting_boost_modal: Ao activar a opción as promocións primeiro abrirán un cadro de confirmación no que poderás cambiar a visibilidade da túa promoción.
         setting_default_quote_policy_private: As publicacións só para seguidoras creadas con Mastodon non poden ser citadas.
         setting_default_quote_policy_unlisted: Cando alguén te cite, a súa publicación non aparecerá nas cronoloxías de popularidade.
->>>>>>> 26c78392
         setting_default_sensitive: Medios sensibles marcados como ocultos por defecto e móstranse cun click
         setting_display_media_default: Ocultar medios marcados como sensibles
         setting_display_media_hide_all: Ocultar sempre os medios
