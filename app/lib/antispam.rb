# frozen_string_literal: true

class Antispam
  include Redisable

  ACCOUNT_AGE_EXEMPTION = 1.week.freeze

  class DummyStatus < SimpleDelegator
    def self.model_name
      Mention.model_name
    end

    def active_mentions
      # Don't use the scope but the in-memory array
      mentions.filter { |mention| !mention.silent? }
    end
  end

  class SilentlyDrop < StandardError
    attr_reader :status

    def initialize(status)
      super()

      status.created_at = Time.now.utc
      status.id = Mastodon::Snowflake.id_at(status.created_at)
      status.in_reply_to_account_id = status.thread&.account_id

      status.delete # Make sure this is not persisted

      @status = DummyStatus.new(status)
    end
  end

  def initialize(status)
    @status = status
  end

  def local_preflight_check!
    return unless considered_spam?

    report_if_needed!

    raise SilentlyDrop, @status
  end

  private

  def considered_spam?
    (all_time_suspicious? || recent_suspicious?) && suspicious_reply_or_mention?
  end

  def all_time_suspicious?
    all_time_spammy_texts.any? { |spammy_text| status_text.include?(spammy_text) }
  end

  def recent_suspicious?
    @status.account.created_at >= ACCOUNT_AGE_EXEMPTION.ago && spammy_texts.any? { |spammy_text| status_text.include?(spammy_text) }
  end

  def spammy_texts
    redis.smembers('antispam:spammy_texts')
  end

  def all_time_spammy_texts
    redis.smembers('antispam:all_time_spammy_texts')
  end

  def suspicious_reply_or_mention?
    account_ids = ([@status.in_reply_to_account_id] + @status.mentions.map(&:account_id)).uniq
    !Follow.exists?(account_id: account_ids, target_account_id: @status.account.id)
  end

  def report_if_needed!
    return if system_reports.unresolved.exists?(target_account: @status.account)

    system_reports.create!(
      category: :spam,
      comment: 'Account automatically reported for posting a banned URL',
      target_account: @status.account
    )
  end

<<<<<<< HEAD
  def report_if_needed!(account)
    return if system_reports.unresolved.exists?(target_account: account)

    system_reports.create!(
      category: :spam,
      comment: 'Account automatically reported for posting a banned URL',
      target_account: account
    )
  end

  def system_reports
    Account.representative.reports
=======
  def system_reports
    Account.representative.reports
  end

  def status_text
    @status_text ||= @status.text.unicode_normalize(:nfkc).downcase
>>>>>>> 26c78392
  end
end<|MERGE_RESOLUTION|>--- conflicted
+++ resolved
@@ -81,26 +81,11 @@
     )
   end
 
-<<<<<<< HEAD
-  def report_if_needed!(account)
-    return if system_reports.unresolved.exists?(target_account: account)
-
-    system_reports.create!(
-      category: :spam,
-      comment: 'Account automatically reported for posting a banned URL',
-      target_account: account
-    )
-  end
-
-  def system_reports
-    Account.representative.reports
-=======
   def system_reports
     Account.representative.reports
   end
 
   def status_text
     @status_text ||= @status.text.unicode_normalize(:nfkc).downcase
->>>>>>> 26c78392
   end
 end