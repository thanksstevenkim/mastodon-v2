--- conflicted
+++ resolved
@@ -94,14 +94,6 @@
       updated_not_active: O teu contrasinal foi mudado de xeito correcto.
     registrations:
       destroyed: Adeus! A túa conta foi cancelada de xeito correcto. Agardamos verte de novo.
-<<<<<<< HEAD
-      signed_up: Benvido! Rexistrácheste de xeito correcto.
-      signed_up_but_inactive: A túa conta foi rexistada. Porén aínda non está activada.
-      signed_up_but_locked: A túa conta foi rexistada. Porén está bloqueada.
-      signed_up_but_pending: Acabamos de enviar unha mensaxe ao teu correo cunha ligazón de confirmación. Após premer na ligazón, revisaremos a túa solicitude. Recibirás unha notificación se a túa conta é aprobada.
-      signed_up_but_unconfirmed: Enviouse unha mensaxe cunha ligazón de confirmación ao teu email. Por favor, preme nesa ligazón para activar a túa conta. Comproba o teu cartafol de correo lixo (spam) se ves que non recibiches o correo.
-=======
->>>>>>> 609a4018
       update_needs_confirmation: Actualizaches a túa conta de xeito correcto, pero precisamos verificar o teu novo enderezo de correo. Por favor, revisa o teu correo e segue a ligazón para confirmar o teu novo enderezo de correo. Comproba o cartafol de correo lixo (spam) se ves que non recibiches o correo.
       updated: A túa conta foi actualizada de xeito correcto.
     sessions:
