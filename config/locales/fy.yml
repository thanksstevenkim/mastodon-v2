---
fy:
  about:
    about_mastodon_html: Mastodon is in sosjaal netwurk dat gebrûk makket fan iepen webprotokollen en frije software. It is krekt lykas desintralisearre e-mail!
    contact_missing: Net ynsteld
    contact_unavailable: Net fan tapassing
    hosted_on: Mastodon op %{domain}
    title: Oer
  accounts:
    followers:
      one: Folger
      other: Folgers
    following: Folgjend
    instance_actor_flash: Dizze account is in ‘virtual actor’ wêrmei’t de server himsels fertsjinwurdiget en is dus gjin yndividuele brûker. It wurdt foar federaasjedoeleinen brûkt en moat net útsteld wurde.
    last_active: lêst warber
    link_verified_on: Eigendom fan dizze keppeling is kontrolearre op %{date}
    nothing_here: Hjir is neat!
    pin_errors:
      following: Jo moatte dizze account wol al folgje, eardat jo it oanrekommandearje kinne
    posts:
      one: Toot
      other: Berjochten
    posts_tab_heading: Berjochten
    self_follow_error: It folgjen fan dyn eigen account is net tastien
  admin:
    account_actions:
      action: Aksje útfiere
      already_silenced: Dizze account is al beheind.
      already_suspended: Dizze account is al opskort.
      title: Moderaasjemaatregelen tsjin %{acct} nimme
    account_moderation_notes:
      create: Lit in opmerking efter
      created_msg: Oanmeitsjen fan opmerking foar moderatoaren slagge!
      destroyed_msg: Fuortsmiten fan opmerking foar moderatoaren slagge!
    accounts:
      add_email_domain_block: E-maildomein blokkearje
      approve: Goedkarre
      approved_msg: It goedkarren fan de account fan %{username} is slagge
      are_you_sure: Binne jo wis?
      avatar: Profylfoto
      by_domain: Domein
      change_email:
        changed_msg: E-mailadres mei sukses wizige!
        current_email: Aktuele e-mailadres
        label: E-mailadres wizigje
        new_email: Nij e-mailadres
        submit: E-mailadres wizigje
        title: E-mailadres foar %{username} wizigje
      change_role:
        changed_msg: Rol mei sukses wizige!
        edit_roles: Brûkersrollen beheare
        label: Rol wizigje
        no_role: Gjin rol
        title: Rol fan %{username} wizigje
      confirm: Befêstigje
      confirmed: Befêstige
      confirming: Befêstiging
      custom: Oanpast
      delete: Gegevens fuortsmite
      deleted: Fuortsmiten
      demote: Degradearje
      destroyed_msg: It fuortsmiten fan de gegevens fan %{username} stiet no yn de wachtrige
      disable: Befrieze
      disable_sign_in_token_auth: Ferifikaasje mei in tagongskoade fia e-mail útskeakelje
      disable_two_factor_authentication: 2FA útskeakelje
      disabled: Beferzen
      display_name: Werjeftenamme
      domain: Domein
      edit: Bewurkje
      email: E-mailadres
      email_status: E-mailsteat
      enable: Untteie
      enable_sign_in_token_auth: Ferifikaasje mei in tagongskoade fia e-mail ynskeakelje
      enabled: Ynskeakele
      enabled_msg: It ûntteie fan de account fan %{username} is slagge
      followers: Folgers
      follows: Folgjend
      header: Omslachfoto
      inbox_url: Ynboks-URL
      invite_request_text: Redenen om te registrearjen
      invited_by: Utnûge troch
      ip: IP
      joined: Registrearre
      location:
        all: Alle
        local: Lokaal
        remote: Ekstern
        title: Lokaasje
      login_status: Oanmeldsteat
      media_attachments: Mediabylagen
      memorialize: Nei in Yn memoriam wizigje
      memorialized: Yn memoriam
      memorialized_msg: It nei in Yn memoriam wizigje fan de account fan %{username} is slagge
      moderation:
        active: Aktyf
        all: Alle
        disabled: Utskeakele
        pending: Yn ôfwachting
        silenced: Beheind
        suspended: Utsteld
        title: Moderaasje
      moderation_notes: Opmerkingen foar moderatoaren
      most_recent_activity: Lêst warber
      most_recent_ip: Lêst brûkt IP-adres
      no_account_selected: Der binne gjin accounts wizige, omdat der gjin ien selektearre waard
      no_limits_imposed: Gjin limiten ynsteld
      no_role_assigned: Gjin rol tawezen
      not_subscribed: Net abonnearre
      pending: Moat noch beoardiele wurde
      perform_full_suspension: Utstelle
      previous_strikes: Eardere skeiningen
      previous_strikes_description_html:
        one: Dizze account hat <strong>ien</strong> oertrêding makke.
        other: Dizze account hat <strong>%{count}</strong> oertrêdingen makke.
      promote: Promovearje
      protocol: Protokol
      public: Iepenbier
      push_subscription_expires: PuSH-abonnemint ferrint op
      redownload: Profyl fernije
      redownloaded_msg: It werstellen fan it oarspronklike profyl fan %{username} is slagge
      reject: Wegerje
      rejected_msg: It ôfwizen fan it registraasjefersyk fan %{username} is slagge
      remote_suspension_irreversible: De gegevens fan dizze account binne definityf fuortsmiten.
      remote_suspension_reversible_hint_html: Dizze account is útsteld op harren server en de gegevens wurde op %{date} folslein fuortsmiten. Oant dy tiid kin de eksterne server dizze account werstelle sûnder neidielige gefolgen. Wannear’t jo alle gegevens fan dizze account daliks fuortsmite wolle, kinne jo dit hjirûnder dwaan.
      remove_avatar: Profylfoto fuortsmite
      remove_header: Omslachfoto fuortsmite
      removed_avatar_msg: It fuortsmiten fan de profylfoto fan %{username} is slagge
      removed_header_msg: It fuortsmiten fan de omslachfoto fan %{username} is slagge
      resend_confirmation:
        already_confirmed: Dizze brûker is al befêstige
        send: Befêstigingskeppeling opnij ferstjoere
        success: Befêstigingskeppeling mei sukses ferstjoerd!
      reset: Opnij ynstelle
      reset_password: Wachtwurd opnij ynstelle
      resubscribe: Opnij abonnearje
      role: Rol
      search: Sykje
      search_same_email_domain: Oare brûkers mei itselde e-maildomein
      search_same_ip: Oare brûkers mei itselde IP-adres
      security: Befeiliging
      security_measures:
        only_password: Allinnich wachtwurd
        password_and_2fa: Wachtwurd en 2FA
      sensitive: Gefoelich forsearje
      sensitized: As gefoelich markearre
      shared_inbox_url: Dielde Postfek-YN-URL
      show:
        created_reports: Oanmakke rapportaazjes
        targeted_reports: Troch oaren rapportearre
      silence: Beheine
      silenced: Beheind
      statuses: Berjochten
      strikes: Eardere skeiningen
      subscribe: Abonnearje
      suspend: Utstelle
      suspended: Utsteld
      suspension_irreversible: De gegevens fan dizze account binne definityf fuortsmiten. Jo kinne it útstellen fan dizze account ûngedien meitsje, sadat it wer te brûken is, mar de fuortsmiten gegevens wurde hjirmei net wersteld.
      suspension_reversible_hint_html: Dizze account is útsteld en de gegevens wurde op %{date} folslein fuortsmiten. Oant dy tiid kin de account wersteld wurde sûnder neidielige gefolgen. Wannear’t jo alle gegevens fan dizze account daliks fuortsmite wolle, kinne jo dit hjirûnder dwaan.
      title: Accounts
      unblock_email: E-mailadres deblokkearje
      unblocked_email_msg: It e-mailadres fan %{username} is deblokkearre
      unconfirmed_email: Unbefêstige e-mailadres
      undo_sensitized: Net mear as gefoelich forsearje
      undo_silenced: Net langer beheine
      undo_suspension: Net langer útstelle
      unsilenced_msg: It opheffen fan de beheiningen fan %{username} is slagge
      unsubscribe: Opsizze
      unsuspended_msg: It net langer útstellen fan %{username} is slagge
      username: Brûkersnamme
      view_domain: Gearfetting foar domein besjen
      warn: Warskôgje
      web: Web-app
      whitelisted: Goedkard foar federaasje
    action_logs:
      action_types:
        approve_appeal: Beswier goedkarre
        approve_user: Brûker goedkarre
        assigned_to_self_report: Rapportaazje tawize
        change_email_user: E-mailadres fan brûker wizigje
        change_role_user: Brûkersrol wizigje
        confirm_user: Brûker befêstigje
        create_account_warning: Warskôging oanmeitsje
        create_announcement: Meidieling oanmeitsje
        create_canonical_email_block: E-mailblokkade oanmeitsje
        create_custom_emoji: Lokale emoji oanmeitsje
        create_domain_allow: Domeingoedkarring oanmeitsje
        create_domain_block: Domeinblokkade oanmeitsje
        create_email_domain_block: E-maildomeinblokkade oanmeitsje
        create_ip_block: IP-rigel oanmeitsje
        create_relay: Relay oanmeitsje
        create_unavailable_domain: Net beskikber domein oanmeitsje
        create_user_role: Rol oanmeitsje
        create_username_block: Brûkersnammeregel oanmeitsje
        demote_user: Brûker degradearje
        destroy_announcement: Meidieling fuortsmite
        destroy_canonical_email_block: E-mailblokkade fuortsmite
        destroy_custom_emoji: Lokale emoji fuortsmite
        destroy_domain_allow: Domeingoedkarring fuortsmite
        destroy_domain_block: Domeinblokkade fuortsmite
        destroy_email_domain_block: E-maildomeinblokkade fuortsmite
        destroy_instance: Domein folslein fuortsmite
        destroy_ip_block: IP-rigel fuortsmite
        destroy_relay: Relay fuortsmite
        destroy_status: Toot fuortsmite
        destroy_unavailable_domain: Net beskikber domein fuortsmite
        destroy_user_role: Rol permanint fuortsmite
        destroy_username_block: Brûkersnammeregel fuortsmite
        disable_2fa_user: Twa-stapsferifikaasje útskeakelje
        disable_custom_emoji: Lokale emoji útskeakelje
        disable_relay: Relay útskeakelje
        disable_sign_in_token_auth_user: Ferifikaasje mei in tagongskoade fia e-mail foar de brûker útskeakelje
        disable_user: Brûker útskeakelje
        enable_custom_emoji: Lokale emoji ynskeakelje
        enable_relay: Relay ynskeakelje
        enable_sign_in_token_auth_user: Ferifikaasje mei in tagongskoade fia e-mail foar de brûker ynskeakelje
        enable_user: Brûker ynskeakelje
        memorialize_account: De account yn in Yn memoriam wizigje
        promote_user: Brûker promovearje
        publish_terms_of_service: Algemiene gebrûksbetingsten publisearje
        reject_appeal: Beswier ôfwize
        reject_user: Brûker ôfwize
        remove_avatar_user: Profylfoto fuortsmite
        reopen_report: Rapport opnij iepenje
        resend_user: Befêstigings-e-mailberjocht opnij ferstjoere
        reset_password_user: Wachtwurd opnij ynstelle
        resolve_report: Rapport oplosse
        sensitive_account: De media yn jo account as gefoelich markearje
        silence_account: Account beheine
        suspend_account: Account útstelle
        unassigned_report: Rapportaazje net langer tawize
        unblock_email_account: E-mailadres deblokkearje
        unsensitive_account: De media yn jo account net langer as gefoelich markearje
        unsilence_account: Account net langer beheine
        unsuspend_account: Account net langer útstelle
        update_announcement: Meidieling bywurkje
        update_custom_emoji: Lokale emoji bywurkje
        update_domain_block: Domeinblokkade bywurkje
        update_ip_block: IP-rigel bywurkje
        update_report: Rapportaazje bywurkje
        update_status: Berjocht bywurkje
        update_user_role: Rol bywurkje
        update_username_block: Brûkersnammeregel bywurkje
      actions:
        approve_appeal_html: "%{name} hat it beswier tsjin de moderaasjemaatregel fan %{target} goedkard"
        approve_user_html: "%{name} hat de registraasje fan %{target} goedkard"
        assigned_to_self_report_html: "%{name} hat rapportaazje %{target} oan harrensels tawiisd"
        change_email_user_html: "%{name} hat it e-mailadres fan brûker %{target} wizige"
        change_role_user_html: "%{name} hat de rol fan %{target} wizige"
        confirm_user_html: E-mailadres fan brûker %{target} is troch %{name} befêstige
        create_account_warning_html: "%{name} hat in warskôging nei %{target} ferstjoerd"
        create_announcement_html: "%{name} hat de nije meidieling %{target} oanmakke"
        create_canonical_email_block_html: "%{name} hat it e-mailberjocht mei de hash %{target} blokkearre"
        create_custom_emoji_html: Nije emoji %{target} is troch %{name} opladen
        create_domain_allow_html: "%{name} hat de federaasje mei it domein %{target} goedkard"
        create_domain_block_html: Domein %{target} is troch %{name} blokkearre
        create_email_domain_block_html: "%{name} hat it e-maildomein %{target} blokkearre"
        create_ip_block_html: "%{name} hat de rigel foar IP %{target} oanmakke"
        create_relay_html: "%{name} hat in relay oanmakke %{target}"
        create_unavailable_domain_html: "%{name} hat de besoarging foar domein %{target} beëinige"
        create_user_role_html: "%{name} hat de rol %{target} oanmakke"
        create_username_block_html: "%{name} hat in brûkersnammeregel mei %{target} tafoege"
        demote_user_html: Brûker %{target} is troch %{name} degradearre
        destroy_announcement_html: "%{name} hat de meidieling %{target} fuortsmiten"
        destroy_canonical_email_block_html: "%{name} hat it e-mailberjocht mei de hash %{target} deblokkearre"
        destroy_custom_emoji_html: Emoji %{target} is troch %{name} fuortsmiten
        destroy_domain_allow_html: "%{name} hat de federaasje mei it domein %{target} ôfkard"
        destroy_domain_block_html: Domein %{target} is troch %{name} deblokkearre
        destroy_email_domain_block_html: "%{name} hat it e-maildomein %{target} deblokkearre"
        destroy_instance_html: "%{name} hat it domein %{target} folslein fuortsmiten"
        destroy_ip_block_html: "%{name} hat de rigel foar IP %{target} fuortsmiten"
        destroy_relay_html: "%{name} hat de relay %{target} fuortsmiten"
        destroy_status_html: Berjocht fan %{target} is troch %{name} fuortsmiten
        destroy_unavailable_domain_html: "%{name} hat de besoarging foar domein %{target} opnij starte"
        destroy_user_role_html: "%{name} hat de rol %{target} fuortsmiten"
        destroy_username_block_html: "%{name} hat in brûkersnammeregel mei %{target} fuortsmiten"
        disable_2fa_user_html: De fereaske twa-stapsferifikaasje foar %{target} is troch %{name} útskeakele
        disable_custom_emoji_html: Emoji %{target} is troch %{name} útskeakele
        disable_relay_html: "%{name} hat de relay %{target} útskeakele"
        disable_sign_in_token_auth_user_html: "%{name} hat ferifikaasje mei in tagongskoade fia e-mail útskeakele foar %{target}"
        disable_user_html: Oanmelden foar %{target} is troch %{name} útskeakele
        enable_custom_emoji_html: Emoji %{target} is troch %{name} ynskeakele
        enable_relay_html: "%{name} hat de relay %{target} ynskeakele"
        enable_sign_in_token_auth_user_html: "%{name} hat ferifikaasje mei in tagongskoade fia e-mail ynskeakele foar %{target}"
        enable_user_html: Oanmelden foar %{target} is troch %{name} ynskeakele
        memorialize_account_html: De account %{target} is troch %{name} yn in Yn memoriam wizige
        promote_user_html: Brûker %{target} is troch %{name} promovearre
        publish_terms_of_service_html: "%{name} publisearre updates fan de tsjinstbetingsten"
        reject_appeal_html: "%{name} hat it beswier tsjin de moderaasjemaatregel fan %{target} ôfwêzen"
        reject_user_html: "%{name} hat de registraasje fan %{target} ôfwêzen"
        remove_avatar_user_html: "%{name} hat de profylfoto fan %{target} fuortsmiten"
        reopen_report_html: "%{name} hat rapportaazje %{target} opnij iepene"
        resend_user_html: "%{name} hat it befêstigings-e-mailberjocht foar %{target} opnij ferstjoerd"
        reset_password_user_html: Wachtwurd fan brûker %{target} is troch %{name} opnij ynsteld
        resolve_report_html: "%{name} hat rapportaazje %{target} oplost"
        sensitive_account_html: "%{name} markearre de media fan %{target} as gefoelich"
        silence_account_html: Account %{target} is troch %{name} beheind
        suspend_account_html: Account %{target} is troch %{name} útsteld
        unassigned_report_html: "%{name} hat it tawizen fan rapportaazje %{target} ûngedien makke"
        unblock_email_account_html: "%{name} deblokkearre it e-mailadres fan %{target}"
        unsensitive_account_html: "%{name} markearre de media fan %{target} as net gefoelich"
        unsilence_account_html: Beheining fan account %{target} is troch %{name} opheven
        unsuspend_account_html: Utstellen fan account %{target} is troch %{name} opheven
        update_announcement_html: "%{name} hat de meidieling %{target} bywurke"
        update_custom_emoji_html: Emoji %{target} is troch %{name} bywurke
        update_domain_block_html: "%{name} hat de domeinblokkade bywurke foar %{target}"
        update_ip_block_html: "%{name} hat de rigel foar IP %{target} wizige"
        update_report_html: Rapportaazje %{target} is troch %{name} bywurke
        update_status_html: "%{name} hat de berjochten %{target} bywurke"
        update_user_role_html: "%{name} hat de rol %{target} wizige"
        update_username_block_html: "%{name} hat in brûkersnammeregel mei %{target} bywurke"
      deleted_account: fuortsmiten account
      empty: Gjin lochboeken fûn.
      filter_by_action: Op aksje filterje
      filter_by_user: Op brûker filterje
      title: Auditlogboek
      unavailable_instance: "(domeinnamme net beskikber)"
    announcements:
      back: Tebek nei meidielingen
      destroyed_msg: Fuortsmiten fan meidieling slagge!
      edit:
        title: Meidieling bewurkje
      empty: Gjin meidielingen fûn.
      live: Live
      new:
        create: Meidieling oanmeitsje
        title: Nije meidieling
      preview:
        disclaimer: Omdat brûkers harren net foar dizze e-mailberjochten ôfmelde kinne, moatte e-mailmeldingen beheind wurde ta wichtige oankundigingen, lykas it lekken fan brûkersgegevens of meldingen oer it sluten fan dizze server.
        explanation_html: 'It e-mailberjocht wurdt ferstjoerd nei <strong>%{display_count} brûkers</strong>. De folgjende tekst sil yn it e-mailberjocht opnommen wurde:'
        title: Foarbyld fan meidieling
      publish: Publisearje
      published_msg: Publisearjen fan meidieling slagge!
      scheduled_for: Ynpland foar %{time}
      scheduled_msg: Meidieling stiet ynpland foar publikaasje!
      title: Oankundigingen
      unpublish: Depublisearje
      unpublished_msg: Ungedien meitsjen fan publisearre meidieling is slagge!
      updated_msg: Bywurkjen fan meidieling slagge!
    critical_update_pending: Kritike fernijing yn behanneling
    custom_emojis:
      assign_category: Kategory tawize
      by_domain: Domein
      copied_msg: Lokale kopy fan emoji meitsje slagge
      copy: Kopiearje
      copy_failed_msg: Kin gjin lokale kopy fan dizze emoji meitsje
      create_new_category: Nije kategory tafoegje
      created_msg: Emoji oanmeitsjen slagge!
      delete: Fuortsmite
      destroyed_msg: Emoji fuortsmiten slagge!
      disable: Utskeakelje
      disabled: Utskeakele
      disabled_msg: Emoji útskeakeljen slagge
      emoji: Emoji
      enable: Ynskeakelje
      enabled: Ynskeakele
      enabled_msg: Emoji ynskeakeljen slagge
      image_hint: PNG of GIF net grutter as %{size}
      list: Yn list
      listed: Werjaan
      new:
        title: Lokale emoji tafoegje
      no_emoji_selected: Der binne gjin emoji wizige, omdat der gjin ien selektearre waard
      not_permitted: Jo hawwe gjin rjochten om dizze aksje út te fieren
      overwrite: Oerskriuwe
      shortcode: Ferkoarte koade
      shortcode_hint: Op syn minst 2 tekens, allinnich alfanumeryk en underscores
      title: Lokale emoji
      uncategorized: Net kategorisearre
      unlist: Net yn list
      unlisted: Net werjaan
      update_failed_msg: Dizze emoji koe net bywurke wurde
      updated_msg: Emoji fernije is slagge!
      upload: Oplade
    dashboard:
      active_users: warbere brûkers
      interactions: ynteraksjes
      media_storage: Mediaûnthâld
      new_users: nije brûkers
      opened_reports: iepene rapportaazjes
      pending_appeals_html:
        one: "<strong>%{count}</strong> te beoardielen beswier"
        other: "<strong>%{count}</strong> te beoardielen beswieren"
      pending_reports_html:
        one: "<strong>%{count}</strong> iepensteande rapportaazje"
        other: "<strong>%{count}</strong> iepensteande rapportaazjes"
      pending_tags_html:
        one: "<strong>%{count}</strong> te beoardielen hashtag"
        other: "<strong>%{count}</strong> te beoardielen hashtags"
      pending_users_html:
        one: "<strong>%{count}</strong> te beoardielen nije brûker"
        other: "<strong>%{count}</strong> te beoardielen nije brûkers"
      resolved_reports: oploste rapportaazjes
      software: Software
      sources: Registraasjelokaasje
      space: Romtegebrûk
      title: Dashboerd
      top_languages: Meast aktive talen
      top_servers: Meast aktive tsjinners
      website: Website
    disputes:
      appeals:
        empty: Gjin beswieren fûn.
        title: Beswieren
    domain_allows:
      add_new: Federaasje mei domein tastean
      created_msg: Federaasjetastimming mei domein is slagge
      destroyed_msg: Federaasje mei domein is net tastien
      export: Eksportearje
      import: Ymportearje
      undo: Federaasje mei domein net tastean
    domain_blocks:
      add_new: Nije domeinblokkade tafoegje
      confirm_suspension:
        cancel: Annulearje
        confirm: Utstelle
        permanent_action: It útstellen ûngedien meitsje sil gjin gegevens of folchrelaasjes werstelle.
        preamble_html: Jo steane op it punt om <strong>%{domain}</strong> en subdomeinen út te stellen.
        remove_all_data: Dit smyt alle ynhâld, media en profylgegevens fan de accounts fan dit domein fan jo server fuort.
        stop_communication: Jo server sil net langer mei dizze servers kommunisearje.
        title: Domeinblokkade foar %{domain} befêstigje
        undo_relationships: Dit sil elke folchrelaasje tusken de accounts fan dizze servers en dy fan jo ûngedien meitsje.
      created_msg: Domeinblokkade wurdt no ferwurke
      destroyed_msg: Domeinblokkade is ûngedien makke
      domain: Domein
      edit: Domeinblokkade bewurkje
      existing_domain_block: Jo hawwe al strangere limiten oplein oan %{name}.
      existing_domain_block_html: Jo hawwe al strangere beheiningen oplein oan %{name}, jo moatte it domein earst <a href="%{unblock_url}">deblokkearje</a>.
      export: Eksportearje
      import: Ymportearje
      new:
        create: Blokkade oanmeitsje
        hint: In domeinblokkade foarkomt net dat accountgegevens fan dit domein oan de database tafoege wurde, mar dat der mei weromwurkjende krêft en automatysk bepaalde moderaasjemetoaden op dizze accounts tapast wurde.
        severity:
          desc_html: "<strong>Beheinen</strong> soarget derfoar dat berjochten fan accounts fan dit domein foar elkenien ûnsichtber binne, behalve as in account folge wurdt. <strong>Utstelle</strong> soarget derfoar dat alle berjochten, media en profylgegevens fan accounts fan dit domein fuortsmiten wurde. Brûk <strong>Gjin</strong> wannear’t jo allinnich mediabestannen wegerje wolle."
          noop: Gjin
          silence: Beheine
          suspend: Utstelle
        title: Nije domeinblokkade
      no_domain_block_selected: Der binne gjin domeinblokkades wizige, omdat der gjin ien selektearre waard
      not_permitted: Jo hawwe gjin rjochten om dizze aksje út te fieren
      obfuscate: Domeinnamme dizich meitsje
      obfuscate_hint: De domeinnamme foar in part dizich meitsje, wannear’t de list mei domeinblokkaden toand wurdt
      private_comment: Priveeopmerking
      private_comment_hint: Opmerking oer dizze domeinbeheining foar yntern gebrûk troch de moderatoaren.
      public_comment: Iepenbiere opmerking
      public_comment_hint: Opmerking oer dizze domeinbeheining foar it grutte publyk, foar wannear de iepenbiere list mei domeinbeheiningen ynskeakele is.
      reject_media: Mediabestannen wegerje
      reject_media_hint: Smyt lokaal bewarre mediabestannen fuort en wegeret dizze yn de takomst te downloaden. Net relevant foar útstelde domeinen
      reject_reports: Rapportaazjes wegerje
      reject_reports_hint: Alle rapportaazjes dy’t fan dit domein ôf komme negearje. Net relevant foar útstelde domeinen
      undo: Domeinblokkade ûngedien meitsje
      view: Domeinblokkade besjen
    email_domain_blocks:
      add_new: Nije tafoegje
      allow_registrations_with_approval: Ynskriuwingen mei tastimming tastean
      attempts_over_week:
        one: "%{count} registraasjebesykjen yn de ôfrûne wike"
        other: "%{count} registraasjebesykjen yn de ôfrûne wike"
      created_msg: E-maildomein blokkearjen slagge
      delete: Fuortsmite
      dns:
        types:
          mx: MX-record
      domain: Domein
      new:
        create: Domein tafoegje
        resolve: Domein opsykje
        title: Nije e-maildomein blokkearje
      no_email_domain_block_selected: Der binne gjin e-maildomeinblokkaden wizige, omdat der gjin ien selektearre waard
      not_permitted: Net tastien
      resolved_dns_records_hint_html: De domeinnamme slacht op de folgjende MX-domeinen dy’t úteinlik ferantwurdlik binne foar it akseptearjen fan e-mail. It blokkearjen fan in MX-domein blokkearret oanmeldingen fan elk e-mailadres dat itselde MX-domein brûkt, sels as de sichtbere domeinnamme oars is. <strong>Pas op dat jo gjin grutte e-mailproviders blokkearje.</strong>
      resolved_through_html: Blokkearre fia %{domain}
      title: Blokkearre e-maildomeinen
    export_domain_allows:
      new:
        title: Tastiene domeinen ymportearje
      no_file: Gjin bestân selektearre
    export_domain_blocks:
      import:
        description_html: Jo steane op it punt in list mei domeinblokkaden te ymportearjen. Kontrolearje dizze list bot soarchfâldich, foaral as jo dizze list net sels makke hawwe.
        existing_relationships_warning: Besteande folchrelaasjes
        private_comment_description_html: 'Om jo te helpen byhâlden wêr’t de ymportearre blokkaden wei komme, wurde de ymportearre blokkaden mei de folgjende priveeopmerking oanmakke: <q>%{comment}</q>'
        private_comment_template: Ymportearre fan %{source} op %{date}
        title: Domeinblokkaden ymportearje
      invalid_domain_block: 'Ien of mear domeinblokkaden binne oerslein, fanwegen de folgjende flater(s): %{error}'
      new:
        title: Domeinblokkaden ymportearje
      no_file: Gjin bestân selektearre
    fasp:
      debug:
        callbacks:
          created_at: Oanmakke op
          delete: Fuortsmite
          ip: IP-adres
          request_body: Kearntekst opfreegje
          title: Callbacks debugge
      providers:
        active: Aktyf
        base_url: Basis-URL
        callback: Callback
        delete: Fuortsmite
        edit: Provider bewurkje
        finish_registration: Registraasje foltôgje
        name: Namme
        providers: Providers
        public_key_fingerprint: Fingerôfdruk fan publike kaai
        registration_requested: Registraasje oanfrege
        registrations:
          confirm: Befêstigje
          description: Jo hawwe in registraasje ûntfongen fan in FASP. Wegerje dizze as jo dit net oanfrege hawwe. Hawwe jo dit wol oanfrege, fergelykje dan soarchfuldich de namme en de fingerôfdruk fan de kaai eardat jo de registraasje befêstigje.
          reject: Wegerje
          title: FASP-registraasje befêstigje
        save: Bewarje
        select_capabilities: Mooglikheden selektearje
        sign_in: Oanmelde
        status: Status
        title: Fediverse Auxiliary Service Providers
      title: FASP
    follow_recommendations:
      description_html: "<strong>Dizze oanrekommandearre accounts helpe nije brûkers fluch ynteressante ynhâld</strong>te finen. Wannear’t in brûker net mei oare brûkers genôch ynteraksje hân hat om personalisearre oanrekommandaasjes te krijen, wurde yn stee dêrfan dizze accounts oanrekommandearre. Dizze accounts wurde deistich opnij berekkene mei help fan accounts mei it heechste tal resinte ynteraksjes en it heechste tal lokale folgers yn in bepaalde taal."
      language: Foar taal
      status: Steat
      suppress: Oanrekommandearre account net mear oanrekommandearje
      suppressed: Net mear oanrekommandearre
      title: Oanrekommandearre accounts
      unsuppress: Account wer oanrekommandearje
    instances:
      audit_log:
        title: Resinte auditlochboeken
        view_all: Folsleine auditlochboeken besjen
      availability:
        description_html:
          one: As de besoarging oan it domein nei <strong>%{count} dag</strong> mislearjen bliuwt, dan sille der gjin fierdere besykjen ta besoarging dien wurde oant in besoarging <em>fan</em> it domein ûntfongen is.
          other: As de besoarging oan it domein nei <strong>%{count} dagen</strong> mislearjen bliuwt, dan sille der gjin fierdere besykjen ta besoarging dien wurde oant in besoarging <em>fan</em> it domein ûntfongen is.
        failure_threshold_reached: Flaterdrompelwearde berikt op %{date}.
        failures_recorded:
          one: Mislearre besykjen op %{count} dag.
          other: Mislearre besykjen op %{count} ferskate dagen.
        no_failures_recorded: Gjin steuringen bekend.
        title: Beskikberheid
        warning: It lêste besykjen om mei dizze server te ferbinen wie sûnder sukses
      back_to_all: Alle
      back_to_limited: Beheind
      back_to_warning: Warskôging
      by_domain: Domein
      confirm_purge: Wolle jo werklik alle gegevens fan dit domein foar ivich fuortsmite?
      content_policies:
        comment: Ynterne reden
        description_html: Jo kinne it belied bepale dat op de accounts fan dit domein en alle subdomeinen fan tapassing is.
        limited_federation_mode_description_html: Jo kinne kieze oft jo federaasje mei dit domein tastean wolle.
        policies:
          reject_media: Mediabestannen wegerje
          reject_reports: Rapportaazjes wegerje
          silence: Beheind
          suspend: Utsteld
        policy: Belied
        reason: Publike reden
        title: Belied
      dashboard:
        instance_accounts_dimension: Meast troch ús folge accounts
        instance_accounts_measure: bewarre accounts
        instance_followers_measure: ús folgers dêr
        instance_follows_measure: troch harren hjir folge
        instance_languages_dimension: Meast aktive talen
        instance_media_attachments_measure: bewarre mediabestannen
        instance_reports_measure: rapportaazjes oer harren
        instance_statuses_measure: bewarre berjochten
      delivery:
        all: Alles
        clear: Ofleverflater fuorthelje
        failing: Problemen
        restart: Oflevering opnij starte
        stop: Oflevering beëinigje
        unavailable: Net beskikber
      delivery_available: Ofleverjen is mooglik
      delivery_error_days: Dagen mei ôfleverflaters
      delivery_error_hint: Wannear’t de besoarging foar %{count} dagen net mooglik is, wurdt de besoarging automatysk as net beskikber markearre.
      destroyed_msg: Gegevens fan %{domain} stean no yn de wachtrige foar oansteande ferwidering.
      empty: Gjin domeinen fûn.
      known_accounts:
        one: "%{count} bekende account"
        other: "%{count} bekende accounts"
      moderation:
        all: Alle
        limited: Beheind
        title: Moderaasje
      moderation_notes:
        create: Moderaasje-opmerking oanmeitsje
        created_msg: Oanmeitsjen fan servermoderaasje-opmerking slagge!
        description_html: Opmerkingen besjen en foar josele en oare moderatoaren efterlitte
        destroyed_msg: Fuortsmiten fan servermoderaasje-opmerking slagge!
        placeholder: Ynformaasje oer dizze server, nommen aksjes of wat oars dy’t jo helpe kinne om dizze server yn de takomst te moderearjen.
        title: Moderaasje-opmerkingen
      private_comment: Priveeopmerking
      public_comment: Iepenbiere opmerking
      purge: Folslein fuortsmite
      purge_description_html: As jo tinke dat dit domein definityf offline is, kinne jo alle accounts en byhearrende gegevens fan dit domein fuortsmite. Dit kin efkes duorje.
      title: Federaasje
      total_blocked_by_us: Troch ús blokkearre
      total_followed_by_them: Troch harren folge
      total_followed_by_us: Troch ús folge
      total_reported: Rapportaazjes oer harren
      total_storage: Mediabylagen
      totals_time_period_hint_html: De hjirûnder toande totalen befetsje gegevens sûnt it begjin.
      unknown_instance: Der binne op dit stuit gjin gegevens fan dit domein op dizze server.
    invites:
      deactivate_all: Alles deaktivearje
      filter:
        all: Alles
        available: Beskikber
        expired: Ferrûn
        title: Filter
      title: Utnûgingen
    ip_blocks:
      add_new: Rigel meitsje
      created_msg: It tafoegjen fan in nije IP-rigel is slagge
      delete: Fuortsmite
      expires_in:
        '1209600': 2 wiken
        '15778476': 6 moannen
        '2629746': 1 moanne
        '31556952': 1 jier
        '86400': 1 dei
        '94670856': 3 jier
      new:
        title: Nije IP-rigel oanmeitsje
      no_ip_block_selected: Der binne gjin IP-rigels wizige, omdat der gjin ien selektearre waard
      title: IP-rigels
    relationships:
      title: Relaasjes fan %{acct}
    relays:
      add_new: Nije relayserver tafoegje
      delete: Fuortsmite
      description_html: In <strong>federaasjerelay</strong> is in tuskenlizzende server dy’t grutte hoemannichte iepenbiere berjochten útwikselet tusken servers dy’t harren hjirop abonnearre hawwe. <strong>It kin lytse en middelgrutte servers helpe om ynhâld fan de fediverse te ûntdekken</strong>, wêrfoar oars lokale brûkers hânmjittich minsken fan eksterne servers folgje moatte.
      disable: Utskeakelje
      disabled: Utskeakele
      enable: Ynskeakelje
      enable_hint: Ien kear ynskeakele giet jo server harren op alle iepenbiere berjochten fan dizze relayserver abonnearje en stjoert it de iepenbiere berjochten fan jo server nei de relayserver.
      enabled: Ynskeakele
      inbox_url: Relay-URL
      pending: Wachtet op tastimming fan de relayserver
      save_and_enable: Bewarje en ynskeakelje
      setup: In ferbining mei in relayserver meitsje
      signatures_not_enabled: Federaasjerelays wurkje mooglik net goed wannear’t de feilige modus of de beheinde federaasjemodus ynskeakele is
      status: Steat
      title: Relayservers
    report_notes:
      created_msg: Oanmeitsjen fan rapportaazje slagge!
      destroyed_msg: Fuortsmiten fan opmerking by rapportaazje slagge!
    reports:
      account:
        notes:
          one: "%{count} opmerking"
          other: "%{count} opmerkingen"
      action_log: Auditlogboek
      action_taken_by: Maatregel nommen troch
      actions:
        delete_description_html: De rapportearre berjochten wurde fuortsmiten en der wurdt in oertrêding registrearre om takomstige oertrêdingen fan itselde account flugger ôfhannelje te kinnen.
        mark_as_sensitive_description_html: De media yn de rapportearre berjochten wurde markearre as gefoelich en der wurdt in oertrêding registrearre om takomstige oertrêdingen fan itselde account flugger ôfhannelje te kinnen.
        other_description_html: Besjoch mear opsjes foar it kontrolearjen fan it gedrach fan en de kommunikaasje mei it rapportearre account.
        resolve_description_html: Der wurdt tsjin it rapportearre account gjin maatregel nommen, gjin oertrêding registrearre en de rapportaazje wurdt markearre as oplost.
        silence_description_html: De account sil allinnich sichtber wêze foar dyjinge dy’t it al folgje of it hânmjittich opsykje, wêrtroch it berik earnstich beheind wurdt. Kin altyd weromdraaid wurde. Dit slút alle rapportaazjes oer dizze account.
        suspend_description_html: De account en alle ynhâld sil net tagonklik wêze en úteinlik fuortsmiten wurde, en ynteraksje hjirmei sil net mooglik wêze. Binnen 30 dagen werom te draaien. Dit slút alle rapportaazjes oer dizze account.
      actions_description_html: Beslis hokker maatregel nommen wurde moat om dizze rapportaazje op te lossen. Wannear’t jo in (straf)maatregel tsjin it rapportearre account nimme, kriget de account in e-mailmelding, behalve wannear’t de <strong>spam</strong>-kategory keazen is.
      actions_description_remote_html: Beslút hokker aksje nommen wurde moat om dizze rapportaazje ôf te hanneljen. Dit hat allinnich ynfloed op hoe’t <strong>jo</strong> server kommunisearret mei dizze eksterne account en omgiet mei de ynhâld.
      actions_no_posts: Dit rapport hat gjin byhearrende berjochten om fuort te smiten
      add_to_report: Mear oan de rapportaazje tafoegje
      already_suspended_badges:
        local: Al opskoarte op dizze server
        remote: Al opskoarte op harren server
      are_you_sure: Binne jo wis?
      assign_to_self: Oan my tawize
      assigned: Tawizen moderator
      by_target_domain: Domein fan rapportearre account
      cancel: Annulearje
      category: Kategory
      category_description_html: De reden wêrom dizze account en/of ynhâld rapportearre waard, wurdt oan it rapportearre account meidield
      comment:
        none: Gjin
      comment_description_html: 'Om mear ynformaasje te jaan, skreau %{name}:'
      confirm: Befêstigje
      confirm_action: Moderaasjemaatregelen tsjin %{acct} befêstigje
      created_at: Rapportearre op
      delete_and_resolve: Berjocht fuortsmite
      forwarded: Trochstjoerd
      forwarded_replies_explanation: Dit rapport komt fan in eksterne brûker en giet oer eksterne ynhâld. It is nei jo trochstjoerd, omdat de rapportearre ynhâld in reaksje is op ien fan jo brûkers.
      forwarded_to: Trochstjoerd nei %{domain}
      mark_as_resolved: As oplost markearje
      mark_as_sensitive: As gefoelich markearje
      mark_as_unresolved: As net oplost markearje
      no_one_assigned: Net ien
      notes:
        create: Opmerking tafoegje
        create_and_resolve: Oplosse mei opmerking
        create_and_unresolve: Opnij iepeje mei opmerking
        delete: Fuortsmite
        placeholder: Beskriuw hokker maatregels nommen binne of oare relatearre opmerkingen…
        title: Opmerkingen
      notes_description_html: Besjoch en lit opmerkingen efter foar oare moderatoaren en foar jo takomstige sels
      processed_msg: 'Rapprtaazje #%{id} mei sukses ferwurke'
      quick_actions_description_html: 'Nim in flugge maatregel of skow nei ûnder om de rapportearre ynhâld te besjen:'
      remote_user_placeholder: de eksterne brûker fan %{instance}
      reopen: Rapport opnij iepenje
      report: 'Rapportaazje #%{id}'
      reported_account: Rapportearre account
      reported_by: Rapportearre troch
      reported_with_application: Mei applikaasje rapportearre
      resolved: Oplost
      resolved_msg: Rapportaazje oplosse slagge!
      skip_to_actions: Gean daliks nei de maatregels
      status: Steat
      statuses: Rapportearre ynhâld
      statuses_description_html: De problematyske ynhâld wurdt oan it rapportearre account meidield
      summary:
        action_preambles:
          delete_html: 'Jo stean op it punt om inkelde berjochten fan <strong>@%{acct}</strong> <strong>fuort te smiten</strong>. Dit sil:'
          mark_as_sensitive_html: 'Jo stean op it punt om inkelde berjochten fan <strong>@%{acct}</strong> as <strong>gefoelich</strong> te <strong>markearjen</strong>. Dit sil:'
          silence_html: 'Jo stean op it punt de account fan <strong>@%{acct}</strong> te <strong>beheinen</strong>. Dit sil:'
          suspend_html: 'Jo stean op it punt de account fan <strong>@%{acct}</strong> te <strong>beskoatteljen</strong>. Dit sil:'
        actions:
          delete_html: De problematyske berjochten fuortsmite
          mark_as_sensitive_html: De media fan de problematyske berjochten as gefoelich markearje
          silence_html: "<strong>@%{acct}</strong> earnstich beheine, troch it profyl ende ynhâld allinnich sichtber te meitsjen foar de minsken dy’t harren al folgje of hantmjittich it profyl opsykje"
          suspend_html: "<strong>@%{acct}</strong> blokkearje, sadat it profyl en de ynhâld net mear tagonklik is en it net mooglik is om ynteraksje dêr mei te hawwen"
        close_report: 'Rapportaazje #%{id} as oplost markearje'
        close_reports_html: "<strong>Alle</strong> meldingen tsjin <strong>@%{acct}</strong> as oplost markearje"
        delete_data_html: It profyl en de ynhâld fan <strong>@%{acct}</strong> wurde nei 30 dagen fan no ôf fuortsmiten, útsein as de account yn de tuskentiid net mear blokkearre wurdt
        preview_preamble_html: "<strong>@%{acct}</strong> sil in warskôging ûntfange mei de folgjende ynhâld:"
        record_strike_html: In ban tsjin <strong>@%{acct}</strong> ynstelle, om jo te helpen by takomstige skeiningen fan dizze acount te eskalearjen
        send_email_html: Stjoer <strong>@%{acct}</strong> in warskôgings-e-mailberjocht
        warning_placeholder: Ekstra opsjonele reden foar de moderaasje-aksje.
      target_origin: Orizjineel fan rapportearre account
      title: Rapportaazjes
      unassign: Net langer tawize
      unknown_action_msg: 'Unbekende aksje: %{action}'
      unresolved: Net oplost
      updated_at: Bywurke
      view_profile: Profyl besjen
    roles:
      add_new: Rol tafoegje
      assigned_users:
        one: "%{count} brûker"
        other: "%{count} brûkers"
      categories:
        administration: Behear
        devops: DevOps
        invites: Utnûgingen
        moderation: Moderaasje
        special: Spesjaal
      delete: Fuortsmite
      description_html: Mei <strong>brûkersrollen</strong> kinne jo de funksjes en ûnderdielen fan Mastodon, wêr’t jo brûkers tagong ta hawwe, oanpasse.
      edit: Rol ‘%{name}’ bewurkje
      everyone: Standertrjochten
      everyone_full_description_html: Dit is de <strong>basisrol</strong> dy’t fan tapassing is op <strong>alle brûkers</strong>, sels foar dyjinge sûnder tawizen rol. Alle oare rollen hawwe de rjochten fan dizze rol as minimum.
      permissions_count:
        one: "%{count} rjocht"
        other: "%{count} rjochten"
      privileges:
        administrator: Behearder
        administrator_description: Dizze brûkers hawwe folsleine rjochten en kinne dus oeral by
        delete_user_data: Brûkersgegevens fuortsmite
        delete_user_data_description: Stiet brûkers ta om de gegevens fan oare brûkers sûnder fertraging fuort te smiten
        invite_users: Brûkers útnûgje
        invite_users_description: Stiet brûkers ta om nije minsken foar de server út te nûgjen
        manage_announcements: Meidielingen beheare
        manage_announcements_description: Stiet brûkers ta om meidielingen op de server te behearen
        manage_appeals: Beswieren beheare
        manage_appeals_description: Stiet brûkers ta om beswieren tsjin moderaasjemaatregelen te beoardielen
        manage_blocks: Blokkaden beheare
        manage_blocks_description: Stiet brûkers ta om e-mailproviders en IP-adressen te blokkearjen
        manage_custom_emojis: Lokale emoji’s beheare
        manage_custom_emojis_description: Stiet brûkers ta om lokale emoji’s op de server te behearen
        manage_federation: Federaasje beheare
        manage_federation_description: Stiet brûkers ta om federaasje mei oare domeinen te blokkearjen of ta te stean en om de besoarging te bepalen
        manage_invites: Utnûgingen beheare
        manage_invites_description: Stiet brûkers ta om útnûgingskeppelingen te besjen en te de-aktivearjen
        manage_reports: Rapportaazjes beheare
        manage_reports_description: Stiet brûkers ta om rapportaazjes te beoardielen en om oan de hân hjirfan moderaasjemaatregelen te nimmen
        manage_roles: Rollen beheare
        manage_roles_description: Stiet brûkers ta om rollen te behearen en ta te wizen dy’t minder rjochten hawwe as harren eigen rol(len)
        manage_rules: Serverregels wizigje
        manage_rules_description: Stiet brûkers ta om serverregels te wizigjen
        manage_settings: Serverynstellingen wizigje
        manage_settings_description: Stiet brûkers ta de ynstellingen fan de website te wizigjen
        manage_taxonomies: Trends en hashtags beheare
        manage_taxonomies_description: Stiet brûkers ta om trending ynhâld te besjen en om hashtagynstellingen by te wurkjen
        manage_user_access: Brûkerstagong beheare
        manage_user_access_description: Stiet brûkers ta om twa-stapsferifikaasje fan oare brûkers út te skeakeljen, om harren e-mailadres te wizigjen en om harren wachtwurd opnij yn te stellen
        manage_users: Brûkers beheare
        manage_users_description: Stiet brûkers ta om brûkersdetails fan oaren te besjen en moderaasjemaatregelen tsjin harren te nimmen
        manage_webhooks: Webhooks beheare
        manage_webhooks_description: Stiet brûkers ta om webhooks foar beheartaken yn te stellen
        view_audit_log: Auditlochboek besjen
        view_audit_log_description: Stiet brûkers ta om in skiednis fan behearaksjes op de server te besjen
        view_dashboard: Dashboard besjen
        view_dashboard_description: Jout brûkers tagong ta it dashboard en ferskate statistiken
        view_devops: DevOps
        view_devops_description: Jout brûkers tagong ta de dashboarden fan Sidekiq en pgHero
      title: Rollen
    rules:
      add_new: Rigel tafoegje
      add_translation: Oersetting tafoegje
      delete: Fuortsmite
      description_html: Hoewol de measte minsken sizze dat se de brûksbetingsten lêzen hawwe en der mei akkoard gean, lêze minsken dizze meastentiids net oant dat der in probleem bard. <strong>Meitsje it ienfâldiger om de regels fan dizze server yn ien eachwink te sjen, troch se punt foar punt yn in list te setten.</strong> Probearje de ferskate regels koart en simpel te hâlden, mar probearje se ek net yn ferskate items ûnder te ferdielen.
      edit: Rigel bewurkje
      empty: Foar dizze server binne noch gjin regels opsteld.
      move_down: Omleech ferpleatse
      move_up: Omheech ferpleatse
      title: Serverrigels
      translation: Oersetting
      translations: Oersettingen
      translations_explanation: Jo kinne eventueel oersettingen tafoegje foar de regels. De standertwearde wurdt toand as der gjin oerstte ferzje beskikber is. Soargje der altyd foar dat oanfoljende oersettingen bywurke bliuwe.
    settings:
      about:
        manage_rules: Serverregels beheare
        preamble: Jou wiidweidige ynformaasje oer hoe’t de server beheard, modereare en finansiere wurdt.
        rules_hint: Der is in spesjaal gebied foar regels wêr’t jo brûkers harren oan hâlde moatte.
        title: Oer
      allow_referrer_origin:
        desc: Wannear’t jo brûkers op koppelingen nei eksterne websites klikke, kin harren browser it adres fan jo Mastodon-server as de referrer ferstjoere. Skeakelje dit út as dit jo brûkers unyk identifisearje soe, bygelyks as dit in persoanlike Mastodon-server is.
        title: Eksterne websites tastean om jo Mastodon-server as de boarne te sjen
      appearance:
        preamble: Mastodon’s webomjouwing oanpasse.
        title: Werjefte
      branding:
        preamble: De branding fan jo server lit sjen hoe’t it fan oare servers yn it netwurk ferskilt. Dizze ynformaasje wurdt op ferskate plakken toand, lykas yn de webomjouwing fan Mastodon, yn mobile apps, yn foarfertoaningen op oare websites en berjochte-apps, ensfh. Dêrom is it wichtich om de ynformaasje helder, koart en bûnich te hâlden.
        title: Branding
      captcha_enabled:
        desc_html: Dit is ôfhinklik fan eksterne scripts fan hCaptcha, wat feilichheids- en privacyrisiko’s meibringe kin. Boppe dat kin <strong>dit it registraasjeproses bot minder tagonklik meitsje foar guon (foaral handicapte) minsken</strong>. Om dizze redenen kinne jo it beste alternative maatregels oerweagje, lykas registraasje op basis fan goedkarring of op útnûging.
        title: Nije brûkers moatte in CAPTCHA oplosse om harren account te befêstigjen
      content_retention:
        danger_zone: Gefaresône
        preamble: Tafersjoch hâlde op hoe’t berjochten en media fan brûkers op Mastodon bewarre wurde.
        title: Bewartermyn berjochten
      default_noindex:
        desc_html: Hat ynfloed op alle brûkers dy’t dizze ynstelling net sels wizige hawwe
        title: Brûkers standert net troch sykmasinen yndeksearje litte
      discovery:
        follow_recommendations: Oanrekommandearre accounts
        privacy: Privacy
        profile_directory: Profylmap
        public_timelines: Iepenbiere tiidlinen
        publish_statistics: Statistiken publisearje
        title: Untdekke
        trends: Trends
      domain_blocks:
        all: Oan elkenien
        disabled: Oan net ien
        users: Oan oanmelde lokale brûkers
      registrations:
        moderation_recommandation: Soargje derfoar dat jo in adekwaat en responsyf moderaasjeteam hawwe eardat jo registraasjes foar elkenien iepenstelle!
        preamble: Tafersjoch hâlde op wa’t in account op dizze server registrearje kin.
        title: Registraasjes
      registrations_mode:
        modes:
          approved: Goedkarring fereaske om te registrearje te kinnen
          none: Net ien kin harren registrearje
          open: Elkenien kin harren registrearje
        warning_hint: Wy riede jo oan om ‘Goedkarring fereaske om registrearje te kinnen’ te brûken, útsein jo der wis fan binne dat jo moderaasjeteam spam en kweawollende registraasjes tidich ôfhannelje kin.
      security:
        authorized_fetch: Ferifikaasje fan fedearre servers fereaskje
        authorized_fetch_hint: Ferifikaasje fereaskje fan federearre servers, makket in striktere hanthaving fan sawol brûkersnivo as server-levelblokken mooglik. Dit giet wol ten koste fan de prestaasjes, ferminderet it berik fan jo antwurden en kin kompatibiliteitsproblemen mei guon federearre services opleverje. Boppedat sil dit net foarkomme dat tawijde spilers jo iepenbiere artikelen en accounts ophelje.
        authorized_fetch_overridden_hint: Jo kinne op dit stuit dizze ynstelling net wizigje, omdat dizze oerskreaun is troch in omjouwingsfariabele.
        federation_authentication: Oftwongen federaasje-autentikaasje
      title: Serverynstellingen
    site_uploads:
      delete: Opladen bestân fuortsmite
      destroyed_msg: Fuortsmiten website-oplaad slagge!
    software_updates:
      critical_update: Krityk — fernij sa gau as mooglik
      description: It wurdt oanrekommandearre om jo Mastodon-ynstallaasje by-de-tiid te hâlden om gebrûk meitsje te kinnen fan de nijste oplossingen en funksjes. Boppe dat is it somtiden krúsjaal om Mastodon tidich by te wurkjen om feiligheidsproblemen foar te kommen. Om dizze redenen kontrolearret Mastodon elke 30 minuten fernijingen en bringt jo hjirfan op de hichte neffens jo foarkarren foar e-mailmeldingen.
      documentation_link: Mear ynfo
      release_notes: Utjefte-opmerkingen
      title: Beskikbere fernijingen
      type: Type
      types:
        major: Haadferzje
        minor: Lytse ferzje
        patch: Patchferzje – bugfixes en ienfâldich ta te passen wizigingen
      version: Ferzje
    statuses:
      account: Auteur
      application: Tapassing
      back_to_account: Tebek nei accountside
      back_to_report: Tebek nei de rapportaazje
      batch:
        add_to_report: 'Oan rapport #%{id} tafoegje'
        remove_from_report: Ut rapportaazje fuortsmite
        report: Rapportaazje
      contents: Ynhâld
      deleted: Fuortsmiten
      favourites: Favoriten
      history: Ferzjeskiednis
      in_reply_to: Reaksje op
      language: Taal
      media:
        title: Media
      metadata: Metagegevens
      no_history: Dit berjocht is net bewurke
      no_status_selected: Der binne gjin berjochten wizige, omdat der gjin ien selektearre waard
      open: Berjocht toane
      original_status: Oarspronklik berjocht
      reblogs: Boosts
      replied_to_html: Antwurde op %{acct_link}
      status_changed: Berjocht wizige
      status_title: Berjocht fan @%{name}
      title: Accountberjochten - @%{name}
      trending: Trending
      view_publicly: Yn it iepenbier besjen
      visibility: Sichtberheid
      with_media: Mei media
    strikes:
      actions:
        delete_statuses: "%{name} hat de berjochten fan %{target} fuortsmiten"
        disable: Account %{target} is troch %{name} beferzen
        mark_statuses_as_sensitive: "%{name} markearre de berjochten fan %{target} as gefoelich"
        none: "%{name} hat in warskôging nei %{target} ferstjoerd"
        sensitive: "%{name} markearre de account fan %{target} as gefoelich"
        silence: Account %{target} is troch %{name} beheind
        suspend: Account %{target} is troch %{name} útsteld
      appeal_approved: Beswier yntsjinne
      appeal_pending: Beswier yn behanneling
      appeal_rejected: Beswier ôfwêzen
    system_checks:
      database_schema_check:
        message_html: Der binne database migraasjes yn ôfwachting. Jo moatte dizze útfiere om der foar te soargjen dat de applikaasje wurkjen bliuwt sa as it heard
      elasticsearch_analysis_index_mismatch:
        message_html: Elasticsearch-yndeksanalysearynstellingen binne ferâldere. Fier <code>tootctl search deploy --only-mapping --only=%{value}</code> út
      elasticsearch_health_red:
        message_html: Elasticsearch-cluster is net sûn (reade status), sykfunksjes binne net beskikber
      elasticsearch_health_yellow:
        message_html: Elasticsearch-cluster is net sûn (giele status), miskien wolle jo de reden ûndersykje
      elasticsearch_index_mismatch:
        message_html: Elasticsearch-yndekstawizingen binne ferâldere. Fier <code>tootctl search deploy --only=%{value}</code> út
      elasticsearch_preset:
        action: Dokumintaasje besjen
        message_html: Jo Elasticsearch-cluster hat mear as ien node, mar Mastodon is net konfigurearre om se te brûken.
      elasticsearch_preset_single_node:
        action: Dokumintaasje besjen
        message_html: Jo Elasticsearch-cluster hat mar ien node, <code>ES_PRESET</code> moat ynsteld wurde op <code>single_node_cluster</code>.
      elasticsearch_reset_chewy:
        message_html: Jo Elasticsearch-systeemyndeks is ferâldere fanwegen in ynstellingswiziging. Fier <code>tootctl search deploy --reset-chewy</code> út om it by te wurkjen.
      elasticsearch_running_check:
        message_html: Koe gjin ferbining meitsje mei Elasticsearch. Kontrolearje dat Elasticsearch útfierd wurdt of skeakelje full-text-sykjen út
      elasticsearch_version_check:
        message_html: 'Ynkompatibele Elasticsearch-ferzje: %{value}'
        version_comparison: Jo brûke Elasticsearch %{running_version}, mar %{required_version} is fereaske
      rules_check:
        action: Serverregels beheare
        message_html: Jo hawwe foar dizze server gjin regels opsteld.
      sidekiq_process_check:
        message_html: Der draait gjin Sidekiq-proses foar de wachtrige(n) %{value}. Kontrolearje jo Sidekiq-konfiguraasje
      software_version_check:
        action: Beskikbere fernijingen besjen
        message_html: Der is in Mastodon-fernijing beskikber.
      software_version_critical_check:
        action: Beskikbere fernijingen besjen
        message_html: Der is in kritike fernijing foar Mastodon beskikber. Wurkje sa gau as mooglik by.
      software_version_patch_check:
        action: Beskikbere fernijingen besjen
        message_html: Der is in Mastodon-fernijing foar in bugfix beskikber.
      upload_check_privacy_error:
        action: Klik hjir foar mear ynformaasje
        message_html: "<strong>Jo webserver is ferkeard konfigurearre. De privacy fan jo brûkers is yn gefaar.</strong>"
      upload_check_privacy_error_object_storage:
        action: Klik hjir foar mear ynformaasje
        message_html: "<strong>Jo objektûnthâld is ferkeard konfigurearre. De privacy fan jo brûkers is yn gefaar.</strong>"
    tags:
      moderation:
        not_trendable: Net trendber
        not_usable: Net brûkber
        pending_review: Moat noch beoardiele wurde
        review_requested: Beoardieling oanfrege
        reviewed: Beoardiele
        title: Status
        trendable: Trendber
        unreviewed: Net beoardiele
        usable: Brûkber
      name: Namme
      newest: Nijste
      oldest: Aldste
      open: Yn it iepenbier besjen
      reset: Opnij ynstelle
      review: Steat beoardiele
      search: Sykje
      title: Hashtags
      updated_msg: Hashtagynstellingen mei sukses bywurke
    terms_of_service:
      back: Tebek nei de gebrûksbetingsten
      changelog: Wat is wizige
      create: Brûk jo eigen
      current: Aktuele
      draft: Konsept
      generate: Sjabloan brûke
      generates:
        action: Generearje
        chance_to_review_html: "<strong>De generearre gebrûksbetingsten wurde net automatysk publisearre.</strong> Jo krije gelegenheid om de resultaten te besjen. Folje de nedige gegevens yn om troch te gean."
        explanation_html: It sjabloan foar de gebrûksbetingsten is útslutend bedoeld foar ynformative doeleinen en mei net opfette wurde as juridysk advys oer hokker ûnderwerp dan ek. Freegje in eigen juridysk adviseur oer jo situaasje en foar spesifike juridyske fragen.
        title: Gebrûksbetingsten ynstelle
      going_live_on_html: Aktueel mei yngong fan %{date}
      history: Skiednis
      live: Aktueel
      no_history: Der binne noch gjin bewarre wizigingen fan de gebrûksbetingsten.
      no_terms_of_service_html: Jo hawwe op dit stuit gjin servicebetingsten konfigurearre. De gebrûksbetingsten binne bedoeld om dúdlikheid te ferskaffen en jo te beskermjen tsjin mooglike ferplichtingen yn konflikten mei brûkers.
      notified_on_html: Brûkers ynljochte op %{date}
      notify_users: Brûkers ynformearje
      preview:
        explanation_html: 'It e-mailberjocht wurdt ferstjoerd nei <strong>%{display_count} brûkers</strong> dy’t harren oanmeld hawwe foar %{date}. De folgjende tekst sil yn it e-mailberjocht opnommen wurde:'
        send_preview: Foarbyld ferstjoere nei %{email}
        send_to_all:
          one: "%{display_count} e-mailberjocht ferstjoere"
          other: "%{display_count} e-mailberjochten ferstjoere"
        title: Foarbyld fan Melding gebrûksbetingsten
      publish: Publisearje
      published_on_html: Publisearre op %{date}
      save_draft: Konsept bewarje
      title: Gebrûksbetingsten
    title: Behear
    trends:
      allow: Tastean
      approved: Goedkarre
      confirm_allow: Binne jo wis dat jo de selektearre hashtags tastean wolle?
      confirm_disallow: Binne jo wis dat jo de selektearre hashtags ôfkarre wolle?
      disallow: Ofkarre
      links:
        allow: Keppeling goedkarre
        allow_provider: Auteur goedkarre
        confirm_allow: Binne jo wis dat jo de selektearre keppelingen tastean wolle?
        confirm_allow_provider: Binne jo wis dat jo de selektearre websites tastean wolle?
        confirm_disallow: Binne jo wis dat jo de selektearre keppelingen ôfkarre wolle?
        confirm_disallow_provider: Binne jo wis dat jo de selektearre providers ôfkarre wolle?
        description_html: Dit binne keppelingen dy’t op dit stuit in protte dield wurde troch accounts wêr’t jo server berjochten fan ûntfangt. Hjirtroch kinne jo brûkers sjen wat der yn de wrâld oan de hân is. Der wurde gjin keppelingen werjûn oant jo de website goedkard hawwe. Jo kinne ek yndividuele keppelingen goed- of ôfkarre.
        disallow: Keppeling ôfkarre
        disallow_provider: Website ôfkarre
        no_link_selected: Der binne gjin keppelingen wizige, omdat der gjin ien selektearre waard
        publishers:
          no_publisher_selected: Der binne gjin websites wizige, omdat der gjin ien selektearre waard
        shared_by_over_week:
          one: Dizze wike troch ien persoan dield
          other: Dizze wike troch %{count} persoanen dield
        title: Trending keppelingen
        usage_comparison: Hjoed %{today} kear dield, fergelike mei %{yesterday} kear juster
      not_allowed_to_trend: Trending wurdt net tastien
      only_allowed: Allinnich goedkarre
      pending_review: Moat noch beoardiele wurde
      preview_card_providers:
        allowed: Keppelingen fan dizze website kinne trending wurde
        description_html: Dit binne domeinen wêrfan keppelingen faaks op jo server dield wurde. Keppelingen sille net yn it iepenbier trending wurde, eardat it domein fan de keppeling goedkard wurdt. Jo goedkarring (of ôfwizing) jildt ek foar subdomeinen.
        rejected: Keppelingen fan dizze nijswebsite kinne net trending wurde
        title: Utjouwers
      rejected: Wegere
      statuses:
        allow: Berjocht goedkarre
        allow_account: Account goedkarre
        confirm_allow: Binne jo wis dat jo de selektearre statussen ofkarre wolle?
        confirm_allow_account: Binne jo wis dat jo de selektearre accounts tastean wolle?
        confirm_disallow: Binne jo wis dat jo de selektearre statussen ôfkarre wolle?
        confirm_disallow_account: Binne jo wis dat jo de selektearre accounts ôfkarre wolle?
        description_html: Dit binne berjochten dy’t op jo server bekend binne en dy’t op dit stuit in protte dield wurde en as favoryt markearre wurde. Hjirmei kinne nije en weromkearende brûkers mear minsken fine om te folgjen. Der wurde gjin berjochten yn it iepenbier werjûn oant de account troch jo goedkard is en de brûker tastiet dat harren account oan oaren oanrekommandearre wurdt. Jo kinne ek yndividuele berjochten goed- of ôfkarre.
        disallow: Berjocht ôfkarre
        disallow_account: Account ôfkarre
        no_status_selected: Der binne gjin trending berjochten wizige, omdat der gjin ien selektearre waard
        not_discoverable: Brûker hat gjin tastimming jûn om ûntdekt te wurden
        shared_by:
          one: Ien kear dield of as favoryt markearre
          other: "%{friendly_count} kear dield of as favoryt markearre"
        title: Trending berjochten
      tags:
        current_score: Aktuele skoare is %{score}
        dashboard:
          tag_accounts_measure: tal unike kearen brûkt
          tag_languages_dimension: Populêre talen
          tag_servers_dimension: Populêre servers
          tag_servers_measure: ferskate servers
          tag_uses_measure: totaal tal kear brûkt
        description_html: Dizze hashtags ferskine op dit stuit yn in protte berjochten dy’t op jo server sichtber binne. Hjirmei kinne jo brûkers sjen dêr’t minsken op dit momint it meast oer prate. Der wurde gjin hashtags yn it iepenbier werjûn oant jo se goedkarre.
        listable: Kin oanrekommandearre wurde
        no_tag_selected: Der binne gjin hashtags wizige, omdat der gjin ien selektearre waard
        not_listable: Wurdt net oanrekommandearre
        not_trendable: Sil net ûnder trends ferskine
        not_usable: Kin net brûkt wurde
        peaked_on_and_decaying: Yn de trends op %{date}, nimt no wer ôf
        title: Trending hashtags
        trendable: Kin net ûnder trends ferskine
        trending_rank: 'Trending #%{rank}'
        usable: Kin brûkt wurde
        usage_comparison: Hjoed %{today} kear brûkt, fergelike mei %{yesterday} kear juster
        used_by_over_week:
          one: Dizze wike troch ien persoan brûkt
          other: Dizze wike troch %{count} persoanen brûkt
      title: Oanrekommandaasjes & trends
      trending: Trending
    username_blocks:
      add_new: Nije tafoegje
      block_registrations: Registraasjes blokkearje
      comparison:
        contains: Befettet
        equals: Is lyk oan
      contains_html: Befettet %{string}
      created_msg: Brûkersnammeregel mei sukses oanmakke
      delete: Fuortsmite
      edit:
        title: Brûkersnammeregel bywurkje
      matches_exactly_html: Is lyk oan %{string}
      new:
        create: Regel oanmeitsje
        title: Brûkersnammeregel oanmeitsje
      no_username_block_selected: Der binne gjin brûkersnammeregels wizige, omdat der gjin ien selektearre waard
      not_permitted: Net tastien
      title: Brûkersnammeregels
      updated_msg: Brûkersnammeregel mei sukses bywurke
    warning_presets:
      add_new: Nije tafoegje
      delete: Fuortsmite
      edit_preset: Foarynstelling foar warskôging bewurkje
      empty: Jo hawwe noch gjin foarynstellingen foar warskôgingen tafoege.
      title: Foarynstellingen foar warskôgingen
    webhooks:
      add_new: Einpunt tafoegje
      delete: Fuortsmite
      description_html: Mei in <strong>webhook</strong> kin Mastodon <strong>meldingen real-time</strong> oer keazen barrens nei jo eigen tapassing stjoere, sadat jo applikaasje <strong>automatysk reaksjes generearje kin</strong>.
      disable: Utskeakelje
      disabled: Utskeakele
      edit: Einpunt bewurkje
      empty: Jo hawwe noch gjin webhook-einpunten konfigurearre.
      enable: Ynskeakelje
      enabled: Aktyf
      enabled_events:
        one: 1 ynskeakele evenemint
        other: "%{count} ynskeakele eveneminten"
      events: Eveneminten
      new: Nije webhook
      rotate_secret: Geheime kaai opnij generearje
      secret: Geheime kaai ûndertekenje
      status: Steat
      title: Webhooks
      webhook: Webhook
  admin_mailer:
    auto_close_registrations:
      body: Yn ferbân mei in gebrek oan resinte moderatoraktiviteit, is de registraasjemodus op %{instance} automatysk wizige nei hânmjittige beoardieling troch moderatoren. Dit om foar te kommen dat %{instance} as platfoarm foar eventueel misbrûk brûkt wurde kin. Jo kinne op elk winske momint werom skeakelje nei iepen registraasjes.
      subject: De registraasjemodus op %{instance} is automatysk wizige nei hânmjittige beoardieling troch moderatoren
    new_appeal:
      actions:
        delete_statuses: it fuortsmiten fan harren berjochten
        disable: it beferzen fan harren account
        mark_statuses_as_sensitive: it markearjen fan harren berjochten as gefoelich
        none: in warskôging
        sensitive: it gefoelich forsearjen fan harren account
        silence: it beheinen fan harren account
        suspend: it útstellen fan harren account
      body: "%{target} makket beswier tsjin in moderaasjemaatregel troch %{action_taken_by} op %{date}, oangeande %{type}. De brûker skriuwt:"
      next_steps: Jo kinne it beswier goedkarre om dêrmei de moderaasjemaatregel ûngedien te meitsjen, of jo kinne it ferwerpe.
      subject: "%{username} makket beswier tsjin in moderaasjemaatregel op %{instance}"
    new_critical_software_updates:
      body: Nije krityske ferzjes fan Mastodon binne frijjûn. Jo moatte sa gau as mooglik bywurkje!
      subject: Kritike Mastodon-fernijingen binne beskikber foar %{instance}!
    new_pending_account:
      body: Sjoch hjirûnder de details fan it nije account. Jo kinne de oanfraach goedkarre of ôfwize.
      subject: Der moat in nij account op %{instance} beoardiele wurde (%{username})
    new_report:
      body: "%{reporter} hat %{target} rapportearre"
      body_remote: Ien fan %{domain} hat %{target} rapportearre
      subject: Nije rapportaazje op %{instance} (#%{id})
    new_software_updates:
      body: Nije ferzjes fan Mastodon binne frijjûn. Jo wolle miskien bywurkje!
      subject: Nije ferzjes fan Mastodon binne beskikber foar %{instance}!
    new_trends:
      body: 'De folgjende items moatte beoardiele wurde eardat se iepenbier toand wurde kinne:'
      new_trending_links:
        title: Trending keppelingen
      new_trending_statuses:
        title: Trending berjochten
      new_trending_tags:
        title: Trending hashtags
      subject: Nije trends te beoardielen op %{instance}
  aliases:
    add_new: Alias oanmeitsje
    created_msg: Mei sukses in nije alias oanmakke. Jo kinne no mei de ferhuzing fan it âlde account ôf begjinne.
    deleted_msg: De alias is mei sukses fuortsmiten. Ferhúzjen fan dy account ôf nei dizze account is net mear mooglik.
    empty: Jo hawwe gjin aliassen.
    hint_html: Wannear’t jo fan in oare account ôf nei dizze account ferhúzje wolle, kinne jo hjir in alias oanmeitsje. Dit is nedich eardat jo troch gean kinne mei it ferhúzjen fan folgers fan de âlde nei dizze nije account. Dizze aksje is op eins <strong>net gefaarlik en omkearber</strong>. <strong>De accountmigraasje wurdt start fan de âlde account ôf</strong>.
    remove: Alias ûntkeppelje
  appearance:
    animations_and_accessibility: Animaasjes en tagonklikheid
    discovery: Untdekke
    localization:
      body: Mastodon wurdt troch frijwilligers oerset.
      guide_link: https://crowdin.com/project/mastodon/fy
      guide_link_text: Elkenien kin bydrage.
    sensitive_content: Gefoelige ynhâld
  application_mailer:
    notification_preferences: E-mailynstellingen wizigje
    salutation: "%{name},"
    settings: 'E-mailfoarkarren wizigje: %{link}'
    unsubscribe: Ofmelde
    view: 'Besjoch:'
    view_profile: Profyl besjen
    view_status: Berjocht besjen
  applications:
    created: Oanmeitsjen tapassing slagge
    destroyed: Fuortsmiten tapassing slagge
    logout: Ofmelde
    regenerate_token: Tagongskoade opnij oanmeitsje
    token_regenerated: Opnij oanmeitsjen tagongskoade slagge
    warning: Wês foarsichtich mei dizze gegevens. Diel it nea mei in oar!
    your_token: Jo tagongskoade
  auth:
    apply_for_account: Account oanfreegje
    captcha_confirmation:
      help_html: As jo problemen tsjinkomme by it oplossen fan de CAPTCHA, kinne jo kontakt mei ús opnimme fia %{email}, sadat wy jo helpe kinne.
      hint_html: Noch ien ding! Jo moatte befêstigje dat jo in minske binne (dit is om de spam bûten de doar te hâlden!). Los de ûndersteande CAPTCHA op en klik op ‘Trochgean’.
      title: Befeiligingskontrôle
    confirmations:
      awaiting_review: Jo e-mailadres is befêstige! De %{domain}-meiwurkers binne no dwaande mei it besjen fan jo registraasje. Jo ûntfange in e-mailberjocht as de jo account goedkarre!
      awaiting_review_title: Jo registraasje wurdt beoardield
      clicking_this_link: klik op dizze keppeling
      login_link: oanmelde
      proceed_to_login_html: Jo kinne no fierder gean nei %{login_link}.
      redirect_to_app_html: Jo soene omlaad wêze moatte nei de <strong>%{app_name}</strong> app. As dat net bard is, probearje dan %{clicking_this_link} of kear hânmjittich werom nei de app.
      registration_complete: Jo registraasje op %{domain} is no foltôge!
      welcome_title: Wolkom, %{name}!
      wrong_email_hint: As it e-mailadres net korrekt is, kinne jo dat wizigje yn de accountynstellingen.
    delete_account: Account fuortsmite
    delete_account_html: Wannear’t jo jo account graach fuortsmite wolle, kinne jo dat <a href="%{path}">hjir dwaan</a>. Wy freegje jo dêr om in befêstiging.
    description:
      prefix_invited_by_user: "@%{name} nûget jo hjirby út om in account oan te meitsjen op dizze Mastodon-server!"
      prefix_sign_up: Registrearje jo hjoed noch op Mastodon!
      suffix: Mei in account binne jo yn steat om minsken te folgjen, berjochten te pleatsen en út te wikseljen mei minsken dy’t op oare Mastodon-servers binne en mear!
    didnt_get_confirmation: Gjin befêstigingskeppeling ûntfongen?
    dont_have_your_security_key: Hawwe jo jo befeiligingskaai net by de hân?
    forgot_password: Wachtwurd ferjitten?
    invalid_reset_password_token: De koade om jo wachtwurd opnij yn te stellen is ferrûn. Freegje in nije oan.
    link_to_otp: Fier in twa-stapsferifikaasjekoade fan jo telefoan of in werstelkoade yn
    link_to_webauth: Jo apparaat mei de autentikaasje-app brûke
    log_in_with: Oanmelde mei
    login: Oanmelde
    logout: Ofmelde
    migrate_account: Nei in oar account ferhúzje
    migrate_account_html: Wannear’t jo dizze account nei in oare account trochferwize wolle, kinne jo <a href="%{path}">dit hjir ynstelle</a>.
    or_log_in_with: Of oanmelde mei
    progress:
      confirm: E-mailadres werhelje
      details: Jo gegevens
      review: Us beoardieling
      rules: Regels akseptearje
    providers:
      cas: CAS
      saml: SAML
    register: Registrearje
    registration_closed: "%{instance} lit gjin nije brûkers ta"
    resend_confirmation: Befêstigingskeppeling opnij ferstjoere
    reset_password: Wachtwurd opnij ynstelle
    rules:
      accept: Akseptearje
      back: Tebek
      invited_by: 'Jo kinne jo registrearje op %{domain} mei tank oan de útnûging dy’t jo ûntfongen hawwe fan:'
      preamble: Dizze binne fêststeld en wurde yn stân hâlden troch de moderatoaren fan %{domain}.
      preamble_invited: Eardat jo fierder gean, moatte jo earst yn de kunde komme mei de basisregels dy’t troch de moderatoaren fan %{domain} fêststeld binne.
      title: Inkelde basisrigels.
      title_invited: Jo binne útnûge.
    security: Befeiliging
    set_new_password: Nij wachtwurd ynstelle
    setup:
      email_below_hint_html: Kontrolearje jo map Net-winske, of freegje in nije befêstigingskeppeling oan. Jo kinne jo e-mailadres wizigje as it ferkeard is.
      email_settings_hint_html: Klik op de keppeling dy’t wy nei %{email} stjoerd hawwe om Mastodon te brûken. Wy wachtsje hjir ôf.
      link_not_received: Gjin keppeling krigen?
      new_confirmation_instructions_sent: Jo ûntfange binnen inkelde minuten in nij e-mailberjocht mei de befêstigingskeppeling!
      title: Kontrolearje jo Postfek YN
    sign_in:
      preamble_html: Meld jo oan mei de oanmeldgegevens fan <strong>%{domain}</strong>. As jo account op in oare server stiet, kinne jo hjir net oanmelde.
      title: Oanmelde op %{domain}
    sign_up:
      manual_review: Ynskriuwingen op %{domain} wurde hânmjittich troch de moderator beoardiele. Skriuw wat oer josels en wêrom jo in account wolle op %{domain} om ús te helpen jo registraasje te ferwurkjen.
      preamble: Mei in account op dizze Mastodon-server kinne jo elkenien folgje op de fediverse, nettsjinsteande wêr’t dizze persoan in account hat.
      title: Litte wy jo account op %{domain} ynstelle.
    status:
      account_status: Accountsteat
      confirming: Oan it wachtsjen oant it e-mailadres befêstige is.
      functional: Jo account kin folslein brûkt wurde.
      pending: Jo oanfraach moat noch beoardiele wurde troch ien fan ús meiwurkers. Dit kin miskien efkes duorje. Jo ûntfangt in e-mailberjocht wannear’t jo oanfraach goedkard is.
      redirecting_to: Jo account is ynaktyf, omdat it op dit stuit trochferwezen wurdt nei %{acct}.
      self_destruct: Omdat %{domain} sluten sil, krije jo mar beheind tagong ta jo account.
      view_strikes: Besjoch de earder troch moderatoaren fêststelde skeiningen dy’t jo makke hawwe
    too_fast: Formulier is te fluch yntsjinne. Probearje it nochris.
    use_security_key: Befeiligingskaai brûke
    user_agreement_html: Ik haw de <a href="%{terms_of_service_path}" target="_blank">gebrûksbetingsten</a> en it <a href="%{privacy_policy_path}" target="_blank">privacybelied</a> lêzen en gean der mei akkoard
    user_privacy_agreement_html: Ik haw it <a href="%{privacy_policy_path}" target="_blank">privacybelied</a> lêzen en gean dêrmei akkoard
  author_attribution:
    example_title: Faorbyldtekst
    hint_html: Skriuwe jo nijs- of blogartikelen bûten Mastodon? Bepaal hoe’t jo oahelle wurde as dizze dield wurde op Mastodon.
    instructions: 'Soargj derfoar dat dizze koade yn de HTML fan jo artikel sit:'
    more_from_html: Mear fan %{name}
    s_blog: Weblog fan %{name}
    then_instructions: Foegje dernei de domeinnamme fan de publikaasje yn it ûndersteande fjild ta.
    title: Auteur-attribúsje
  challenge:
    confirm: Trochgean
    hint_html: "<strong>Tip:</strong> Wy freegje jo it kommende oere net mear nei jo wachtwurd."
    invalid_password: Unjildich wachtwurd
    prompt: Befêstigje wachtwurd om troch te gean
  crypto:
    errors:
      invalid_key: is gjin jildige Ed25519- of Curve25519-kaai
  date:
    formats:
      default: "%d %b %Y"
      with_month_name: "%d %B %Y"
  datetime:
    distance_in_words:
      about_x_hours: "%{count}o"
      about_x_months: "%{count}mo"
      about_x_years: "%{count}j"
      almost_x_years: "%{count}j"
      half_a_minute: Sakrekt
      less_than_x_minutes: "%{count}m"
      less_than_x_seconds: Sakrekt
      over_x_years: "%{count}j"
      x_days: "%{count}d"
      x_minutes: "%{count}m"
      x_months: "%{count}mo"
      x_seconds: "%{count}s"
  deletes:
    challenge_not_passed: De ynformaasje dy’t jo ynfierd hawwe is ûnjildich
    confirm_password: Fier jo aktuele wachtwurd yn om jo identiteit te befêstigjen
    confirm_username: Fier jo brûkersnamme yn om de proseduere te befêstigjen
    proceed: Account fuortsmite
    success_msg: Jo account is mei sukses fuortsmiten
    warning:
      before: 'Lês dizze tekst soarchfâldich eardat jo troch gean:'
      caches: Berjochten en media dy’t op oare servers bewarre binne kinne dêr efterbliuwe
      data_removal: Jo berjochten en oare gegevens wurde permanint fuortmiten
      email_change_html: Jo kinne <a href="%{path}">jo e-mailadres wizigje</a> sûnder dat jo jo account fuort hoege te smiten
      email_contact_html: Wannear’t it noch hieltyd net oankomt, kinne jo foar help in e-mailberjocht stjoere nei <a href="mailto:%{email}">%{email}</a>
      email_reconfirmation_html: Wannear’t jo it befêstigings-e-mailberjocht net ûntfongen hawwe, kinne jo dizze <a href="%{path}">opnij oanfreegje</a>
      irreversible: Jo sille net yn steat wêze om jo account te werstellen of te de-aktivearjen
      more_details_html: Sjoch it <a href="%{terms_path}">privacybelied</a> foar mear ynformaasje.
      username_available: Jo brûkersnamme sil wer beskikber komme
      username_unavailable: Jo brûkersnamme sil net beskikber bliuwe
  disputes:
    strikes:
      action_taken: Nommen maatregel
      appeal: Beswier
      appeal_approved: It yntsjinne beswier is goedkard en de earder fêststelde oertrêding is net langer jildich
      appeal_rejected: It yntsjinne beswier is ôfwêzen
      appeal_submitted_at: Beswier yntsjinne
      appealed_msg: Jo beswier is yntsjinne. Wannear’t dizze goedkard wurdt, krije jo hjir berjocht fan.
      appeals:
        submit: Beswier yntsjinje
      approve_appeal: Beswier goedkarre
      associated_report: Byhearrende rapportaazje
      created_at: Datum en tiid
      description_html: Dit binne maatregels dy’t tsjin jo account nommen binne en warskôgingen dy’t troch meiwurkers fan %{instance} nei jo stjoerd binne.
      recipient: Adressearre oan
      reject_appeal: Beswier ôfwêzen
      status: 'Berjocht #%{id}'
      status_removed: Berjocht is al fan de server fuortsmiten
      title: "%{action} fan %{date}"
      title_actions:
        delete_statuses: Fuortsmiten fan berjocht
        disable: Beferzen fan account
        mark_statuses_as_sensitive: Berjochten as gefoelich markearje
        none: Warskôging
        sensitive: Folsleine account as gefoelich markearje
        silence: Beheining account
        suspend: Utstellen account
      your_appeal_approved: Jo beswier is goedkard
      your_appeal_pending: Jo hawwe in beswier yntsjinne
      your_appeal_rejected: Jo beswier is ôfwêzen
  edit_profile:
    basic_information: Algemiene ynformaasje
    hint_html: "<strong>Pas oan wat minsken op jo iepenbiere profyl en njonken jo berjochten sjogge.</strong> Oare minsken sille jo earder folgje en mei jo kommunisearje wannear’t jo profyl ynfolle is en jo in profylfoto hawwe."
    other: Oars
  emoji_styles:
    auto: Automatysk
    native: Systeemeigen
    twemoji: Twemoji
  errors:
    '400': De oanfraach dy’t jo yntsjinne hawwe wie ûnjildich of fout.
    '403': Jo hawwe gjin tastimming om dizze side te besjen.
    '404': De side wêrnei’t jo sochten bestiet net.
    '406': Dizze side is net beskikber yn it opfrege formaat.
    '410': De side dy’t jo sochten bestiet net mear.
    '422':
      content: Feilichheidsferifikaasje mislearre. Blokkearje jo tafallich cookies?
      title: Feilichheidsferifikaasje mislearre
    '429': Te folle ferbiningsoanfragen
    '500':
      content: It spyt ús, der is oan ús kant wat fout gien.
      title: Dizze side is skansearre
    '503': De side koe troch in tydlike serversteuring net laden wurde.
    noscript_html: Skeakelje JavaScript yn om de webapp fan Mastodon brûke te kinnen. As alternatyf kinne jo in <a href="%{apps_path}">Mastodon-app</a> sykje foar jo platfoarm.
  existing_username_validator:
    not_found: koe gjin lokale brûker mei dy brûkersnamme fine
    not_found_multiple: koe %{usernames} net fine
  exports:
    archive_takeout:
      date: Datum
      download: Jo argyf downloade
      hint_html: Jo kinne in argyf opfreegje fan jo <strong>berjochten en oplade media</strong>. De eksportearre gegevens binne yn it ActivityPub-formaat, dat troch hjirfoar geskikte software te lêzen is. Jo kinne elke 7 dagen in kopy fan jo argyf oanfreegje.
      in_progress: Jo argyf wurdt gearstald…
      request: Jo argyf opfreegje
      size: Grutte
    blocks: Jo blokkearje
    bookmarks: Blêdwizers
    csv: CSV
    domain_blocks: Domeinblokkaden
    lists: Listen
    mutes: Jo negearje
    storage: Mediaûnthâld
  featured_tags:
    add_new: Nije tafoegje
    errors:
      limit: Jo hawwe al it maksimaal tal hashtags útljochte
    hint_html: "<strong>Wat binne útljochte hashtags?</strong> Dizze wurde prominint op jo iepenbiere profyl toand en stelt minsken yn steat om jo iepenbiere berjochten per hashtag te besjen. It is in goed helpmiddel om kreative wurksumheden of langetermynprojekten by te hâlden."
  filters:
    contexts:
      account: Profilen
      home: Starttiidline en listen
      notifications: Meldingen
      public: Iepenbiere tiidlinen
      thread: Petearen
    edit:
      add_keyword: Foegje kaaiwurd ta
      keywords: Kaaiwurden
      statuses: Yndividuele berjochten
      statuses_hint_html: Dit filter is fan tapassing om yndividuele berjochten te selektearjen, oft se no met de ûndersteande trefwurden oerienkomme of net. <a href="%{path}">Berjochten fan it filter besjen of fuortsmite</a>.
      title: Filter bewurkje
    errors:
      deprecated_api_multiple_keywords: Dizze ynstellingen kinne net fia dizze applikaasje wizige wurde, omdat der mear as ien trefwurd brûkt wurdt. Brûk in mear resinte applikaasje of de webomjouwing.
      invalid_context: Gjin of ûnjildige kontekst jûn
    index:
      contexts: Filters yn %{contexts}
      delete: Fuortsmite
      empty: Jo hawwe gjin filters oanmakke.
      expires_in: Ferrint nei %{distance}
      expires_on: Ferrint op %{date}
      keywords:
        one: "%{count} trefwurd"
        other: "%{count} trefwurden"
      statuses:
        one: "%{count} berjocht"
        other: "%{count} berjochten"
      statuses_long:
        one: "%{count} yndividueel berjocht ferstoppe"
        other: "%{count} yndividuele berjochten ferstoppe"
      title: Filters
    new:
      save: Nije filter bewarje
      title: Nije filter tafoegje
    statuses:
      back_to_filter: Tebek nei it filter
      batch:
        remove: Ut it filter fuortsmite
      index:
        hint: Dit filter is fan tapassing om yndividuele berjochten te selektearjen, ûnôfhinklik fan oare kritearia. Jo kinne yn de webomjouwing mear berjochten oan dit filter tafoegje.
        title: Filtere berjochten
  generic:
    all: Alle
    all_items_on_page_selected_html:
      one: "<strong>%{count}</strong> item op dizze side is selektearre."
      other: Alle <strong>%{count}</strong> items op dizze side binne selektearre.
    all_matching_items_selected_html:
      one: "<strong>%{count}</strong> item dat mei jo sykopdracht oerienkomt is selektearre."
      other: Alle <strong>%{count}</strong> items dy’t mei jo sykopdracht oerienkomme binne selektearre.
    cancel: Annulearje
    changes_saved_msg: Wizigingen mei sukses bewarre!
    confirm: Befêstigje
    copy: Kopiearje
    delete: Fuortsmite
    deselect: Alles deselektearje
    none: Gjin
    order_by: Sortearje op
    save_changes: Wizigingen bewarje
    select_all_matching_items:
      one: "%{count} item dat mei jo sykopdracht oerienkomt selektearje."
      other: Alle %{count} items dy’t mei jo sykopdracht oerienkomme selektearje.
    today: hjoed
    validation_errors:
      one: Der is wat net hielendal goed! Besjoch ûndersteande flater
      other: Der is wat net hielendal goed! Besjoch ûndersteande %{count} flaters
  imports:
    errors:
      empty: Leech CSV-bestân
      incompatible_type: Ynkompatibel mei it keazen ymporttype
      invalid_csv_file: 'Unjildich CSV-bestân. Flater: %{error}'
      over_rows_processing_limit: befettet mear as %{count} rigen
      too_large: Bestân is te grut
    failures: Flaters
    imported: Ymportearre
    mismatched_types_warning: It liket der op dat jo it ferkearde ymporttype selektearre hawwe, kontrolearje nochris.
    modes:
      merge: Gearfoegje
      merge_long: Besteande gegevens behâlde en nije tafoegje
      overwrite: Oerskriuwe
      overwrite_long: Aktuele gegevens mei de nije gegevens ferfange
    overwrite_preambles:
      blocking_html:
        one: Jo steane op it punt om <strong>jo blokkearlist</strong> mei mear as <strong>%{count} account</strong> fan <strong>%{filename}</strong> te ferfangen.
        other: Jo steane op it punt om <strong>jo blokkearlist</strong> mei mear as <strong>%{count} accounts</strong> fan <strong>%{filename}</strong> te ferfangen.
      bookmarks_html:
        one: Jo steane op it punt om <strong>jo blêdwizers</strong> mei mear as <strong>%{count} artikel</strong> fan <strong>%{filename}</strong> te ferfangen.
        other: Jo steane op it punt om <strong>jo blêdwizers</strong> mei mear as <strong>%{count} artikelen</strong> fan <strong>%{filename}</strong> te ferfangen.
      domain_blocking_html:
        one: Jo steane op it punt om <strong>jo domeinblokkearlist</strong> mei mear as <strong>%{count} domein</strong> fan <strong>%{filename}</strong> te ferfangen.
        other: Jo steane op it punt om <strong>jo domeinblokkearlist</strong> mei mear as <strong>%{count} domeinen</strong> fan <strong>%{filename}</strong> te ferfangen.
      following_html:
        one: Jo steane op it punt om <strong>%{count} account</strong> út <strong>%{filename}</strong> <strong>te folgjen</strong> en <strong>te stopjen mei folgjen fan alle oaren</strong>.
        other: Jo steane op it punt om <strong>%{count} accounts</strong> út <strong>%{filename}</strong> <strong>te folgjen</strong> en <strong>te stopjen mei folgjen fan alle oaren</strong>.
      lists_html:
        one: Jo steane op it punt <strong>jo listen</strong> te ferfangen troch ynhâld fan <strong>%{filename}</strong>. Oant <strong>%{count} account</strong> sille oan nije listen tafoege wurde.
        other: Jo steane op it punt <strong>jo listen</strong> te ferfangen troch ynhâld fan <strong>%{filename}</strong>. Oant <strong>%{count} accounts</strong> sille oan nije listen tafoege wurde.
      muting_html:
        one: Jo steane op it punt om <strong>jo list mei negearre accounts</strong> mei mear as <strong>%{count} account</strong> fan <strong>%{filename}</strong> út te ferfangen.
        other: Jo steane op it punt om <strong>jo list mei negearre accounts</strong> mei mear as <strong>%{count} accounts</strong> fan <strong>%{filename}</strong> út te ferfangen.
    preambles:
      blocking_html:
        one: Jo steane op it punt om <strong>%{count} account</strong> fan <strong>%{filename}</strong> út te <strong>blokkearjen</strong>.
        other: Jo steane op it punt om <strong>%{count} accounts</strong> fan <strong>%{filename}</strong> út te <strong>blokkearjen</strong>.
      bookmarks_html:
        one: Jo steane op it punt om <strong>%{count} berjocht</strong> fan <strong>%{filename}</strong> út oan jo <strong>blêdwizers</strong> ta te foegjen.
        other: Jo steane op it punt om <strong>%{count} berjochten</strong> fan <strong>%{filename}</strong> út oan jo <strong>blêdwizers</strong> ta te foegjen.
      domain_blocking_html:
        one: Jo steane op it punt om <strong>%{count} domein</strong> fan <strong>%{filename}</strong> út te <strong>blokkearjen</strong>.
        other: Jo steane op it punt om <strong>%{count} domeinen</strong> fan <strong>%{filename}</strong> út te <strong>blokkearjen</strong>.
      following_html:
        one: Jo steane op it punt om <strong>%{count} account</strong> fan <strong>%{filename}</strong> út te <strong>folgjen</strong>.
        other: Jo steane op it punt om <strong>%{count} accounts</strong> fan <strong>%{filename}</strong> út te <strong>folgjen</strong>.
      lists_html:
        one: Jo steane op it punt om oant <strong>%{count} account</strong> fan <strong>%{filename}</strong> ta te foegjen oan jo <strong>listen</strong>. Nije listen wurde oanmakke as der gjin list is om oan ta te foegjen.
        other: Jo steane op it punt om oant <strong>%{count} accounts</strong> fan <strong>%{filename}</strong> ta te foegjen oan jo <strong>listen</strong>. Nije listen wurde oanmakke as der gjin list is om oan ta te foegjen.
      muting_html:
        one: Jo steane op it punt om <strong>%{count} account</strong> fan <strong>%{filename}</strong> út te <strong>negearjen</strong>.
        other: Jo steane op it punt om <strong>%{count} accounts</strong> fan <strong>%{filename}</strong> út te <strong>negearjen</strong>.
    preface: Jo kinne bepaalde gegevens, lykas de minsken dy’t jo folgje of blokkearre hawwe, nei jo account op dizze server ymportearje. Jo moatte dizze gegevens wol earst op de oarspronklike server eksportearje.
    recent_imports: Resinte ymports
    states:
      finished: Klear
      in_progress: Dwaande
      scheduled: Pland
      unconfirmed: Net befêstige
    status: Steat
    success: Jo gegevens binne mei sukses opladen en wurde ynkoarten ferwurke
    time_started: Start op
    titles:
      blocking: Blokkearre accounts ymportearje
      bookmarks: Blêdwizers ymportearje
      domain_blocking: Blokkearre domeinen ymportearje
      following: Folge accounts ymportearje
      lists: Listen ymportearje
      muting: Negearre accounts ymportearje
    type: Ymporttype
    type_groups:
      constructive: Folgje ik & blêdwizers
      destructive: Blokkearre & negearre
    types:
      blocking: Blokkearlist
      bookmarks: Blêdwizers
      domain_blocking: Domeinblokkearlist
      following: Folchlist
      lists: Listen
      muting: Negearlist
    upload: Oplade
  invites:
    delete: Deaktivearje
    expired: Ferrûn
    expires_in:
      '1800': 30 minuten
      '21600': 6 oeren
      '3600': 1 oere
      '43200': 12 oeren
      '604800': 1 wike
      '86400': 1 dei
    expires_in_prompt: Nea
    generate: Utnûgingskeppeling generearje
    invalid: Dizze útnûging is net jildich
    invited_by: 'Jo binne útnûge troch:'
    max_uses:
      one: 1 kear
      other: "%{count} kear"
    max_uses_prompt: Gjin limyt
    prompt: Generearje en diel spesjale keppelingen om minsken tagong ta dizze Mastodon-server te jaan
    table:
      expires_at: Ferrint op
      uses: Brûkt
    title: Minsken útnûgje
  lists:
    errors:
      limit: Jo hawwe it maksimaal tal listen berikt
  login_activities:
    authentication_methods:
      otp: twa-stapsferifikaasje-app
      password: wachtwurd
      sign_in_token: befeiligingskoade fia e-mailberjocht
      webauthn: befeiligingskaaien
    description_html: Wannear’t jo aktiviteit sjogge dy’t jo net werkenne, tink dan nei om jo wachtwurd te wizigjen en twa-stapsferifikaasje yn te skeakeljen.
    empty: Gjin oanmeldskiednis beskikber
    failed_sign_in_html: Mislearre oanmeldbesykjen mei %{method} fan %{ip} (%{browser})
    successful_sign_in_html: Mei sukses oanmeld mei %{method} fan %{ip} (%{browser})
    title: Oanmeldskiednis
  mail_subscriptions:
    unsubscribe:
      action: Ja, ôfmelde
      complete: Ofmelden
      confirmation_html: Binne jo wis dat jo jo ôfmelde wolle foar it ûntfangen fan %{type} fan Mastodon op %{domain} op jo e-mailadres %{email}? Jo kinne jo altyd opnij abonnearje yn jo <a href="%{settings_path}">ynstellingen foar e-mailmeldingen</a>.
      emails:
        notification_emails:
          favourite: e-mailmeldingen foar favoriten
          follow: e-mailmeldingen foar nije folgers
          follow_request: e-mailmeldingen foar folchfersiken
          mention: e-mailmeldingen foar fermeldingen
          reblog: e-mailmeldingen foar boosts
      resubscribe_html: As jo jo mei fersin ôfmeld hawwe, kinne jo jo opnij abonnearje yn jo <a href="%{settings_path}">ynstellingen foar e-mailmeldingen</a>.
      success_html: Jo ûntfange net langer %{type} fan Mastodon op %{domain} op jo e-mailadres %{email}.
      title: Ofmelde
  media_attachments:
    validations:
      images_and_video: In fideo kin net oan in berjocht mei ôfbyldingen keppele wurde
      not_found: Media %{ids} net fûn of al tafoege oan in oar berjocht
      not_ready: Kin gjin bestannen tafoegje dy’t noch net ferwurke binne. Probearje it letter opnij!
      too_many: Der kinne net mear as 4 ôfbyldingen tafoege wurde
  migrations:
    acct: Ferhuze nei
    cancel: Trochferwizing annulearje
    cancel_explanation: It annulearjen fan de trochferwizing sil jo aktuele account opnij aktivearje, mar bringt gjin folgers werom dy’t nei de oare account ferhuze binne.
    cancelled_msg: De trochferwizing is mei sukses annulearre.
    errors:
      already_moved: is itselde account wêrnei’t jo al nei ta ferhuze binne
      missing_also_known_as: is gjin alias fan dizze account
      move_to_self: kin net it aktuele account wêze
      not_found: koe net fûn wurde
      on_cooldown: Jo lêste migraasje is noch te koart lyn
    followers_count: Folgers op it momint fan ferhuzing
    incoming_migrations: Ferhúzje fan in oar account ôf
    incoming_migrations_html: Om fan in oar account ôf nei dizze account te ferhúzjen, moatte jo earst <a href="%{path}">in accountalias oanmeitsje</a>.
    moved_msg: Jo account wurdt no nei %{acct} trochferwiisd en jo folgers wurde ferhuze.
    not_redirecting: Jo account wurdt op dit stuit net nei in oar account trochferwizen.
    on_cooldown: Jo hawwe resint jo account ferhuze. Dizze mooglikheid is oer %{count} dagen wer beskikber.
    past_migrations: Foarige migraasjes
    proceed_with_move: Folgers ferhúzje
    redirected_msg: Jo account wurdt no trochferwizen nei %{acct}.
    redirecting_to: Jo account wurdt no nei %{acct} trochferwizen.
    set_redirect: Trochferwizing ynstelle
    warning:
      backreference_required: De nije account moat earst ynsteld wurde om nei dizze account weromferwize te kinnen
      before: 'Lês dizze tekst soarchfâldich eardat jo troch gean:'
      cooldown: Nei de ferhuzing kinne jo tydlik net opnij ferhúzje
      disabled_account: Jo aktuele account is hjirnei net mear folslein brûkber. Jo hawwe echter wol tagong ta it eksportearjen fan jo gegevens en ta it opnij aktivearjen fan jo account.
      followers: Dizze aksje ferhuzet alle folgers fan de aktuele account ôf nei de nije account
      only_redirect_html: Jo kinne as alternatyf ek <a href="%{path}">allinnich de trochferwizing op jo profyl sette</a>.
      other_data: Oare gegevens wurde net automatysk ferhuze
      redirect: Jo aktuele accountprofyl wurdt bywurke mei in trochferwizingsmelding en wurdt útsluten fan sykresultaten
  moderation:
    title: Moderaasje
  move_handler:
    carry_blocks_over_text: Dizze brûker is fan %{acct} ôf ferhuze. Jo hawwe dizze account blokkearre.
    carry_mutes_over_text: Dizze brûker is fan %{acct} ôf ferhuze. Jo hawwe dizze account negearre.
    copy_account_note_text: 'Dizze brûker is fan %{acct} ôf ferhuze. Jo hawwe de folgjende opmerkingen oer dizze account makke:'
  navigation:
    toggle_menu: Menu toane/ferstopje
  notification_mailer:
    admin:
      report:
        subject: "%{name} hat in rapportaazje yntsjinne"
      sign_up:
        subject: "%{name} hat harren registrearre"
    favourite:
      body: 'Jo berjocht waard troch %{name} al favoryt markearre:'
      subject: "%{name} hat jo berjocht as favoryt markearre"
      title: Nije favoryt
    follow:
      body: "%{name} folget jo no!"
      subject: "%{name} folget jo no"
      title: Nije folger
    follow_request:
      action: Folchfersiken beheare
      body: "%{name} wol jo graach folgje"
      subject: 'Folgjen yn ôfwachting: %{name}'
      title: Nij folchfersyk
    mention:
      action: Beäntwurdzje
      body: 'Jo binne fermeld troch %{name} yn:'
      subject: Jo binne fermeld troch %{name}
      title: Nije fermelding
    poll:
      subject: In enkête fan %{name} is beëinige
    reblog:
      body: 'Jo berjocht waard troch %{name} al boost:'
      subject: "%{name} hat jo berjocht boost"
      title: Nije boost
    status:
      subject: "%{name} hat sakrekt in berjocht pleatst"
    update:
      subject: "%{name} hat in berjocht bewurke"
  notifications:
    administration_emails: E-mailmeldingen behearder
    email_events: E-mailmeldingen foar eveneminten
    email_events_hint: 'Selektearje eveneminten wêrfoar’t jo meldingen ûntfange wolle:'
  number:
    human:
      decimal_units:
        format: "%n%u"
        units:
          billion: mld.
          million: mln.
          quadrillion: qdn.
          thousand: K
          trillion: bln.
  otp_authentication:
    code_hint: Fier de koade yn dy’t troch de autentikaasje-app generearre waard
    description_html: Nei it ynstellen fan <strong>twa-stapsferifikaasje</strong> mei in autentikaasje-app, kinne jo allinnich oanmelde as jo jo mobile telefoan by jo hawwe. Hjirmei generearje jo nammentlik de yn te fieren tagongskoade.
    enable: Ynskeakelje
    instructions_html: "<strong>Scan dizze QR-koade yn Google Authenticator of in gelikense app op jo mobile telefoan</strong>. Fan no ôf generearret dizze app tagongskoaden dy’t jo by it oanmelden ynfiere moatte."
    manual_instructions: 'Yn it gefal jo de QR-koade net scanne kinne en it hânmjittich ynfiere moatte, fine jo hjirûnder de geheime koade yn platte tekst:'
    setup: Ynstelle
    wrong_code: De ynfierde koade is ûnjildich! Kloppet de systeemtiid fan de server en dy fan jo apparaat?
  pagination:
    newer: Nijer
    next: Folgjende
    older: Alder
    prev: Foarige
    truncate: "&hellip;"
  polls:
    errors:
      already_voted: Jo hawwe al op dizze enkête stimd
      duplicate_options: befettet dûbele items
      duration_too_long: leit te fier yn de takomst
      duration_too_short: duorret te koart
      expired: De enkête is al beëinige
      invalid_choice: De keazen enkêteopsje bestiet net
      over_character_limit: kin net langer wêze as %{max} tekens
      self_vote: Jo kinne net op eigen peilingen stimme
      too_few_options: moat mear as ien item befetsje
      too_many_options: kin net mear as %{max} items befetsje
  preferences:
    other: Oars
    posting_defaults: Standertynstellingen foar berjochten
    public_timelines: Iepenbiere tiidlinen
  privacy:
    hint_html: "<strong>Hoe wolle jo dat jo profyl en berjochten fûn wurde kinne?</strong> In ferskaat oan funksjes yn Mastodon kinne jo helpe om een grutter publyk te berikken as se ynskeakele binne. Nim de tiid om dizze ynstellingen te besjen, om der wis fan te wêzen dat se oan jo winsken foldogge."
    privacy: Privacy
    privacy_hint_html: Hoefolle ynformaasje wolle jo oan oare brûkers kwyt? Minsken ûntdekke ynteressante accounts en coole apps troch te besjen hokker accounts jo folgje en troch te besjen hokker app jo brûke foar it pleatsen fan berjochten. It kin lykwols sa wêze dat jo dit leaver ferburgen hâlde.
    reach: Berik
    reach_hint_html: Wolle jo troch nije minsken ûntdekt en folge wurde? Wolle jo dat jo berjochten op de side Ferkenne toand wurde? Wolle jo oan oare minsken Oanrekommandearre wurde en yn de brûkersgids stean? Wolle jo nije folgers automatysk akseptearje of wolle jo dy hânmjittich goedkarre kinne?
    search: Sykje
    search_hint_html: Hoe wolle jo fûn wurde? Wolle jo dat minsken jo fine kinne fia jo iepenbiere berjochten? Wolle jo dat minsken bûten Mastodon jo profyl fine kinne wannear’t se op it web sykje? Ferjit lykwols net dat jo iepenbiere berjochten en profyl nea folslein beskerme wurde kinnen tsjin sykmasinen.
    title: Privacy en berik
  privacy_policy:
    title: Privacybelied
  reactions:
    errors:
      limit_reached: Limyt fan ferskate emoji-reaksjes berikt
      unrecognized_emoji: is gjin besteande emoji-reaksje
  redirects:
    prompt: As jo dizze keppeling fertrouwe, klik der dan op om troch te gean.
    title: Jo ferlitte %{instance}.
  relationships:
    activity: Accountaktiviteit
    confirm_follow_selected_followers: Binne jo wis dat jo de selektearre folgers folgje wolle?
    confirm_remove_selected_followers: Binne jo wis dat jo de selektearre folgers net mear folgje wolle?
    confirm_remove_selected_follows: Binne jo wis dat jo de selektearre folge accounts net mear folgje wolle?
    dormant: Slommerjend
    follow_failure: Kin guon fan de selektearre accounts net folgje.
    follow_selected_followers: Selektearre folgers folgje
    followers: Folgers
    following: Folgjend
    invited: Utnûge
    last_active: Letst warber
    most_recent: Meast resint
    moved: Ferhuze
    mutual: Fan wjerskanten
    primary: Primêr
    relationship: Relaasje
    remove_selected_domains: Alle folgers fan de selektearre domeinen fuortsmite
    remove_selected_followers: Selektearre folgers fuortsmite
    remove_selected_follows: Selektearre brûkers net mear folgje
    status: Accountsteat
  remote_follow:
    missing_resource: Koe fereaske trochferwizings-URL foar jo account net fine
  reports:
    errors:
      invalid_rules: ferwiist net nei jildige regels
  rss:
    content_warning: 'Ynhâldswarskôging:'
    descriptions:
      account: Iepenbiere berjochten fan @%{acct}
      tag: 'Iepenbiere berjochten mei hashtag #%{hashtag}'
  scheduled_statuses:
    over_daily_limit: Jo binne oer de limyt fan %{limit} yn te plannen berjochten foar hjoed
    over_total_limit: Jo binne oer de limyt fan %{limit} yn te plannen berjochten
    too_soon: datum moat yn de takomst lizze
  self_destruct:
    lead_html: Spitigernôch sil <strong>%{domain}</strong> permanint ôfslute. As jo dêr in account hiene, kinne jo dizze net mear brûke, mar jo kinne noch hieltyd in reservekopy fan jo gegevens opfreegje.
    title: Deze server sil ôfslute
  sessions:
    activity: Lêst warber
    browser: Browser
    browsers:
      alipay: Alipay
      blackberry: BlackBerry
      chrome: Chrome
      edge: Microsoft Edge
      electron: Electron
      firefox: Firefox
      generic: Unbekende browser
      huawei_browser: Huawei-browser
      ie: Internet Explorer
      micro_messenger: MicroMessenger
      nokia: Nokia S40 Ovi Browser
      opera: Opera
      otter: Otter
      phantom_js: PhantomJS
      qq: QQ Browser
      safari: Safari
      uc_browser: UC Browser
      unknown_browser: Unbekende browser
      weibo: Weibo
    current_session: Aktuele sesje
    date: Datum
    description: "%{browser} op %{platform}"
    explanation: Dit binne de webbrowsers dy’t op dit stuit mei jo Mastodon-account oanmeld binne.
    ip: IP
    platforms:
      adobe_air: Adobe Air
      android: Android
      blackberry: BlackBerry
      chrome_os: ChromeOS
      firefox_os: Firefox OS
      ios: iOS
      kai_os: KaiOS
      linux: Linux
      mac: macOS
      unknown_platform: Unbekend platfoarm
      windows: Windows
      windows_mobile: Windows Mobile
      windows_phone: Windows Phone
    revoke: Ynlûke
    revoke_success: Sesje mei sukses ynlutsen
    title: Sesjes
    view_authentication_history: Oanmeldskiednis fan jo account besjen
  settings:
    account: Account
    account_settings: Accountynstellingen
    aliases: Accountaliassen
    appearance: Werjefte
    authorized_apps: Autorisearre apps
    back: Tebek nei Mastodon
    delete: Account fuortsmite
    development: Untwikkelers
    edit_profile: Profyl bewurkje
    export: Eksportearje
    featured_tags: Utljochte hashtags
    import: Ymportearje
    import_and_export: Ymportearje en eksportearje
    migrate: Accountmigraasje
    notifications: E-mailmeldingen
    preferences: Ynstellingen
    profile: Profyl
    relationships: Folgers en folgjenden
    severed_relationships: Ferbrutsen folchrelaasjes
    statuses_cleanup: Automatysk berjochten fuortsmite
    strikes: Fêststelde skeiningen
    two_factor_authentication: Twa-stapsferifikaasje
    webauthn_authentication: Befeiligingskaaien
  severed_relationships:
    download: Downloade (%{count})
    event_type:
      account_suspension: Accountopskoarting (%{target_name})
      domain_block: Serveropskoarting (%{target_name})
      user_domain_block: Jo hawwe %{target_name} blokkearre
    lost_followers: Ferlerne folgers
    lost_follows: Ferlerne folge accounts
    preamble: Jo kinne folge accounts en folgers ferlieze wannear’t jo in domein blokkearje of wannear’t de moderators fan jo server beslisse om in eksterne server út te sluten. Wannear’t dat bart, kinne jo listen fan ferbrutsen folchrelaasjes downloade, dizze ynspektearje en mooglik ymportearje op in oare server.
    purged: Ynformaasje oer dizze server is fuortsmiten troch de behearders fan jo server.
    type: Barren
  statuses:
    attached:
      audio:
        one: "%{count} lûdsbestân"
        other: "%{count} lûdsbestannen"
      description: 'Bylagen: %{attached}'
      image:
        one: "%{count} opmerking"
        other: "%{count} opmerkingen"
      video:
        one: "%{count} fideo"
        other: "%{count} fideo’s"
    boosted_from_html: Boost fan %{acct_link}
    content_warning: 'Ynhâldswarskôging: %{warning}'
    default_language: Itselde as de taal fan de brûkersomjouwing
    disallowed_hashtags:
      one: 'befette in net tastiene hashtag: %{tags}'
      other: 'befette net tastiene hashtags: %{tags}'
    edited_at_html: Bewurke op %{date}
    errors:
      in_reply_not_found: It berjocht wêrop jo probearje te reagearjen liket net te bestean.
      quoted_status_not_found: It berjocht dy’t jo probearje te sitearjen liket net te bestean.
    over_character_limit: Oer de limyt fan %{max} tekens
    pin_errors:
      direct: Berjochten dy’t allinnich sichtber binne foar fermelde brûkers kinne net fêstset wurde
      limit: Jo hawwe it maksimaal tal berjochten al fêstmakke
      ownership: In berjocht fan in oar kin net fêstmakke wurde
      reblog: In boost kin net fêstset wurde
    title: '%{name}: "%{quote}"'
    visibilities:
<<<<<<< HEAD
      private: Allinnich folgers
      private_long: Allinnich oan jo folgers toane
=======
>>>>>>> 26c78392
      public: Iepenbier
  statuses_cleanup:
    enabled: Automatysk âlde berjochten fuortsmite
    enabled_hint: Smyt jo berjochten automatysk fuort sa gau as se in bepaalde leeftiidsgrins berikke, útsein se oerienkomme mei ien fan de ûndersteande útsûnderingen
    exceptions: Utsûnderingen
    explanation: Trochdat it fuortsmiten fan berjochten de server swier belêst, bart dit stadich op mominten dat de server net dwaande is. Om dizze reden kinne jo berjochten in amerijke neidat se de leeftiidsgrins berikt hawwe fuortsmiten wurde.
    ignore_favs: Favoriten negearje
    ignore_reblogs: Boosts negearje
    interaction_exceptions: Utsûnderingen op basis fan ynteraksjes
    interaction_exceptions_explanation: Merk op dat der gjin garânsje is dat berjochten fuortsmiten wurde, wannear’t ien kear it tal favoriten of boosts boppe de ynstelde grinswearde west binne.
    keep_direct: Direkte berjochten behâlde
    keep_direct_hint: Smyt gjin inkeld direkt berjocht fan jo fuort
    keep_media: Berjochten mei mediabylagen behâlde
    keep_media_hint: Smyt gjin inkeld berjocht mei mediabylagen fuort
    keep_pinned: Fêstmakke berjochten behâlde
    keep_pinned_hint: Smyt gjin inkeld fêstset berjocht fan jo fuort
    keep_polls: Enkêten bewarje
    keep_polls_hint: Gjin inkelde enkête fan jo wurdt fuortsmiten
    keep_self_bookmark: Blêdwizers behâlde
    keep_self_bookmark_hint: Eigen berjochten dy’t jo oan jo blêdwizers tafoege hawwe wurde net fuortsmiten
    keep_self_fav: Favoriten behâlde
    keep_self_fav_hint: Eigen berjochten dy’t jo as favoryt markearre hawwe wurde net fuortsmiten
    min_age:
      '1209600': 2 wiken
      '15778476': 6 moannen
      '2629746': 1 moanne
      '31556952': 1 jier
      '5259492': 2 moannen
      '604800': 1 wike
      '63113904': 2 jier
      '7889238': 3 moannen
    min_age_label: Fuort te smiten nei
    min_favs: Berjochten dy’t op syn minst safolle kear as favoryt markearre binne behâlde
    min_favs_hint: Smyt gjin berjochten dy’t op syn minst safolle kear as favoryt markearre binne fuort. Lit leech om berjochten likefolle it tal favoriten fuort te smiten
    min_reblogs: Berjochten dy’t op syn minst safolle kear boost binne behâlde
    min_reblogs_hint: Smyt gjin berjochten dy’t op syn minst safolle kear boost binne fuort. Lit leech om berjochten likefolle it tal boosts fuort te smiten
  stream_entries:
    sensitive_content: Gefoelige ynhâld
  strikes:
    errors:
      too_late: De perioade dat jo beswier meitsje kinne tsjin dizze skeining is ferrûn
  tags:
    does_not_match_previous_name: komt net oerien mei de foarige namme
  terms_of_service:
    title: Gebrûksbetingsten
  terms_of_service_interstitial:
    future_preamble_html: Wy bringe inkelde wizigingen oan yn ús gebrûksbetingsten, dy’t fan krêft wurde op <strong>%{date}</strong>. Wy rekommandearje jo oan om de bywurke betingsten troch te nimmen.
    past_preamble_html: Wy hawwe ús gebrûksbetingsten wizige sûnt jo lêste besite. Wy rekommandearje jo oan om de bywurke betingsten troch te nimmen.
    review_link: Gebrûksbetingsten besjen
    title: De gebrûksbetingsten fan %{domain} wizigje
  themes:
    contrast: Mastodon (heech kontrast)
    default: Mastodon (donker)
    mastodon-light: Mastodon (ljocht)
    system: Automatysk (systeemtema brûke)
  time:
    formats:
      default: "%d %B %Y om %H:%M"
      month: "%b %Y"
      time: "%H:%M"
      with_time_zone: "%b %d, %Y, %H:%M %Z"
  translation:
    errors:
      quota_exceeded: It brûkerskwotum foar de oersettsjinst is oer de limyt.
      too_many_requests: Der binne de lêste tiid te folle fersiken west by de oersettsjinst.
  two_factor_authentication:
    add: Tafoegje
    disable: 2FA útskeakelje
    disabled_success: Utskeakeljen twa-stapsferifikaasje is slagge
    edit: Bewurkje
    enabled: Twa-stapsferifikaasje is ynskeakele
    enabled_success: Ynskeakeljen twa-stapsferifikaasje is slagge
    generate_recovery_codes: Werstelkoaden generearje
    lost_recovery_codes: Mei werstelkoaden kinne jo tagong ta jo account krije wannear’t jo jo telefoan kwytrekke binne. Wannear’t jo jo werstelkoaden kwytrekke binne, kinne jo se hjir opnij generearje. Jo âlde werstelkoaden binne dêrnei ûnjildich.
    methods: Metoaden foar twa-stapsferifikaasje
    otp: Autentikaasje-app
    recovery_codes: Reservekopy meitsje fan werstelkoaden
    recovery_codes_regenerated: Opnij generearjen werstelkoaden slagge
    recovery_instructions_html: Wannear’t jo ea de tagong ta jo telefoan ferlieze, kinne jo mei help fan ien fan de werstelkoaden hjirûnder opnij tagong krije ta jo account. <strong>Soargje derfoar dat jo de werstelkoaden op in feilich plak bewarje</strong>. Jo kinne se bygelyks ôfdrukke en se tegearre mei oare wichtige dokuminten bewarje.
    webauthn: Befeiligingskaaien
  user_mailer:
    announcement_published:
      description: 'De behearders fan %{domain} dogge in meidieling:'
      subject: Service-oankundiging
      title: Service-oankundiging %{domain}
    appeal_approved:
      action: Accountynstellingen
      explanation: It beswier tsjin in troch in moderator fêststelde skeining fan jo op %{strike_date}, yntsjinne op %{appeal_date}, is goedkard. De earder fêststelde skeining is hjirby net langer jildich.
      subject: Jo beswier fan %{date} is goedkard
      subtitle: Jo account hat wer in goede reputaasje.
      title: Beswier goedkard
    appeal_rejected:
      explanation: It beswier tsjin in troch in moderator fêststelde skeining fan jo op %{strike_date}, yntsjinne op %{appeal_date}, is ôfwêzen. De fêststelde skeining bliuwt wurdt dêrom net wizige.
      subject: Jo beswier fan %{date} is ôfwêzen
      subtitle: Jo beswier is ôfwêzen.
      title: Beswier ôfwêzen
    backup_ready:
      explanation: Jo hawwe in folsleine reservekopy fan jo Mastodon-account oanfrege.
      extra: It stiet no klear om download te wurden!
      subject: Jo argyf stiet klear om download te wurden
      title: Argyf ophelje
    failed_2fa:
      details: 'Hjir binne de details fan de oanmeldbesykjen:'
      explanation: Ien hat probearre om oan te melden op jo account, mar hat in ûnjildige twaddeferifikaasjefaktor opjûn.
      further_actions_html: As jo dit net wiene, rekommandearje wy jo oan daliks %{action}, omdat it kompromitearre wêze kin.
      subject: Twaddefaktorautentikaasjeflater
      title: Twastapsferifikaasje mislearre
    suspicious_sign_in:
      change_password: wizigje jo wachtwurd
      details: 'Hjir binne de details fan oanmeldbesykjen:'
      explanation: Wy hawwe fêststeld dat ien fan in nij IP-adres ôf op jo account oanmeld is.
      further_actions_html: Wannear’t jo dit net wiene, advisearje wy om daliks %{action} en om twa-stapsferifikaasje yn te skeakeljen, om sa jo account feilich te hâlden.
      subject: Jo account is fan in nij IP-adres ôf benadere
      title: In nije registraasje
    terms_of_service_changed:
      agreement: Troch %{domain} brûke te bliuwen, geane jo akkoard mei dizze betingsten. As jo it net iens binne mei de bywurke betingsten, kinne jo jo oerienkomst mei %{domain} op elk winske momint beëinigje troch jo account fuort te smiten.
      changelog: 'Yn ien eachopslach betsjut dizze update foar jo:'
      description: 'Jo ûntfange dit berjocht, omdat wy inkelde wizigingen oanbringe yn ús gebrûksbetingsten by %{domain}. Dizze oanpassingen wurde fan krêft op %{date}. Wy riede jo oan om de bywurke betingsten hjir folslein te besjen:'
      description_html: Jo ûntfange dit e-mailberjocht, omdat wy inkelde wizigingen oanbringe yn ús gebrûksbetingsten by %{domain}. Dizze oanpassingen wurde fan krêft op <strong>%{date}</strong>. Wy riede jo oan om de <a href="%{path}" target="_blank">bywurke betingsten hjir folslein te besjen</a>.
      sign_off: It %{domain}-team
      subject: Aktualisaasje fan ús tsjinstbetingsten
      subtitle: De gebrûksbetingsten fan %{domain} wizigje
      title: Wichtige update
    warning:
      appeal: Beswier yntsjinje
      appeal_description: Wannear’t jo tinke dat dit in flater is, kinne jo in beswier yntsjinje by de meiwurkers fan %{instance}.
      categories:
        spam: Spam
        violation: De ynhâld is yn striid mei de folgjende mienskipsrjochtlinen
      explanation:
        delete_statuses: Der is fêststeld dat guon fan jo berjochten yn striid binne mei ien of meardere mienskipsrjochtlinen en dêrom troch de moderatoren fan %{instance} fuortsmiten.
        disable: Jo kinne net langer jo account brûke, mar jo profyl en oare gegevens binne noch wol yntakt. Jo kinne in reservekopy fan jo gegevens opfreegje, accountynstellingen wizigje of jo account fuortsmite.
        mark_statuses_as_sensitive: Guon fan jo berjochten binne as gefoelich markearre troch de moderatoren fan %{instance}. Dit betsjut dat minsken op de media yn de berjochten klikke/tikke moatte om dizze wer te jaan. Jo kinne media yn de takomst ek sels as gefoelich markearje.
        sensitive: Fan no ôf wurde al jo opladen media as gefoelich markearre en efter in warskôging ferstoppe.
        silence: Jo kinne noch hieltyd jo account brûke, mar allinnich minsken dy’t jo al folgje kinne jo berjochten sjen, en jo kinne minder goed fûn wurde. Oaren kinne jo echter noch wol hieltyd hânmjittich folgje.
        suspend: Jo kinne net langer jo account brûke en jo profyl en oare gegevens binne net langer tagonklik. Jo kinne noch hieltyd oanmelde om in reservekopy fan jo gegevens op te freegjen, oant dizze nei 30 dagen folslein fuortsmiten wurde. Wy sille wol inkelde basisgegevens behâlde om foar te kommen dat jo ûnder jo útstel probearje út te kommen.
      reason: 'Reden:'
      statuses: 'Rapportearre berjochten:'
      subject:
        delete_statuses: Dizze berjochten fan %{acct} binne fuortsmiten
        disable: Jo account %{acct} is beferzen
        mark_statuses_as_sensitive: Dizze berjochten fan %{acct} binne as gefoelich markearre
        none: Warskôging foar %{acct}
        sensitive: Berjochten fan %{acct} sille fan no ôf altyd as gefoelich markearre wurde
        silence: Jo account %{acct} is no beheind
        suspend: Jo account %{acct} is útsteld
      title:
        delete_statuses: Berjochten fuortsmiten
        disable: Account beferzen
        mark_statuses_as_sensitive: Berjochten as gefoelich markearre
        none: Warskôging
        sensitive: Account as gefoelich markearre
        silence: Account beheind
        suspend: Account beskoattele
    welcome:
      apps_android_action: Fia Google Play downloade
      apps_ios_action: Fia de App Store downloade
      apps_step: Us offisjele apps downloade
      apps_title: Mastodon-apps
      checklist_subtitle: 'Litte wy oan dit nije sosjale aventoer begjinne:'
      checklist_title: Wolkomstkontrôlelist
      edit_profile_action: Personalisearje
      edit_profile_step: Wannear’t jo mear oer josels fertelle, krije jo mear ynteraksje mei oare minsken.
      edit_profile_title: Jo profyl personalisearje
      explanation: Hjir binne inkelde tips om jo op wei te helpen
      feature_action: Mear ynfo
      feature_audience: Mastodon biedt jo in unike mooglikheid om jo publyk te behearen sûnder tuskenpersoanen. Mastodon, ymplemintearre yn jo eigen ynfrastruktuer, stelt jo yn steat om elke oare Mastodon-server online te folgjen en troch harren folge te wurden, en stiet ûnder kontrôle fan net ien, útsein dy fan jo.
      feature_audience_title: Bou jo publyk yn fertrouwen op
      feature_control: Jo witte sels it bêste wat jo op jo tiidline sjen wolle. Gjin algoritmen of advertinsjes om jo tiid te fergriemen. Folgje elkenien op elke Mastodon-server fan ien account ôf en ûntfang harren berjochten yn gronologyske folchoarder, en meitsje jo hoekje op it ynternet in bytsje mear as josels.
      feature_control_title: Hâld kontrôle oer jo eigen tiidline
      feature_creativity: Mastodon stipet audio-, fideo- en fotoberjochten, tagonklikheidsbeskriuwingen, enkêten, ynhâldswarskôgingen, animearre avatars, oanpaste emoji, kontrôle oer it bywurkjen fan miniatueren en mear, om jo te helpen josels online te uterjen. Oft jo no jo keunst, muzyk of podcast publisearje, Mastodon stiet foar jo klear.
      feature_creativity_title: Bjusterbaarlike kreativiteit
      feature_moderation: Mastodon leit de beslútfoarming wer yn jo hannen. Elke server makket harren eigen rigels en foarskriften, dy’t lokaal hanthavene wurde en net fan boppe ôf, lykas sosjale media fan bedriuwen, wêrtroch it it meast fleksibel is yn it reagearjen op de behoeften fan ferskate groepen minsken. Wurd lid fan in server mei de rigels wêrmei’t jo akkoard geane, of host jo eigen.
      feature_moderation_title: Moderaasje sa as it heart
      follow_action: Folgje
      follow_step: Op Mastodon draait it hielendal om it folgjen fan ynteressante minsken.
      follow_title: Personalisearje jo starttiidline
      follows_subtitle: Folgje bekende accounts
      follows_title: Wa te folgjen
      follows_view_more: Mear minsken om te folgjen besjen
      hashtags_recent_count:
        one: "%{people} persoan yn de ôfrûne 2 dagen"
        other: "%{people} persoanen yn de ôfrûne 2 dagen"
      hashtags_subtitle: Wat der yn de ôfrûne 2 dagen bard is ferkenne
      hashtags_title: Populêre hashtags
      hashtags_view_more: Mear populêre hashtags besjen
      post_action: Opstelle
      post_step: Sis hallo tsjin de wrâld mei tekst, foto’s, fideo’s of peilingen.
      post_title: Jo earste berjocht meitsje
      share_step: Lit jo freonen witte hoe’t jo te finen binne op Mastodon.
      share_title: Jo Mastodon-profyl diele
      sign_in_action: Oanmelde
      subject: Wolkom op Mastodon
      title: Wolkom oan board %{name}!
  users:
    follow_limit_reached: Jo kinne net mear as %{limit} accounts folgje
    go_to_sso_account_settings: Gean nei de accountynstellingen fan jo identiteitsprovider
    invalid_otp_token: Unjildige twa-stapstagongskoade
    otp_lost_help_html: As jo tagong ta beide kwytrekke binne, nim dan kontakt op fia %{email}
    rate_limited: Te folle autentikaasjebesykjen, probearje it letter opnij.
    seamless_external_login: Jo binne oanmeld fia in eksterne tsjinst, dêrom binne wachtwurden en e-mailynstellingen net beskikber.
    signed_in_as: 'Oanmeld as:'
  verification:
    extra_instructions_html: <strong>Tip:</strong> De keppeling op jo website kin ûnsichtber wêze. It wichtige part is <code>rel="me"</code> dat ympersonaasje op websites mei user-generated ynhâld foarkomt. Jo kinne sels in <code>link</code>-label brûke yn de header fan de side yn stee fan <code>a</code>, mar de HTML moat ek sûnder JavaScript tagonklik wêze.
    here_is_how: Sa wurket it
    hint_html: "<strong>Ferifikaasje fan jo identiteit op Mastodon is foar elkenien.</strong> It is basearre op iepen webstanderts, en is en bliuwt altyd fergees. Alles wat nedich is, is in persoanlike website dêr’t minsken jo oan werkenne kinne. Wannear’t jo fan jo profyl út nei dizze website keppelje, sille wy kontrolearje oft de website nei jo profyl weromkeppelt en dêr in fisuele yndikator fan toane."
    instructions_html: Kopiearje en plak de ûndersteande koade yn de HTML fan jo website. Foegje dernei it adres fan jo website ta oan ien fan de ekstra fjilden op jo profyl op it ljepblêd ‘Profyl bewurkje’ en bewarje de wizigingen.
    verification: Ferifikaasje
    verified_links: Jo ferifiearre keppelingen
    website_verification: Website-ferifikaasje
  webauthn_credentials:
    add: Nije befeiligingskaai tafoegje
    create:
      error: Der is in probleem bard mei it tafoegjen fan jo befeiligingskaai. Probearje it nochris.
      success: It tafoegjen fan jo befeiligingskaai is slagge.
    delete: Fuortsmite
    delete_confirmation: Binne jo wis dat jo dizze befeiligingskaai fuortsmite wolle?
    description_html: Wannear’t jo <strong>ferifikaasje mei befeiligingskaaien</strong> ynskeakelje, moatte jo wylst it oanmelden ien fan jo befeiligingskaaien brûke.
    destroy:
      error: Der wie in probleem by it fuortsmiten fan jo befeiligingskaai. Probearje it nochris.
      success: Jo befeilingskaai is mei sukses fuortsmiten.
    invalid_credential: Unjildige befeiligingskaai
    nickname_hint: Fier de bynamme yn fan jo nije befeiligingskaai
    not_enabled: Jo hawwe WebAuthn noch net ynskeakele
    not_supported: Dizze browser stipet gjin befeiligingskaaien
    otp_required: Om befeiligingskaaien brûke te kinnen, moatte jo earst twa-stapsferifikaasje ynskeakelje.
    registered_on: Registrearre op %{date}<|MERGE_RESOLUTION|>--- conflicted
+++ resolved
@@ -1902,11 +1902,6 @@
       reblog: In boost kin net fêstset wurde
     title: '%{name}: "%{quote}"'
     visibilities:
-<<<<<<< HEAD
-      private: Allinnich folgers
-      private_long: Allinnich oan jo folgers toane
-=======
->>>>>>> 26c78392
       public: Iepenbier
   statuses_cleanup:
     enabled: Automatysk âlde berjochten fuortsmite
