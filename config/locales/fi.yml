---
fi:
  about:
    about_mastodon_html: 'Tulevaisuuden sosiaalinen verkosto: ei mainoksia, ei valvontaa, toteutettu avoimilla protokollilla ja hajautettu rakenne! Pidä tietosi ominasi Mastodonin avulla!'
    contact_missing: Ei asetettu
    contact_unavailable: Ei saatavilla
    hosted_on: Mastodon palvelimella %{domain}
    title: Tietoja
  accounts:
    followers:
      one: seuraaja
      other: seuraajaa
    following: Seurattavat
    instance_actor_flash: Tämä tili on virtuaalinen toimija, jota käytetään edustamaan itse palvelinta eikä yksittäistä käyttäjää. Sitä käytetään federointitarkoituksiin, eikä sitä tule jäädyttää.
    last_active: viimeksi aktiivinen
    link_verified_on: Tämän linkin omistus on tarkastettu %{date}
    nothing_here: Täällä ei ole mitään!
    pin_errors:
      following: Sinun täytyy seurata käyttäjää, jota haluat tukea
    posts:
      one: Julkaisu
      other: viestiä
    posts_tab_heading: Julkaisut
    self_follow_error: Oman tilisi seuraaminen ei ole sallittua
  admin:
    account_actions:
      action: Suorita toimi
      already_silenced: Tätä tiliä on jo rajoitettu.
      already_suspended: Tämä tili on jo jäädytetty.
      title: Suorita moderointitoimi käyttäjälle %{acct}
    account_moderation_notes:
      create: Jätä muistiinpano
      created_msg: Moderointimuistiinpanon luonti onnistui!
      destroyed_msg: Moderointimuistiinpanon poisto onnistui!
    accounts:
      add_email_domain_block: Estä sähköpostiverkkotunnus
      approve: Hyväksy
      approved_msg: Käyttäjän %{username} rekisteröitymishakemus hyväksyttiin
      are_you_sure: Oletko varma?
      avatar: Profiilikuva
      by_domain: Verkkotunnus
      change_email:
        changed_msg: Sähköpostiosoitteen vaihto onnistui!
        current_email: Nykyinen sähköpostiosoite
        label: Vaihda sähköpostiosoite
        new_email: Uusi sähköpostiosoite
        submit: Vaihda sähköpostiosoite
        title: Vaihda käyttäjän %{username} sähköposti-osoite
      change_role:
        changed_msg: Roolin vaihto onnistui!
        edit_roles: Hallinnoi käyttäjien rooleja
        label: Vaihda rooli
        no_role: Ei roolia
        title: Vaihda käyttäjän %{username} rooli
      confirm: Vahvista
      confirmed: Vahvistettu
      confirming: Vahvistetaan
      custom: Mukautettu
      delete: Poista tiedot
      deleted: Poistettu
      demote: Alenna
      destroyed_msg: Käyttäjän %{username} tiedot ovat nyt jonossa poistettavaksi välittömästi
      disable: Jäädytä
      disable_sign_in_token_auth: Poista sähköpostitunnuksella todennus käytöstä
      disable_two_factor_authentication: Poista kaksivaiheinen todennus käytöstä
      disabled: Jäädytetty
      display_name: Näyttönimi
      domain: Verkkotunnus
      edit: Muokkaa
      email: Sähköpostiosoite
      email_status: Sähköpostiosoitteen tila
      enable: Kumoa jäädytys
      enable_sign_in_token_auth: Ota sähköpostitunnuksella todennus käyttöön
      enabled: Käytössä
      enabled_msg: Käyttäjän %{username} tilin jäädytys kumottiin onnistuneesti
      followers: Seuraajat
      follows: Seurattavat
      header: Otsakekuva
      inbox_url: Postilaatikon osoite
      invite_request_text: Syitä liittymiseen
      invited_by: Kutsuja
      ip: IP-osoite
      joined: Liittynyt
      location:
        all: Kaikki
        local: Paikallinen
        remote: Etäinen
        title: Sijainti
      login_status: Sisäänkirjautumisen tila
      media_attachments: Medialiitteet
      memorialize: Muuta muistosivuksi
      memorialized: Muutettu muistosivuksi
      memorialized_msg: Käyttäjän %{username} tili muutettiin muistosivuksi onnistuneesti
      moderation:
        active: Aktiivinen
        all: Kaikki
        disabled: Ei käytössä
        pending: Odottava
        silenced: Rajoitettu
        suspended: Jäädytetty
        title: Moderointi
      moderation_notes: Moderointimuistiinpanot
      most_recent_activity: Viimeisin toiminta
      most_recent_ip: Viimeisin IP-osoite
      no_account_selected: Tilejä ei muutettu, koska yhtään ei ollut valittuna
      no_limits_imposed: Ei asetettuja rajoituksia
      no_role_assigned: Roolia ei asetettu
      not_subscribed: Ei tilaaja
      pending: Odottaa tarkastusta
      perform_full_suspension: Jäädytä
      previous_strikes: Aiemmat varoitukset
      previous_strikes_description_html:
        one: Tällä tilillä on <strong>yksi</strong> varoitus.
        other: Tällä tilillä on <strong>%{count}</strong> varoitusta.
      promote: Ylennä
      protocol: Protokolla
      public: Julkinen
      push_subscription_expires: PuSH-tilaus vanhenee
      redownload: Päivitä profiili
      redownloaded_msg: Käyttäjän %{username} profiili päivitettiin alkuperästä onnistuneesti
      reject: Hylkää
      rejected_msg: Käyttäjän %{username} rekisteröitymishakemus hylättiin
      remote_suspension_irreversible: Tämän tilin tiedot on poistettu peruuttamattomasti.
      remote_suspension_reversible_hint_html: Tili on jäädytetty omalla palvelimellaan, ja kaikki tiedot poistetaan %{date}. Sitä ennen etäpalvelin voi palauttaa tilin ongelmitta. Jos haluat poistaa kaikki tilin tiedot heti, onnistuu se alta.
      remove_avatar: Poista profiilikuva
      remove_header: Poista otsakekuva
      removed_avatar_msg: Käyttäjän %{username} avatar-kuva poistettiin onnistuneesti
      removed_header_msg: Käyttäjän %{username} otsakekuva poistettiin onnistuneesti
      resend_confirmation:
        already_confirmed: Tämä käyttäjä on jo vahvistettu
        send: Lähetä vahvistuslinkki uudelleen
        success: Vahvistuslinkin lähetys onnistui!
      reset: Palauta
      reset_password: Palauta salasana
      resubscribe: Tilaa uudelleen
      role: Rooli
      search: Hae
      search_same_email_domain: Muut käyttäjät, joilla on sama sähköpostiverkkotunnus
      search_same_ip: Muut käyttäjät, joilla on sama IP-osoite
      security: Turvallisuus
      security_measures:
        only_password: Vain salasana
        password_and_2fa: Salasana ja kaksivaiheinen todennus
      sensitive: Pakota arkaluonteiseksi
      sensitized: Merkitty arkaluonteiseksi
      shared_inbox_url: Jaetun postilaatikon osoite
      show:
        created_reports: Tämän tilin luomat raportit
        targeted_reports: Tästä tilistä tehdyt raportit
      silence: Rajoita
      silenced: Rajoitettu
      statuses: Julkaisut
      strikes: Aiemmat varoitukset
      subscribe: Tilaa
      suspend: Jäädytä
      suspended: Jäädytetty
      suspension_irreversible: Tämän tilin tiedot on poistettu peruuttamattomasti. Voit kumota tilin jäädytyksen, jolloin siitä tulee käyttökelpoinen, mutta toiminto ei palauta sillä aiemmin olleita tietoja.
      suspension_reversible_hint_html: Tili on jäädytetty, ja tiedot poistetaan kokonaan %{date}. Siihen asti tili voidaan palauttaa ongelmitta. Jos haluat poistaa kaikki tilin tiedot heti, onnistuu se alta.
      title: Tilit
      unblock_email: Kumoa sähköpostiosoitteen esto
      unblocked_email_msg: Käyttäjän %{username} sähköpostiosoitteen esto kumottiin
      unconfirmed_email: Vahvistamaton sähköpostiosoite
      undo_sensitized: Kumoa pakotus arkaluonteiseksi
      undo_silenced: Kumoa rajoitus
      undo_suspension: Kumoa jäädytys
      unsilenced_msg: Tilin %{username} rajoitus kumottiin onnistuneesti
      unsubscribe: Lopeta tilaus
      unsuspended_msg: Tilin %{username} jäädytys kumottiin onnistuneesti
      username: Käyttäjänimi
      view_domain: Näytä verkkotunnuksen yhteenveto
      warn: Varoita
      web: Verkko
      whitelisted: Salli federointi
    action_logs:
      action_types:
        approve_appeal: Hyväksy valitus
        approve_user: Hyväksy käyttäjä
        assigned_to_self_report: Ota raportti käsiteltäväksi
        change_email_user: Vaihda käyttäjän sähköpostiosoite
        change_role_user: Vaihda käyttäjän rooli
        confirm_user: Vahvista käyttäjä
        create_account_warning: Luo varoitus
        create_announcement: Luo tiedote
        create_canonical_email_block: Luo sähköpostiosoitteen esto
        create_custom_emoji: Luo mukautettu emoji
        create_domain_allow: Luo verkkotunnuksen salliminen
        create_domain_block: Luo verkkotunnuksen esto
        create_email_domain_block: Luo sähköpostiverkkotunnuksen esto
        create_ip_block: Luo IP-sääntö
        create_relay: Luo välittäjä
        create_unavailable_domain: Luo ei-saatavilla oleva verkkotunnus
        create_user_role: Luo rooli
        demote_user: Alenna käyttäjä
        destroy_announcement: Poista tiedote
        destroy_canonical_email_block: Poista sähköpostiosoitteen esto
        destroy_custom_emoji: Poista mukautettu emoji
        destroy_domain_allow: Poista verkkotunnuksen salliminen
        destroy_domain_block: Poista verkkotunnuksen esto
        destroy_email_domain_block: Poista sähköpostiverkkotunnuksen esto
        destroy_instance: Tyhjennä verkkotunnus
        destroy_ip_block: Poista IP-sääntö
        destroy_relay: Poista välittäjä
        destroy_status: Poista julkaisu
        destroy_unavailable_domain: Poista ei-saatavilla oleva verkkotunnus
        destroy_user_role: Hävitä rooli
        disable_2fa_user: Poista kaksivaiheinen todennus käytöstä
        disable_custom_emoji: Poista mukautettu emoji käytöstä
        disable_relay: Poista välittäjä käytöstä
        disable_sign_in_token_auth_user: Poista sähköpostitunnuksella todennus käytöstä käyttäjältä
        disable_user: Poista tili käytöstä
        enable_custom_emoji: Ota mukautettu emoji käyttöön
        enable_relay: Ota välittäjä käyttöön
        enable_sign_in_token_auth_user: Ota sähköpostitunnuksella todennus käyttöön käyttäjälle
        enable_user: Ota tili käyttöön
        memorialize_account: Muuta muistotiliksi
        promote_user: Ylennä käyttäjä
        publish_terms_of_service: Julkaise käyttöehdot
        reject_appeal: Hylkää valitus
        reject_user: Hylkää käyttäjä
        remove_avatar_user: Poista profiilikuva
        reopen_report: Avaa raportti uudelleen
        resend_user: Lähetä vahvistusviesti uudelleen
        reset_password_user: Palauta salasana
        resolve_report: Ratkaise raportti
        sensitive_account: Pakota arkaluonteiseksi tiliksi
        silence_account: Rajoita tiliä
        suspend_account: Jäädytä tili
        unassigned_report: Poista raportti käsittelystä
        unblock_email_account: Kumoa sähköpostiosoitteen esto
        unsensitive_account: Kumoa pakotus arkaluonteiseksi tiliksi
        unsilence_account: Kumoa tilin rajoitus
        unsuspend_account: Kumoa tilin jäädytys
        update_announcement: Päivitä tiedote
        update_custom_emoji: Päivitä mukautettu emoji
        update_domain_block: Päivitä verkkotunnuksen esto
        update_ip_block: Päivitä IP-sääntö
        update_report: Päivitä raportti
        update_status: Päivitä julkaisu
        update_user_role: Päivitä rooli
      actions:
        approve_appeal_html: "%{name} hyväksyi käyttäjän %{target} valituksen moderointipäätöksestä"
        approve_user_html: "%{name} hyväksyi käyttäjän %{target} rekisteröitymisen"
        assigned_to_self_report_html: "%{name} otti raportin %{target} käsiteltäväkseen"
        change_email_user_html: "%{name} vaihtoi käyttäjän %{target} sähköpostiosoitteen"
        change_role_user_html: "%{name} vaihtoi käyttäjän %{target} roolin"
        confirm_user_html: "%{name} vahvisti käyttäjän %{target} sähköpostiosoitteen"
        create_account_warning_html: "%{name} lähetti varoituksen käyttäjälle %{target}"
        create_announcement_html: "%{name} loi uuden tiedotteen %{target}"
        create_canonical_email_block_html: "%{name} esti tiivistettä %{target} vastaavan sähköpostiosoitteen"
        create_custom_emoji_html: "%{name} lähetti uuden emojin %{target}"
        create_domain_allow_html: "%{name} salli federoinnin verkkotunnuksen %{target} kanssa"
        create_domain_block_html: "%{name} esti verkkotunnuksen %{target}"
        create_email_domain_block_html: "%{name} esti sähköpostiverkkotunnuksen %{target}"
        create_ip_block_html: "%{name} loi säännön IP-osoitteelle %{target}"
        create_relay_html: "%{name} loi välittäjän %{target}"
        create_unavailable_domain_html: "%{name} pysäytti toimituksen verkkotunnukseen %{target}"
        create_user_role_html: "%{name} loi roolin %{target}"
        demote_user_html: "%{name} alensi käyttäjän %{target}"
        destroy_announcement_html: "%{name} poisti tiedotteen %{target}"
        destroy_canonical_email_block_html: "%{name} kumosi eston tiivistettä %{target} vastaavalta sähköpostiosoitteelta"
        destroy_custom_emoji_html: "%{name} poisti emojin %{target}"
        destroy_domain_allow_html: "%{name} kielsi federoinnin verkkotunnuksen %{target} kanssa"
        destroy_domain_block_html: "%{name} kumosi verkkotunnuksen %{target} eston"
        destroy_email_domain_block_html: "%{name} kumosi sähköpostiverkkotunnuksen %{target} eston"
        destroy_instance_html: "%{name} tyhjensi verkkotunnuksen %{target}"
        destroy_ip_block_html: "%{name} poisti säännön IP-osoitteelta %{target}"
        destroy_relay_html: "%{name} poisti välittäjän %{target}"
        destroy_status_html: "%{name} poisti käyttäjän %{target} julkaisun"
        destroy_unavailable_domain_html: "%{name} jatkoi toimitusta verkkotunnukseen %{target}"
        destroy_user_role_html: "%{name} poisti roolin %{target}"
        disable_2fa_user_html: "%{name} poisti käyttäjältä %{target} vaatimuksen kaksivaiheiseen todentamiseen"
        disable_custom_emoji_html: "%{name} poisti emojin %{target} käytöstä"
        disable_relay_html: "%{name} poisti välittäjän %{target} käytöstä"
        disable_sign_in_token_auth_user_html: "%{name} poisti sähköpostitunnuksella todennuksen käytöstä käyttäjältä %{target}"
        disable_user_html: "%{name} poisti kirjautumisen käytöstä käyttäjältä %{target}"
        enable_custom_emoji_html: "%{name} otti emojin %{target} käyttöön"
        enable_relay_html: "%{name} otti välittäjän %{target} käyttöön"
        enable_sign_in_token_auth_user_html: "%{name} otti sähköpostitunnuksella todennuksen käyttöön käyttäjälle %{target}"
        enable_user_html: "%{name} otti kirjautumisen käyttöön käyttäjälle %{target}"
        memorialize_account_html: "%{name} muutti käyttäjän %{target} tilin muistosivuksi"
        promote_user_html: "%{name} ylensi käyttäjän %{target}"
        publish_terms_of_service_html: "%{name} julkaisi päivityksiä käyttöehtoihin"
        reject_appeal_html: "%{name} hylkäsi käyttäjän %{target} valituksen moderointipäätöksestä"
        reject_user_html: "%{name} hylkäsi käyttäjän %{target} rekisteröitymisen"
        remove_avatar_user_html: "%{name} poisti käyttäjän %{target} profiilikuvan"
        reopen_report_html: "%{name} avasi raportin %{target} uudelleen"
        resend_user_html: "%{name} lähetti vahvistussähköpostiviestin uudelleen käyttäjälle %{target}"
        reset_password_user_html: "%{name} palautti käyttäjän %{target} salasanan"
        resolve_report_html: "%{name} ratkaisi raportin %{target}"
        sensitive_account_html: "%{name} merkitsi käyttäjän %{target} median arkaluonteiseksi"
        silence_account_html: "%{name} rajoitti käyttäjän %{target} tiliä"
        suspend_account_html: "%{name} jäädytti käyttäjän %{target} tilin"
        unassigned_report_html: "%{name} poisti raportin %{target} käsittelystä"
        unblock_email_account_html: "%{name} kumosi käyttäjän %{target} sähköpostiosoitteen eston"
        unsensitive_account_html: "%{name} kumosi käyttäjän %{target} median arkaluonteisuusmerkinnän"
        unsilence_account_html: "%{name} kumosi käyttäjän %{target} tilin rajoituksen"
        unsuspend_account_html: "%{name} kumosi käyttäjän %{target} tilin jäädytyksen"
        update_announcement_html: "%{name} päivitti tiedotteen %{target}"
        update_custom_emoji_html: "%{name} päivitti emojin %{target}"
        update_domain_block_html: "%{name} päivitti verkkotunnuksen %{target} eston"
        update_ip_block_html: "%{name} muutti IP-osoitteen %{target} sääntöä"
        update_report_html: "%{name} päivitti raportin %{target}"
        update_status_html: "%{name} päivitti käyttäjän %{target} julkaisun"
        update_user_role_html: "%{name} muutti roolia %{target}"
      deleted_account: poisti tilin
      empty: Lokeja ei löytynyt.
      filter_by_action: Suodata toimen mukaan
      filter_by_user: Suodata käyttäjän mukaan
      title: Tarkastusloki
      unavailable_instance: "(verkkotunnus ei saatavilla)"
    announcements:
      back: Takaisin tiedotteisiin
      destroyed_msg: Tiedotteen poisto onnistui!
      edit:
        title: Muokkaa tiedotetta
      empty: Tiedotteita ei löytynyt.
      live: Julki
      new:
        create: Luo tiedote
        title: Uusi tiedote
      preview:
        disclaimer: Koska käyttäjät eivät voi kieltäytyä niistä, sähköposti-ilmoitukset tulee rajata tärkeisiin tiedotteisiin, kuten ilmoituksiin henkilötietojen tietoturvaloukkauksista tai palvelimen sulkeutumisesta.
        explanation_html: "<strong>%{display_count} käyttäjälle</strong> lähetetään sähköpostia. Sähköpostiviestiin sisällytetään seuraava teksti:"
        title: Esikatsele tiedoteilmoitus
      publish: Julkaise
      published_msg: Tiedotteen julkaisu onnistui!
      scheduled_for: Ajoitettu %{time}
      scheduled_msg: Tiedotteen julkaisu ajoitettu!
      title: Tiedotteet
      unpublish: Lopeta julkaisu
      unpublished_msg: Tiedotteen julkaisun lopetus onnistui!
      updated_msg: Tiedotteen päivitys onnistui!
    critical_update_pending: Kriittinen päivitys odottaa
    custom_emojis:
      assign_category: Aseta luokka
      by_domain: Verkkotunnus
      copied_msg: Emojista luotiin paikallinen kopio onnistuneesti
      copy: Kopioi
      copy_failed_msg: Emojista ei voitu tehdä paikallista kopiota
      create_new_category: Luo uusi luokka
      created_msg: Emojin luonti onnistui!
      delete: Poista
      destroyed_msg: Emojon hävitys onnistui!
      disable: Poista käytöstä
      disabled: Ei käytössä
      disabled_msg: Emoji poistettiin käytöstä onnistuneesti
      emoji: Emoji
      enable: Ota käyttöön
      enabled: Käytössä
      enabled_msg: Emoji otettiin käyttöön onnistuneesti
      image_hint: PNG tai GIF, enintään %{size}
      list: Lisää listaan
      listed: Listassa
      new:
        title: Lisää uusi mukautettu emoji
      no_emoji_selected: Emojeita ei muutettu, koska yhtään ei ollut valittuna
      not_permitted: Sinulla ei ole oikeutta suorittaa tätä toimintoa
      overwrite: Korvaa
      shortcode: Lyhennekoodi
      shortcode_hint: Vähintään 2 merkkiä, vain kirjaimia, numeroita ja alaviivoja
      title: Mukautetut emojit
      uncategorized: Luokittelematon
      unlist: Poista listasta
      unlisted: Ei listassa
      update_failed_msg: Emojin päivitys epäonnistui
      updated_msg: Emojin päivitys onnistui!
      upload: Lähetä
    dashboard:
      active_users: aktiiviset käyttäjät
      interactions: vuorovaikutukset
      media_storage: Median tallennustila
      new_users: uudet käyttäjät
      opened_reports: avatut raportit
      pending_appeals_html:
        one: "<strong>%{count}</strong> odottava valitus"
        other: "<strong>%{count}</strong> odottavaa valitusta"
      pending_reports_html:
        one: "<strong>%{count}</strong> odottava raportti"
        other: "<strong>%{count}</strong> odottavaa raporttia"
      pending_tags_html:
        one: "<strong>%{count}</strong> odottava aihetunniste"
        other: "<strong>%{count}</strong> odottavaa aihetunnistetta"
      pending_users_html:
        one: "<strong>%{count}</strong> odottava käyttäjä"
        other: "<strong>%{count}</strong> odottavaa käyttäjää"
      resolved_reports: ratkaistut raportit
      software: Ohjelmisto
      sources: Rekisteröitymislähteet
      space: Tilankäyttö
      title: Koontinäyttö
      top_languages: Aktiivisimmat kielet
      top_servers: Aktiivisimmat palvelimet
      website: Sivusto
    disputes:
      appeals:
        empty: Valituksia ei löytynyt.
        title: Valitukset
    domain_allows:
      add_new: Salli federointi tämän verkkotunnuksen kanssa
      created_msg: Verkkotunnuksen kanssa federointi on onnistuneesti sallittu
      destroyed_msg: Verkkotunnuksen kanssa federointi on kielletty
      export: Vie
      import: Tuo
      undo: Kiellä federointi tämän verkkotunnuksen kanssa
    domain_blocks:
      add_new: Lisää uusi verkkotunnuksen esto
      confirm_suspension:
        cancel: Peruuta
        confirm: Jäädytä
        permanent_action: Jäädytyksen kumoaminen ei palauta mitään tietoja tai seurantasuhteita.
        preamble_html: Olet jäädyttämässä verkkotunnuksen <strong>%{domain}</strong> aliverkkotunnuksineen.
        remove_all_data: Tämä poistaa palvelimeltasi kaiken sisällön, median ja profiilitiedot tämän verkkotunnuksen tileiltä.
        stop_communication: Palvelimesi lopettaa viestinnän näiden palvelinten kanssa.
        title: Vahvista verkkotunnuksen %{domain} esto
        undo_relationships: Tämä kumoaa näiden palvelinten ja sinun palvelimesi tilien väliset seurantasuhteet.
      created_msg: Verkkotunnuksen estoa käsitellään
      destroyed_msg: Verkkotunnuksen esto on kumottu
      domain: Verkkotunnus
      edit: Muokkaa verkkotunnuksen estoa
      existing_domain_block: Olet jo asettanut tiukemmat rajoitukset käyttäjälle %{name}.
      existing_domain_block_html: Olet jo asettanut tiukemmat rajoitukset käyttäjälle %{name}, joten sinun täytyy <a href="%{unblock_url}">kumota sen esto</a> ensin.
      export: Vie
      import: Tuo
      new:
        create: Luo esto
        hint: Verkkotunnuksen esto ei estä tilien lisäämistä tietokantaan, mutta se soveltaa näihin tileihin takautuvasti ja automaattisesti tiettyjä moderointitoimia.
        severity:
          desc_html: Valinta <strong>Rajoita</strong> piilottaa tässä verkkotunnuksessa sijaitsevien tilien julkaisut kaikilta, jotka eivät seuraa näitä tilejä. Valinta <strong>Jäädytä</strong> poistaa palvelimeltasi kaikkien tässä verkkotunnuksessa sijaitsevien tilien sisällön, median ja profiilitiedot. Käytä valintaa <strong>Ei mitään</strong>, jos haluat vain hylätä mediatiedostot.
          noop: Ei mitään
          silence: Rajoita
          suspend: Jäädytä
        title: Uusi verkkotunnuksen esto
      no_domain_block_selected: Verkkotunnusten estoja ei muutettu, koska yhtään ei ollut valittuna
      not_permitted: Sinulla ei ole oikeutta suorittaa tätä toimintoa
      obfuscate: Peitä verkkotunnus
      obfuscate_hint: Peitä verkkotunnus osittain luettelossa, jos julkinen verkkotunnusten rajoitusluettelo on käytössä
      private_comment: Yksityinen kommentti
      private_comment_hint: Kommentoi tätä verkkotunnuksen rajoitusta, moderaattorien sisäiseen käyttöön.
      public_comment: Julkinen kommentti
      public_comment_hint: Kommentoi tätä verkkotunnuksen rajoitusta suurelle yleisölle, jos julkinen verkkotunnusten rajoitusluettelo on käytössä.
      reject_media: Hylkää mediatiedostot
      reject_media_hint: Poistaa paikallisesti tallennetut mediatiedostot eikä lataa niitä enää jatkossa. Ei vaikuta jäädytyksiin
      reject_reports: Hylkää raportit
      reject_reports_hint: Ohita kaikki tästä verkkotunnuksesta tulevat raportit. Ei vaikuta jäädytyksiin
      undo: Kumoa verkkotunnuksen esto
      view: Näytä verkkotunnuksen esto
    email_domain_blocks:
      add_new: Lisää uusi
      allow_registrations_with_approval: Salli rekisteröitymiset hyväksynnällä
      attempts_over_week:
        one: "%{count} rekisteröitymisyritys viimeisen viikon aikana"
        other: "%{count} rekisteröitymisyritystä viimeisen viikon aikana"
      created_msg: Sähköpostiverkkotunnus estettiin onnistuneesti
      delete: Poista
      dns:
        types:
          mx: MX-tietue
      domain: Verkkotunnus
      new:
        create: Lisää verkkotunnus
        resolve: Resolvoi verkkotunnus
        title: Estä uusi sähköpostiverkkotunnus
      no_email_domain_block_selected: Sähköpostiverkkotunnusten estoja ei muutettu, koska yhtäkään ei ollut valittuna
      not_permitted: Ei sallittu
      resolved_dns_records_hint_html: Verkkotunnusnimi kytkeytyy seuraaviin MX-verkkotunnuksiin, jotka ovat viime kädessä vastuussa sähköpostin vastaanottamisesta. MX-verkkotunnuksen estäminen estää rekisteröitymisen mistä tahansa sähköpostiosoitteesta, joka käyttää samaa MX-verkkotunnusta, vaikka näkyvä verkkotunnuksen nimi olisikin erilainen. <strong>Varo estämästä suuria sähköpostipalvelujen tarjoajia.</strong>
      resolved_through_html: Ratkaistu verkkotunnuksen %{domain} kautta
      title: Estetyt sähköpostiverkkotunnukset
    export_domain_allows:
      new:
        title: Tuo sallittuja verkkotunnuksia
      no_file: Yhtäkään tiedostoa ei ole valittu
    export_domain_blocks:
      import:
        description_html: Olet tuomassa verkkotunnusten estoluetteloa. Tarkista luettelo huolella – etenkin, jos et ole laatinut sitä itse.
        existing_relationships_warning: Olemassa olevat seurantasuhteet
        private_comment_description_html: 'Seurataksesi tuotujen estojen alkuperää estojen yhteyteen lisätään seuraava yksityinen kommentti: <q>%{comment}</q>'
        private_comment_template: Tuotu lähteestä %{source} %{date}
        title: Tuo verkkotunnusten estoja
      invalid_domain_block: 'Yksi tai useampi verkkotunnuksen esto ohitettiin seuraavien virheiden vuoksi: %{error}'
      new:
        title: Tuo verkkotunnusten estoja
      no_file: Yhtäkään tiedostoa ei ole valittu
    fasp:
      debug:
        callbacks:
          created_at: Luotu
          delete: Poista
          ip: IP-osoite
          request_body: Pyynnön sisältö
          title: Aloita takaisinkutsujen vianetsintä
      providers:
        active: Käytössä
        base_url: Perus-URL
        callback: Takaisinkutsu
        delete: Poista
        edit: Muokkaa palveluntarjoajaa
        finish_registration: Viimeistele rekisteröinti
        name: Nimi
        providers: Palveluntarjoajat
        public_key_fingerprint: Julkisen avaimen sormenjälki
        registration_requested: Rekisteröintiä pyydetty
        registrations:
          confirm: Vahvista
          reject: Hylkää
          title: Vahvista FASP-rekisteröinti
        save: Tallenna
        select_capabilities: Valitse kyvykkyydet
        sign_in: Kirjaudu sisään
        status: Tila
      title: FASP
    follow_recommendations:
      description_html: "<strong>Seurantasuositukset auttavat uusia käyttäjiä löytämään nopeasti kiinnostavaa sisältöä</strong>. Kun käyttäjä ei ole ollut tarpeeksi vuorovaikutuksessa muiden kanssa, jotta hänelle olisi muodostunut henkilökohtaisia seuraamissuosituksia, suositellaan niiden sijaan näitä tilejä. Ne lasketaan päivittäin uudelleen yhdistelmästä tilejä, jotka ovat viime aikoina olleet aktiivisimmin sitoutuneita ja joilla on suurimmat paikalliset seuraajamäärät tietyllä kielellä."
      language: Kielelle
      status: Tila
      suppress: Hylkää seurantasuositus
      suppressed: Hylätty
      title: Seurantasuositukset
      unsuppress: Palauta seurantasuositus
    instances:
      audit_log:
        title: Viimeaikaiset tarkastuslokit
        view_all: Näytä kaikki tarkastuslokit
      availability:
        description_html:
          one: Jos toimitus verkkotunnukseen epäonnistuu <strong>päivän ajan</strong>, sitä ei yritetä uudelleen ennen kuin verkkotunnuksesta <em>vastaanotetaan</em> toimitus.
          other: Jos toimitus verkkotunnukseen epäonnistuu <strong>%{count} päivän ajan</strong>, sitä ei yritetä uudelleen ennen kuin verkkotunnuksesta <em>vastaanotetaan</em> toimitus.
        failure_threshold_reached: Epäonnistumisten yläraja saavutettu %{date}.
        failures_recorded:
          one: Epäonnistuneita yrityksiä %{count} päivänä.
          other: Epäonnistuneita yrityksiä %{count} päivänä.
        no_failures_recorded: Ei kirjattuja epäonnistumisia.
        title: Saatavuus
        warning: Viimeisin yritys yhdistää tähän palvelimeen epäonnistui
      back_to_all: Kaikki
      back_to_limited: Rajoitettu
      back_to_warning: Varoitus
      by_domain: Verkkotunnus
      confirm_purge: Haluatko varmasti poistaa pysyvästi tämän verkkotunnuksen tiedot?
      content_policies:
        comment: Sisäinen muistiinpano
        description_html: Voit määritellä sisältökäytännöt, joita sovelletaan kaikkiin tämän verkkotunnuksen ja sen aliverkkotunnusten tileihin.
        limited_federation_mode_description_html: Voit valita sallitaanko federointi tällä verkkotunnuksella.
        policies:
          reject_media: Hylkää media
          reject_reports: Hylkää raportit
          silence: Rajoita
          suspend: Jäädytä
        policy: Käytäntö
        reason: Julkinen syy
        title: Sisältökäytännöt
      dashboard:
        instance_accounts_dimension: Seuratuimmat tilit
        instance_accounts_measure: tallennetut tilit
        instance_followers_measure: seuraajamme siellä
        instance_follows_measure: heidän seuraajansa täällä
        instance_languages_dimension: Suosituimmat kielet
        instance_media_attachments_measure: tallennetut medialiitteet
        instance_reports_measure: heitä koskevat raportit
        instance_statuses_measure: tallennetut julkaisut
      delivery:
        all: Kaikki
        clear: Tyhjennä toimitusvirheet
        failing: Epäonnistuva
        restart: Käynnistä toimitus uudelleen
        stop: Lopeta toimitus
        unavailable: Ei saatavilla
      delivery_available: Toimitus on saatavilla
      delivery_error_days: Toimitusvirheen päivät
      delivery_error_hint: Jos toimitus ei ole mahdollista %{count} päivään, se merkitään automaattisesti toimituskelvottomaksi.
      destroyed_msg: Palvelimelta %{domain} peräisin olevat tiedot ovat nyt jonossa poistattaviksi.
      empty: Verkkotunnuksia ei löytynyt.
      known_accounts:
        one: "%{count} tunnettu tili"
        other: "%{count} tunnettua tiliä"
      moderation:
        all: Kaikki
        limited: Rajoitettu
        title: Moderointi
      moderation_notes:
        create: Lisää moderointimuistiinpano
        created_msg: Instanssin moderointimuistiinpanon luonti onnistui!
        description_html: Tarkastele ja jätä muistiinpanoja muille moderaattoreille ja itsellesi tulevaisuuteen
        destroyed_msg: Instanssin moderointimuistiinpano poistettu!
        placeholder: Tietoa tästä instanssista, tehdyistä toimista tai muusta sellaisesta, joka auttaa moderoimaan tätä instanssia tulevaisuudessa.
        title: Moderointimuistiinpanot
      private_comment: Yksityinen kommentti
      public_comment: Julkinen kommentti
      purge: Tyhjennä
      purge_description_html: Jos uskot, että tämä verkkotunnus on yhteydettömässä tilassa tarkoituksella, voit poistaa kaikki verkkotunnuksen tilitietueet ja niihin liittyvät tiedot tallennustilastasi. Tämä voi kestää jonkin aikaa.
      title: Federointi
      total_blocked_by_us: Estämämme
      total_followed_by_them: Heidän seuraama
      total_followed_by_us: Meidän seuraama
      total_reported: Heitä koskevat raportit
      total_storage: Medialiitteet
      totals_time_period_hint_html: Seuraavassa näkyvät määrät sisältävät tiedot koko ajalta.
      unknown_instance: Tällä palvelimella ei tällä hetkellä ole tähän verkkotunnukseen liittyviä tietueita.
    invites:
      deactivate_all: Poista kaikki käytöstä
      filter:
        all: Kaikki
        available: Saatavilla
        expired: Vanhentunut
        title: Suodatus
      title: Kutsut
    ip_blocks:
      add_new: Luo sääntö
      created_msg: Uusi IP-sääntö lisättiin onnistuneesti
      delete: Poista
      expires_in:
        '1209600': 2 viikkoa
        '15778476': 6 kuukautta
        '2629746': 1 kuukausi
        '31556952': 1 vuosi
        '86400': 1 päivä
        '94670856': 3 vuotta
      new:
        title: Luo uusi IP-sääntö
      no_ip_block_selected: IP-sääntöjä ei muutettu, koska yhtään ei ollut valittuna
      title: IP-säännöt
    relationships:
      title: Tilin %{acct} seurantasuhteet
    relays:
      add_new: Lisää uusi välittäjä
      delete: Poista
      description_html: "<strong>Federoinninvälittäjä</strong> on välityspalvelin, joka siirtää suuria määriä julkisia julkaisuja siihen liittyneiden palvelinten välillä. <strong>Se voi auttaa pieniä ja keskisuuria palvelimia löytämään fediversumin sisältöä</strong>, mikä muutoin vaatisi paikallisia käyttäjiä seuraamaan etäpalvalinten käyttäjiä manuaalisesti."
      disable: Poista käytöstä
      disabled: Poissa käytöstä
      enable: Ota käyttöön
      enable_hint: Kun tämä on otettu käyttöön, palvelimesi tilaa välittäjältä kaikki sen välittämät julkiset julkaisut ja alkaa lähettää omansa sille.
      enabled: Käytössä
      inbox_url: Välittäjän URL
      pending: Odotetaan välittäjän hyväksyntää
      save_and_enable: Tallenna ja ota käyttöön
      setup: Määritä yhteys välittäjään
      signatures_not_enabled: Välittäjät eivät välttämättä toimi oikein, kun turvallinen tai rajoitetun federoinnin tila on käytössä
      status: Tila
      title: Välittäjät
    report_notes:
      created_msg: Muistiinpanon lisäys raporttiin onnistui!
      destroyed_msg: Muistiinpanon poisto raportista onnistui!
    reports:
      account:
        notes:
          one: "%{count} muistiinpano"
          other: "%{count} muistiinpanoa"
      action_log: Tarkastusloki
      action_taken_by: Toimen tehnyt
      actions:
        delete_description_html: Raportoidut julkaisut poistetaan ja kirjataan varoitus, joka auttaa suhtautumaan vakavammin saman tilin tuleviin rikkomuksiin.
        mark_as_sensitive_description_html: Raportoitujen julkaisujen media merkitään arkaluonteiseksi ja kirjataan varoitus, joka auttaa suhtautumaan vakavammin saman tilin tuleviin rikkomuksiin.
        other_description_html: Katso lisää vaihtoehtoja tilin käytöksen hallitsemiseksi ja raportoidulle tilille kohdistuvan viestinnän mukauttamiseksi.
        resolve_description_html: Ilmoitettua tiliä kohtaan ei ryhdytä toimiin, varoitusta ei kirjata ja raportti suljetaan.
        silence_description_html: Tili näkyy vain niille, jotka jo seuraavat sitä tai etsivät sen manuaalisesti, mikä rajoittaa merkittävästi sen tavoitettavuutta. Voidaan perua milloin vain. Sulkee kaikki tiliin kohdistuvat raportit.
        suspend_description_html: Tili ja mikään sen sisältö eivät ole käytettävissä, ja lopulta ne poistetaan ja vuorovaikutus tilin kanssa on mahdotonta. Peruttavissa 30 päivän ajan. Sulkee kaikki tiliin kohdistuvat raportit.
      actions_description_html: Päätä, mihin toimiin ryhdyt tämän raportin ratkaisemiseksi. Jos ryhdyt rangaistustoimeen raportoitua tiliä kohtaan, hänelle lähetetään sähköpostitse ilmoitus asiasta, paitsi jos valittuna on <strong>Roskaposti</strong>-luokka.
      actions_description_remote_html: Päätä, mihin toimiin ryhdyt tämän raportin ratkaisemiseksi. Tämä vaikuttaa vain siihen, miten <strong>sinun</strong> palvelimesi viestii tämän etätilin kanssa ja käsittelee sen sisältöä.
      actions_no_posts: Tähän raporttiin ei liity poistettavia julkaisuja
      add_to_report: Lisää raporttiin
      already_suspended_badges:
        local: Jäädytetty jo tällä palvelimella
        remote: Jäädytetty jo tällä palvelimella
      are_you_sure: Oletko varma?
      assign_to_self: Ota käsiteltäväkseni
      assigned: Määritetty moderaattori
      by_target_domain: Raportoidun tilin verkkotunnus
      cancel: Peruuta
      category: Luokka
      category_description_html: Syy siihen, miksi tämä tili ja/tai sisältö raportoitiin, mainitaan ilmoitetun tilin kanssa viestiessä
      comment:
        none: Ei mitään
      comment_description_html: 'Antaakseen lisätietoja %{name} kirjoitti:'
      confirm: Vahvista
      confirm_action: Vahvista moderointitoimi käyttäjää @%{acct} kohtaan
      created_at: Raportoitu
      delete_and_resolve: Poista julkaisut
      forwarded: Välitetty
      forwarded_replies_explanation: Tämä raportti on etäkäyttäjältä ja koskee etäsisältöä. Se on välitetty sinulle, koska raportoitu sisältö on vastaus jollekin käyttäjällesi.
      forwarded_to: Välitetty palvelimelle %{domain}
      mark_as_resolved: Merkitse ratkaistuksi
      mark_as_sensitive: Merkitse arkaluonteiseksi
      mark_as_unresolved: Merkitse ratkaisemattomaksi
      no_one_assigned: Ei kukaan
      notes:
        create: Lisää muistiinpano
        create_and_resolve: Ratkaise ja lisää muistiinpano
        create_and_unresolve: Avaa uudelleen ja lisää muistiinpano
        delete: Poista
        placeholder: Kuvaile tehtyjä toimia tai lisää muita käyttäjään liittyviä merkintöjä…
        title: Muistiinpanot
      notes_description_html: Tarkastele ja jätä muistiinpanoja muille moderaattoreille ja itsellesi tulevaisuuteen
      processed_msg: Raportin nro %{id} käsittely onnistui
      quick_actions_description_html: 'Suorita pikatoiminto tai vieritä alas nähdäksesi raportoitu sisältö:'
      remote_user_placeholder: etäkäyttäjä palvelimelta %{instance}
      reopen: Avaa raportti uudelleen
      report: Raportti nro %{id}
      reported_account: Raportoitu tili
      reported_by: Raportoinut
      reported_with_application: Raportoitu sovelluksella
      resolved: Ratkaistu
      resolved_msg: Raportin ratkaisu onnistui!
      skip_to_actions: Siirry toimiin
      status: Tila
      statuses: Raportoitu sisältö
      statuses_description_html: Loukkaava sisältö mainitaan raportoidun tilin yhteydessä
      summary:
        action_preambles:
          delete_html: 'Olet aikeissa <strong>poistaa</strong> käyttäjän <strong>@%{acct}</strong> julkaisuja. Tästä seuraa:'
          mark_as_sensitive_html: 'Olet aikeissa <strong>merkitä</strong> käyttäjän <strong>@%{acct}</strong> julkaisuja <strong>arkaluonteisiksi</strong>. Tästä seuraa:'
          silence_html: 'Olet aikeissa <strong>rajoittaa</strong> käyttäjän <strong>@%{acct}</strong> tiliä. Tästä seuraa:'
          suspend_html: 'Olet aikeissa <strong>jäädyttää</strong> käyttäjän <strong>@%{acct}</strong> tilin. Tästä seuraa:'
        actions:
          delete_html: Poista loukkaavat julkaisut
          mark_as_sensitive_html: Merkitse loukkaavien julkaisujen media arkaluonteiseksi
          silence_html: Rajoita merkittävästi käyttäjän <strong>@%{acct}</strong> tavoitettavuutta tekemällä profiilista ja sen sisällöstä näkyviä vain niille, jotka jo seuraavat tiliä tai etsivät sen manuaalisesti
          suspend_html: Jäädytä <strong>@%{acct}</strong>, jolloin hänen profiilinsa ja sisältönsä ei ole käytettävissä ja hänen kanssaan on mahdotonta olla vuorovaikutuksessa
        close_report: Merkitse raportti nro %{id} ratkaistuksi
        close_reports_html: Merkitse <strong>kaikki</strong> käyttäjään <strong>@%{acct}</strong> kohdistuvat raportit ratkaistuiksi
        delete_data_html: Poista käyttäjän <strong>@%{acct}</strong> profiili ja sen sisältö 30 päivän kuluttua, ellei jäädytystä sillä välin kumota
        preview_preamble_html: "<strong>@%{acct}</strong> saa varoituksen, jonka sisältö on seuraava:"
        record_strike_html: Kirjaa käyttäjään <strong>@%{acct}</strong> kohdistuva varoitus, joka auttaa suhtautumaan vakavammin tämän tilin tuleviin rikkomuksiin
        send_email_html: Lähetä käyttäjälle <strong>@%{acct}</strong> varoitus sähköpostitse
        warning_placeholder: Valinnaiset lisäperustelut moderointitoimelle.
      target_origin: Raportoidun tilin alkuperä
      title: Raportit
      unassign: Poista käsittelystä
      unknown_action_msg: 'Tuntematon toimi: %{action}'
      unresolved: Ratkaisematon
      updated_at: Päivitetty
      view_profile: Näytä profiili
    roles:
      add_new: Lisää rooli
      assigned_users:
        one: "%{count} käyttäjä"
        other: "%{count} käyttäjää"
      categories:
        administration: Ylläpito
        devops: DevOps
        invites: Kutsut
        moderation: Moderointi
        special: Erityistä
      delete: Poista
      description_html: "<strong>Käyttäjärooleilla</strong> voit mukauttaa, mihin Mastodonin toimintoihin ja alueisiin käyttäjäsi on pääsy."
      edit: Muokkaa roolia ”%{name}”
      everyone: Oletuskäyttöoikeudet
      everyone_full_description_html: Tämä on <strong>perusrooli</strong>, joka vaikuttaa <strong>kaikkiin käyttäjiin</strong>, jopa ilman asetettua roolia. Kaikki muut roolit perivät sen käyttöoikeudet.
      permissions_count:
        one: "%{count} käyttöoikeus"
        other: "%{count} käyttöoikeutta"
      privileges:
        administrator: Ylläpitäjä
        administrator_description: Käyttäjät, joilla on tämä käyttöoikeus, ohittavat jokaisen käyttöoikeuden
        delete_user_data: Poistaa käyttäjän tiedot
        delete_user_data_description: Sallii käyttäjien poistaa muiden käyttäjien tiedot viipymättä
        invite_users: Kutsua käyttäjiä
        invite_users_description: Sallii käyttäjien kutsua uusia käyttäjiä palvelimelle
        manage_announcements: Hallita tiedotteita
        manage_announcements_description: Sallii käyttäjien hallita palvelimen tiedotteita
        manage_appeals: Hallita valituksia
        manage_appeals_description: Sallii käyttäjien tarkistaa moderointitoimiin kohdistuvia valituksia
        manage_blocks: Hallita estoja
        manage_blocks_description: Sallii käyttäjien estää sähköpostipalveluntarjoajia ja IP-osoitteita
        manage_custom_emojis: Hallita mukautettuja emojeita
        manage_custom_emojis_description: Sallii käyttäjien hallita mukautettuja emojeita palvelimella
        manage_federation: Hallita federointia
        manage_federation_description: Sallii käyttäjien estää tai sallia federointi muiden verkkotunnusten kanssa ja hallita toimitusta
        manage_invites: Hallita kutsuja
        manage_invites_description: Sallii käyttäjien selata kutsulinkkejä ja poistaa niitä käytöstä
        manage_reports: Hallita raportteja
        manage_reports_description: Sallii käyttäjien tarkistaa raportteja ja suorittaa moderointitoimia niiden perusteella
        manage_roles: Hallita rooleja
        manage_roles_description: Sallii käyttäjien hallita ja määrittää rooleja heidän alapuolellaan
        manage_rules: Hallita sääntöjä
        manage_rules_description: Sallii käyttäjien muuttaa palvelimen sääntöjä
        manage_settings: Hallita asetuksia
        manage_settings_description: Sallii käyttäjien muuttaa sivuston asetuksia
        manage_taxonomies: Hallita luokittelua
        manage_taxonomies_description: Sallii käyttäjien tarkistaa suositun sisällön ja päivittää aihetunnisteiden asetuksia
        manage_user_access: Hallita käyttäjäoikeuksia
        manage_user_access_description: Sallii käyttäjien poistaa muiden käyttäjien kaksivaiheinen todennus käytöstä, vaihtaa heidän sähköpostiosoitteensa ja palauttaa heidän salasanansa
        manage_users: Hallita käyttäjiä
        manage_users_description: Sallii käyttäjien tarkastella muiden käyttäjien tietoja ja suorittaa moderointitoimia heitä kohtaan
        manage_webhooks: Hallita webhookeja
        manage_webhooks_description: Sallii käyttäjien luoda webhookeja hallinnollisiin tapahtumiin
        view_audit_log: Katsoa tarkastuslokia
        view_audit_log_description: Sallii käyttäjien nähdä palvelimen hallinnollisten toimien historian
        view_dashboard: Katsoa koontinäyttöä
        view_dashboard_description: Sallii käyttäjille pääsyn koontinäyttöön ja erilaisiin mittareihin
        view_devops: DevOps
        view_devops_description: Sallii käyttäjille pääsyn Sidekiq- ja pgHero-hallintapaneeleihin
      title: Roolit
    rules:
      add_new: Lisää sääntö
      add_translation: Lisää käännös
      delete: Poista
      description_html: Vaikka useimmat väittävät, että ovat lukeneet ja hyväksyneet käyttöehdot, niin yleensä ihmiset eivät lue niitä läpi ennen kuin ilmenee ongelma. <strong>Helpota palvelimen sääntöjen näkemistä yhdellä silmäyksellä tarjoamalla ne tiiviissä luettelossa.</strong> Yritä pitää säännöt lyhyinä ja yksinkertaisina, mutta yritä olla jakamatta niitä useisiin erillisiin kohtiin.
      edit: Muokkaa sääntöä
      empty: Palvelimen sääntöjä ei ole vielä määritelty.
      move_down: Siirrä alaspäin
      move_up: Siirrä ylöspäin
      title: Palvelimen säännöt
      translation: Käännös
      translations: Käännökset
      translations_explanation: Voit halutessasi lisätä säännöille käännöksiä. Jos käännettyä versiota ei ole saatavilla, näytetään oletusarvo. Varmista aina, että tarjoamasi käännös on linjassa oletusarvon kanssa.
    settings:
      about:
        manage_rules: Hallitse palvelimen sääntöjä
        preamble: Kerro syventävästi siitä, kuinka palvelinta käytetään, moderoidaan ja rahoitetaan.
        rules_hint: On olemassa erityinen alue sääntöjä, joita käyttäjien odotetaan noudattavan.
        title: Tietoja
      allow_referrer_origin:
        desc: Kun käyttäjät napsauttavat ulkoisille sivustoille johtavia linkkejä, heidän selaimensa saattaa lähettää Mastodon-palvelimesi osoitteen viittauksena. Poista tämä käytöstä, jos se yksilöi käyttäjäsi, esimerkiksi jos tämä on henkilökohtainen Mastodon-palvelin.
        title: Salli ulkoisten sivustojen nähdä Mastodon-palvelin liikenteen lähteenä
      appearance:
        preamble: Mukauta Mastodonin selainkäyttöliittymää.
        title: Ulkoasu
      branding:
        preamble: Palvelimesi brändäys erottaa sen muista verkon palvelimista. Nämä tiedot voivat näkyä monissa eri ympäristöissä, kuten Mastodonin selainkäyttöliittymässä, natiivisovelluksissa, linkkien esikatseluissa muilla sivustoilla, viestintäsovelluksissa ja niin edelleen. Siksi nämä tiedot kannattaa pitää selvinä, lyhyinä ja ytimekkäinä.
        title: Brändäys
      captcha_enabled:
        desc_html: Tämä perustuu ulkoisiin hCaptchan skripteihin, mikä voi olla turvallisuus- ja yksityisyysongelma. Lisäksi <strong>tämä voi tehdä rekisteröitymisprosessista joillekin (erityisesti vammaisille) ihmisille huomattavasti vähemmän saavutettavan</strong>. Harkitse siksi vaihtoehtoisia toimia, kuten hyväksymis- tai kutsuperusteista rekisteröitymistä.
        title: Vaadi uusia käyttäjiä vahvistaamaan tilinsä ratkaisemalla CAPTCHA-vahvistus
      content_retention:
        danger_zone: Vaaravyöhyke
        preamble: Määritä, miten käyttäjän luoma sisältö tallennetaan Mastodoniin.
        title: Sisällön säilytys
      default_noindex:
        desc_html: Vaikuttaa kaikkiin käyttäjiin, jotka eivät ole muuttaneet tätä asetusta itse
        title: Jätä käyttäjät oletusarvoisesti hakukoneindeksoinnin ulkopuolelle
      discovery:
        follow_recommendations: Seurantasuositukset
        preamble: Mielenkiintoisen sisällön esille tuominen auttaa saamaan uusia käyttäjiä, jotka eivät ehkä tunne ketään Mastodonista. Määrittele, kuinka erilaiset löytämisominaisuudet toimivat palvelimellasi.
        privacy: Yksityisyys
        profile_directory: Profiilihakemisto
        public_timelines: Julkiset aikajanat
        publish_statistics: Julkaise tilastot
        title: Löytäminen
        trends: Trendit
      domain_blocks:
        all: Kaikille
        disabled: Ei kenellekään
        users: Kirjautuneille paikallisille käyttäjille
      registrations:
        moderation_recommandation: Varmista, että sinulla on riittävä ja toimintavalmis joukko moderaattoreita, ennen kuin avaat rekisteröitymisen kaikille!
        preamble: Määritä, kuka voi luoda tilin palvelimellesi.
        title: Rekisteröityminen
      registrations_mode:
        modes:
          approved: Rekisteröityminen vaatii hyväksynnän
          none: Kukaan ei voi rekisteröityä
          open: Kaikki voivat rekisteröityä
        warning_hint: Suosittelemme käyttämään asetusta ”Rekisteröityminen vaatii hyväksynnän”, ellet ole varma siitä, että moderaattorit ovat valmiina käsittelemään roskapostia ja haittarekisteröitymisiä oikea-aikaisesti.
      security:
        authorized_fetch: Vaadi todennus federoivilta palvelimilta
        authorized_fetch_hint: Todennuksen vaatiminen federoivilta palvelimilta mahdollistaa sekä käyttäjä- että palvelintason estojen tiukemman valvonnan. Tämä tapahtuu kuitenkin suorituskyvyn kustannuksella, vähentää vastauksiesi tavoittavuutta ja voi aiheuttaa yhteensopivuusongelmia joidenkin federoivien palvelujen kanssa. Tämä ei myöskään estä asialleen omistautuneita toimijoita hakemasta julkisia julkaisujasi ja tilejäsi.
        authorized_fetch_overridden_hint: Et voi tällä hetkellä muuttaa tätä asetusta, koska se on ohitettu ympäristömuuttujalla.
        federation_authentication: Federoinnin todennuksen valvonta
      title: Palvelimen asetukset
    site_uploads:
      delete: Poista lähetetty tiedosto
      destroyed_msg: Sivustolatauksen poisto onnistui!
    software_updates:
      critical_update: Kriittinen – päivitä viivyttelemättä
      description: On suositeltavaa pitää Mastodon-asennus ajantasaisena ja siten hyödyntää uusimpia korjauksia sekä ominaisuuksia. Lisäksi joskus on ratkaisevan tärkeää päivittää Mastodon ajoissa tietoturvaongelmien välttämiseksi. Näistä syistä Mastodon tarkistaa päivitykset 30 minuutin välein, ja ilmoittaa sinulle sähköposti-ilmoitusasetustesi mukaisesti.
      documentation_link: Lue lisää
      release_notes: Julkaisutiedot
      title: Saatavilla olevat päivitykset
      type: Tyyppi
      types:
        major: Pääversiojulkaisu
        minor: Väliversiojulkaisu
        patch: Korjausjulkaisu — korjauksia virheisiin sekä yksinkertaisia muutoksia
      version: Versio
    statuses:
      account: Tekijä
      application: Sovellus
      back_to_account: Takaisin tilin sivulle
      back_to_report: Takaisin raporttisivulle
      batch:
        add_to_report: Lisää raporttiin nro %{id}
        remove_from_report: Poista raportista
        report: Raportoi
<<<<<<< HEAD
=======
      contents: Sisältö
>>>>>>> 609a4018
      deleted: Poistettu
      favourites: Suosikit
      history: Versiohistoria
      in_reply_to: Vastaa
      language: Kieli
      media:
        title: Media
      metadata: Metadata
      no_history: Tätä julkaisua ei ole muokattu
      no_status_selected: Julkaisuja ei muutettu, koska yhtään ei ollut valittuna
      open: Avaa julkaisu
      original_status: Alkuperäinen julkaisu
      reblogs: Edelleen jako
      replied_to_html: Vastaus käyttäjälle %{acct_link}
      status_changed: Julkaisua muutettu
<<<<<<< HEAD
      title: Tilin julkaisut
=======
      status_title: Julkaisu käyttäjältä @%{name}
      title: Tilin julkaisut - @%{name}
>>>>>>> 609a4018
      trending: Suosituttua
      view_publicly: Näytä julkisesti
      visibility: Näkyvyys
      with_media: Sisältää mediaa
    strikes:
      actions:
        delete_statuses: "%{name} poisti käyttäjän %{target} julkaisut"
        disable: "%{name} jäädytti %{target} tilin"
        mark_statuses_as_sensitive: "%{name} merkitsi käyttäjän %{target} julkaisut arkaluonteisiksi"
        none: "%{name} lähetti varoituksen käyttäjälle %{target}"
        sensitive: "%{name} merkitsi käyttäjän %{target} tilin arkaluonteiseksi"
        silence: "%{name} rajoitti käyttäjän %{target} tiliä"
        suspend: "%{name} jäädytti käyttäjän %{target} tilin"
      appeal_approved: Valittanut
      appeal_pending: Valitus vireillä
      appeal_rejected: Valitus hylätty
    system_checks:
      database_schema_check:
        message_html: Tietokannan siirto on vireillä. Suorita ne varmistaaksesi, että sovellus toimii odotetulla tavalla
      elasticsearch_analysis_index_mismatch:
        message_html: Elasticsearch-indeksin analysaattoriasetukset ovat vanhentuneet. Suorita <code>tootctl search deploy --only-mapping --only=%{value}</code>
      elasticsearch_health_red:
        message_html: Elasticsearch-klusteri on vikatilassa (punainen tila), joten hakuominaisuudet eivät ole käytettävissä
      elasticsearch_health_yellow:
        message_html: Elasticsearch-klusteri on vikatilassa (keltainen tila), joten suosittelemme tutkimaan syyn
      elasticsearch_index_mismatch:
        message_html: Elasticsearch-indeksin sidokset ovat vanhentuneet. Suorita <code>tootctl search deploy --only=%{value}</code>
      elasticsearch_preset:
        action: Katso käyttöohjeet
        message_html: Elasticsearch-klusterissa on useampi kuin yksi solmu, mutta Mastodonia ei ole määritetty käyttämään niitä.
      elasticsearch_preset_single_node:
        action: Katso käyttöohjeet
        message_html: Elasticsearch-klusterissa on vain yksi solmu. <code>ES_PRESET</code> tulisi asettaa arvoon <code>single_node_cluster</code>.
      elasticsearch_reset_chewy:
        message_html: Elasticsearch-järjestelmäindeksi on vanhentunut asetusmuutoksen vuoksi. Suorita <code>tootctl search deploy --reset-chewy</code> päivittääksesi sen.
      elasticsearch_running_check:
        message_html: Elasticsearchiin ei saatu yhteyttä. Tarkista, että se on käynnissä, tai poista kokotekstihaku käytöstä
      elasticsearch_version_check:
        message_html: 'Yhteensopimaton Elasticsearch-versio: %{value}'
        version_comparison: Käynnissä on Elasticsearch %{running_version}, kun vaaditaan %{required_version}
      rules_check:
        action: Hallitse palvelimen sääntöjä
        message_html: Et ole määritellyt palvelimen sääntöjä lainkaan.
      sidekiq_process_check:
        message_html: Ei ole Sidekiq-prosessia käynnissä jonossa %{value}. Tarkista Sidekiq-asetukset
      software_version_check:
        action: Näytä saatavilla olevat päivitykset
        message_html: Saatavilla on Mastodon-päivitys.
      software_version_critical_check:
        action: Näytä saatavilla olevat päivitykset
        message_html: Kriittinen Mastodon-päivitys on saatavilla. Tee päivitys mahdollisimman ripeästi.
      software_version_patch_check:
        action: Näytä saatavilla olevat päivitykset
        message_html: Mastodonin virhekorjauspäivitys on saatavilla.
      upload_check_privacy_error:
        action: Katso lisätietoja täältä
        message_html: "<strong>Verkkopalvelimesi on määritetty väärin. Käyttäjiesi tietosuoja on vaarassa.</strong>"
      upload_check_privacy_error_object_storage:
        action: Katso lisätietoja täältä
        message_html: "<strong>Oliovarastosi on määritetty virheellisesti. Käyttäjiesi tietosuoja on vaarassa.</strong>"
    tags:
      moderation:
        not_trendable: Ei trendattava
        not_usable: Ei käytettävissä
        pending_review: Odottaa tarkastusta
        review_requested: Tarkastus pyydetty
        reviewed: Tarkastettu
        title: Tila
        trendable: Trendattava
        unreviewed: Tarkastamaton
        usable: Käytettävissä
      name: Nimi
      newest: Uusimmat
      oldest: Vanhimmat
      open: Näytä julkisesti
      reset: Palauta
      review: Tarkastuksen tila
      search: Hae
      title: Aihetunnisteet
      updated_msg: Aihetunnisteiden asetusten päivitys onnistui
    terms_of_service:
      back: Takaisin käyttöehtoihin
      changelog: Mikä on muuttunut
      create: Käytä omiasi
      current: Voimassa olevat
      draft: Luonnos
      generate: Käytä mallia
      generates:
        action: Luo
        chance_to_review_html: "<strong>Luotuja käyttöehtoja ei julkaista automaattisesti.</strong> Sinulla on mahdollisuus tarkistaa lopputulos. Jatka täyttämällä tarvittavat tiedot."
        explanation_html: Tarjottu käyttöehtomalli on tarkoitettu vain tiedoksi, eikä sitä pidä tulkita oikeudellisena neuvontana missään yhteydessä. Käänny oman oikeusavustajasi puoleen tilanteessasi ja erityisissä oikeudellisissa kysymyksissäsi.
        title: Käyttöehtojen määritys
      going_live_on_html: Voimassa %{date} alkaen
      history: Historia
      live: Julki
      no_history: Käyttöehtoja ei ole vielä muutettu.
      no_terms_of_service_html: Sinulla ei ole tällä hetkellä määritettyjä käyttöehtoja. Käyttöehtojen tarkoituksena on antaa selvyyttä ja suojata sinua mahdollisilta vastuilta riitatilanteissa käyttäjiesi kanssa.
      notified_on_html: Ilmoitettu käyttäjille %{date}
      notify_users: Ilmoita käyttäjille
      preview:
        explanation_html: 'Sähköpostia lähetetään <strong>%{display_count} käyttäjälle</strong>, jotka ovat rekisteröityneet ennen %{date}. Sähköpostiviestissä on seuraava teksti:'
        send_preview: Lähetä esikatselu osoitteeseen %{email}
        send_to_all:
          one: Lähetä %{display_count} sähköpostiviesti
          other: Lähetä %{display_count} sähköpostiviestiä
        title: Esikatsele käyttöehtojen ilmoitus
      publish: Julkaise
      published_on_html: Julkaistu %{date}
      save_draft: Tallenna luonnos
      title: Käyttöehdot
    title: Ylläpito
    trends:
      allow: Salli
      approved: Hyväksytty
      confirm_allow: Haluatko varmasti sallia valitut tunnisteet?
      confirm_disallow: Haluatko varmasti kieltää valitut tunnisteet?
      disallow: Kiellä
      links:
        allow: Salli linkki
        allow_provider: Salli julkaisija
        confirm_allow: Haluatko varmasti sallia valitut linkit?
        confirm_allow_provider: Haluatko varmasti sallia valitut palveluntarjoajat?
        confirm_disallow: Haluatko varmasti kieltää valitut linkit?
        confirm_disallow_provider: Haluatko varmasti kieltää valitut palveluntarjoajat?
        description_html: Näitä linkkejä jaetaan parhaillaan paljon tileillä, joiden julkaisuja palvelimesi näkee. Luettelo voi auttaa käyttäjiäsi saamaan selville, mitä maailmassa tapahtuu. Linkit eivät näy julkisesti ennen kuin hyväksyt julkaisijan. Voit myös sallia tai hylätä yksittäisiä linkkejä.
        disallow: Kiellä linkki
        disallow_provider: Kiellä julkaisija
        no_link_selected: Linkkejä ei muutettu, koska yhtään ei ollut valittuna
        publishers:
          no_publisher_selected: Julkaisijoita ei muutettu, koska yhtään ei ollut valittuna
        shared_by_over_week:
          one: Jakanut yksi käyttäjä viimeisen viikon aikana
          other: Jakanut %{count} käyttäjää viimeisen viikon aikana
        title: Suositut linkit
        usage_comparison: Jaettu tänään %{today} kertaa verrattuna eilisen %{yesterday} kertaan
      not_allowed_to_trend: Ei saa trendata
      only_allowed: Vain sallittu
      pending_review: Odottaa tarkastusta
      preview_card_providers:
        allowed: Tämän julkaisijan lähettämät linkit voivat trendata
        description_html: Näistä verkkotunnuksista lähetettyjä linkkejä jaetaan usein palvelimellasi. Linkit eivät trendaa julkisesti, ellei linkin verkkotunnusta ole hyväksytty. Hyväksyntäsi (tai hylkäyksesi) ulottuu aliverkkotunnuksiin.
        rejected: Tämän julkaisijan lähettämät linkit eivät voi trendata
        title: Julkaisijat
      rejected: Hylätty
      statuses:
        allow: Salli julkaisu
        allow_account: Salli tekijä
        confirm_allow: Haluatko varmasti sallia valitut julkaisut?
        confirm_allow_account: Haluatko varmasti sallia valitut tilit?
        confirm_disallow: Haluatko varmasti kieltää valitut julkaisut?
        confirm_disallow_account: Haluatko varmasti kieltää valitut tilit?
        description_html: Näitä julkaisuja palvelimesi tietää parhaillaan jaettavan ja lisättävän suosikkeihin paljon. Luettelo voi auttaa uusia ja palaavia käyttäjiäsi löytämään lisää seurattavia. Julkaisut eivät näy julkisesti ennen kuin hyväksyt niiden tekijän ja tekijä sallii tilinsä ehdottamisen. Voit myös sallia tai hylätä yksittäisiä julkaisuja.
        disallow: Kiellä julkaisu
        disallow_account: Kiellä tekijä
        no_status_selected: Suosittuja julkaisuja ei muutettu, koska yhtään ei ollut valittuna
        not_discoverable: Tekijä ei ole ilmoittanut olevansa löydettävissä
        shared_by:
          one: Jaettu tai lisätty suosikkeihin kerran
          other: Jaettu tai lisätty suosikkeihin %{friendly_count} kertaa
        title: Suositut julkaisut
      tags:
        current_score: Nykyinen tulos %{score}
        dashboard:
          tag_accounts_measure: uniikit käyttökerrat
          tag_languages_dimension: Suosituimmat kielet
          tag_servers_dimension: Suosituimmat palvelimet
          tag_servers_measure: eri palvelimet
          tag_uses_measure: käyttökerrat yhteensä
        description_html: Nämä aihetunnisteet näkyvät parhaillaan monissa julkaisuissa, jotka palvelimesi näkee. Tämä luettelo voi auttaa käyttäjiäsi selvittämään, mistä puhutaan eniten juuri nyt. Mitkään aihetunnisteet ei näy julkisesti ennen kuin hyväksyt ne.
        listable: Voi ehdottaa
        no_tag_selected: Tunnisteita ei muutettu, koska yhtään ei ollut valittuna
        not_listable: Ei ehdoteta
        not_trendable: Ei näy trendeissä
        not_usable: Ei voi käyttää
        peaked_on_and_decaying: Saavutti huipun %{date}, nyt hiipuu
        title: Suositut aihetunnisteet
        trendable: Voi näkyä trendeissä
        trending_rank: Suosittu, sijalla %{rank}
        usable: Voi käyttää
        usage_comparison: Käytetty tänään %{today} kertaa, verrattuna elisen %{yesterday} kertaan
        used_by_over_week:
          one: Käyttänyt yksi käyttäjä viimeisen viikon aikana
          other: Käyttänyt %{count} käyttäjää viimeisen viikon aikana
      title: Suositukset ja trendit
      trending: Trendaus
    warning_presets:
      add_new: Lisää uusi
      delete: Poista
      edit_preset: Muokkaa varoituksen esiasetusta
      empty: Et ole vielä määrittänyt yhtäkään varoitusten esiasetusta.
      title: Varoituksen esiasetukset
    webhooks:
      add_new: Lisää päätepiste
      delete: Poista
      description_html: "<strong>Webhookin</strong> avulla Mastodon voi puskea sovellukseesi <strong>reaaliaikaisia ilmoituksia</strong> valituista tapahtumista, jotta sovelluksesi voi <strong>laukaista reaktioita automaattisesti</strong>."
      disable: Poista käytöstä
      disabled: Poissa käytöstä
      edit: Muokkaa päätepistettä
      empty: Et ole vielä määrittänyt webhook-päätepisteitä.
      enable: Ota käyttöön
      enabled: Aktiivinen
      enabled_events:
        one: 1 aktivoitu tapahtuma
        other: "%{count} aktivoitua tapahtumaa"
      events: Tapahtumat
      new: Uusi webhook
      rotate_secret: Vaihda salaisuus
      secret: Allekirjoituksen salaisuus
      status: Tila
      title: Webhookit
      webhook: Webhook
  admin_mailer:
    auto_close_registrations:
      body: Palvelimen %{instance} moderaattorit eivät ole olleet viime aikoina aktiivisia. Tästä syystä rekisteröitymismenettely on automaattisesti vaihdettu erillishyväksyntöjä edellyttäväksi. Näin vähennetään riskiä palvelimen %{instance} käyttöön haitallisten toimijoiden alustana. Voit milloin tahansa palauttaa käyttöön vapaat rekisteröitymiset.
      subject: Rekisteröitymiset palvelimelle %{instance} on automaattisesti vaihdettu vaatimaan hyväksyntää
    new_appeal:
      actions:
        delete_statuses: poistaa hänen julkaisunsa
        disable: jäädyttää hänen tilinsä
        mark_statuses_as_sensitive: merkitä hänen julkaisunsa arkaluonteisiksi
        none: varoitus
        sensitive: merkitä hänen tilinsä arkaluonteiseksi
        silence: rajoittaa hänen tiliään
        suspend: jäädyttää hänen tilinsä
      body: "%{target} valittaa moderaattorin %{action_taken_by} päätöksestä %{date}, joka oli %{type}. Hän kirjoitti:"
      next_steps: Voit hyväksyä valituksen, jolloin moderointipäätös kumoutuu, tai sivuuttaa sen.
      subject: "%{username} valittaa palvelinta %{instance} koskevasta moderointipäätöksestä"
    new_critical_software_updates:
      body: Mastodonin uusia kriittisen tärkeitä versioita on julkaistu, joten saatat haluta päivittää niin pian kuin mahdollista!
      subject: Palvelimelle %{instance} on saatavilla kriittisiä Mastodon-päivityksiä!
    new_pending_account:
      body: Uuden tilin tiedot ovat alla. Voit hyväksyä tai hylätä tämän hakemuksen.
      subject: Uusi tili tarkastettavana palvelimella %{instance} (%{username})
    new_report:
      body: "%{reporter} on raportoinut kohteen %{target}"
      body_remote: Joku palvelimelta %{domain} raportoi kohteen %{target}
      subject: Uusi raportti palvelimesta %{instance} (nro %{id})
    new_software_updates:
      body: Uusia Mastodon-versioita on julkaistu, joten saatat haluta päivittää!
      subject: Palvelimelle %{instance} ovat saatavilla uusia Mastodon-versioita!
    new_trends:
      body: 'Seuraavat kohteet on tarkistettava ennen kuin ne voidaan näyttää julkisesti:'
      new_trending_links:
        title: Suositut linkit
      new_trending_statuses:
        title: Suositut julkaisut
      new_trending_tags:
        title: Suositut aihetunnisteet
      subject: Palvelimella %{instance} on uusia trendejä tarkistettavaksi
  aliases:
    add_new: Luo alias
    created_msg: Uusi alias luotiin onnistuneesti. Voit nyt aloittaa muuton vanhasta tilistä.
    deleted_msg: Alias poistettiin onnistuneesti. Muuttaminen tuolta tililtä tähän ei ole enää mahdollista.
    empty: Sinulla ei ole aliaksia.
    hint_html: Jos haluat muuttaa toisesta tilistä tähän tiliin, voit luoda tässä aliaksen, mitä vaaditaan ennen kuin voit edetä siirtämään seuraajasi vanhalta tililtä tälle tilille. Tänä toiminto on itsessään <strong>vaaraton ja kumottavissa</strong>. <strong>Tilin muuttaminen aloitetaan vanhalta tililtä</strong>.
    remove: Poista aliaksen linkitys
  appearance:
    advanced_web_interface: Edistynyt selainkäyttöliittymä
    advanced_web_interface_hint: 'Jos haluat hyödyntää näytön koko leveyttä, edistyneen selainkäyttöliittymän avulla voit määrittää useita erilaisia sarakkeita, niin näet kerralla niin paljon tietoa kuin haluat: kotisyöte, ilmoitukset, yleinen aikajana, mikä tahansa määrä listoja ja aihetunnisteita.'
    animations_and_accessibility: Animaatiot ja saavutettavuus
    confirmation_dialogs: Vahvistusikkunat
    discovery: Löytäminen
    localization:
      body: Mastodonin ovat kääntäneet vapaaehtoiset.
      guide_link: https://crowdin.com/project/mastodon
      guide_link_text: Kaikki voivat osallistua.
    sensitive_content: Arkaluonteinen sisältö
  application_mailer:
    notification_preferences: Muuta sähköpostiasetuksia
    salutation: "%{name}"
    settings: 'Muuta sähköpostiasetuksia: %{link}'
    unsubscribe: Lopeta tilaus
    view: 'Näytä:'
    view_profile: Näytä profiili
    view_status: Näytä tila
  applications:
    created: Sovelluksen luonti onnistui
    destroyed: Sovelluksen poisto onnistui
    logout: Kirjaudu ulos
    regenerate_token: Luo uusi käyttöoikeustunnus
    token_regenerated: Uuden käyttöoikeustunnuksen luonti onnistui
    warning: Ole varovainen näiden tietojen kanssa. Älä koskaan jaa niitä muille!
    your_token: Käyttöoikeustunnus
  auth:
    apply_for_account: Pyydä tiliä
    captcha_confirmation:
      help_html: Jos kohtaat ongelmia CAPTCHAn ratkaisemisessa, voit pyytää meiltä apua osoitteella %{email}.
      hint_html: Vielä yksi asia! Meidän on vahvistettava, että olet ihminen (tämän avulla pidämme roskapostin poissa!). Ratkaise alla oleva CAPTCHA-vahvistus ja paina ”Jatka”.
      title: Turvatarkastus
    confirmations:
      awaiting_review: Sähköpostiosoitteesi on vahvistettu! Seuraavaksi palvelimen %{domain} ylläpito tarkastaa rekisteröitymisesi, ja saat lopuksi ilmoituksen sähköpostitse, jos tilisi hyväksytään!
      awaiting_review_title: Rekisteröitymisesi on tarkistettavana
      clicking_this_link: napsauttaa tätä linkkiä
      login_link: kirjautumalla sisään
      proceed_to_login_html: Voit nyt jatkaa %{login_link}.
      redirect_to_app_html: Sinun olisi pitänyt ohjautua sovellukseen <strong>%{app_name}</strong>. Jos näin ei tapahtunut, voit %{clicking_this_link} tai palata sovellukseen käsikäyttöisesti.
      registration_complete: Rekisteröitymisesi palvelimelle %{domain} on nyt valmis!
      welcome_title: Tervetuloa, %{name}!
      wrong_email_hint: Jos sähköpostiosoite ei ole oikein, voit muuttaa sen tilin asetuksista.
    delete_account: Poista tili
    delete_account_html: Jos haluat poistaa tilisi, voit <a href="%{path}">edetä tästä</a>. Sinua pyydetään vahvistamaan poisto.
    description:
      prefix_invited_by_user: "@%{name} kutsuu sinut liittymään tälle Mastodonin palvelimelle!"
      prefix_sign_up: Liity Mastodoniin tänään!
      suffix: Tilillä voit seurata ihmisiä, julkaista päivityksiä ja lähetellä viestejä muille käyttäjille miltä palvelimelta tahansa ja paljon muuta!
    didnt_get_confirmation: Etkö saanut vahvistuslinkkiä?
    dont_have_your_security_key: Eikö sinulla ole suojausavainta?
    forgot_password: Unohditko salasanasi?
    invalid_reset_password_token: Salasanan palautustunnus on virheellinen tai vanhentunut. Pyydä uusi.
    link_to_otp: Syötä kaksivaiheisen todennuksen tunnusluku puhelimestasi tai palautuskoodi
    link_to_webauth: Käytä suojausavaintasi
    log_in_with: Kirjaudu käyttäen
    login: Kirjaudu sisään
    logout: Kirjaudu ulos
    migrate_account: Muuta toiseen tiliin
    migrate_account_html: Jos haluat ohjata tämän tilin toiseen, voit <a href="%{path}">asettaa toisen tilin tästä</a>.
    or_log_in_with: Tai käytä kirjautumiseen
    progress:
      confirm: Vahvista sähköpostiosoite
      details: Omat tietosi
      review: Arviomme
      rules: Hyväksy säännöt
    providers:
      cas: CAS
      saml: SAML
    register: Rekisteröidy
    registration_closed: "%{instance} ei hyväksy uusia jäseniä"
    resend_confirmation: Lähetä vahvistuslinkki uudelleen
    reset_password: Palauta salasana
    rules:
      accept: Hyväksy
      back: Takaisin
      invited_by: 'Voit liittyä palvelimelle %{domain} kutsulla, jonka sait seuraavalta käyttäjältä:'
      preamble: Palvelimen %{domain} moderaattorit määrittävät ja valvovat sääntöjä.
      preamble_invited: Ennen kuin jatkat ota huomioon palvelimen %{domain} moderaattorien asettamat perussäännöt.
      title: Joitakin perussääntöjä.
      title_invited: Sinut on kutsuttu.
    security: Turvallisuus
    set_new_password: Aseta uusi salasana
    setup:
      email_below_hint_html: Tarkista roskapostikansiosi tai pyydä uusi viesti. Voit korjata sähköpostiosoitteesi tarvittaessa.
      email_settings_hint_html: Jotta voit aloittaa Mastodonin käytön, napsauta linkkiä, jonka lähetimme osoitteeseen %{email}. Odotamme täällä.
      link_not_received: Etkö saanut linkkiä?
      new_confirmation_instructions_sent: Saat pian uuden vahvistuslinkin sisältävän sähköpostiviestin!
      title: Tarkista sähköpostilaatikkosi
    sign_in:
      preamble_html: Kirjaudu <strong>%{domain}</strong>-tunnuksellasi. Jos tilisi on eri palvelimella, et voi kirjautua tässä.
      title: Kirjaudu palvelimelle %{domain}
    sign_up:
      manual_review: Palvelimen %{domain} ylläpito tarkastaa rekisteröitymiset käsin. Helpottaaksesi rekisteröitymisesi käsittelyä kerro hieman itsestäsi ja siitä, miksi haluat luoda käyttäjätilin palvelimelle %{domain}.
      preamble: Kun sinulla on tili tällä Mastodon-palvelimella, voit seurata kaikkia muita fediversumin käyttäjiä riippumatta siitä, missä heidän tilinsä on.
      title: Otetaan %{domain} käyttöösi.
    status:
      account_status: Tilin tila
      confirming: Odotetaan sähköpostivahvistuksen valmistumista.
      functional: Tilisi on täysin toiminnassa.
      pending: Hakemuksesi odottaa palvelimen ylläpidon tarkastusta. Tämä voi kestää jonkin aikaa. Saat sähköpostiviestin, jos hakemuksesi hyväksytään.
      redirecting_to: Tilisi ei ole aktiivinen, koska se ohjaa tällä hetkellä tilille %{acct}.
      self_destruct: Koska %{domain} sulkeutuu, voit käyttää tiliäsi vain rajoitetusti.
      view_strikes: Näytä aiemmat tiliäsi koskevat varoitukset
    too_fast: Lomake lähetettiin liian nopeasti, yritä uudelleen.
    use_security_key: Käytä suojausavainta
    user_agreement_html: Olen lukenut ja hyväksyn <a href="%{terms_of_service_path}" target="_blank">käyttöehdot</a> ja <a href="%{privacy_policy_path}" target="_blank">tietosuojakäytännön</a>
    user_privacy_agreement_html: Olen lukenut ja hyväksyn <a href="%{privacy_policy_path}" target="_blank">tietosuojakäytännön</a>
  author_attribution:
    example_title: Esimerkkiteksti
    hint_html: Kirjoitatko uutisia tai blogitekstejä Mastodonin ulkopuolella? Määrää, kuinka tulet tunnustetuksi, kun niitä jaetaan Mastodonissa.
    instructions: 'Varmista, että artikkelisi HTML:ssä on tämä koodi:'
    more_from_html: Lisää tekijältä %{name}
    s_blog: Käyttäjän %{name} blogi
    then_instructions: Lisää sitten julkaisun verkkotunnus seuraavaan tekstikenttään.
    title: Tekijän nimeäminen
  challenge:
    confirm: Jatka
    hint_html: "<strong>Vihje:</strong> Emme pyydä sinulta salasanaa uudelleen seuraavan tunnin aikana."
    invalid_password: Virheellinen salasana
    prompt: Vahvista salasanasi jatkaaksesi
  crypto:
    errors:
      invalid_key: ei ole kelvollinen Ed25519- tai Curve25519-avain
  date:
    formats:
      default: "%b %d, %Y"
      with_month_name: "%B %d, %Y"
  datetime:
    distance_in_words:
      about_x_hours: "%{count} t"
      about_x_months: "%{count} kk"
      about_x_years: "%{count} v"
      almost_x_years: "%{count} v"
      half_a_minute: Nyt
      less_than_x_minutes: "%{count} min"
      less_than_x_seconds: Nyt
      over_x_years: "%{count} v"
      x_days: "%{count} pv"
      x_minutes: "%{count} min"
      x_months: "%{count} kk"
      x_seconds: "%{count} s"
  deletes:
    challenge_not_passed: Antamasi tiedot eivät olleet oikeat
    confirm_password: Tunnistaudu syöttämällä nykyinen salasanasi
    confirm_username: Vahvista toimenpide antamalla käyttäjänimesi
    proceed: Poista tili
    success_msg: Tilin poisto onnistui
    warning:
      before: 'Ennen kuin etenet, lue nämä huomautukset huolellisesti:'
      caches: Muiden palvelinten välimuistiinsa tallentamaa sisältöä voi säilyä
      data_removal: Julkaisusi ja muut tietosi poistetaan pysyvästi
      email_change_html: Voit <a href="%{path}">muuttaa sähköpostiosoitettasi</a> poistamatta tiliäsi
      email_contact_html: Jos viesti ei vieläkään saavu perille, voit pyytää apua sähköpostitse osoitteella <a href="mailto:%{email}">%{email}</a>
      email_reconfirmation_html: Jos et saa vahvistussähköpostiviestiä, voit <a href="%{path}">pyytää sitä uudelleen</a>
      irreversible: Et voi palauttaa tiliäsi etkä aktivoida sitä uudelleen
      more_details_html: Tarkempia tietoja saat <a href="%{terms_path}">tietosuojakäytännöstämme</a>.
      username_available: Käyttäjänimesi tulee saataville uudelleen
      username_unavailable: Käyttäjänimesi ei tule saataville enää uudelleen
  disputes:
    strikes:
      action_taken: Tehty toimi
      appeal: Valitus
      appeal_approved: Tähän varoitukseen haettiin onnistuneesti muutosta, eikä se ole enää voimassa
      appeal_rejected: Valitus on hylätty
      appeal_submitted_at: Valitus lähetetty
      appealed_msg: Valituksesi on lähetetty. Jos se hyväksytään, sinulle ilmoitetaan.
      appeals:
        submit: Lähetä valitus
      approve_appeal: Hyväksy valitus
      associated_report: Liittyvä raportti
      created_at: Päivätty
      description_html: Nämä ovat tiliisi kohdistuvia toimia sekä varoituksia, jotka palvelimen %{instance} ylläpito on lähettänyt sinulle.
      recipient: Osoitettu
      reject_appeal: Hylkää valitus
      status: Julkaisu nro %{id}
      status_removed: Julkaisu on jo poistettu järjestelmästä
      title: "%{action} alkaen %{date}"
      title_actions:
        delete_statuses: Julkaisun poisto
        disable: Tilin jäädyttäminen
        mark_statuses_as_sensitive: Julkaisujen merkitseminen arkaluonteisiksi
        none: Varoitus
        sensitive: Tilin merkitseminen arkaluonteiseksi
        silence: Tilin rajoittaminen
        suspend: Tilin jäädytys
      your_appeal_approved: Valituksesi on hyväksytty
      your_appeal_pending: Olet lähettänyt valituksen
      your_appeal_rejected: Valituksesi on hylätty
  edit_profile:
    basic_information: Perustiedot
    hint_html: "<strong>Mukauta, mitä ihmiset näkevät julkisessa profiilissasi ja julkaisujesi vieressä.</strong> Sinua seurataan takaisin ja kanssasi ollaan vuorovaikutuksessa todennäköisemmin, kun sinulla on täytetty profiili ja profiilikuva."
    other: Muut
  errors:
    '400': Lähettämäsi pyyntö oli virheellinen tai muotoiltu virheellisesti.
    '403': Sinulla ei ole oikeutta nähdä tätä sivua.
    '404': Etsimääsi sivua ei ole olemassa.
    '406': Tämä sivu ei ole saatavilla pyydetyssä muodossa.
    '410': Etsimääsi sivua ei ole enää olemassa.
    '422':
      content: Turvallisuusvahvistus epäonnistui. Oletko estänyt evästeet?
      title: Turvallisuusvahvistus epäonnistui
    '429': Rajoitettu
    '500':
      content: Valitettavasti jotain meni pieleen meidän päässämme.
      title: Sivu ei ole oikein
    '503': Sivua ei voitu näyttää palvelimen väliaikaisen vian vuoksi.
    noscript_html: Käyttääksesi Mastodonin verkkosovellusta, ota JavaScript käyttöön. Vaihtoehtoisesti voit kokeilla käyttämällesi alustalle kehitettyjä Mastodonin <a href="%{apps_path}">natiivisovelluksia</a>.
  existing_username_validator:
    not_found: paikallista käyttäjää ei löydy kyseisellä käyttäjänimellä
    not_found_multiple: käyttäjänimiä %{usernames} ei löytynyt
  exports:
    archive_takeout:
      date: Päiväys
      download: Lataa arkisto
      hint_html: Voit pyytää arkistoa omista <strong>julkaisuista ja mediasta</strong>. Viedyt tiedot ovat ActivityPub-muodossa, ja ne voi lukea millä tahansa yhteensopivalla ohjelmalla. Voit pyytää arkistoa 7 päivän välein.
      in_progress: Arkistoa kootaan…
      request: Pyydä arkisto
      size: Koko
    blocks: Estot
    bookmarks: Kirjanmerkit
    csv: CSV
    domain_blocks: Verkkotunnusten estot
    lists: Listat
    mutes: Mykistykset
    storage: Mediatiedostot
  featured_tags:
    add_new: Lisää uusi
    errors:
      limit: Suosittelet jo aihetunnisteiden enimmäismäärää
    hint_html: "<strong>Suosittele tärkeimpiä aihetunnisteitasi profiilissasi.</strong> Erinomainen työkalu, jolla pidät kirjaa luovista teoksistasi ja pitkäaikaisista projekteistasi. Suosittelemasi aihetunnisteet ovat näyttävällä paikalla profiilissasi ja mahdollistavat nopean pääsyn julkaisuihisi."
  filters:
    contexts:
      account: Profiilit
      home: Kotisyöte ja listat
      notifications: Ilmoitukset
      public: Julkiset aikajanat
      thread: Keskustelut
    edit:
      add_keyword: Lisää avainsana
      keywords: Avainsanat
      statuses: Yksittäiset julkaisut
      statuses_hint_html: Tämä suodatin koskee yksittäisten julkaisujen valintaa riippumatta siitä, vastaavatko ne alla olevia avainsanoja. <a href="%{path}">Tarkista tai poista julkaisut suodattimesta</a>.
      title: Muokkaa suodatinta
    errors:
      deprecated_api_multiple_keywords: Näitä parametreja ei voi muuttaa tästä sovelluksesta, koska ne koskevat useampaa kuin yhtä suodattimen avainsanaa. Käytä uudempaa sovellusta tai selainkäyttöliittymää.
      invalid_context: Ei sisältöä tai se on virheellinen
    index:
      contexts: Suodattaa kontekstissa %{contexts}
      delete: Poista
      empty: Sinulla ei ole suodattimia.
      expires_in: Vanhenee %{distance}
      expires_on: Vanhenee %{date}
      keywords:
        one: "%{count} avainsana"
        other: "%{count} avainsanaa"
      statuses:
        one: "%{count} julkaisu"
        other: "%{count} julkaisua"
      statuses_long:
        one: "%{count} yksittäinen julkaisu piilotettu"
        other: "%{count} yksittäistä julkaisua piilotettu"
      title: Suodattimet
    new:
      save: Tallenna uusi suodatin
      title: Lisää uusi suodatin
    statuses:
      back_to_filter: Takaisin suodattimeen
      batch:
        remove: Poista suodattimista
      index:
        hint: Tämä suodatin koskee yksittäisten julkaisujen valintaa muista kriteereistä riippumatta. Voit lisätä lisää julkaisuja tähän suodattimeen selainkäyttöliittymästä.
        title: Suodatetut julkaisut
  generic:
    all: Kaikki
    all_items_on_page_selected_html:
      one: "<strong>%{count}</strong> kohde tällä sivulla on valittu."
      other: Kaikki <strong>%{count}</strong> kohdetta tällä sivulla on valittu.
    all_matching_items_selected_html:
      one: "<strong>%{count}</strong> hakuasi vastaava kohde on valittuna."
      other: Kaikki <strong>%{count}</strong> hakuasi vastaavat kohteet ovat valittuina.
    cancel: Peruuta
    changes_saved_msg: Muutosten tallennus onnistui!
    confirm: Vahvista
    copy: Kopioi
    delete: Poista
    deselect: Poista kaikki valinnat
    none: Ei mitään
    order_by: Järjestys
    save_changes: Tallenna muutokset
    select_all_matching_items:
      one: Valitse %{count} hakuasi vastaava kohde.
      other: Valitse kaikki %{count} hakuasi vastaavaa kohdetta.
    today: tänään
    validation_errors:
      one: Kaikki ei ole aivan oikein! Tarkasta alla oleva virhe
      other: Kaikki ei ole aivan oikein! Tarkasta alla olevat %{count} virhettä
  imports:
    errors:
      empty: Tyhjä CSV-tiedosto
      incompatible_type: Yhteensopimaton valitun tuontityypin kanssa
      invalid_csv_file: 'Epäkelpo CSV-tiedosto. Virhe: %{error}'
      over_rows_processing_limit: sisältää yli %{count} riviä
      too_large: Tiedosto on liian suuri
    failures: Virheet
    imported: Tuodut
    mismatched_types_warning: Vaikuttaa siltä, ettei tuontityypin valinta ole oikea. Ole hyvä ja tarkista asia.
    modes:
      merge: Yhdistä
      merge_long: Säilytä olemassa olevat tietueet ja lisää uusia
      overwrite: Korvaa
      overwrite_long: Korvaa nykyiset tietueet uusilla
    overwrite_preambles:
      blocking_html:
        one: Olet aikeissa <strong>korvata estoluettelosi</strong> kaikkiaan <strong>%{count} tilillä</strong> tiedostosta <strong>%{filename}</strong>.
        other: Olet aikeissa <strong>korvata estoluettelosi</strong> kaikkiaan <strong>%{count} tilillä</strong> tiedostosta <strong>%{filename}</strong>.
      bookmarks_html:
        one: Olet aikeissa <strong>korvata kirjanmerkkisi</strong> kaikkiaan <strong>%{count} julkaisulla</strong> tiedostosta <strong>%{filename}</strong>.
        other: Olet aikeissa <strong>korvata kirjanmerkkisi</strong> kaikkiaan <strong>%{count} julkaisulla</strong> tiedostosta <strong>%{filename}</strong>.
      domain_blocking_html:
        one: Olet aikeissa <strong>korvata verkkotunnusten estoluettelosi</strong> kaikkiaan <strong>%{count} verkkotunnuksella</strong> tiedostosta <strong>%{filename}</strong>.
        other: Olet aikeissa <strong>korvata verkkotunnusten estoluettelosi</strong> kaikkiaan <strong>%{count} verkkotunnuksella</strong> tiedostosta <strong>%{filename}</strong>.
      following_html:
        one: Olet aikeissa <strong>seurata</strong> kaikkiaan <strong>%{count} tiliä</strong> tiedostosta <strong>%{filename}</strong> ja <strong>lopettaa kaikkien muiden seuraamisen</strong>.
        other: Olet aikeissa <strong>seurata</strong> kaikkiaan <strong>%{count} tiliä</strong> tiedostosta <strong>%{filename}</strong> ja <strong>lopettaa kaikkien muiden seuraamisen</strong>.
      lists_html:
        one: Olet aikeissa <strong>korvata listojasi</strong> tiedoston <strong>%{filename}</strong> sisällöllä. Uusiin listoihin lisätään kaikkiaan <strong>%{count} tili</strong>.
        other: Olet aikeissa <strong>korvata listojasi</strong> tiedoston <strong>%{filename}</strong> sisällöllä. Uusiin listoihin lisätään kaikkiaan <strong>%{count} tiliä</strong>.
      muting_html:
        one: Olet aikeissa <strong>korvata mykistettyjen tilien luettelosi</strong> kaikkiaan <strong>%{count} tilillä</strong> tiedostosta <strong>%{filename}</strong>.
        other: Olet aikeissa <strong>korvata mykistettyjen tilien luettelosi</strong> kaikkiaan <strong>%{count} tilillä</strong> tiedostosta <strong>%{filename}</strong>.
    preambles:
      blocking_html:
        one: Olet aikeissa <strong>estää</strong> kaikkiaan <strong>%{count} tilin</strong> tiedostosta <strong>%{filename}</strong>.
        other: Olet aikeissa <strong>estää</strong> kaikkiaan <strong>%{count} tiliä</strong> tiedostosta <strong>%{filename}</strong>.
      bookmarks_html:
        one: Olet aikeissa lisätä kaikkiaan <strong>%{count} julkaisun</strong> tiedostosta <strong>%{filename}</strong><strong>kirjanmerkkeihisi</strong>.
        other: Olet aikeissa lisätä kaikkiaan <strong>%{count} julkaisua</strong> tiedostosta <strong>%{filename}</strong><strong>kirjanmerkkeihisi</strong>.
      domain_blocking_html:
        one: Olet aikeissa <strong>estää</strong> kaikkiaan <strong>%{count} verkkotunnuksen</strong> tiedostosta <strong>%{filename}</strong>.
        other: Olet aikeissa <strong>estää</strong> kaikkiaan <strong>%{count} verkkotunnusta</strong> tiedostosta <strong>%{filename}</strong>.
      following_html:
        one: Olet aikeissa <strong>seurata</strong> kaikkiaan <strong>%{count} tiliä</strong> tiedostosta <strong>%{filename}</strong>.
        other: Olet aikeissa <strong>seurata</strong> kaikkiaan <strong>%{count} tiliä</strong> tiedostosta <strong>%{filename}</strong>.
      lists_html:
        one: Olet aikeissa lisätä <strong>listoihisi</strong> kaikkiaan <strong>%{count} tilin</strong> tiedostosta <strong>%{filename}</strong>. Uusia listoja luodaan, jos sopivaa kohdelistaa ei ole olemassa.
        other: Olet aikeissa lisätä <strong>listoihisi</strong> kaikkiaan <strong>%{count} tiliä</strong> tiedostosta <strong>%{filename}</strong>. Uusia listoja luodaan, jos sopivaa kohdelistaa ei ole olemassa.
      muting_html:
        one: Olet aikeissa <strong>mykistää</strong> kaikkiaan <strong>%{count} tilin</strong> tiedostosta <strong>%{filename}</strong>.
        other: Olet aikeissa <strong>mykistää</strong> kaikkiaan <strong>%{count} tiliä</strong> tiedostosta <strong>%{filename}</strong>.
    preface: Voit tuoda toiselta palvelimelta viemiäsi tietoja, kuten seuraamiesi tai estämiesi käyttäjien luettelon.
    recent_imports: Viimeksi tuotu
    states:
      finished: Valmis
      in_progress: Käynnissä
      scheduled: Ajoitettu
      unconfirmed: Varmistamaton
    status: Tila
    success: Tietojen lähettäminen onnistui, ja ne käsitellään aivan pian
    time_started: Aloitettu
    titles:
      blocking: Tuodaan estettyjä tilejä
      bookmarks: Tuodaan kirjanmerkkejä
      domain_blocking: Tuodaan estettyjä verkkotunnuksia
      following: Tuodaan seurattavia tilejä
      lists: Tuodaan listoja
      muting: Tuodaan mykistettyjä tilejä
    type: Tuontityyppi
    type_groups:
      constructive: Seurattavat ja kirjanmerkit
      destructive: Estot ja mykistykset
    types:
      blocking: Estoluettelo
      bookmarks: Kirjanmerkit
      domain_blocking: Verkkotunnusten estoluettelo
      following: Seurattavien luettelo
      lists: Listat
      muting: Mykistysluettelo
    upload: Lähetä
  invites:
    delete: Poista käytöstä
    expired: Vanhentunut
    expires_in:
      '1800': 30 minuuttia
      '21600': 6 tuntia
      '3600': 1 tunti
      '43200': 12 tuntia
      '604800': 1 viikko
      '86400': 1 vuorokausi
    expires_in_prompt: Ei koskaan
    generate: Luo
    invalid: Tämä kutsu ei ole kelvollinen
    invited_by: 'Sinut kutsui:'
    max_uses:
      one: kertakäyttöinen
      other: "%{count} käyttökertaa"
    max_uses_prompt: Ei rajoitusta
    prompt: Luo linkkejä ja jaa niiden avulla muille pääsyoikeus tälle palvelimelle
    table:
      expires_at: Vanhenee
      uses: Käyttökertoja
    title: Kutsu käyttäjiä
  lists:
    errors:
      limit: Sinulla on enimmäismäärä listoja
  login_activities:
    authentication_methods:
      otp: kaksivaiheisen todennuksen sovelluksella
      password: salasanalla
      sign_in_token: sähköpostin suojauskoodilla
      webauthn: suojausavaimella
    description_html: Jos näet toimintaa, jota et tunnista, harkitse salasanan vaihtamista ja kaksivaiheisen todennuksen käyttöön ottamista.
    empty: Todennushistoriaa ei ole saatavilla
    failed_sign_in_html: Epäonnistunut kirjautumisyritys %{method} IP-osoitteesta %{ip} (%{browser})
    successful_sign_in_html: Onnistunut kirjautuminen %{method} IP-osoitteesta %{ip} (%{browser})
    title: Todennushistoria
  mail_subscriptions:
    unsubscribe:
      action: Kyllä, peru tilaus
      complete: Tilaus lopetettiin
      confirmation_html: Haluatko varmasti lopettaa Mastodonin sähköposti-ilmoitusten vastaanottamisen aiheesta %{type} palvelimelta %{domain} osoitteeseesi %{email}? Voit tilata ilmoitusviestejä milloin tahansa uudelleen <a href="%{settings_path}">sähköposti-ilmoitusten asetuksista</a>.
      emails:
        notification_emails:
          favourite: sähköposti-ilmoituksia suosikkeihin lisäämisistä
          follow: sähköposti-ilmoituksia seuraamisista
          follow_request: sähköposti-ilmoituksia seurantapyynnöistä
          mention: sähköposti-ilmoituksia maininnoista
          reblog: sähköposti-ilmoituksia tehostuksista
      resubscribe_html: Jos olet perunut tilauksen erehdyksessä, voit tilata ilmoitusviestejä uudelleen <a href="%{settings_path}">sähköposti-ilmoitusten asetuksista</a>.
      success_html: Sinulle ei enää lähetetä Mastodonin %{type} palvelimelta %{domain} osoitteeseen %{email}.
      title: Lopeta tilaus
  media_attachments:
    validations:
      images_and_video: Videota ei voi liittää tilapäivitykseen, jossa on jo kuvia
      not_found: Mediaa %{ids} ei löytynyt, tai se on jo liitetty toiseen julkaisuun
      not_ready: Ei voi liittää tiedostoja, joiden käsittely on kesken. Yritä hetken kuluttua uudelleen!
      too_many: Tiedostoja voi liittää enintään 4
  migrations:
    acct: Muuttanut tunnukselle
    cancel: Peruuta uudelleenohjaus
    cancel_explanation: Uudelleenohjauksen peruuttaminen aktivoi nykyisen tilisi uudelleen mutta ei palauta seuraajia, jotka on siirretty kyseiselle tilille.
    cancelled_msg: Uudelleenohjaus peruttu onnistuneesti.
    errors:
      already_moved: on sama tili, jonka olet jo siirtänyt
      missing_also_known_as: ei ole tämän tilin alias
      move_to_self: ei voi olla nykyinen tili
      not_found: ei voitu löytää
      on_cooldown: Olet jäähyllä
    followers_count: Seuraajat muuton aikana
    incoming_migrations: Muutto toisesta tilistä
    incoming_migrations_html: Muuttaaksesi toisesta tilistä tähän, sinun täytyy ensin <a href="%{path}">luoda tilin alias</a>.
    moved_msg: Tilisi ohjaa nyt kohteeseen %{acct} ja seuraajiasi siirretään.
    not_redirecting: Tilisi ei ohjaa tällä hetkellä mihinkään muuhun tiliin.
    on_cooldown: Olet siirtänyt tilisi äskettäin. Tämä toiminto tulee saataville uudelleen %{count} päivän kuluttua.
    past_migrations: Edelliset migraatiot
    proceed_with_move: Siirrä seuraajat
    redirected_msg: 'Tilisi uudelleenohjaa nyt kohteeseen: %{acct}.'
    redirecting_to: 'Tilisi uudelleenohjaa nyt kohteeseen: %{acct}.'
    set_redirect: Aseta uudelleenohjaus
    warning:
      backreference_required: Uusi tili on ensin määritettävä viittaamaan takaisin tähän tiliin
      before: 'Ennen kuin etenet, lue nämä huomautukset huolellisesti:'
      cooldown: Muuton jälkeen on odotusaika, jonka aikana et voi muuttaa uudelleen
      disabled_account: Nykyinen tilisi ei ole täysin käytettävissä tämän jälkeen. Sinulla on kuitenkin pääsy tietojen vientiin ja tilin uudelleenaktivointiin.
      followers: Tämä toiminto siirtää kaikki seuraajasi nykyiseltä tililtä uudelle tilille
      only_redirect_html: Vaihtoehtoisesti voit <a href="%{path}">asettaa vain ohjauksen profiiliisi</a>.
      other_data: Muita tietoja ei siirretä automaattisesti
      redirect: Nykyisen tilisi profiili päivitetään uudelleenohjaushuomautuksella ja suljetaan pois hauista
  moderation:
    title: Moderointi
  move_handler:
    carry_blocks_over_text: Tämä käyttäjä siirtyi paikasta %{acct}, jonka olit estänyt.
    carry_mutes_over_text: Tämä käyttäjä muutti tilistä %{acct}, jonka olet mykistänyt.
    copy_account_note_text: 'Tämä käyttäjä siirtyi tililtä %{acct}. Nämä olivat muistiinpanosi hänestä:'
  navigation:
    toggle_menu: Avaa/sulje valikko
  notification_mailer:
    admin:
      report:
        subject: "%{name} lähetti raportin"
      sign_up:
        subject: "%{name} rekisteröityi"
    favourite:
      body: "%{name} lisäsi julkaisusi suosikkeihinsa:"
      subject: "%{name} lisäsi julkaisusi suosikkeihinsa"
      title: Uusi suosikkeihin lisäys
    follow:
      body: "%{name} seuraa nyt sinua!"
      subject: "%{name} seuraa nyt sinua"
      title: Uusi seuraaja
    follow_request:
      action: Hallitse seurantapyyntöjä
      body: "%{name} on pyytänyt lupaa seurata sinua"
      subject: 'Odottava seuraamispyyntö: %{name}'
      title: Uusi seurantapyyntö
    mention:
      action: Vastaa
      body: "%{name} mainitsi sinut:"
      subject: "%{name} mainitsi sinut"
      title: Uusi maininta
    poll:
      subject: Äänestys käyttäjältä %{name} on päättynyt
    reblog:
      body: "%{name} tehosti julkaisuasi:"
      subject: "%{name} tehosti julkaisuasi"
      title: Uusi tehostus
    status:
      subject: "%{name} julkaisi juuri"
    update:
      subject: "%{name} muokkasi julkaisua"
  notifications:
    administration_emails: Ylläpitäjän sähköposti-ilmoitukset
    email_events: Sähköposti-ilmoitusten tapahtumat
    email_events_hint: 'Valitse tapahtumat, joista haluat saada ilmoituksia:'
  number:
    human:
      decimal_units:
        format: "%n %u"
        units:
          billion: Mrd
          million: M
          quadrillion: Brd
          thousand: k
          trillion: B
  otp_authentication:
    code_hint: Anna todennussovelluksen luoma koodi vahvistaaksesi
    description_html: Jos otat <strong>kaksivaiheisen todennuksen</strong> käyttöön käyttämällä todennussovellusta, kirjautumiseen vaaditaan puhelin, jolla voidaan luoda kirjautumistunnuksia.
    enable: Ota käyttöön
    instructions_html: "<strong>Lue tämä QR-koodi puhelimen Google Authenticator- tai vastaavalla TOTP-sovelluksella</strong>. Sen jälkeen sovellus luo tunnuksia, joita tarvitset kun kirjaudut sisään."
    manual_instructions: 'Jos et voi lukea QR-koodia ja haluat syöttää sen käsin, tässä on salainen koodi tekstinä:'
    setup: Asetusten määritys
    wrong_code: Annettu koodi oli virheellinen! Ovatko palvelimen aika ja laitteen aika oikein?
  pagination:
    newer: Uudemmat
    next: Seuraava
    older: Vanhemmat
    prev: Edellinen
    truncate: "&hellip;"
  polls:
    errors:
      already_voted: Olet jo äänestänyt tässä äänestyksessä
      duplicate_options: sisältää kaksoiskappaleita
      duration_too_long: on liian kaukana tulevaisuudessa
      duration_too_short: on liian aikainen
      expired: Äänestys on jo päättynyt
      invalid_choice: Valittua äänestysvaihtoehtoa ei ole
      over_character_limit: voi olla enintään %{max} merkkiä
      self_vote: Et voi äänestää omissa äänestyksissäsi
      too_few_options: on oltava useampi kuin yksi
      too_many_options: ei voi sisältää enempää kuin %{max} kohdetta
  preferences:
    other: Muut
    posting_defaults: Julkaisun oletusasetukset
    public_timelines: Julkiset aikajanat
  privacy:
    hint_html: "<strong>Määritä, kuinka haluat profiilisi ja julkaisujesi löytyvän.</strong> Mastodonissa on monia ominaisuuksia, joiden käyttöönotto voi auttaa sinua tavoittamaan laajemman yleisön. Käytä hetki tarkistaaksesi, sopivatko nämä asetukset käyttöösi."
    privacy: Yksityisyys
    privacy_hint_html: Määritä, kuinka paljon muita avustavia tietoja haluat paljastaa. Käyttäjät löytävät kiinnostavia profiileja ja hienoja sovelluksia, kun he selaavat toisten seuraamia käyttäjiä ja kun he näkevät, millä sovelluksilla nämä julkaisevat. Saatat kuitenkin haluta piilottaa nämä tiedot.
    reach: Tavoittavuus
    reach_hint_html: Määritä, haluatko tulla uusien käyttäjien löytämäksi ja seuraamaksi. Haluatko julkaisujesi näkyvän Selaa-sivulla? Haluatko muiden käyttäjien näkevän sinut seurantasuosituksissaan? Haluatko hyväksyä kaikki uudet seuraajat automaattisesti vai päättää jokaisesta erikseen?
    search: Haku
    search_hint_html: Määritä, kuinka haluat tulla löydetyksi. Haluatko, että sinut löydetään julkisten julkaisujesi perusteella? Haluatko, että Mastodonin ulkopuoliset ihmiset löytävät profiilisi tehdessään hakuja verkossa? Otathan huomioon, ettei julkisten tietojen täyttä kaikista hakukoneista poisjäämistä voi taata.
    title: Yksityisyys ja tavoittavuus
  privacy_policy:
    title: Tietosuojakäytäntö
  reactions:
    errors:
      limit_reached: Erilaisten reaktioiden raja saavutettu
      unrecognized_emoji: ei ole tunnistettu emoji
  redirects:
    prompt: Jos luotat linkkiin, jatka napsauttamalla sitä.
    title: Olet poistumassa palvelimelta %{instance}.
  relationships:
    activity: Tilin aktiivisuus
    confirm_follow_selected_followers: Haluatko varmasti seurata valittuja seuraajia?
    confirm_remove_selected_followers: Haluatko varmasti poistaa valitut seuraajat?
    confirm_remove_selected_follows: Haluatko varmasti poistaa valitut seuraamiset?
    dormant: Horroksessa
    follow_failure: Joitain valittuja tilejä ei voitu seurata.
    follow_selected_followers: Seuraa valittuja seuraajia
    followers: Seuraajat
    following: Seurattavat
    invited: Kutsutut
    last_active: Viimeksi aktiivinen
    most_recent: Tuorein
    moved: Muuttaneet
    mutual: Seuraatte toisianne
    primary: Ensisijaiset
    relationship: Seurantasuhde
    remove_selected_domains: Poista kaikki seuraajat valituista verkkotunnuksista
    remove_selected_followers: Poista valitut seuraajat
    remove_selected_follows: Lopeta valittujen käyttäjien seuraaminen
    status: Tilin tila
  remote_follow:
    missing_resource: Vaadittavaa uudelleenohjaus-URL:ää tiliisi ei löytynyt
  reports:
    errors:
      invalid_rules: ei viittaa voimassa oleviin sääntöihin
  rss:
    content_warning: 'Sisältövaroitus:'
    descriptions:
      account: Julkiset julkaisut tililtä @%{acct}
      tag: 'Julkiset julkaisut aihetunnisteella #%{hashtag}'
  scheduled_statuses:
    over_daily_limit: Olet ylittänyt %{limit} ajoitetun julkaisun rajan tälle päivälle
    over_total_limit: Olet ylittänyt %{limit} ajoitetun julkaisun rajan
    too_soon: päivämäärän on oltava tulevaisuudessa
  self_destruct:
    lead_html: Valitettavasti <strong>%{domain}</strong> sulkeutuu pysyvästi. Jos sinulla on siellä tili, et voi jatkaa sen käyttöä mutta voit yhä pyytää varmuuskopiota tiedoistasi.
    title: Tämä palvelin sulkeutuu
  sessions:
    activity: Viimeisin toiminta
    browser: Selain
    browsers:
      alipay: Alipay
      blackberry: BlackBerry
      chrome: Chrome
      edge: Edge
      electron: Electron
      firefox: Firefox
      generic: tuntematon selain
      huawei_browser: Huawei-selain
      ie: Internet Explorer
      micro_messenger: MicroMessenger
      nokia: Nokia S40:n Ovi-selain
      opera: Opera
      otter: Otter
      phantom_js: PhantomJS
      qq: QQ Browser
      safari: Safari
      uc_browser: UC Browser
      unknown_browser: tuntematon selain
      weibo: Weibo
    current_session: Nykyinen istunto
    date: Päiväys
    description: "%{browser} %{platform}"
    explanation: Nämä verkkoselaimet ovat parhaillaan kirjautuneena Mastodon-tilillesi.
    ip: IP-osoite
    platforms:
      adobe_air: alustalla Adobe Air
      android: alustalla Android
      blackberry: alustalla BlackBerry
      chrome_os: alustalla ChromeOS
      firefox_os: alustalla Firefox OS
      ios: alustalla iOS
      kai_os: alustalla KaiOS
      linux: alustalla Linux
      mac: alustalla macOS
      unknown_platform: tuntemattomalla alustalla
      windows: alustalla Windows
      windows_mobile: alustalla Windows Mobile
      windows_phone: alustalla Windows Phone
    revoke: Hylkää
    revoke_success: Istunnon hylkäys onnistui
    title: Istunnot
    view_authentication_history: Näytä tilisi todennushistoria
  settings:
    account: Tili
    account_settings: Tilin asetukset
    aliases: Tilin aliakset
    appearance: Ulkoasu
    authorized_apps: Valtuutetut sovellukset
    back: Takaisin Mastodoniin
    delete: Tilin poisto
    development: Kehitys
    edit_profile: Muokkaa profiilia
    export: Vie
    featured_tags: Suositellut aihetunnisteet
    import: Tuo tietoja
    import_and_export: Tuonti ja vienti
    migrate: Tilin muutto toisaalle
    notifications: Sähköposti-ilmoitukset
    preferences: Asetukset
    profile: Julkinen profiili
    relationships: Seurattavat ja seuraajat
    severed_relationships: Katkenneet suhteet
    statuses_cleanup: Julkaisujen automaattipoisto
    strikes: Moderointivaroitukset
    two_factor_authentication: Kaksivaiheinen todennus
    webauthn_authentication: Suojausavaimet
  severed_relationships:
    download: Lataa (%{count})
    event_type:
      account_suspension: Tilin jäädytys (%{target_name})
      domain_block: Palvelimen jäädytys (%{target_name})
      user_domain_block: Estit käyttäjän %{target_name}
    lost_followers: Menetetyt seuraajat
    lost_follows: Menetetyt seurattavat
    preamble: Voit menettää seurattavasi ja seuraajasi, kun estät verkkotunnuksen tai kun moderaattorisi päättävät jäädyttää etäpalvelimen. Kun näin tapahtuu, voit ladata luetteloita katkenneista seurantasuhteista, jotta voit tarkastella niitä ja mahdollisesti viedä ne toiselle palvelimelle.
    purged: Palvelimesi ylläpitäjät ovat tyhjentäneet tämän palvelimen tiedot.
    type: Tapahtuma
  statuses:
    attached:
      audio:
        one: "%{count} ääni"
        other: "%{count} ääntä"
      description: 'Liitetty: %{attached}'
      image:
        one: "%{count} kuva"
        other: "%{count} kuvaa"
      video:
        one: "%{count} video"
        other: "%{count} videota"
    boosted_from_html: Tehosti lähteestä %{acct_link}
    content_warning: 'Sisältövaroitus: %{warning}'
    default_language: Sama kuin käyttöliittymän kieli
    disallowed_hashtags:
      one: 'sisälsi kielletyn aihetunnisteen: %{tags}'
      other: 'sisälsi kiellettyjä aihetunnisteita: %{tags}'
    edited_at_html: Muokattu %{date}
    errors:
      in_reply_not_found: Julkaisua, johon yrität vastata, ei näytä olevan olemassa.
    over_character_limit: merkkimäärän rajoitus %{max} ylitetty
    pin_errors:
      direct: Vain mainituille käyttäjille näkyviä julkaisuja ei voi kiinnittää
      limit: Olet jo kiinnittänyt enimmäismäärän julkaisuja
      ownership: Muiden julkaisuja ei voi kiinnittää
      reblog: Tehostusta ei voi kiinnittää
    quote_policies:
      followers: Seuraajat ja mainitut käyttäjät
      nobody: Vain mainitut käyttäjät
      public: Kaikki
    title: "%{name}: ”%{quote}”"
    visibilities:
      direct: Suoraan
      private: Vain seuraajat
      private_long: Näytä vain seuraajille
      public: Julkinen
      public_long: Kaikki voivat nähdä
      unlisted: Listaamaton
      unlisted_long: Kaikki voivat nähdä, mutta ei näytetä julkisilla aikajanoilla
  statuses_cleanup:
    enabled: Poista vanhat julkaisut automaattisesti
    enabled_hint: Poistaa julkaisusi automaattisesti, kun ne saavuttavat valitun ikäkynnyksen, ellei jokin alla olevista poikkeuksista tule kyseeseen
    exceptions: Poikkeukset
    explanation: Koska julkaisujen poistaminen on raskas toimi, se tapahtuu hitaasti aikaa myöten silloin kun palvelin ei ole muutoin ruuhkainen. Siksi viestejäsi voi poistua vasta tovi sen jälkeen kun ne ovat ylittäneet ikäkynnyksen.
    ignore_favs: Ohita suosikit
    ignore_reblogs: Ohita tehostukset
    interaction_exceptions: Vuorovaikutuksiin perustuvat poikkeukset
    interaction_exceptions_explanation: Huomaa, ettei julkaisujen poistumisesta ole varmuutta, jos ne alittavat suosikki- tai tehostusrajan sen jälkeen kun ne on kerran ylitetty.
    keep_direct: Säilytä yksityisviestit
    keep_direct_hint: Ei poista yksityisviestejäsi
    keep_media: Säilytä julkaisut, joissa on medialiitteitä
    keep_media_hint: Ei poista julkaisujasi, joissa on medialiitteitä
    keep_pinned: Säilytä kiinnitetyt julkaisut
    keep_pinned_hint: Ei poista kiinnitettyjä julkaisujasi
    keep_polls: Säilytä äänestykset
    keep_polls_hint: Ei poista äänestyksiäsi
    keep_self_bookmark: Säilytä kirjanmerkkeihin lisäämäsi julkaisut
    keep_self_bookmark_hint: Ei poista julkaisujasi, jos olet lisännyt ne kirjanmerkkeihin
    keep_self_fav: Säilytä suosikkeihin lisäämäsi julkaisut
    keep_self_fav_hint: Ei poista julkaisujasi, jos olet lisännyt ne suosikkeihisi
    min_age:
      '1209600': 2 viikkoa
      '15778476': 6 kuukautta
      '2629746': 1 kuukausi
      '31556952': 1 vuosi
      '5259492': 2 kuukautta
      '604800': 1 viikko
      '63113904': 2 vuotta
      '7889238': 3 kuukautta
    min_age_label: Ikäkynnys
    min_favs: Säilytä julkaisut, joilla on suosikiksi lisäyksiä vähintään
    min_favs_hint: Ei poista julkaisujasi, joita on lisätty suosikeihin vähintään näin monta kertaa. Jätä tyhjäksi, jos haluat poistaa julkaisuja riippumatta niiden suosikkeihin lisäämisen määrästä
    min_reblogs: Säilytä julkaisut, joilla on tehostuksia vähintään
    min_reblogs_hint: Ei poista julkaisujasi, joita on tehostettu vähintään näin monta kertaa. Jätä tyhjäksi, jos haluat poistaa julkaisuja riippumatta niiden tehostusten määrästä
  stream_entries:
    sensitive_content: Arkaluonteista sisältöä
  strikes:
    errors:
      too_late: On liian myöhäistä vedota tähän varoitukseen
  tags:
    does_not_match_previous_name: ei vastaa edellistä nimeä
  terms_of_service:
    title: Käyttöehdot
  terms_of_service_interstitial:
    future_preamble_html: Teemme käyttöehtoihimme muutoksia, jotka tulevat voimaan <strong>%{date}</strong>. Kehotamme sinua käymään päivitetyt ehdot läpi.
    past_preamble_html: Olemme muuttaneet käyttöehtojamme viimeisen käyntisi jälkeen. Kehotamme sinua käymään päivitetyt ehdot läpi.
    review_link: Käy käyttöehdot läpi
    title: Palvelimen %{domain} käyttöehdot muuttuvat
  themes:
    contrast: Mastodon (suuri kontrasti)
    default: Mastodon (tumma)
    mastodon-light: Mastodon (vaalea)
    system: Automaattinen (käytä järjestelmän teemaa)
  time:
    formats:
      default: "%d.%m.%Y klo %H.%M"
      month: "%b %Y"
      time: "%H.%M"
      with_time_zone: "%d.%m.%Y klo %H.%M %Z"
  translation:
    errors:
      quota_exceeded: Palvelimen käännöspalvelun käyttökiintiö on ylitetty.
      too_many_requests: Käännöspalvelulle on hiljattain esitetty liian monta pyyntöä.
  two_factor_authentication:
    add: Lisää
    disable: Poista kaksivaiheinen todennus käytöstä
    disabled_success: Kaksivaiheisen todennuksen käytöstäpoisto onnistui
    edit: Muokkaa
    enabled: Kaksivaiheinen todennus on käytössä
    enabled_success: Kaksivaiheisen todennuksen käyttöönotto onnistui
    generate_recovery_codes: Luo palautuskoodit
    lost_recovery_codes: Palautuskoodien avulla saat jälleen pääsyn tilillesi, jos menetät puhelimesi. Jos olet hukannut palautuskoodisi, voit luoda uudet tästä. Vanhat palautuskoodit poistuvat käytöstä.
    methods: Kaksivaiheisen todennuksen menetelmät
    otp: Todennussovellus
    recovery_codes: Ota palautuskoodit talteen
    recovery_codes_regenerated: Uusien palautuskoodien luonti onnistui
    recovery_instructions_html: Jos menetät puhelimesi, voit kirjautua tilillesi jollakin alla olevista palautuskoodeista. <strong>Pidä palautuskoodit hyvässä tallessa</strong>. Voit esimerkiksi tulostaa ne ja säilyttää muiden tärkeiden papereiden joukossa.
    webauthn: Suojausavaimet
  user_mailer:
    announcement_published:
      description: 'Palvelimen %{domain} ylläpito tiedottaa:'
      subject: Palvelutiedote
      title: Palvelimen %{domain} palvelutiedote
    appeal_approved:
      action: Tilin asetukset
      explanation: "%{appeal_date} lähettämäsi valitus tiliisi kohdistuvasta varoituksesta %{strike_date} on hyväksytty. Tilisi on jälleen hyvässä kunnossa."
      subject: Valituksesi %{date} on hyväksytty
      subtitle: Tilisi on jälleen normaalissa tilassa.
      title: Valitus hyväksytty
    appeal_rejected:
      explanation: "%{appeal_date} lähettämäsi valitus tiliisi kohdistuvasta varoituksesta %{strike_date} on hylätty."
      subject: "%{date} lähettämäsi valitus on hylätty"
      subtitle: Valituksesi on hylätty.
      title: Valitus hylätty
    backup_ready:
      explanation: Olet pyytänyt täyden varmuuskopion Mastodon-tilistäsi.
      extra: Se on nyt valmis ladattavaksi!
      subject: Arkisto on valmiina ladattavaksi
      title: Arkiston tallennus
    failed_2fa:
      details: 'Sisäänkirjautumispyrkimyksen yksityiskohtaiset tiedot:'
      explanation: Joku on yrittänyt kirjautua tilillesi mutta antoi väärän toisen todennustunnisteen.
      further_actions_html: Jos se et ollut sinä, suosittelemme, että %{action} välittömästi, sillä se on saattanut vaarantua.
      subject: Kaksivaiheisen todennuksen virhe
      title: Kaksivaiheisen todennuksen toinen vaihe epäonnistui
    suspicious_sign_in:
      change_password: vaihda salasanasi
      details: 'Tässä on tiedot kirjautumisesta:'
      explanation: Olemme havainneet kirjautumisen tilillesi uudesta IP-osoitteesta.
      further_actions_html: Jos tämä et ollut sinä, suosittelemme, että %{action} heti ja otat käyttöön kaksivaiheisen todennuksen pitääksesi tilisi turvassa.
      subject: Tiliäsi on käytetty uudesta IP-osoitteesta
      title: Uusi kirjautuminen
    terms_of_service_changed:
      agreement: Jatkamalla palvelun %{domain} käyttöä hyväksyt nämä ehdot. Jos et hyväksy päivitettyjä ehtoja, voit milloin tahansa päättää sopimuksesi palvelun %{domain} kanssa poistamalla tilisi.
      changelog: 'Lyhyesti, mitä tämä päivitys tarkoittaa sinulle:'
      description: 'Sait tämän sähköpostiviestin, koska muutamme palvelun %{domain} käyttöehtoja. Muutokset tulevat voimaan %{date}. Kehotamme tutustumaan päivitettyihin ehtoihin kokonaisuudessaan täällä:'
      description_html: Sait tämän sähköpostiviestin, koska muutamme palvelun %{domain} käyttöehtoja. Muutokset tulevat voimaan <strong>%{date}</strong>. Kehotamme tutustumaan <a href="%{path}" target="_blank">päivitettyihin ehtoihin kokonaisuudessaan täällä</a>.
      sign_off: Palvelimen %{domain} tiimi
      subject: Käyttöehtojemme päivitykset
      subtitle: Palvelimen %{domain} käyttöehdot muuttuvat
      title: Tärkeä päivitys
    warning:
      appeal: Lähetä valitus
      appeal_description: Jos uskot, että tämä on virhe, voit hakea muutosta palvelimen %{instance} ylläpidolta.
      categories:
        spam: Roskaposti
        violation: Sisältö rikkoo seuraavia yhteisön sääntöjä
      explanation:
        delete_statuses: Joidenkin julkaisuistasi on havaittu rikkovan ainakin yhtä yhteisön sääntöä, joten palvelimen %{instance} moderaattorit ovat poistaneet ne.
        disable: Et voi enää käyttää tiliäsi, mutta profiilisi ja muut tiedot pysyvät muuttumattomina. Voit pyytää varmuuskopiota tiedoistasi, vaihtaa tilin asetuksia tai poistaa tilisi.
        mark_statuses_as_sensitive: Palvelimen %{instance} moderaattorit ovat merkinneet osan julkaisuistasi arkaluonteisiksi. Tämä tarkoittaa sitä, että mediaa täytyy napauttaa ennen kuin sen esikatselu näytetään. Voit merkitä median itse arkaluonteiseksi, kun julkaiset tulevaisuudessa.
        sensitive: Tästä lähtien kaikki lähetetyt mediatiedostot merkitään arkaluonteisiksi ja piilotetaan napsautusvaroituksen taakse.
        silence: Voit edelleen käyttää tiliäsi, mutta vain sinua jo seuraavat käyttäjät näkevät julkaisusi tällä palvelimella ja sinut voidaan sulkea pois eri löytämisominaisuuksista. Toiset voivat kuitenkin edelleen seurata sinua manuaalisesti.
        suspend: Et voi enää käyttää tiliäsi, eivätkä profiilisi ja muut tiedot ole enää käytettävissä. Voit silti kirjautua sisään pyytääksesi tietojesi varmuuskopiota, kunnes tiedot on poistettu kokonaan noin 30 päivän kuluttua. Säilytämme kuitenkin joitain perustietoja, jotka estävät sinua kiertämästä jäädytystä.
      reason: 'Syy:'
      statuses: 'Julkaisuja lainattu:'
      subject:
        delete_statuses: Julkaisusi tilillä %{acct} on poistettu
        disable: Tilisi %{acct} on jäädytetty
        mark_statuses_as_sensitive: Julkaisusi tilillä %{acct} on merkitty arkaluonteisiksi
        none: Varoitus %{acct}
        sensitive: Julkaisusi tilillä %{acct} merkitään arkaluonteisiksi tästä lähtien
        silence: Tiliäsi %{acct} on rajoitettu
        suspend: Tilisi %{acct} on jäädytetty
      title:
        delete_statuses: Julkaisut poistettu
        disable: Tili jäädytetty
        mark_statuses_as_sensitive: Julkaisut merkitty arkaluonteisiksi
        none: Varoitus
        sensitive: Tili merkitty arkaluonteiseksi
        silence: Tiliä rajoitettu
        suspend: Tili jäädytetty
    welcome:
      apps_android_action: Hanki Google Playstä
      apps_ios_action: Lataa App Storesta
      apps_step: Lataa viralliset sovelluksemme.
      apps_title: Mastodon-sovellukset
      checklist_subtitle: 'Näin pääset alkuun tällä uudella sosiaalisella alustalla:'
      checklist_title: Tervetulon tarkistuslista
      edit_profile_action: Mukauta
      edit_profile_step: Täydentämällä profiilisi tietoja tehostat vuorovaikutteisuutta.
      edit_profile_title: Mukauta profiiliasi
      explanation: Näillä vinkeillä pääset alkuun
      feature_action: Lue lisää
      feature_audience: Mastodon tarjoaa sinulle ainutlaatuisen mahdollisuuden hallita yleisöäsi ilman välikäsiä. Omassa infrastruktuurissasi toimiva Mastodon on täysin hallinnassasi ja antaa sinun seurata ja tulla seuratuksi miltä tahansa verkon Mastodon-palvelimelta.
      feature_audience_title: Rakenna yleisöäsi luottavaisin mielin
      feature_control: Tiedät itse parhaiten, mitä haluat nähdä kotisyötteessäsi. Ei algoritmeja eikä mainoksia tuhlaamassa aikaasi. Seuraa yhdellä tilillä ketä tahansa, miltä tahansa Mastodon-palvelimelta, vastaanota heidän julkaisunsa aikajärjestyksessä ja tee omasta internetin nurkastasi hieman enemmän omanlaisesi.
      feature_control_title: Pidä aikajanasi hallussasi
      feature_creativity: Mastodon tukee ääni-, video- ja kuvajulkaisuja, saavutettavuuskuvauksia, äänestyksiä, sisältövaroituksia, animoituja avattaria, mukautettuja emojeita, pikkukuvien rajauksen hallintaa ja paljon muuta, mikä auttaa ilmaisemaan itseäsi verkossa. Julkaisetpa sitten taidetta, musiikkia tai podcastia, Mastodon on sinua varten.
      feature_creativity_title: Luovuutta vertaansa vailla
      feature_moderation: Mastodon palauttaa päätöksenteon käsiisi. Jokainen palvelin luo omat sääntönsä ja määräyksensä, joita valvotaan paikallisesti eikä ylhäältä alas kuten kaupallisessa sosiaalisessa mediassa, mikä tekee siitä joustavimman vastaamaan eri ihmisryhmien tarpeisiin. Liity palvelimelle, jonka säännöt sopivat sinulle, tai ylläpidä omaa palvelinta.
      feature_moderation_title: Moderointi juuri kuten sen pitäisi olla
      follow_action: Seuraa
      follow_step: Mastodonissa on kyse kiinnostavien käyttäjien seuraamisesta.
      follow_title: Mukauta kotisyötettäsi
      follows_subtitle: Seuraa tunnettuja tilejä
      follows_title: Seurantaehdotuksia
      follows_view_more: Näytä lisää seurattavia käyttäjiä
      hashtags_recent_count:
        one: "%{people} käyttäjä viimeisenä 2 päivänä"
        other: "%{people} käyttäjää viimeisenä 2 päivänä"
      hashtags_subtitle: Tutki, mikä on ollut suosittua viimeisenä 2 päivänä
      hashtags_title: Suositut aihetunnisteet
      hashtags_view_more: Näytä lisää suosittuja aihetunnisteita
      post_action: Kirjoita
      post_step: Tervehdi maailmaa sanoin, kuvin, videoin ja äänestyksin.
      post_title: Tee ensimmäinen julkaisusi
      share_step: Kerro ystävillesi, kuinka sinut voi löytää Mastodonista.
      share_title: Jaa Mastodon-profiilisi
      sign_in_action: Kirjaudu sisään
      subject: Tervetuloa Mastodoniin
      title: Tervetuloa mukaan, %{name}!
  users:
    follow_limit_reached: Et voi seurata yli %{limit} käyttäjää
    go_to_sso_account_settings: Avaa identiteettitarjoajasi tiliasetukset
    invalid_otp_token: Virheellinen kaksivaiheisen todennuksen koodi
    otp_lost_help_html: Jos sinulla ei ole pääsyä kumpaankaan, voit ottaa yhteyden osoitteeseen %{email}
    rate_limited: Liian monta todennusyritystä – yritä uudelleen myöhemmin.
    seamless_external_login: Olet kirjautunut ulkoisen palvelun kautta, joten salasana- ja sähköpostiasetukset eivät ole käytettävissä.
    signed_in_as: 'Kirjautunut tilillä:'
  verification:
    extra_instructions_html: <strong>Vinkki:</strong> Verkkosivustollasi oleva linkki voi olla myös näkymätön. Olennainen osuus on <code>rel="me"</code>, joka estää toiseksi henkilöksi tekeytymisen verkkosivustoilla, joilla on käyttäjien luomaa sisältöä. Voit käyttää jopa <code>link</code>-elementtiä sivun <code>head</code>-osassa elementin <code>a</code> sijaan, mutta HTML:n pitää olla käytettävissä ilman JavaScript-koodin suorittamista.
    here_is_how: Näin se onnistuu
    hint_html: "<strong>Henkilöllisyyden vahvistaminen on Mastodonissa jokaisen käyttäjän ulottuvilla.</strong> Se perustuu avoimiin standardeihin ja on maksutonta nyt ja aina. Tarvitset vain henkilökohtaisen verkkosivuston, jonka perusteella sinut voidaan tunnistaa. Kun teet linkin tuolle verkkosivulle profiilistasi, tarkistamme, että verkkosivustolla on linkki takaisin profiiliisi, ja näytämme profiilissasi visuaalisen ilmaisimen."
    instructions_html: Kopioi ja liitä seuraava koodi verkkosivustosi HTML-lähdekoodiin. Lisää sitten verkkosivustosi osoite johonkin profiilisi lisäkentistä ”Muokkaa profiilia” -välilehdellä ja tallenna muutokset.
    verification: Vahvistus
    verified_links: Vahvistetut linkkisi
    website_verification: Verkkosivuston vahvistus
  webauthn_credentials:
    add: Lisää uusi suojausavain
    create:
      error: Suojausavaimen lisäämisessä oli ongelma. Yritä uudelleen.
      success: Suojausavaimesi lisäys onnistui.
    delete: Poista
    delete_confirmation: Haluatko varmasti poistaa tämän suojausavaimen?
    description_html: Jos otat <strong>suojausavaimella todennuksen</strong> käyttöön, kirjautuminen edellyttää jonkin suojausavaimesi käyttämistä.
    destroy:
      error: Suojausavaimen poistamisessa oli ongelma. Yritä uudelleen.
      success: Suojausavaimesi poisto onnistui.
    invalid_credential: Virheellinen suojausavain
    nickname_hint: Anna uuden suojausaivaimesi lempinimi
    not_enabled: Et ole vielä ottanut WebAuthn-ohjelmaa käyttöön
    not_supported: Tämä selain ei tue suojausavaimia
    otp_required: Jos haluat käyttää suojausavaimia, ota ensin kaksivaiheinen todennus käyttöön.
    registered_on: Rekisteröity %{date}<|MERGE_RESOLUTION|>--- conflicted
+++ resolved
@@ -880,10 +880,7 @@
         add_to_report: Lisää raporttiin nro %{id}
         remove_from_report: Poista raportista
         report: Raportoi
-<<<<<<< HEAD
-=======
       contents: Sisältö
->>>>>>> 609a4018
       deleted: Poistettu
       favourites: Suosikit
       history: Versiohistoria
@@ -899,12 +896,8 @@
       reblogs: Edelleen jako
       replied_to_html: Vastaus käyttäjälle %{acct_link}
       status_changed: Julkaisua muutettu
-<<<<<<< HEAD
-      title: Tilin julkaisut
-=======
       status_title: Julkaisu käyttäjältä @%{name}
       title: Tilin julkaisut - @%{name}
->>>>>>> 609a4018
       trending: Suosituttua
       view_publicly: Näytä julkisesti
       visibility: Näkyvyys
