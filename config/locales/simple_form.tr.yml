---
tr:
  simple_form:
    hints:
      account:
        attribution_domains: Her satırda bir tane. Sahte atıflardan korur.
        discoverable: Herkese açık gönderileriniz ve profiliniz Mastodon'un çeşitli kısımlarında öne çıkarılabilir veya önerilebilir ve profiliniz başka kullanıcılara önerilebilir.
        display_name: Tam adınız veya kullanıcı adınız.
        fields: Ana sayfanız, zamirleriniz, yaşınız, istediğiniz herhangi bir şey.
        indexable: Herkese açık gönderileriniz Mastodon arama sonuçlarında görünebilir. Gönderilerinizle etkileşen kullanıcılar her halükarda onları arayabilirler.
        note: 'Diğer insanlara @değinebilir veya #etiketler kullanabilirsiniz.'
        show_collections: İnsanlar takip ettiklerinize ve takipçilerinize göz gezdirebilir. Takip ettiğiniz kişiler sizin onları takip ettiğinizi her halükarda görecektir.
        unlocked: İnsanlar sizi onayınızı almadan takip edebileceklerdir. Takip isteklerini gözden geçirmek ve yeni takipçileri kabul veya reddetmek istiyorsanız seçimi kaldırın.
      account_alias:
        acct: Taşımak istediğiniz hesabı kullanıcıadı@alanadı şeklinde belirtin
      account_migration:
        acct: Taşımak istediğiniz hesabın kullanıcıadı@alanadını belirtin
      account_warning_preset:
        text: Bğlantılar, etiketler ve bahsedenler gibi gönderi sözdizimini kullanabilirsiniz
        title: İsteğe bağlı. Alıcıya görünmez
      admin_account_action:
        include_statuses: Kullanıcı hangi gönderilerin denetleme eylemi veya uyarısına neden olduğunu görecektir
        send_email_notification: Kullanıcı, hesabına ne olduğuna dair bir açıklama alacak
        text_html: İsteğe bağlı. Gönderi sözdizimini kullanabilirsiniz. Zamandan kazanmak için <a href="%{path}">uyarı ön-ayarları ekleyebilirsiniz</a>
        type_html: "<strong>%{acct}</strong> ile ne yapılacağını seçin"
        types:
          disable: Kullanıcının hesabını kullanmasını engelle ama içeriklerini silme veya gizleme.
          none: Bunu, başka bir eylem tetiklemeden kullanıcıya bir uyarı göndermek için kullan.
          sensitive: Bu kullanıcının tüm medya eklerini hassas olarak işaretlemeye zorla.
          silence: Kullanıcının herkese açık şekilde gönderimde bulunmasını engelle, gönderilerini ve bildirimlerini onları takip etmeyen kişilerden gizle. Bu hesaba yönelik tüm bildirimleri kapatır.
          suspend: Bu hesaptan herhangi bir etkileşimi engelle ve içeriğini sil. 30 gün içerisinde geri alınabilir. Bu hesaba yönelik tüm bildirimleri kapatır.
        warning_preset_id: İsteğe bağlı. Hazır ayarın sonuna hala özel metin ekleyebilirsiniz
      announcement:
        all_day: İşaretlendiğinde, yalnızca zaman aralığındaki tarihler görüntülenir
        ends_at: İsteğe bağlı. Duyuru, bu tarihte otomatik olarak yayından kaldırılacak
        scheduled_at: Duyuruyu hemen yayınlamak için boş bırakın
        starts_at: İsteğe bağlı. Duyurunuzun belirli bir zaman aralığına bağlı olması durumunda
        text: Gönderi sözdizimini kullanabilirsiniz. Lütfen duyurunun kullanıcının ekranında yer alacağı alanı göz önünde bulundurun
      appeal:
        text: Bir eyleme yalnızca bir kere itiraz edebilirsiniz
      defaults:
        autofollow: Davetiyeyle kaydolan kişiler sizi otomatik olarak takip eder
        avatar: En fazla %{size} olacak şekilde WEBP, PNG, GIF veya JPG formatında yükleyiniz. %{dimensions}px boyutuna küçültülecektir
        bot: Bu hesap temelde otomatik eylemler gerçekleştirir ve izlenmeyebilir
        context: Filtrenin geçerli olması gereken bir veya daha fazla içerik
        current_password: Güvenlik nedeniyle lütfen şu anki hesabın parolasını girin
        current_username: Onaylamak için lütfen şu anki hesabın kullanıcı adını girin
        digest: Sadece uzun bir süre hareketsiz kaldıktan sonra ve yalnızca yokluğunuzda herhangi bir kişisel mesaj aldıysanız gönderilir
        email: Onay e-postası gönderilir
        header: WEBP, PNG, GIF veya JPG. En fazla %{size}. %{dimensions}px boyutuna küçültülecektir
        inbox_url: Kullanmak istediğiniz aktarıcının ön sayfasından URL'yi kopyalayın
        irreversible: Süzgeçlenmiş gönderiler, filtre daha sonra kaldırılsa bile, geri dönüşümsüz biçimde kaybolur
        locale: Kullanıcı arayüzünün dili, e-postalar ve push bildirimleri
        password: En az 8 karakter kullanın
        phrase: Metnin büyük/küçük harf durumundan veya gönderinin içerik uyarısından bağımsız olarak eşleştirilecek
        scopes: Uygulamanın erişmesine izin verilen API'ler. Üst seviye bir kapsam seçtiyseniz, bireysel kapsam seçmenize gerek yoktur.
        setting_advanced_layout: Mastodon'u çok sütunlu bir düzen olarak görüntüleyin, böylece zaman akışını, bildirimleri ve seçtiğiniz üçüncü sütunu görüntüleyebilirsiniz. Küçük ekranlar için önerilmez.
        setting_aggregate_reblogs: Yakın zamanda teşvik edilmiş gönderiler için yeni teşvikleri göstermeyin (yalnızca yeni alınan teşvikleri etkiler)
        setting_always_send_emails: Normalde, Mastodon'u aktif olarak kullanırken e-posta bildirimleri gönderilmeyecektir
<<<<<<< HEAD
        setting_default_quote_policy: Bu ayar yalnızca bir sonraki Mastodon sürümüyle oluşturulan gönderiler için geçerli olacak, ancak hazırlık aşamasında tercihinizi seçebilirsiniz.
=======
        setting_boost_modal: Etkinleştirildiğinde öne çıkarmanızın görünürlüğünü değiştirebileceğiniz bir onay iletişim kutusu açar.
        setting_default_quote_policy_private: Mastodon'da sadece takipçilere yönelik gönderiler başkaları tarafından alıntılanamaz.
        setting_default_quote_policy_unlisted: İnsanlar sizden alıntı yaptığında, onların gönderileri de trend zaman tünellerinden gizlenecektir.
>>>>>>> 26c78392
        setting_default_sensitive: Hassas medya varsayılan olarak gizlidir ve bir tıklama ile gösterilebilir
        setting_display_media_default: Hassas olarak işaretlenmiş medyayı gizle
        setting_display_media_hide_all: Medyayı her zaman gizle
        setting_display_media_show_all: Medyayı her zaman göster
        setting_emoji_style: Emojiler nasıl görüntülensin. "Otomatik" seçeneği yerel emojileri kullanmaya çalışır, ancak eski tarayıcılar için Twemoji'yi kullanır.
        setting_quick_boosting_html: Etkinleştirildiğinde, %{boost_icon} Öne Çıkar simgesine tıklandığında, öne çıkar/alıntı açılır menüsünü görüntüleme yerine hemen öne çıkarma işlemi gerçekleştirilir. Alıntı işlevi %{options_icon} (Seçenekler) menüsüne taşınır.
        setting_system_scrollbars_ui: Yalnızca Safari ve Chrome tabanlı masaüstü tarayıcılar için geçerlidir
        setting_use_blurhash: Gradyenler gizli görsellerin renklerine dayanır, ancak detayları gizler
        setting_use_pending_items: Akışı otomatik olarak kaydırmak yerine, zaman çizelgesi güncellemelerini tek bir tıklamayla gizleyin
        username: Harfleri, sayıları veya alt çizgi kullanabilirsiniz
        whole_word: Anahtar kelime veya kelime öbeği yalnızca alfasayısal olduğunda, yalnızca tüm sözcükle eşleşirse uygulanır
      domain_allow:
        domain: Bu alan adı, bu sunucudan veri alabilecek ve ondan gelen veri işlenecek ve saklanacaktır
      email_domain_block:
        domain: Bu e-posta adresinde görünen veya kullanılan MX kaydındaki alan adı olabilir. Kayıt sırasında denetleneceklerdir.
        with_dns_records: Belirli bir alanın DNS kayıtlarını çözmeyi deneyecek ve sonuçlar kara listeye eklenecek
      featured_tag:
        name: 'Son zamanlarda sıkça kullandığınız etiketlerin bazıları:'
      filters:
        action: Bir gönderi filtreyle eşleştiğinde hangi eylemin yapılacağını seçin
        actions:
          blur: Medyayı, metnin kendisini gizlemeden bir uyarı arkasında gizle
          hide: Filtrelenmiş içeriği tamamen gizle, sanki varolmamış gibi
          warn: Süzgeçlenmiş içeriği, süzgecinin başlığından söz eden bir uyarının arkasında gizle
      form_admin_settings:
        activity_api_enabled: Yerel olarak yayınlanan gönderi, etkin kullanıcı ve yeni kayıtların haftalık sayıları
        app_icon: WEBP, PNG, GIF veya JPG. Mobil aygıtlarda varsayılan uygulama simgesini isteğe bağlı bir simgeyle değiştirir.
        backups_retention_period: Kullanıcılar, gönderilerinin arşivlerini daha sonra indirmek üzere oluşturabilirler. Pozitif bir değer verdilğinde bu arşivler verilmiş olan gün sonunda deponuzdan otomatik olarak silinecektir.
        bootstrap_timeline_accounts: Bu hesaplar, yeni kullanıcıların takip önerilerinin tepesinde sabitlenecektir.
        closed_registrations_message: Kayıt olma kapalıyken görüntülenir
        content_cache_retention_period: Diğer sunuculardaki (öne çıkarma ve yanıtlar da dahil olmak üzere) tüm gönderiler belirlenen gün sonunda, yerel bir kullanıcının etkileşimine bakılmadan, silinecektir. Yerel bir kullanıcının yerimlerine veya favorilerine eklediği gönderiler de dahildir. Farklı sunuculardaki kullanıcılar arasındaki özel bahsetmeler de kaybolacak ve geri getirilmeleri mümkün olmayacaktır. Bu ayarın kullanımı özel amaçlı sunucular içindir ve genel amaçlı kullanımda etkinleştirildiğinde kullanıcı beklentilerini karşılamayabilir.
        custom_css: Mastodon'un web sürümüne özel biçimler uygulayabilirsiniz.
        favicon: WEBP, PNG, GIF veya JPG. Varsayılan Mastodon simgesini isteğe bağlı bir simgeyle değiştirir.
        landing_page: Yeni ziyaretçilerin sunucunuza ilk geldiklerinde görecekleri sayfayı seçer. "Öne çıkanlar" seçeneğini seçerseniz, Keşif Ayarlarında öne çıkanların etkinleştirilmesi gerekir. "Yerel akış" seçeneğini seçerseniz, Keşif Ayarlarında "Yerel gönderileri içeren canlı akışlara erişim" seçeneğinin "Herkes" olarak ayarlanması gerekir.
        mascot: Gelişmiş web arayüzündeki illüstrasyonu geçersiz kılar.
        media_cache_retention_period: Uzak kullanıcıların gönderilerindeki ortam dosyaları sunucunuzda önbelleklenir. Pozitif bir değer verildiğinde, ortam dosyaları belirlenen gün sonunda silinecektir. Eğer ortam dosyaları silindikten sonra istenirse, kaynak içerik hala mevcutsa, tekrar indirilecektir. Bağlantı önizleme kartlarının üçüncü parti siteleri yoklamasına ilişkin kısıtlamalar nedeniyle, bu değeri en azından 14 gün olarak ayarlamanız önerilir, yoksa bağlantı önizleme kartları bu süreden önce isteğe bağlı olarak güncellenmeyecektir.
        min_age: Kullanıcılardan kayıt olurken doğum tarihlerini doğrulamaları istenecektir
        peers_api_enabled: Bu sunucunun fediverse'te karşılaştığı alan adlarının bir listesi. İlgili sunucuyla birleştirme mi yapıyorsunuz yoksa sunucunuz sadece onu biliyor mu hakkında bir bilgi burada yok. Bu blgi genel olarak federasyın hakkında istatistik toplamak isteyen hizmetler tarafından kullanılıyor.
        profile_directory: Profil dizini keşfedilebilir olmayı kabul eden tüm kullanıcıları listeler.
        require_invite_text: Kayıt olmak elle doğrulama gerektiriyorsa, "Neden katılmak istiyorsunuz?" metin girdisini isteğe bağlı yerine zorunlu yapın
        site_contact_email: İnsanlar yasal konular veya destek hakkında bilgi edinmek için size nasıl ulaşabilir.
        site_contact_username: İnsanlar size Mastodon'da nasıl ulaşabilir.
        site_extended_description: Ziyaretçileriniz ve kullanıcılarınıza yardımı dokunabilecek herhangi bir ek bilgi. Markdown sözdizimiyle biçimlendirilebilir.
        site_short_description: Sunucunuzu tekil olarak tanımlamaya yardımcı olacak kısa tanım. Kim işletiyor, kimin için?
        site_terms: Kendi gizlilik politikanızı kullanın veya varsayılanı kullanmak için boş bırakın. Markdown sözdizimiyle biçimlendirilebilir.
        site_title: İnsanlar sunucunuzu alan adı dışında nasıl isimlendirmeli.
        status_page_url: İnsanların bir kesinti halinde sunucunun durumunu görebilecekleri bir sayfanın URL'si
        theme: Giriş yapmamış ziyaretçilerin ve yeni kullanıcıların gördüğü tema.
        thumbnail: Sunucu bilginizin yanında gösterilen yaklaşık 2:1'lik görüntü.
        trendable_by_default: Öne çıkan içeriğin elle incelenmesini atla. Tekil öğeler sonrada öne çıkanlardan kaldırılabilir.
        trends: Öne çıkanlar, sunucunuzda ilgi toplayan gönderileri, etiketleri ve haber yazılarını gösterir.
      form_challenge:
        current_password: Güvenli bir bölgeye giriyorsunuz
      imports:
        data: Diğer Mastodon sunucusundan dışarı aktardığınız CSV dosyası
      invite_request:
        text: Bu, başvurunuzu gözden geçirmemize yardımcı olacaktır
      ip_block:
        comment: İsteğe bağlı. Bu kuralı neden eklediğinizi hatırlayın.
        expires_in: IP adresleri sınırlı bir kaynaktır, bazen paylaşılırlar ve sıklıkla el değiştirirler. Bu nedenle, belirsiz IP blokları önerilmez.
        ip: Bir IPv4 veya IPv6 adresi girin. CIDR sözdizimini kullanarak tüm aralıkları engelleyebilirsiniz. Kendinizi dışarıda bırakmamaya dikkat edin!
        severities:
          no_access: Tüm kaynaklara erişimi engelle
          sign_up_block: Yeni kayıtlar mümkün olmayacaktır
          sign_up_requires_approval: Yeni kayıt onayınızı gerektirir
        severity: Bu IP'den gelen isteklere ne olacağını seçin
      rule:
        hint: İsteğe bağlı. Kural hakkında daha fazla ayrıntı verin
        text: Bu sunucu üzerindeki kullanıcılar için bir kural veya gereksinimi tanımlayın. Kuralı kısa ve yalın tutmaya çalışın
      sessions:
        otp: 'Telefonunuzdaki two-factor kodunuzu giriniz veya kurtarma kodlarınızdan birini giriniz:'
        webauthn: Bir USB anahtarıysa, taktığınızdan ve gerekirse üzerine tıkladığınızdan emin olun.
      settings:
        indexable: Profil sayfanız Google, Bing ve diğerlerindeki arama sonuçlarında görüntülenebilir.
        show_application: Ne olursa olsun gönderinizi yayınlayan uygulamayı her zaman görebileceksiniz.
      tag:
        name: Harflerin, örneğin daha okunabilir yapmak için, sadece büyük/küçük harf durumlarını değiştirebilirsiniz
      terms_of_service:
        changelog: Markdown sözdizimiyle yapılandırılabilir.
        effective_date: Kullanıcıları bilgilendirmek için mantıklı bir tarih aralığı 10 ile 30 gün arasında olabilir.
        text: Markdown sözdizimiyle yapılandırılabilir.
      terms_of_service_generator:
        admin_email: Yasal bildirimler arasında karşı bildirimler, mahkeme kararları, yayından kaldırma talepleri ve kolluk kuvvetleri talepleri yer alır.
        arbitration_address: Yukarıdaki fiziksel adresle aynı olabilir, veya e-posta kullanıyorsanız "N/A".
        arbitration_website: Web formu olabilir, veya e-posta kullanıyorsanız "N/A".
        choice_of_law: Her türlü iddiayı yönetecek olan iç maddi yasalara ilişkin şehir, bölge, eyalet veya ülke.
        dmca_address: ABD operatörleri için DMCA Atanmış Temsilci Dizininde kayıtlı adresi kullanın. Doğrudan taleple Posta Kutusu kullanımı mümkündür, Telif Hakkı Ofisine e-posta göndermek için DMCA Atanmış Temsilci Posta Kutusu Feragat Talebini kullanın ve eylemleriniz nedeniyle intikam veya cezalandırılmaktan çekinen ve herkese açık ev adresini kullanmamak için Posta Kutusu kullanması gereken ev tabanlı bir içerik moderatörü olduğunuzu açıklayın.
        dmca_email: Yukarıdaki "Yasal bildirimler için e-posta adresi" için kullanılan e-posta ile aynı olabilir.
        domain: Sağladığınız çevrimiçi hizmetin benzersiz tanımlaması.
        jurisdiction: Faturaları ödeyen kişinin yaşadığı ülkeyi listeleyin. Bir şirket veya başka bir kuruluş ise, kurulduğu ülkeyi ve uygun şekilde şehri, bölgeyi, yöreyi veya eyaleti listeleyin.
        min_age: Tabi olduğunuz yasaların gerektirdiği yaştan düşük olmamalıdır.
      user:
        chosen_languages: İşaretlendiğinde, yalnızca seçilen dillerdeki gönderiler genel zaman çizelgelerinde görüntülenir
        date_of_birth:
          one: "%{domain} kullanmak için en az %{count} yaşında olduğunuzdan emin olmalıyız. Bu bilgiyi saklamıyoruz."
          other: "%{domain} kullanmak için en az %{count} yaşında olduğunuzdan emin olmalıyız. Bu bilgiyi saklamıyoruz."
        role: Rol, kullanıcıların sahip olduğu izinleri denetler.
      user_role:
        color: Arayüz boyunca rol için kullanılacak olan renk, hex biçiminde RGB
        highlighted: Bu rolü herkese açık hale getirir
        name: Rolün, eğer rozet olarak görüntülenmesi ayarlandıysa kullanılacak herkese açık ismi
        permissions_as_keys: Bu role sahip kullanıcıların şunlara erişimi var...
        position: Belirli durumlarda çatışmayı çözmek için daha yüksek rol belirleyicidir. Bazı eylemler ancak daha düşük öncelikteki rollere uygulanabilir
      username_block:
        allow_with_approval: Kayıt işlemini tamamen engellemek yerine, eşleşen kayıtlar onayınızı gerektirecektir
        comparison: Kısmi eşleşmeleri engellerken lütfen Scunthorpe Problemini aklınızda bulundurun
        username: '"a" için "4" veya "e" için "3" gibi büyük/küçük harfe ve yaygın homogliflere bakılmaksızın eşleştirilecektir'
      webhook:
        events: Gönderilecek etkinlikleri seçin
        template: Değişken değerleme kullanarak kendi JSON yükünüzü oluşturun. Varsayılan JSON için boş bırakın.
        url: Olayların gönderileceği yer
    labels:
      account:
        attribution_domains: Size atıf verebilecek websiteleri
        discoverable: Profil ve gönderileri keşif algoritmalarında kullan
        fields:
          name: Etiket
          value: İçerik
        indexable: Herkese açık gönderileri arama sonuçlarına ekle
        show_collections: Takipleri ve takipçileri profilde göster
        unlocked: Yeni takipçileri otomatik olarak kabul et
      account_alias:
        acct: Eski hesabın tanıtıcısı
      account_migration:
        acct: Yeni hesabın tanıtıcısı
      account_warning_preset:
        text: Ön ayarlı metin
        title: Başlık
      admin_account_action:
        include_statuses: Bildirilen gönderileri e-postaya dahil et
        send_email_notification: Kullanıcıyı e-posta ile bilgilendir
        text: Özel uyarı
        type: Eylem
        types:
          disable: Dondur
          none: Hiç birşey
          sensitive: Hassas
          silence: Sınırla
          suspend: Hesap verilerini askıya alın ve geri alınamaz şekilde silin
        warning_preset_id: Bir uyarı ön ayarı kullan
      announcement:
        all_day: Tüm gün etkinliği
        ends_at: Etkinliğin sonu
        scheduled_at: Yayınlamayı zamanla
        starts_at: Etkinliğin başlangıcı
        text: Duyuru
      appeal:
        text: Bu kararın neden geri alınması gerektiğini açıklayın
      defaults:
        autofollow: Hesabınızı takip etmeye davet edin
        avatar: Profil resmi
        bot: Bu bir bot hesabı
        chosen_languages: Dilleri süzgeçle
        confirm_new_password: Yeni parolayı onayla
        confirm_password: Parolayı doğrula
        context: İçeriği süzgeçle
        current_password: Güncel parola
        data: Veri
        display_name: Görünen isim
        email: E-posta adresi
        expires_in: Bitiş tarihi
        fields: Profil meta verisi
        header: Kapak resmi
        honeypot: "%{label} (doldurmayın)"
        inbox_url: Aktarıcı gelen kutusunun URL'si
        irreversible: Gizlemek yerine benim için sil
        locale: Arayüz dili
        max_uses: Maksimum kullanım sayısı
        new_password: Yeni parola
        note: Kişisel bilgiler
        otp_attempt: İki adımlı doğrulama kodu
        password: Parola
        phrase: Anahtar kelime veya kelime öbeği
        setting_advanced_layout: Gelişmiş web arayüzünü etkinleştir
        setting_aggregate_reblogs: Zaman çizelgesindeki boostları grupla
        setting_always_send_emails: Her zaman e-posta bildirimleri gönder
        setting_auto_play_gif: Hareketli GIF'leri otomatik oynat
        setting_boost_modal: Öne çıkarma görünürlüğünü denetleyin
        setting_default_language: Gönderi dili
        setting_default_privacy: Gönderi görünürlüğü
        setting_default_quote_policy: Kimler alıntılayabilir
        setting_default_sensitive: Medyayı her zaman hassas olarak işaretle
        setting_delete_modal: Bir gönderiyi silmeden beni uyar
        setting_disable_hover_cards: Üstüne geldiğinde profil önizlemesini devre dışı bırak
        setting_disable_swiping: Kaydırma hareketlerini devre dışı bırak
        setting_display_media: Medya görüntüleme
        setting_display_media_default: Varsayılan
        setting_display_media_hide_all: Tümünü gizle
        setting_display_media_show_all: Tümünü göster
        setting_emoji_style: Emoji stili
        setting_expand_spoilers: İçerik uyarılarıyla işaretli gönderileri her zaman genişlet
        setting_hide_network: Sosyal grafiğini gizle
        setting_missing_alt_text_modal: Alternatif metni olmayan bir medya göndermeden önce beni uyar
        setting_quick_boosting: Hızlı öne çıkarmayı etkinleştir
        setting_reduce_motion: Animasyonlarda hareketi azalt
        setting_system_font_ui: Sistemin varsayılan yazı tipini kullan
        setting_system_scrollbars_ui: Sistemin varsayılan kaydırma çubuğunu kullan
        setting_theme: Site teması
        setting_trends: Bugünün gündemini göster
        setting_unfollow_modal: Birini takip etmeden önce onay iletişim kutusu göster
        setting_use_blurhash: Gizli medya için renkli gradyanlar göster
        setting_use_pending_items: Yavaş mod
        severity: Önem derecesi
        sign_in_token_attempt: Güvenlik kodu
        title: Başlık
        type: İçeri aktarma türü
        username: Kullanıcı adı
        username_or_email: Kullanıcı adı veya e-posta
        whole_word: Tam sözcük
      email_domain_block:
        with_dns_records: Alan adının MX kayıtlarını ve IP'lerini ekleyin
      featured_tag:
        name: Etiket
      filters:
        actions:
          blur: Medyayı bir uyarıyla gizle
          hide: Tamamen gizle
          warn: Uyarıyla gizle
      form_admin_settings:
        activity_api_enabled: API'deki kullanıcı etkinliği hakkında toplu istatistikler yayınlayın
        app_icon: Uygulama simgesi
        backups_retention_period: Kullanıcı arşivi saklama süresi
        bootstrap_timeline_accounts: Bu hesapları yeni kullanıcılara her zaman öner
        closed_registrations_message: Kayıt olma mevcut değilken gösterilen özel ileti
        content_cache_retention_period: Uzak içerik saklama süresi
        custom_css: Özel CSS
        favicon: Yer imi simgesi
        landing_page: Yeni ziyaretçiler için giriş sayfası
        local_live_feed_access: Yerel gönderileri ön plana çıkaran canlı akışlara erişim
        local_topic_feed_access: Yerel gönderileri ön plana çıkaran etiket ve bağlantı akışlarına erişim
        mascot: Özel maskot (eski)
        media_cache_retention_period: Medya önbelleği saklama süresi
        min_age: Azami yaş gereksinimi
        peers_api_enabled: API'de keşfedilen sunucuların listesini yayınla
        profile_directory: Profil dizinini etkinleştir
        registrations_mode: Kim kaydolabilir
        remote_live_feed_access: Uzaktan gönderileri ön plana çıkaran canlı akışlara erişim
        remote_topic_feed_access: Uzaktan gönderileri ön plana çıkaran etiket ve bağlantı akışlarına erişim
        require_invite_text: Katılmak için bir gerekçe iste
        show_domain_blocks: Engellenen alan adlarını göster
        show_domain_blocks_rationale: Alan adlarının neden engellendiğini göster
        site_contact_email: İletişim e-postası
        site_contact_username: İletişim kullanıcı adı
        site_extended_description: Geniş açıklama
        site_short_description: Sunucu açıklaması
        site_terms: Gizlilik Politikası
        site_title: Sunucu adı
        status_page_url: Durum sayfası URL'si
        theme: Öntanımlı tema
        thumbnail: Sunucu küçük resmi
        trendable_by_default: Ön incelemesiz öne çıkanlara izin ver
        trends: Öne çıkanları etkinleştir
      interactions:
        must_be_follower: Takipçim olmayan kişilerden gelen bildirimleri engelle
        must_be_following: Takip etmediğim kişilerden gelen bildirimleri engelle
        must_be_following_dm: Takip etmediğiniz kişilerden gelen doğrudan iletileri engelle
      invite:
        comment: Yorum
      invite_request:
        text: Neden katılmak istiyorsun?
      ip_block:
        comment: Yorum
        ip: IP
        severities:
          no_access: Erişimi engelle
          sign_up_block: Kayıt olmayı engelle
          sign_up_requires_approval: Kayıtları sınırla
        severity: Kural
      notification_emails:
        appeal: Birisi, bir moderatör kararına itiraz ediyor
        digest: Özet e-postaları gönder
        favourite: Birisi gönderinizi beğendi
        follow: Biri seni takip etti
        follow_request: Biri seni takip etmek istedi
        mention: Birisi senden bahsetti
        pending_account: Yeni hesabın incelenmesi gerekiyor
        quote: Birisi senden alıntı yaptı
        reblog: Birisi gönderini boostladı
        report: Yeni rapor gönderildi
        software_updates:
          all: Tüm güncellemeleri bildir
          critical: Sadece kritik güncellemeleri bildir
          label: Yeni bir Mastodon sürümü mevcut
          none: Güncellemeleri hiç bir zaman bildirme (önerilmiyor)
          patch: Yama güncellemelerini bildir
        trending_tag: Yeni eğilimin gözden geçmesi gerekiyor
      rule:
        hint: Ek bilgi
        text: Kural
      settings:
        indexable: Arama motorları profil sayfasını içersin
        show_application: Gönderiyi hangi uygulamadan gönderdiğiniz görüntülensin
      tag:
        listable: Bu etiketin aramalarda ve profil dizininde görünmesine izin ver
        name: Etiket
        trendable: Bu etiketin gündem altında görünmesine izin ver
        usable: Gönderilerin yerelde bu etiketi kullanmasına izin ver
      terms_of_service:
        changelog: Ne Değişti?
        effective_date: Yürürlük tarihi
        text: Hizmet Şartları
      terms_of_service_generator:
        admin_email: Yasal bildirimler için e-posta adresi
        arbitration_address: Tahkim bildirimleri için fiziksel adres
        arbitration_website: Tahkim bildirimlerini göndermek için website
        choice_of_law: Yasa Tercihi
        dmca_address: DMCA/telif hakkı bildirimleri için fiziksel adres
        dmca_email: DMCA/telif hakkı bildirimleri için e-posta adresi
        domain: Alan adı
        jurisdiction: Yasal yetki alanı
        min_age: Minimum yaş
      user:
        date_of_birth_1i: Gün
        date_of_birth_2i: Ay
        date_of_birth_3i: Yıl
        role: Rol
        time_zone: Zaman dilimi
      user_role:
        color: Rozet rengi
        highlighted: Rolü kullanıcıların profilinde rozet olarak görüntüle
        name: Ad
        permissions_as_keys: İzinler
        position: Öncelik
      username_block:
        allow_with_approval: Onay ile kayıtlara izin ver
        comparison: Karşılaştırma yöntemi
        username: Eşleşecek kelime
      webhook:
        events: Etkin olaylar
        template: Yük şablonu
        url: Uç nokta URL’si
    'no': Hayır
    not_recommended: Önerilmez
    overridden: Geçersiz kılındı
    recommended: Önerilen
    required:
      mark: "*"
      text: gerekli
    title:
      sessions:
        webauthn: Oturum açmak için güvenlik anahtarlarınızdan birini kullanın
    'yes': Evet<|MERGE_RESOLUTION|>--- conflicted
+++ resolved
@@ -57,13 +57,9 @@
         setting_advanced_layout: Mastodon'u çok sütunlu bir düzen olarak görüntüleyin, böylece zaman akışını, bildirimleri ve seçtiğiniz üçüncü sütunu görüntüleyebilirsiniz. Küçük ekranlar için önerilmez.
         setting_aggregate_reblogs: Yakın zamanda teşvik edilmiş gönderiler için yeni teşvikleri göstermeyin (yalnızca yeni alınan teşvikleri etkiler)
         setting_always_send_emails: Normalde, Mastodon'u aktif olarak kullanırken e-posta bildirimleri gönderilmeyecektir
-<<<<<<< HEAD
-        setting_default_quote_policy: Bu ayar yalnızca bir sonraki Mastodon sürümüyle oluşturulan gönderiler için geçerli olacak, ancak hazırlık aşamasında tercihinizi seçebilirsiniz.
-=======
         setting_boost_modal: Etkinleştirildiğinde öne çıkarmanızın görünürlüğünü değiştirebileceğiniz bir onay iletişim kutusu açar.
         setting_default_quote_policy_private: Mastodon'da sadece takipçilere yönelik gönderiler başkaları tarafından alıntılanamaz.
         setting_default_quote_policy_unlisted: İnsanlar sizden alıntı yaptığında, onların gönderileri de trend zaman tünellerinden gizlenecektir.
->>>>>>> 26c78392
         setting_default_sensitive: Hassas medya varsayılan olarak gizlidir ve bir tıklama ile gösterilebilir
         setting_display_media_default: Hassas olarak işaretlenmiş medyayı gizle
         setting_display_media_hide_all: Medyayı her zaman gizle
