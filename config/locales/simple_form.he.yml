--- conflicted
+++ resolved
@@ -3,11 +3,7 @@
   simple_form:
     hints:
       account:
-<<<<<<< HEAD
-        attribution_domains_as_text: אחד בכל שורה. יגן מפני יחוס מטעה.
-=======
         attribution_domains: אחד בכל שורה. יגן מפני יחוסים מטעים.
->>>>>>> 609a4018
         discoverable: הפוסטים והפרופיל שלך עשויים להיות מוצגים או מומלצים באזורים שונים באתר וייתכן שהפרופיל שלך יוצע למשתמשים אחרים.
         display_name: שמך המלא או שם הכיף שלך.
         fields: עמוד הבית שלך, לשון הפנייה, גיל, וכל מידע אחר לפי העדפתך האישית.
@@ -171,11 +167,7 @@
         url: היעד שאליו יישלחו אירועים
     labels:
       account:
-<<<<<<< HEAD
-        attribution_domains_as_text: אתרים המורשים לייחס אליך מאמרים
-=======
         attribution_domains: אתרים המורשים לייחס אליך מאמרים
->>>>>>> 609a4018
         discoverable: הצג משתמש ופוסטים בעמוד התגליות
         fields:
           name: תווית
