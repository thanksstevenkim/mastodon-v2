--- conflicted
+++ resolved
@@ -163,13 +163,8 @@
         list.accounts << bob
         allow(List).to receive(:where).and_return(list)
         status = Fabricate(:status, text: 'I post a lot', account: bob)
-<<<<<<< HEAD
-        expect(described_class.instance.filter?(:home, status, alice)).to be true
-        expect(described_class.instance.filter(:home, status, alice)).to be :skip_home
-=======
         expect(subject.filter?(:home, status, alice)).to be true
         expect(subject.filter(:home, status, alice)).to be :skip_home
->>>>>>> 609a4018
       end
 
       it 'returns true for reblog from followee on exclusive list' do
@@ -179,13 +174,8 @@
         allow(List).to receive(:where).and_return(list)
         status = Fabricate(:status, text: 'I post a lot', account: bob)
         reblog = Fabricate(:status, reblog: status, account: jeff)
-<<<<<<< HEAD
-        expect(described_class.instance.filter?(:home, reblog, alice)).to be true
-        expect(described_class.instance.filter(:home, reblog, alice)).to be :skip_home
-=======
         expect(subject.filter?(:home, reblog, alice)).to be true
         expect(subject.filter(:home, reblog, alice)).to be :skip_home
->>>>>>> 609a4018
       end
 
       it 'returns false for post from followee on non-exclusive list' do
