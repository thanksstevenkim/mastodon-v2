--- conflicted
+++ resolved
@@ -1,9 +1,3 @@
-<<<<<<< HEAD
-@use 'sass:color';
-@function hex-color($color) {
-  @if type-of($color) == 'color' {
-    $color: str-slice(ie-hex-str($color), 4);
-=======
 @use 'variables' as *;
 @use 'functions' as *;
 
@@ -14,7 +8,6 @@
     overscroll-behavior: none;
     -webkit-overflow-scrolling: auto;
     scrollbar-gutter: stable;
->>>>>>> 609a4018
   }
 
   body {
