# Changelog

All notable changes to this project will be documented in this file.

<<<<<<< HEAD
=======
## [4.4.1] - 2025-07-09

### Fixed

- Fix nearly every sub-directory being crawled as part of Vite build (#35323 by @ClearlyClaire)
- Fix assets not building when Redis is unavailable (#35321 by @oneiros)
- Fix replying from media modal or pop-in-player tagging user `@undefined` (#35317 by @ClearlyClaire)
- Fix support for special characters in various environment variables (#35314 by @mjankowski and @ClearlyClaire)
- Fix some database migrations failing for indexes manually removed by admins (#35309 by @mjankowski)

## [4.4.0] - 2025-07-08

### Added

- **Add “Followers you know” widget to user profiles and hover cards** (#34652, #34678, #34681, #34697, #34699, #34769, #34774 and #34914 by @diondiondion)
- **Add featured tab to profiles on web UI and rework pinned posts** (#34405, #34483, #34491, #34754, #34855, #34858, #34868, #34869, #34927, #34995, #35056 and #34931 by @ChaosExAnima, @ClearlyClaire, @Gargron, and @diondiondion)
- Add endorsed accounts to featured tab in web UI (#34421 and #34568 by @Gargron)\
  This also includes the following new REST API endpoints:
  - `GET /api/v1/accounts/:id/endorsements`: https://docs.joinmastodon.org/methods/accounts/#endorsements
  - `POST /api/v1/accounts/:id/endorse`: https://docs.joinmastodon.org/methods/accounts/#endorse
  - `POST /api/v1/accounts/:id/unendorse`: https://docs.joinmastodon.org/methods/accounts/#unendorse
- Add ability to add and remove hashtags from featured tags in web UI (#34489, #34887, and #34490 by @ClearlyClaire and @Gargron)\
  This is achieved through the new REST API endpoints:
  - `POST /api/v1/tags/:id/feature`: https://docs.joinmastodon.org/methods/tags/#feature
  - `POST /api/v1/tags/:id/unfeature`: https://docs.joinmastodon.org/methods/tags/#unfeature
- Add reminder when about to post without alt text in web UI (#33760 and #33784 by @Gargron)
- Add a warning in Web UI when composing a post when the selected and detected language are different (#33042, #33683, #33700, #33724, #33770, and #34193 by @ClearlyClaire and @Gargron)
- Add support for verifying and displaying remote quote posts (#34370, #34481, #34510, #34551, #34480, #34479, #34553, #34584, #34623, #34738, #34766, #34770, #34772, #34773, #34786, #34790, #34864, #34957, #34961, #35016, #35022, #35036, #34946, #34945 and #34958 by @ClearlyClaire and @diondiondion)\
  Support for verifying remote quotes according to [FEP-044f](https://codeberg.org/fediverse/fep/src/branch/main/fep/044f/fep-044f.md) and displaying them in the Web UI has been implemented.\
  Quoting other people is not implemented yet, and it is currently not possible to mark your own posts as allowing quotes. However, a new “Who can quote” setting has been added to the “Posting defaults” section of the user settings. This setting allows you to set a default that will be used for new posts made on Mastodon 4.5 and newer, when quote posts will be fully implemented.\
  In the REST API, quote posts are represented by a new `quote` attribute on `Status` and `StatusEdit` entities: https://docs.joinmastodon.org/entities/StatusEdit/#quote https://docs.joinmastodon.org/entities/Status/#quote
- Add ability to reorder and translate server rules (#34637, #34737, #34494, #34756, #34820, #34997, #35170, #35174 and #35174 by @ChaosExAnima and @ClearlyClaire)\
  Rules are now shown in the user’s language, if a translation has been set.\
  In the REST API, `Rule` entities now have a new `translations` attribute: https://docs.joinmastodon.org/entities/Rule/#translations
- Add emoji from Twemoji 15.1.0, including in the emoji picker/completion (#33395, #34321, #34620, and #34677 by @ChaosExAnima, @ClearlyClaire, @TheEssem, and @eramdam)
- Add option to remove account from followers in web UI (#34488 by @Gargron)
- Add relationship tags to profiles and hover cards in web UI (#34467 and #34792 by @Gargron and @diondiondion)
- Add ability to open posts in a new tab by middle-clicking in web UI (#32988, #33106, #33419, and #34700 by @ClearlyClaire, @Gargron, and @tribela)
- Add new filter action to blur media (#34256 by @ClearlyClaire)\
  In the REST API, this adds a new possible value of `blur` to the `filter_action` attribute: https://docs.joinmastodon.org/entities/Filter/#filter_action
- Add dropdown menu to hashtag links in web UI (#34393 by @Gargron)
- **Add server setting to allow referrer** (#33214, #33239, #33903, and #34731 by @ChaosExAnima, @ClearlyClaire, @Gargron, and @renchap)\
  In order to protect the privacy of users of small or thematic servers, Mastodon previously avoided transmitting referrer information when clicking outside links, which unfortunately made Mastodon completely invisible to other websites, even though the privacy implications on large generic servers are very limited.\
  Server administrators can now chose to opt in to transmit referrer information when following an external link. Only the domain name is transmitted, not the referrer path.
- Add double tap to zoom and swipe to dismiss to media modal in web UI (#34210 by @Gargron)
- Add link from Web UI for Hashtags to the Moderation UI (#31448 by @ThisIsMissEm)
- **Add terms of service** (#33055, #33233, #33230, #33703, #33699, #33994, #33993, #34105, #34122, #34200, #34527, #35053, #35115, #35126, #35127 and #35233 by @ClearlyClaire, @Gargron, @mjankowski, and @oneiros)\
  Server administrators can now fill in Terms of Service and notify their users of upcoming changes.
- Add optional bulk mailer settings (#35191 and #35203 by @oneiros)\
  This adds the optional environment variables `BULK_SMTP_PORT`, `BULK_SMTP_SERVER`, `BULK_SMTP_LOGIN` and so on analogous to `SMTP_PORT`, `SMTP_SERVER`, `SMTP_LOGIN` and related SMTP configuration environment variables.\
  When `BULK_SMTP_SERVER` is set, this group of variables is used instead of the regular ones for sending announcement notification emails and Terms of Service notification emails.
- **Add age verification on sign-up** (#34150, #34663, and #34636 by @ClearlyClaire and @Gargron)\
  Server administrators now have a setting to set a minimum age requirement for creating a new server, asking users for their date of birth. The date of birth is checked against the minimum age requirement server-side but not stored.\
  The following REST API changes have been made to accommodate this:
  - `registrations.min_age` has been added to the `Instance` entity: https://docs.joinmastodon.org/entities/Instance/#registrations-min_age
  - the `date_of_birth` parameter has been added to the account creation API: https://docs.joinmastodon.org/methods/accounts/#create
- Add ability to dismiss alt text badge by tapping it in web UI (#33737 by @Gargron)
- Add loading indicator to timeline gap indicators in web UI (#33762 by @Gargron)
- Add interaction modal when trying to interact with a poll while logged out (#32609 by @ThisIsMissEm)
- **Add experimental FASP support** (#34031, #34415, #34765, #34965, #34964, #34033, #35218, #35262 and #35263 by @oneiros)\
  This is a first step towards supporting “Fediverse Auxiliary Service Providers” (https://github.com/mastodon/fediverse_auxiliary_service_provider_specifications). This is mostly interesting to developers who would like to implement their own FASP, but also includes the capability to share data with a discovery provider (see https://www.fediscovery.org).
- Add ability for admins to send announcements to all users via email (#33928 and #34411 by @ClearlyClaire)\
  This is meant for critical announcements only, as this will potentially send a lot of emails and cannot be opted out of by users.
- Add Server Moderation Notes (#31529 by @ThisIsMissEm)
- Add loading spinner to “Post” button when sending a post (#35153 by @diondiondion)
- Add option to use system scrollbar styling (#32117 by @vmstan)
- Add hover cards to follow suggestions (#33749 by @ClearlyClaire)
- Add `t` hotkey for post translations (#33441 by @ClearlyClaire)
- Add timestamp to all announcements in Web UI (#18329 by @ClearlyClaire)
- Add dropdown menu with quick actions to lists of accounts in web UI (#34391, #34709, and #34767 by @Gargron, @diondiondion, and @mkljczk)
- Add support for displaying “year in review” notification in web UI (#32710, #32765, #32709, #32807, #32914, #33148, and #33882 by @Gargron and @mjankowski)\
  Note that the notification is currently not generated automatically, and at the moment requires a manual undocumented administrator action.
- Add experimental support for receiving HTTP Message Signatures (RFC9421) (#34814, #35033, #35109 and #35278 by @oneiros)\
  For now, this needs to be explicitly enabled through the `http_message_signatures` feature flag (`EXPERIMENTAL_FEATURES=http_message_signatures`). This currently only covers verifying such signatures (inbound HTTP requests), not issuing them (outbound HTTP requests).
- Add experimental Async Refreshes API (#34918 by @oneiros)
- Add experimental server-side feature to fetch remote replies (#32615, #34147, #34149, #34151, #34615, #34682, and #34702 by @ClearlyClaire and @sneakers-the-rat)\
  This experimental feature causes the server to recursively fetch replies in background tasks whenever a user opens a remote post. This happens asynchronously and the client is currently not notified of the existence of new replies, which will thus only be displayed the next time this post’s context gets requested.\
  This feature needs to be explicitly enabled server-side by setting `FETCH_REPLIES_ENABLED` environment variable to `true`.
- Add simple feature flag system through the `EXPERIMENTAL_FEATURES` environment variable (#34038 and #34124 by @oneiros)\
  This allows enabling comma-separated feature flags for experimental features.\
  The current supported feature flags are `inbound_quotes`, `fasp` and `http_message_signatures`.
- Add `dev:populate_sample_data` rake task to populate test data (#34676, #34733, #34771, #34787, and #34791 by @ClearlyClaire and @diondiondion)
- Add support for displaying fallback representation when receiving MathML (#27107 by @4e554c4c)
- Add warning for Elasticsearch index analyzers mismatch (#34515 and #34567 by @ClearlyClaire and @Gargron)
- Add `-only-mapping` option to `tootctl search deploy` (#34466 and #34566 by @Gargron)
- Add server-side support for grouping account sign-up notifications (#34298 by @ClearlyClaire)
- Add `registrations.reason_required` attribute to `/api/v2/instance` response (#34280 by @ClearlyClaire)\
  This is documented at https://docs.joinmastodon.org/entities/Instance/#registrations-reason_required
- Add `EXTRA_MEDIA_HOSTS` environment variable to add extra hosts to Content-Security-Policy (#34184 by @shleeable)
- Add `Deprecation` headers on deprecated API endpoints (#34262 and #34397 by @ClearlyClaire)\
  This is documented at https://docs.joinmastodon.org/api/guidelines/#deprecations
- Add `about`, `privacy_policy` and `terms_of_service` URLs to `/api/v2/instance` (#33849 by @ClearlyClaire)
- Add API to delete media attachments that are not in use (#33991 and #34035 by @ClearlyClaire and @ThisIsMissEm)\
  `DELETE /api/v1/media/:id`: https://docs.joinmastodon.org/methods/media/#delete
- Add optional `delete_media` parameter to `DELETE /api/v1/statuses/:id` (#33988 by @ClearlyClaire)\
  This is documented at https://docs.joinmastodon.org/methods/statuses/#delete
- Add `og:locale` to expose status language in OpenGraph previews (#34012 by @ThisIsMissEm)
- Add `-skip-filled-timeline` option to `tootctl feed build` to skip half-filled feeds (#33844 by @ClearlyClaire)
- Add support for changing the base Docker registry with the `BASE_REGISTRY` `ARG` (#33712 by @wolfspyre)
- Add an optional metric exporter (#33734, #33840, #34172, #34192, #34223, and #35005 by @oneiros and @renchap)\
  Optionally enable the `prometheus_exporter` ruby gem (see https://github.com/discourse/prometheus_exporter) to collect and expose metrics. See the documentation for all the details: https://docs.joinmastodon.org/admin/config/#prometheus
- Add `attribution_domains` attribute to `PATCH /api/v1/accounts/update_credentials` (#32730 by @c960657)\
  This is documented at https://docs.joinmastodon.org/methods/accounts/#update_credentials
- Add support for standard WebPush in addition to previous draft (#33572, #33528, and #33587 by @ClearlyClaire and @p1gp1g)
- Add support for Active Record query log tags (#33342 by @renchap)
- Add OTel trace & span IDs to logs (#33339 and #33362 by @renchap)
- Add missing `on_delete: :cascade` foreign keys option to various database columns (#33175 by @mjankowski)
- Add explicit migration breakpoints (#33089 by @ClearlyClaire)
- Add rel alternate rss/json links to pages for tags (#33179 by @mjankowski)
- Add media attachment description limit to instance API response (#33153 by @mjankowski)\
  This adds the `configuration.media_attachments.description_limit` attribute to the `Instance` entity, documented at https://docs.joinmastodon.org/entities/Instance/#description_limit
- Add `maxlength` to registration reason input (#33162 by @mjankowski)
- Add `REPLICA_PREPARED_STATEMENTS` and `REPLICA_DB_TASKS` environment variables (#32908 by @shleeable)\
  See documentation at https://docs.joinmastodon.org/admin/scaling/#read-replicas
- Add a range of reserved usernames to reduce potential misuse by malicious actors (#32828 by @jmking-iftas)
- Add operations on relays to the admin audit log (#32819 by @ThisIsMissEm)
- Add userinfo OAuth endpoint (#32548 by @ThisIsMissEm)
- Add the standard VCS attributes to OpenTelemetry spans (#32904 by @renchap)
- Add endpoint to remove web push subscription (#32626 by @oneiros)\
  Mastodon now sets a new `Unsubscribe-URL` request header when performing WebPush requests. This URL can be used by the WebPush server to disable the WebPush subscription on Mastodon’s side in case of unfixable errors.
- Add missing content warning text to RSS feeds (#32406 by @mjankowski)
- Add Swiss German to languages dropdown (#29281 by @FlohEinstein)

### Changed

- Change design of navigation panel in Web UI, change layout on narrow screens (#34910, #34987, #35017, #34986, #35029, #35065, #35067, #35072, #35074, #35075, #35101, #35173, #35183, #35193 and #35225 by @ClearlyClaire, @Gargron, and @diondiondion)
- Change design of lists in web UI (#32881, #33054, and #33036 by @Gargron)
- Change design of edit media modal in web UI (#33516, #33702, #33725, #33725, #33771, and #34345 by @Gargron)
- Change design of audio player in web UI (#34520, #34740, #34865, #34929, #34933, and #35034 by @ClearlyClaire, @Gargron, and @diondiondion)
- Change design of interaction modal in web UI (#33278 by @Gargron)
- Change list timelines to reflect added and removed users retroactively (#32930 by @Gargron)
- Change account search to be more forgiving of spaces (#34455 by @Gargron)
- Change unfollow button label from “Mutual” to “Unfollow” in web UI (#34392 by @Gargron)
- Change “Specific people” to “Private mention” in menu in web UI (#33963 by @Gargron)
- Change "Explore" to "Trending" and remove explanation banners (#34985 by @Gargron)
- Change media attachments of moderated posts to not be accessible (#34872 by @Gargron)
  Moderators will still be able to access them while they are kept, but they won't be accessible to the public in the meantime.
- Change language names in compose box language picker to be localized (#33402 by @c960657)
- Change onboarding flow in web UI (#32998, #33119, #33471 and #34962 by @ClearlyClaire and @Gargron)
- Change Advanced Web UI to use the new main menu instead of the “Getting started” column (#35117 by @diondiondion)
- Change emoji categories in admin interface to be ordered by name (#33630 by @ShadowJonathan)
- Change design of rich text elements in web UI (#32633 by @Gargron)
- Change wording of “single choice” to “pick one” in poll authoring form (#32397 by @ThisIsMissEm)
- Change returned favorite and boost counts to use those provided by the remote server, if available (#32620, #34594, #34618, and #34619 by @ClearlyClaire and @sneakers-the-rat)
- Change label of favourite notifications on private mentions (#31659 by @ClearlyClaire)
- Change wording of "discard draft?" confirmation dialogs (#35192 by @diondiondion)
- Change `libvips` to be enabled by default in place of ImageMagick (#34741 and #34753 by @ClearlyClaire and @diondiondion)
- Change avatar and header size limits from 2MB to 8MB when using libvips (#33002 by @Gargron)
- Change search to use query params in web UI (#32949 and #33670 by @ClearlyClaire and @Gargron)
- Change build system from Webpack to Vite (#34454, #34450, #34758, #34768, #34813, #34808, #34837, #34732, #35007, #35035 and #35177 by @ChaosExAnima, @ClearlyClaire, @mjankowski, and @renchap)
- Change account creation API to forbid creation from user tokens (#34828 by @ThisIsMissEm)
- Change `/api/v2/instance` to be enabled without authentication when limited federation mode is enabled (#34576 by @ClearlyClaire)
- Change `DEFAULT_LOCALE` to not override unauthenticated users’ browser language (#34535 by @ClearlyClaire)\
  If you want to preserve the old behavior, you can add `FORCE_DEFAULT_LOCALE=true`.
- Change size of profile picture on profile page from 90px to 92px (#34807 by @larouxn)
- Change passthrough video processing to emit `moov` atom at start of video (#34726 by @ClearlyClaire)
- Change kerning to be disabled for Japanese text to preserve monospaced alignment for readability (#34448 by @nagutabby)
- Change error handling of various endpoints to return 422 instead of 500 on invalid parameters (#29308, #34434, and #34452 by @danielmbrasil and @mjankowski)
- Change Web UI to use `<time>` tags for various timestamps (#34131 by @scarf005)
- Change devcontainer to be accessible from local network (#34269 by @ChaosExAnima)
- Change video transcoding code to skip re-encoding yuvj420p videos (#34098 by @rinsuki)
- Change web client settings to be saved earlier and more often (#34074 by @ClearlyClaire)
- Change test coverage report generation to be disabled by default, with opt-in through the `COVERAGE` environment variable (#33824 by @mjankowski)
- Change devcontainer to store bootsnap cache outside of bind mounts (#33677 by @c960657)
- Change error handling in the `mastodon:setup` rake task to summarize encountered errors at the end (#33603 by @mjankowski)
- Change tooltip of some moderation interface timestamps to include time in addition to date (#33191 by @ThisIsMissEm)
- Change organization and wording of `README.md`, `CONTRIBUTING.md` and `DEVELOPMENT.md` (#32143, #33328, #33517, #33637, #33728, #34675, and #34761 by @Lamparter, @andypiper, @diondiondion, @larouxn, @mikkelricky, and @mjankowski)
- Change custom CSS to be cached for longer and invalidated based on its contents (#33207 and #33583 by @mjankowski and @tribela)
- Change `tootctl maintenance fix-duplicates` to disable database statement timeouts (#33484 by @mjankowski)
- Change some icons in settings sidebar to avoid “double icon” near each other (#33449 by @mjankowski)
- Change animation on feed generation screen in web UI (#33311 by @Gargron)
- Change OTel instrumentation to not start traces with Redis spans (#33090 by @robbkidd)
- Change new post delivery to skip suspended followers (#27509 and #33030 by @ClearlyClaire and @oneiros)
- Change URL truncation to account for ellipses (#33229 by @FND)
- Change ability to navigate of unconfirmed users (#33209 by @Gargron)
- Change hashtag trends to be stored in the database instead of redis (#32837, #33189, and #34016 by @Gargron and @onekopaka)
- Change “social web” to “fediverse” in a few banners in web UI (#33101 by @Gargron)
- Change server rules to be collapsible (#33039 by @Gargron)
- Change design of modal loading and error screens in web UI (#33092 by @Gargron)
- Change error messages to be more accurate when failing to add an account to a list (#33082 by @Gargron)
- Change timezone picker in the default settings to show the default timezone (#31803 by @c960657)
- Change `tootctl accounts modify --disable-2fa` to remove webauthn credentials (#29883 by @mszpro)
- Change preview card processing to be more liberal in what it accepts (#31357 by @c960657)
- Change scheduled statuses to be discarded if the author’s account is frozen (#30729 by @PauloVilarinho)
- Change display of statuses in admin panel (#30813 by @ThisIsMissEm)
- Change parsing of `ALLOWED_PRIVATE_ADDRESSES` to happen at startup (#32850 by @ClearlyClaire)
- Change WebPush delivery to skip notifications older than 2 days old (#32842 by @ThisIsMissEm)
- Change PWA manifest to prefer official mobile apps (#27254 by @jake-anto)

### Removed

- **Remove support for Redis namespaces** (#34664 and #34665 by @ClearlyClaire)\
  See https://github.com/mastodon/redis_namespace_migration
- Remove support for imports started on pre-4.2.0 Mastodon versions (#34371 by @mjankowski)
- Remove support for PostgreSQL 12 and earlier (#34744 by @ClearlyClaire)
- Remove support for Node.JS < 20 (#34390 by @renchap)
- Remove support for Redis < 6.2 (#30413 by @ClearlyClaire)
- Remove support for Ruby 3.1 (#32363 by @mjankowski)
- Remove support for OAuth Password Grant Type (#30960 by @ThisIsMissEm)\
  https://docs.joinmastodon.org/spec/oauth/#token
- Remove `OTP_SECRET` environment variable and legacy OTP code (#34743, #34757, #34748, and #34810 by @ClearlyClaire and @mjankowski)\
  This breaks zero-downtime migrations from versions earlier than 4.3.0.
- Remove broken support for HTTP Basic Authentication (#34501 by @ThisIsMissEm)
- Remove system tooltip for alt text in web UI (#33736 by @Gargron)
- Remove `thing_type` and `thing_id` columns from settings table (#31971 and #33196 by @ClearlyClaire and @mjankowski)
- Remove redundant temporary index creation in `tootctl status remove` (#33023 by @ClearlyClaire)
- Remove duplicate indexes from database (#32454 by @mjankowski)
- Remove redundant title attribute in column links (#32258 by @c960657)

### Fixed

- Fix remote suspension of a user causing local instance to remove remote follows (#27588 by @ShadowJonathan)
- Fix blocked accounts not being automatically removed from trending statuses (#34891 by @ClearlyClaire)
- Fix nested buttons in search popout in web UI (#34871 by @Gargron)
- Fix not being able to scroll dropdown on touch devices in web UI (#34873 by @Gargron)
- Fix inconsistent filtering of silenced accounts for other silenced accounts (#34863 by @ClearlyClaire)
- Fix update checker listing updates older or equal to current running version (#33906 by @ClearlyClaire)
- Fix clicking a status multiple times causing duplicate entries in browser history (#35118 by @ClearlyClaire)
- Fix “Alt text” button submitting form in moderation interface (#35147 by @ClearlyClaire)
- Fix Firefox sometimes not updating spellcheck language in textarea (#35148 by @ClearlyClaire)
- Fix `NoMethodError` in edge case of emoji cache handling (#34749 by @dariusk)
- Fix handling of inlined `featured` collections in ActivityPub actor objects (#34789 and #34811 by @ClearlyClaire)
- Fix long link names in admin sidebar being truncated (#34727 by @diondiondion)
- Fix admin dashboard crash on specific Elasticsearch connection errors (#34683 by @ClearlyClaire)
- Fix OIDC account creation failing for long display names (#34639 by @defnull)
- Fix use of the deprecated `/api/v1/instance` endpoint in the moderation interface (#34613 by @renchap)
- Fix inaccessible “Clear search” button (#35152 and #35281 by @diondiondion)
- Fix search operators sometimes getting lost (#35190 by @ClearlyClaire)
- Fix directory scroll position reset (#34560 by @przucidlo)
- Fix needlessly complex SVG paths for oEmbed and logo (#34538 by @edent)
- Fix avatar sizing with long account name in some UI elements (#34514 by @gomasy)
- Fix empty menu section in status dropdown (#34431 by @ClearlyClaire)
- Fix the delete suggestion button not working (#34396 and #34398 by @ClearlyClaire and @renchap)
- Fix popover/dialog backgrounds not being blurred on older Webkit browsers (#35220 by @diondiondion)
- Fix radio buttons not always being correctly centered (#34389 by @ChaosExAnima)
- Fix visual glitches with adding post filters (#34387 by @ChaosExAnima)
- Fix bugs with upload progress (#34325 by @ChaosExAnima)
- Fix being unable to hide controls in full screen video in web UI (#34308 by @Gargron)
- Fix extra space under left-indented vertical videos (#34313 by @ClearlyClaire)
- Fix glitchy iOS media attachment drag interactions (#35057 by @diondiondion)
- Fix zoomed images being blurry in Safari (#35052 by @diondiondion)
- Fix redundant focus stop within status component in Web UI and make focus style more noticeable (#35037, #35051, #35096, #35150 and #35251 by @diondiondion)
- Fix digits in media player time readout not having a consistent width (#35038 by @diondiondion)
- Fix wrong text color for “Open in advanced web interface” banner in high-contrast theme (#35032 by @diondiondion)
- Fix hover card for limited accounts not hiding information as expected (#35024 by @diondiondion)
- Fix some animations not respecting the reduced animation preferences (#35018 by @ChaosExAnima)
- Fix direction of media gallery arrows in RTL locales (#35014 by @diondiondion)
- Fix cramped layout of follower recommendations on small viewports (#34967 and #35023 by @diondiondion)
- Fix two composers being shown at the same time in some cases (#35006 by @ChaosExAnima)
- Fix handling of remote attachments with multiple media types (#34996 by @ClearlyClaire)
- Fix broken colors in some themed SVGs in web UI (#34988 by @Gargron)
- Fix wrong dimensions on blurhash previews of news articles in web UI (#34990 by @Gargron)
- Fix wrong styles on action bar in media modal in web UI (#34989 by @Gargron)
- Fix search column input not updating on param change (#34951 by @PGrayCS)
- Fix account note textarea being interactable before the relationship gets fetched (#34932 by @ClearlyClaire)
- Fix SASS deprecation notices (#34278 by @ChaosExAnima)
- Fix display of failed-to-load image attachments in web UI (#34217 by @Gargron)
- Fix duplicate REST API requests on submitting account personal note with ctrl+enter (#34213 by @ClearlyClaire)
- Fix unnecessary rerenders in composer dropdown menu (#34133 by @ClearlyClaire)
- Fix behavior of database schema loading with `SKIP_POST_DEPLOYMENT_MIGRATIONS` (#34089 by @ClearlyClaire)
- Fix infinite scroll not working on profile media tab in web UI (#33860 and #34171 by @ClearlyClaire and @Gargron)
- Fix minor inefficiencies in domain suspension code (#33897 by @larouxn)
- Fix potential inefficiency in media privacy system check (#33858 by @ClearlyClaire)
- Fix public timeline inefficiency by adding the `language` column to the public timelines index (#33779 by @ClearlyClaire)
- Fix re-encoding of high-framerate VFR videos with FFmpeg 6+ (#33634 by @ClearlyClaire)
- Fix error when processing invalid `Announce` activity with missing object (#33570 by @ShadowJonathan)
- Fix color contrast in report modal (#33468 by @ClearlyClaire)
- Fix error 500 when passing an invalid `lang` parameter (#33467 by @ClearlyClaire)
- Fix `/share` not using server-set characters limit (#33459 by @kescherCode)
- Fix audio player modal having white-on-white buttons in light theme (#33444 by @ClearlyClaire)
- Fix favorite & bookmark text toggle in timeline, status and image view (#27209 by @gunchleoc)
- Fix Web UI erroneously stopping to offer expanding search results after second page (#33428 by @ClearlyClaire)
- Fix missing value limits for `UserRole` position (#33172 and #33349 by @mjankowski)
- Fix clicking on a profile mention while logged out potentially leading to incorrect account (#33324 by @ClearlyClaire)
- Fix missing `NOT NULL` constraints on various database columns (#33244, #33284, #33308, #33330, #33374, and #34498 by @ClearlyClaire and @mjankowski)
- Fix long account username overflowing on profiles (#33286 by @mjankowski)
- Fix Vagrant failure to sync dangling symlinks (#28101 by @filippog)
- Fix Chromium showing scrollbar on embedded posts (#33237 by @ClearlyClaire)
- Fix missing top border on Admin Hashtags UI (#31443 by @ThisIsMissEm)
- Fix design of search bar on explore screen in light theme in web UI (#33224 by @Gargron)
- Fix various visual sign-up flow issues (#33206 by @Gargron)
- Fix support of bidi text in account profiles (#33088 by @mokazemi)
- Fix wording of the error returned when scheduling a status too soon (#33156 by @mjankowski)
- Fix `inbox_url` presence on Relay not being validated (#32364 by @mjankowski)
- Fix ability to include multiple copies of `embed.js` (#33107 by @YKWeyer)
- Fix `rel="me"` check being case-sensitive (#32238 by @c960657)
- Fix wrong video dimensions for some rotated videos (#33008 and #33261 by @Gargron and @tribela)
- Fix error when viewing statuses to deleted replies in moderation view (#32986 by @ClearlyClaire)
- Fix missing autofocus on boost modal (#32953 by @tribela)
- Fix logic in “last used at per application” OAuth token list (#32912 by @mjankowski)
- Fix admin dashboard linking to pages the user does not have permission to see (#32843 by @ThisIsMissEm)
- Fix backspace navigation hotkey going back two pages instead of one on some browsers (#32826 by @c960657)
- Fix typo in translation string (#32821 by @ThisIsMissEm)
- Fix list of follow requests not having a back button (#32797 by @ClearlyClaire)
- Fix out-of-view post contents being inconsistent with in-view post contents (#32778, #32887, and #32895 by @ClearlyClaire)
- Fix `httplog` gem being used in production (#32776 and #32796 by @ClearlyClaire and @oneiros)
- Fix use of deprecated `execCommand` for copying text by using the `clipboard` API (#32598 by @renchap)
- Fix some translation strings not being properly pluralized (#27094 by @gunchleoc)

>>>>>>> 609a4018
## [4.3.8] - 2025-05-06

### Security

- Update dependencies
- Check scheme on account, profile, and media URLs ([GHSA-x2rc-v5wx-g3m5](https://github.com/mastodon/mastodon/security/advisories/GHSA-x2rc-v5wx-g3m5))

### Added

- Add warning for REDIS_NAMESPACE deprecation at startup (#34581 by @ClearlyClaire)
- Add built-in context for interaction policies (#34574 by @ClearlyClaire)

### Changed

- Change activity distribution error handling to skip retrying for deleted accounts (#33617 by @ClearlyClaire)

### Removed

- Remove double-query for signed query strings (#34610 by @ClearlyClaire)

### Fixed

- Fix incorrect redirect in response to unauthenticated API requests in limited federation mode (#34549 by @ClearlyClaire)
- Fix sign-up e-mail confirmation page reloading on error or redirect (#34548 by @ClearlyClaire)

## [4.3.7] - 2025-04-02

### Added

- Add delay to profile updates to debounce them (#34137 by @ClearlyClaire)
- Add support for paginating partial collections in `SynchronizeFollowersService` (#34272 and #34277 by @ClearlyClaire)

### Changed

- Change account suspensions to be federated to recently-followed accounts as well (#34294 by @ClearlyClaire)
- Change `AccountReachFinder` to consider statuses based on suspension date (#32805 and #34291 by @ClearlyClaire and @mjankowski)
- Change user archive signed URL TTL from 10 seconds to 1 hour (#34254 by @ClearlyClaire)

### Fixed

- Fix static version of animated PNG emojis not being properly extracted (#34337 by @ClearlyClaire)
- Fix filters not applying in detailed view, favourites and bookmarks (#34259 and #34260 by @ClearlyClaire)
- Fix handling of malformed/unusual HTML (#34201 by @ClearlyClaire)
- Fix `CacheBuster` being queued for missing media attachments (#34253 by @ClearlyClaire)
- Fix incorrect URL being used when cache busting (#34189 by @ClearlyClaire)
- Fix streaming server refusing unix socket path in `DATABASE_URL` (#34091 by @ClearlyClaire)
- Fix “x” hotkey not working on boosted filtered posts (#33758 by @ClearlyClaire)

## [4.3.6] - 2025-03-13

### Security

- Update dependency `omniauth-saml`
- Update dependency `rack`

### Fixed

- Fix Stoplight errors when using `REDIS_NAMESPACE` (#34126 by @ClearlyClaire)

## [4.3.5] - 2025-03-10

### Changed

- Change hashtag suggestion to prefer personal history capitalization (#34070 by @ClearlyClaire)

### Fixed

- Fix processing errors for some HEIF images from iOS 18 (#34086 by @renchap)
- Fix streaming server not filtering unknown-language posts from public timelines (#33774 by @ClearlyClaire)
- Fix preview cards under Content Warnings not being shown in detailed statuses (#34068 by @ClearlyClaire)
- Fix username and display name being hidden on narrow screens in moderation interface (#33064 by @ClearlyClaire)

## [4.3.4] - 2025-02-27

### Security

- Update dependencies
- Change HTML sanitization to remove unusable and unused `embed` tag (#34021 by @ClearlyClaire, [GHSA-mq2m-hr29-8gqf](https://github.com/mastodon/mastodon/security/advisories/GHSA-mq2m-hr29-8gqf))
- Fix rate-limit on sign-up email verification ([GHSA-v39f-c9jj-8w7h](https://github.com/mastodon/mastodon/security/advisories/GHSA-v39f-c9jj-8w7h))
- Fix improper disclosure of domain blocks to unverified users ([GHSA-94h4-fj37-c825](https://github.com/mastodon/mastodon/security/advisories/GHSA-94h4-fj37-c825))

### Changed

- Change preview cards to be shown when Content Warnings are expanded (#33827 by @ClearlyClaire)
- Change warnings against changing encryption secrets to be even more noticeable (#33631 by @ClearlyClaire)
- Change `mastodon:setup` to prevent overwriting already-configured servers (#33603, #33616, and #33684 by @ClearlyClaire and @mjankowski)
- Change notifications from moderators to not be filtered (#32974 and #33654 by @ClearlyClaire and @mjankowski)

### Fixed

- Fix `GET /api/v2/notifications/:id` and `POST /api/v2/notifications/:id/dismiss` for ungrouped notifications (#33990 by @ClearlyClaire)
- Fix issue with some versions of libvips on some systems (#33853 by @kleisauke)
- Fix handling of duplicate mentions in incoming status `Update` (#33911 by @ClearlyClaire)
- Fix inefficiencies in timeline generation (#33839 and #33842 by @ClearlyClaire)
- Fix emoji rewrite adding unnecessary curft to the DOM for most emoji (#33818 by @ClearlyClaire)
- Fix `tootctl feeds build` not building list timelines (#33783 by @ClearlyClaire)
- Fix flaky test in `/api/v2/notifications` tests (#33773 by @ClearlyClaire)
- Fix incorrect signature after HTTP redirect (#33757 and #33769 by @ClearlyClaire)
- Fix polls not being validated on edition (#33755 by @ClearlyClaire)
- Fix media preview height in compose form when 3 or more images are attached (#33571 by @ClearlyClaire)
- Fix preview card sizing in “Author attribution” in profile settings (#33482 by @ClearlyClaire)
- Fix processing of incoming notifications for unfilterable types (#33429 by @ClearlyClaire)
- Fix featured tags for remote accounts not being kept up to date (#33372, #33406, and #33425 by @ClearlyClaire and @mjankowski)
- Fix notification polling showing a loading bar in web UI (#32960 by @Gargron)
- Fix accounts table long display name (#29316 by @WebCoder49)
- Fix exclusive lists interfering with notifications (#28162 by @ShadowJonathan)

## [4.3.3] - 2025-01-16

### Security

- Fix insufficient validation of account URIs ([GHSA-5wxh-3p65-r4g6](https://github.com/mastodon/mastodon/security/advisories/GHSA-5wxh-3p65-r4g6))
- Update dependencies

### Fixed

- Fix `libyaml` missing from `Dockerfile` build stage (#33591 by @vmstan)
- Fix incorrect notification settings migration for non-followers (#33348 by @ClearlyClaire)
- Fix down clause for notification policy v2 migrations (#33340 by @jesseplusplus)
- Fix error decrementing status count when `FeaturedTags#last_status_at` is `nil` (#33320 by @ClearlyClaire)
- Fix last paginated notification group only including data on a single notification (#33271 by @ClearlyClaire)
- Fix processing of mentions for post edits with an existing corresponding silent mention (#33227 by @ClearlyClaire)
- Fix deletion of unconfirmed users with Webauthn set (#33186 by @ClearlyClaire)
- Fix empty authors preview card serialization (#33151, #33466 by @mjankowski and @ClearlyClaire)

## [4.3.2] - 2024-12-03

### Added

- Add `tootctl feeds vacuum` (#33065 by @ClearlyClaire)
- Add error message when user tries to follow their own account (#31910 by @lenikadali)
- Add client_secret_expires_at to OAuth Applications (#30317 by @ThisIsMissEm)

### Changed

- Change design of Content Warnings and filters (#32543 by @ClearlyClaire)

### Fixed

- Fix processing incoming post edits with mentions to unresolvable accounts (#33129 by @ClearlyClaire)
- Fix error when including multiple instances of `embed.js` (#33107 by @YKWeyer)
- Fix inactive users' timelines being backfilled on follow and unsuspend (#33094 by @ClearlyClaire)
- Fix direct inbox delivery pushing posts into inactive followers' timelines (#33067 by @ClearlyClaire)
- Fix `TagFollow` records not being correctly handled in account operations (#33063 by @ClearlyClaire)
- Fix pushing hashtag-followed posts to feeds of inactive users (#33018 by @Gargron)
- Fix duplicate notifications in notification groups when using slow mode (#33014 by @ClearlyClaire)
- Fix posts made in the future being allowed to trend (#32996 by @ClearlyClaire)
- Fix uploading higher-than-wide GIF profile picture with libvips enabled (#32911 by @ClearlyClaire)
- Fix domain attribution field having autocorrect and autocapitalize enabled (#32903 by @ClearlyClaire)
- Fix titles being escaped twice (#32889 by @ClearlyClaire)
- Fix list creation limit check (#32869 by @ClearlyClaire)
- Fix error in `tootctl email_domain_blocks` when supplying `--with-dns-records` (#32863 by @mjankowski)
- Fix `min_id` and `max_id` causing error in search API (#32857 by @Gargron)
- Fix inefficiencies when processing removal of posts that use featured tags (#32787 by @ClearlyClaire)
- Fix alt-text pop-in not using the translated description (#32766 by @ClearlyClaire)
- Fix preview cards with long titles erroneously causing layout changes (#32678 by @ClearlyClaire)
- Fix embed modal layout on mobile (#32641 by @DismalShadowX)
- Fix and improve batch attachment deletion handling when using OpenStack Swift (#32637 by @hugogameiro)
- Fix blocks not being applied on link timeline (#32625 by @tribela)
- Fix follow counters being incorrectly changed (#32622 by @oneiros)
- Fix 'unknown' media attachment type rendering (#32613 and #32713 by @ThisIsMissEm and @renatolond)
- Fix tl language native name (#32606 by @seav)

### Security

- Update dependencies

## [4.3.1] - 2024-10-21

### Added

- Add more explicit explanations about author attribution and `fediverse:creator` (#32383 by @ClearlyClaire)
- Add ability to group follow notifications in WebUI, can be disabled in the column settings (#32520 by @renchap)
- Add back a 6 hours mute duration option (#32522 by @renchap)
- Add note about not changing ActiveRecord encryption secrets once they are set (#32413, #32476, #32512, and #32537 by @ClearlyClaire and @mjankowski)

### Changed

- Change translation feature to translate to selected regional variant (e.g. pt-BR) if available (#32428 by @c960657)

### Removed

- Remove ability to get embed code for remote posts (#32578 by @ClearlyClaire)\
  Getting the embed code is only reliable for local posts.\
  It never worked for non-Mastodon servers, and stopped working correctly with the changes made in 4.3.0.\
  We have therefore decided to remove the menu entry while we investigate solutions.

### Fixed

- Fix follow recommendation moderation page default language when using regional variant (#32580 by @ClearlyClaire)
- Fix column-settings spacing in local timeline in advanced view (#32567 by @lindwurm)
- Fix broken i18n in text welcome mailer tags area (#32571 by @mjankowski)
- Fix missing or incorrect cache-control headers for Streaming server (#32551 by @ThisIsMissEm)
- Fix only the first paragraph being displayed in some notifications (#32348 by @ClearlyClaire)
- Fix reblog icons on account media view (#32506 by @tribela)
- Fix Content-Security-Policy not allowing OpenStack SWIFT object storage URI (#32439 by @kenkiku1021)
- Fix back arrow pointing to the incorrect direction in RTL languages (#32485 by @renchap)
- Fix streaming server using `REDIS_USERNAME` instead of `REDIS_USER` (#32493 by @ThisIsMissEm)
- Fix follow recommendation carrousel scrolling on RTL layouts (#32462 and #32505 by @ClearlyClaire)
- Fix follow recommendation suppressions not applying immediately (#32392 by @ClearlyClaire)
- Fix language of push notifications (#32415 by @ClearlyClaire)
- Fix mute duration not being shown in list of muted accounts in web UI (#32388 by @ClearlyClaire)
- Fix “Mark every notification as read” not updating the read marker if scrolled down (#32385 by @ClearlyClaire)
- Fix “Mention” appearing for otherwise filtered posts (#32356 by @ClearlyClaire)
- Fix notification requests from suspended accounts still being listed (#32354 by @ClearlyClaire)
- Fix list edition modal styling (#32358 and #32367 by @ClearlyClaire and @vmstan)
- Fix 4 columns barely not fitting on 1920px screen (#32361 by @ClearlyClaire)
- Fix icon alignment in applications list (#32293 by @mjankowski)

## [4.3.0] - 2024-10-08

The following changelog entries focus on changes visible to users, administrators, client developers or federated software developers, but there has also been a lot of code modernization, refactoring, and tooling work, in particular by @mjankowski.

### Security

- **Add confirmation interstitial instead of silently redirecting logged-out visitors to remote resources** (#27792, #28902, and #30651 by @ClearlyClaire and @Gargron)\
  This fixes a longstanding open redirect in Mastodon, at the cost of added friction when local links to remote resources are shared.
- Fix ReDoS vulnerability on some Ruby versions ([GHSA-jpxp-r43f-rhvx](https://github.com/mastodon/mastodon/security/advisories/GHSA-jpxp-r43f-rhvx))
- Change `form-action` Content-Security-Policy directive to be more restrictive (#26897 and #32241 by @ClearlyClaire)
- Update dependencies

### Added

- **Add server-side notification grouping** (#29889, #30576, #30685, #30688, #30707, #30776, #30779, #30781, #30440, #31062, #31098, #31076, #31111, #31123, #31223, #31214, #31224, #31299, #31325, #31347, #31304, #31326, #31384, #31403, #31433, #31509, #31486, #31513, #31592, #31594, #31638, #31746, #31652, #31709, #31725, #31745, #31613, #31657, #31840, #31610, #31929, #32089, #32085, #32243, #32179 and #32254 by @ClearlyClaire, @Gargron, @mgmn, and @renchap)\
  Group notifications of the same type for the same target, so that your notifications no longer get cluttered by boost and favorite notifications as soon as a couple of your posts get traction.\
  This is done server-side so that clients can efficiently get relevant groups without having to go through numerous pages of individual notifications.\
  As part of this, the visual design of the entire notifications feature has been revamped.\
  This feature is intended to eventually replace the existing notifications column, but for this first beta, users will have to enable it in the “Experimental features” section of the notifications column settings.\
  The API is not final yet, but it consists of:
  - a new `group_key` attribute to `Notification` entities
  - `GET /api/v2/notifications`: https://docs.joinmastodon.org/methods/grouped_notifications/#get-grouped
  - `GET /api/v2/notifications/:group_key`: https://docs.joinmastodon.org/methods/grouped_notifications/#get-notification-group
  - `GET /api/v2/notifications/:group_key/accounts`: https://docs.joinmastodon.org/methods/grouped_notifications/#get-group-accounts
  - `POST /api/v2/notifications/:group_key/dismiss`: https://docs.joinmastodon.org/methods/grouped_notifications/#dismiss-group
  - `GET /api/v2/notifications/:unread_count`: https://docs.joinmastodon.org/methods/grouped_notifications/#unread-group-count
- **Add notification policies, filtered notifications and notification requests** (#29366, #29529, #29433, #29565, #29567, #29572, #29575, #29588, #29646, #29652, #29658, #29666, #29693, #29699, #29737, #29706, #29570, #29752, #29810, #29826, #30114, #30251, #30559, #29868, #31008, #31011, #30996, #31149, #31220, #31222, #31225, #31242, #31262, #31250, #31273, #31310, #31316, #31322, #31329, #31324, #31331, #31343, #31342, #31309, #31358, #31378, #31406, #31256, #31456, #31419, #31457, #31508, #31540, #31541, #31723, #32062 and #32281 by @ClearlyClaire, @Gargron, @TheEssem, @mgmn, @oneiros, and @renchap)\
  The old “Block notifications from non-followers”, “Block notifications from people you don't follow” and “Block direct messages from people you don't follow” notification settings have been replaced by a new set of settings found directly in the notification column.\
  You can now separately filter or drop notifications from people you don't follow, people who don't follow you, accounts created within the past 30 days, as well as unsolicited private mentions, and accounts limited by the moderation.\
  Instead of being outright dropped, notifications that you chose to filter are put in a separate “Filtered notifications” box that you can review separately without it clogging your main notifications.\
  This adds the following REST API endpoints:

  - `GET /api/v2/notifications/policy`: https://docs.joinmastodon.org/methods/notifications/#get-policy
  - `PATCH /api/v2/notifications/policy`: https://docs.joinmastodon.org/methods/notifications/#update-the-filtering-policy-for-notifications
  - `GET /api/v1/notifications/requests`: https://docs.joinmastodon.org/methods/notifications/#get-requests
  - `GET /api/v1/notifications/requests/:id`: https://docs.joinmastodon.org/methods/notifications/#get-one-request
  - `POST /api/v1/notifications/requests/:id/accept`: https://docs.joinmastodon.org/methods/notifications/#accept-request
  - `POST /api/v1/notifications/requests/:id/dismiss`: https://docs.joinmastodon.org/methods/notifications/#dismiss-request
  - `POST /api/v1/notifications/requests/accept`: https://docs.joinmastodon.org/methods/notifications/#accept-multiple-requests
  - `POST /api/v1/notifications/requests/dismiss`: https://docs.joinmastodon.org/methods/notifications/#dismiss-multiple-requests
  - `GET /api/v1/notifications/requests/merged`: https://docs.joinmastodon.org/methods/notifications/#requests-merged

  In addition, accepting one or more notification requests generates a new streaming event:

  - `notifications_merged`: an event of this type indicates accepted notification requests have finished merging, and the notifications list should be refreshed

- **Add notifications of severed relationships** (#27511, #29665, #29668, #29670, #29700, #29714, #29712, and #29731 by @ClearlyClaire and @Gargron)\
  Notify local users when they lose relationships as a result of a local moderator blocking a remote account or server, allowing the affected user to retrieve the list of broken relationships.\
  Note that this does not notify remote users.\
  This adds the `severed_relationships` notification type to the REST API and streaming, with a new [`event` attribute](https://docs.joinmastodon.org/entities/Notification/#relationship_severance_event).
- **Add hover cards in web UI** (#30754, #30864, #30850, #30879, #30928, #30949, #30948, #30931, and #31300 by @ClearlyClaire, @Gargron, and @renchap)\
  Hovering over an avatar or username will now display a hover card with the first two lines of the user's description and their first two profile fields.\
  This can be disabled in the “Animations and accessibility” section of the preferences.
- **Add "system" theme setting (light/dark theme depending on user system preference)** (#29748, #29553, #29795, #29918, #30839, and #30861 by @nshki, @ErikUden, @mjankowski, @renchap, and @vmstan)\
  Add a “system” theme that automatically switch between default dark and light themes depending on the user's system preferences.\
  Also changes the default server theme to this new “system” theme so that automatic theme selection happens even when logged out.
- **Add timeline of public posts about a trending link** (#30381 and #30840 by @Gargron)\
  You can now see public posts mentioning currently-trending articles from people who have opted into discovery features.\
  This adds a new REST API endpoint: https://docs.joinmastodon.org/methods/timelines/#link
- **Add author highlight for news articles whose authors are on the fediverse** (#30398, #30670, #30521, #30846, #31819, #31900 and #32188 by @Gargron, @mjankowski and @oneiros)\
  This adds a mechanism to [highlight the author of news articles](https://blog.joinmastodon.org/2024/07/highlighting-journalism-on-mastodon/) shared on Mastodon.\
  Articles hosted outside the fediverse can indicate a fediverse author with a meta tag:
  ```html
  <meta name="fediverse:creator" content="username@domain" />
  ```
  On the API side, this is represented by a new `authors` attribute to the `PreviewCard` entity: https://docs.joinmastodon.org/entities/PreviewCard/#authors \
  Users can allow arbitrary domains to use `fediverse:creator` to credit them by visiting `/settings/verification`.\
  This is federated as a new `attributionDomains` property in the `http://joinmastodon.org/ns` namespace, containing an array of domain names: https://docs.joinmastodon.org/spec/activitypub/#properties-used-1
- **Add in-app notifications for moderation actions and warnings** (#30065, #30082, and #30081 by @ClearlyClaire)\
  In addition to email notifications, also notify users of moderation actions or warnings against them directly within the app, so they are less likely to miss important communication from their moderators.\
  This adds the `moderation_warning` notification type to the REST API and streaming, with a new [`moderation_warning` attribute](https://docs.joinmastodon.org/entities/Notification/#moderation_warning).
- **Add domain information to profiles in web UI** (#29602 by @Gargron)\
  Clicking the domain of a user in their profile will now open a tooltip with a short explanation about servers and federation.
- **Add support for Redis sentinel** (#31694, #31623, #31744, #31767, and #31768 by @ThisIsMissEm and @oneiros)\
  See https://docs.joinmastodon.org/admin/scaling/#redis-sentinel
- **Add ability to reorder uploaded media before posting in web UI** (#28456 and #32093 by @Gargron)
- Add “A Mastodon update is available.” message on admin dashboard for non-bugfix updates (#32106 by @ClearlyClaire)
- Add ability to view alt text by clicking the ALT badge in web UI (#32058 by @Gargron)
- Add preview of followers removed in domain block modal in web UI (#32032 and #32105 by @ClearlyClaire and @Gargron)
- Add reblogs and favourites counts to statuses in ActivityPub (#32007 by @Gargron)
- Add moderation interface for searching hashtags (#30880 by @ThisIsMissEm)
- Add ability for admins to configure instance favicon and logo (#30040, #30208, #30259, #30375, #30734, #31016, and #30205 by @ClearlyClaire, @FawazFarid, @JasonPunyon, @mgmn, and @renchap)\
  This is also exposed through the REST API: https://docs.joinmastodon.org/entities/Instance/#icon
- Add `api_versions` to `/api/v2/instance` (#31354 by @ClearlyClaire)\
  Add API version number to make it easier for clients to detect compatible features going forward.\
  See API documentation at https://docs.joinmastodon.org/entities/Instance/#api-versions
- Add quick links to Administration and Moderation Reports from Web UI (#24838 by @ThisIsMissEm)
- Add link to `/admin/roles` in moderation interface when changing someone's role (#31791 by @ClearlyClaire)
- Add recent audit log entries in federation moderation interface (#27386 by @ThisIsMissEm)
- Add profile setup to onboarding in web UI (#27829, #27876, and #28453 by @Gargron)
- Add prominent share/copy button on profiles in web UI (#27865 and #27889 by @ClearlyClaire and @Gargron)
- Add optional hints for server rules (#29539 and #29758 by @ClearlyClaire and @Gargron)\
  Server rules can now be broken into a short rule name and a longer explanation of the rule.\
  This adds a new [`hint` attribute](https://docs.joinmastodon.org/entities/Rule/#hint) to `Rule` entities in the REST API.
- Add support for PKCE in OAuth flow (#31129 by @ThisIsMissEm)
- Add CDN cache busting on media deletion (#31353 and #31414 by @ClearlyClaire and @tribela)
- Add the OAuth application used in local reports (#30539 by @ThisIsMissEm)
- Add hint to user that other remote statuses may be missing (#26910, #31387, and #31516 by @Gargron, @audiodude, and @renchap)
- Add lang attribute on preview card title (#31303 by @c960657)
- Add check for `Content-Length` in `ResponseWithLimitAdapter` (#31285 by @c960657)
- Add `Accept-Language` header to fetch preview cards in the server's default language (#31232 by @c960657)
- Add support for PKCE Extension in OmniAuth OIDC through the `OIDC_USE_PKCE` environment variable (#31131 by @ThisIsMissEm)
- Add API endpoints for unread notifications count (#31191 by @ClearlyClaire)\
  This adds the following REST API endpoints:
  - `GET /api/v1/notifications/unread_count`: https://docs.joinmastodon.org/methods/notifications/#unread-count
- Add `/` keyboard shortcut to focus the search field (#29921 by @ClearlyClaire)
- Add button to view the Hashtag on the instance from Hashtags in Moderation UI (#31533 by @ThisIsMissEm)
- Add list of pending releases directly in mail notifications for version updates (#29436 and #30035 by @ClearlyClaire)
- Add “Appeals” link under “Moderation” navigation category in moderation interface (#31071 by @ThisIsMissEm)
- Add badge on account card in report moderation interface when account is already suspended (#29592 by @ClearlyClaire)
- Add admin comments directly to the `admin/instances` page (#29240 by @tribela)
- Add ability to require approval when users sign up using specific email domains (#28468, #28732, #28607, and #28608 by @ClearlyClaire)
- Add banner for forwarded reports made by remote users about remote content (#27549 by @ClearlyClaire)
- Add support HTML ruby tags in remote posts for east-asian languages (#30897 by @ThisIsMissEm)
- Add link to manage warning presets in admin navigation (#26199 by @vmstan)
- Add volume saving/reuse to video player (#27488 by @thehydrogen)
- Add Elasticsearch index size, ffmpeg and ImageMagick versions to the admin dashboard (#27301, #30710, #31130, and #30845 by @vmstan)
- Add `MASTODON_SIDEKIQ_READY_FILENAME` environment variable to use a file for Sidekiq to signal it is ready to process jobs (#30971 and #30988 by @renchap)\
  In the official Docker image, this is set to `sidekiq_process_has_started_and_will_begin_processing_jobs` so that Sidekiq will touch `tmp/sidekiq_process_has_started_and_will_begin_processing_jobs` to signal readiness.
- Add `S3_RETRY_LIMIT` environment variable to make S3 retries configurable (#23215 by @smiba)
- Add `S3_KEY_PREFIX` environment variable (#30181 by @S0yKaf)
- Add support for multiple `redirect_uris` when creating OAuth 2.0 Applications (#29192 by @ThisIsMissEm)
- Add Interlingue and Interlingua to interface languages (#28630 and #30828 by @Dhghomon and @renchap)
- Add Kashubian, Pennsylvania Dutch, Vai, Jawi Malay, Mohawk and Low German to posting languages (#26024, #26634, #27136, #29098, #27115, and #27434 by @EngineerDali, @HelgeKrueger, and @gunchleoc)
- Add option to use native Ruby driver for Redis through `REDIS_DRIVER=ruby` (#30717 by @vmstan)
- Add support for libvips in addition to ImageMagick (#30090, #30590, #30597, #30632, #30857, #30869, #30858 and #32104 by @ClearlyClaire, @Gargron, and @mjankowski)\
  Server admins can now use libvips as a faster and lighter alternative to ImageMagick for processing user-uploaded images.\
  This requires libvips 8.13 or newer, and needs to be enabled with `MASTODON_USE_LIBVIPS=true`.\
  This is enabled by default in the official Docker images, and is intended to completely replace ImageMagick in the future.
- Add validations to `Web::PushSubscription` (#30540 and #30542 by @ThisIsMissEm)
- Add anchors to each authorized application in `/oauth/authorized_applications` (#31677 by @fowl2)
- Add active animation to header settings button (#30221, #30307, and #30388 by @daudix)
- Add OpenTelemetry instrumentation (#30130, #30322, #30353, #30350 and #31998 by @julianocosta89, @renchap, @robbkidd and @timetinytim)\
  See https://docs.joinmastodon.org/admin/config/#otel for documentation
- Add API to get multiple accounts and statuses (#27871 and #30465 by @ClearlyClaire)\
  This adds `GET /api/v1/accounts` and `GET /api/v1/statuses` to the REST API, see https://docs.joinmastodon.org/methods/accounts/#index and https://docs.joinmastodon.org/methods/statuses/#index
- Add support for CORS to `POST /oauth/revoke` (#31743 by @ClearlyClaire)
- Add redirection back to previous page after site upload deletion (#30141 by @FawazFarid)
- Add RFC8414 OAuth 2.0 server metadata (#29191 by @ThisIsMissEm)
- Add loading indicator and empty result message to advanced interface search (#30085 by @ClearlyClaire)
- Add `profile` OAuth 2.0 scope, allowing more limited access to user data (#29087 and #30357 by @ThisIsMissEm)
- Add the role ID to the badge component (#29707 by @renchap)
- Add diagnostic message for failure during CLI search deploy (#29462 by @mjankowski)
- Add pagination `Link` headers on API accounts/statuses when pinned true (#29442 by @mjankowski)
- Add support for specifying custom CA cert for Elasticsearch through `ES_CA_FILE` (#29122 and #29147 by @ClearlyClaire)
- Add groundwork for annual reports for accounts (#28693 by @Gargron)\
  This lays the groundwork for a “year-in-review”/“wrapped” style report for local users, but is currently not in use.
- Add notification email on invalid second authenticator (#28822 by @ClearlyClaire)
- Add date of account deletion in list of accounts in the admin interface (#25640 by @tribela)
- Add new emojis from `jdecked/twemoji` 15.0 (#28404 by @TheEssem)
- Add configurable error handling in attachment batch deletion (#28184 by @vmstan)\
  This makes the S3 batch size configurable through the `S3_BATCH_DELETE_LIMIT` environment variable (defaults to 1000), and adds some retry logic, configurable through the `S3_BATCH_DELETE_RETRY` environment variable (defaults to 3).
- Add VAPID public key to instance serializer (#28006 by @ThisIsMissEm)
- Add support for serving JRD `/.well-known/host-meta.json` in addition to XRD host-meta (#32206 by @c960657)
- Add `nodeName` and `nodeDescription` to nodeinfo `metadata` (#28079 by @6543)
- Add Thai diacritics and tone marks in `HASHTAG_INVALID_CHARS_RE` (#26576 by @ppnplus)
- Add variable delay before link verification of remote account links (#27774 by @ClearlyClaire)
- Add support for invite codes in the registration API (#27805 by @ClearlyClaire)
- Add HTML lang attribute to preview card descriptions (#27503 by @srapilly)
- Add display of relevant account warnings to report action logs (#27425 by @ClearlyClaire)
- Add validation of allowed schemes on preview card URLs (#27485 by @mjankowski)
- Add token introspection without read scope to `/api/v1/apps/verify_credentials` (#27142 by @ThisIsMissEm)
- Add support for cross-origin request to `/nodeinfo/2.0` (#27413 by @palant)
- Add variable delay before link verification of remote account links (#27351 by @ClearlyClaire)
- Add PWA shortcut to `/explore` page (#27235 by @jake-anto)

### Changed

- **Change icons throughout the web interface** (#27385, #27539, #27555, #27579, #27700, #27817, #28519, #28709, #28064, #28775, #28780, #27924, #29294, #29395, #29537, #29569, #29610, #29612, #29649, #29844, #27780, #30974, #30963, #30962, #30961, #31362, #31363, #31359, #31371, #31360, #31512, #31511, #31525, #32153, and #32201 by @ClearlyClaire, @Gargron, @arbolitoloco1, @mjankowski, @nclm, @renchap, @ronilaukkarinen, and @zunda)\
  This changes all the interface icons from FontAwesome to Material Symbols for a more modern look, consistent with the official Mastodon Android app.\
  In addition, better care is given to pixel alignment, and icon variants are used to better highlight active/inactive state.
- **Change design of compose form in web UI** (#28119, #29059, #29248, #29372, #29384, #29417, #29456, #29406, #29651, #29659, #31889 and #32033 by @ClearlyClaire, @Gargron, @eai04191, @hinaloe, and @ronilaukkarinen)\
  The compose form has been completely redesigned for a more modern and consistent look, as well as spelling out the chosen privacy setting and language name at all times.\
  As part of this, the “Unlisted” privacy setting has been renamed to “Quiet public”.
- **Change design of modals in the web UI** (#29576, #29614, #29640, #29644, #30131, #30884, #31399, #31555, #31752, #31801, #31883, #31844, #31864, and #31943 by @ClearlyClaire, @Gargron, @tribela and @vmstan)\
  The mute, block, and domain block confirmation modals have been completely redesigned to be clearer and include more detailed information on the action to be performed.\
  They also have a more modern and consistent design, along with other confirmation modals in the application.
- **Change colors throughout the web UI** (#29522, #29584, #29653, #29779, #29803, #29809, #29808, #29828, #31034, #31168, #31266, #31348, #31349, #31361, #31510 and #32128 by @ClearlyClaire, @Gargron, @mjankowski, @renchap, and @vmstan)
- **Change onboarding prompt to follow suggestions carousel in web UI** (#28878, #29272, and #31912 by @Gargron)
- **Change email templates** (#28416, #28755, #28814, #29064, #28883, #29470, #29607, #29761, #29760, #29879, #32073 and #32132 by @c960657, @ClearlyClaire, @Gargron, @hteumeuleu, and @mjankowski)\
  All emails to end-users have been completely redesigned with a fresh new look, providing more information while making them easier to read and keeping maximum compatibility across mail clients.
- **Change follow recommendations algorithm** (#28314, #28433, #29017, #29108, #29306, #29550, #29619, and #31474 by @ClearlyClaire, @Gargron, @kernal053, @mjankowski, and @wheatear-dev)\
  This replaces the “past interactions” recommendation algorithm with a “friends of friends” algorithm that suggests accounts followed by people you follow, and a “similar profiles” algorithm that suggests accounts with a profile similar to your most recent follows.\
  In addition, the implementation has been significantly reworked, and all follow recommendations are now dismissable.\
  This change deprecates the `source` attribute in `Suggestion` entities in the REST API, and replaces it with the new [`sources` attribute](https://docs.joinmastodon.org/entities/Suggestion/#sources).
- Change account search algorithm (#30803 by @Gargron)
- **Change streaming server to use its own dependencies and its own docker image** (#24702, #27967, #26850, #28112, #28115, #28137, #28138, #28497, #28548, #30795, #31612, and #31615 by @TheEssem, @ThisIsMissEm, @jippi, @renchap, @timetinytim, and @vmstan)\
  In order to reduce the amount of runtime dependencies, the streaming server has been moved into a separate package and Docker image.\
  The `mastodon` image does not contain the streaming server anymore, as it has been moved to its own `mastodon-streaming` image.\
  Administrators may need to update their setup accordingly.
- Change how content warnings and filters are displayed in web UI (#31365, and #31761 by @Gargron)
- Change preview card processing to ignore `undefined` as canonical url (#31882 by @oneiros)
- Change embedded posts to use web UI (#31766, #32135 and #32271 by @Gargron)
- Change inner borders in media galleries in web UI (#31852 by @Gargron)
- Change design of media attachments and profile media tab in web UI (#31807, #32048, #31967, #32217, #32224 and #32257 by @ClearlyClaire and @Gargron)
- Change labels on thread indicators in web UI (#31806 by @Gargron)
- Change label of "Data export" menu item in settings interface (#32099 by @c960657)
- Change responsive break points on navigation panel in web UI (#32034 by @Gargron)
- Change cursor to `not-allowed` on disabled buttons (#32076 by @mjankowski)
- Change OAuth authorization prompt to not refer to apps as “third-party” (#32005 by @Gargron)
- Change Mastodon to issue correct HTTP signatures by default (#31994 by @ClearlyClaire)
- Change zoom icon in web UI (#29683 by @Gargron)
- Change directory page to use URL query strings for options (#31980, #31977 and #31984 by @ClearlyClaire and @renchap)
- Change report action buttons to be disabled when action has already been taken (#31773, #31822, and #31899 by @ClearlyClaire and @ThisIsMissEm)
- Change width of columns in advanced web UI (#31762 by @Gargron)
- Change design of unread conversations in web UI (#31763 by @Gargron)
- Change Web UI to allow viewing and severing relationships with suspended accounts (#27667 by @ClearlyClaire)\
  This also adds a `with_suspended` parameter to `GET /api/v1/accounts/relationships` in the REST API.
- Change preview card image size limit from 2MB to 8MB when using libvips (#31904 by @ClearlyClaire)
- Change avatars border radius (#31390 by @renchap)
- Change counters to be displayed on profile timelines in web UI (#30525 by @Gargron)
- Change disabled buttons color in light mode to make the difference more visible (#30998 by @renchap)
- Change design of people tab on explore in web UI (#30059 by @Gargron)
- Change sidebar text in web UI (#30696 by @Gargron)
- Change "Follow" to "Follow back" and "Mutual" when appropriate in web UI (#28452, #28465, and #31934 by @ClearlyClaire, @Gargron and @renchap)
- Change media to be hidden/blurred by default in report modal (#28522 by @ClearlyClaire)
- Change order of the "muting" and "blocking" list options in “Data Exports” (#26088 by @fixermark)
- Change admin and moderation notes character limit from 500 to 2000 characters (#30288 by @ThisIsMissEm)
- Change mute options to be in dropdown on muted users list in web UI (#30049 and #31315 by @ClearlyClaire and @Gargron)
- Change out-of-band hashtags design in web UI (#29732 by @Gargron)
- Change design of metadata underneath detailed posts in web UI (#29585, #29605, and #29648 by @ClearlyClaire and @Gargron)
- Change action button to be last on profiles in web UI (#29533 and #29923 by @ClearlyClaire and @Gargron)
- Change confirmation prompts in trending moderation interface to be more specific (#19626 by @tribela)
- Change “Trends” moderation menu to “Recommendations & Trends” and move follow recommendations there (#31292 by @ThisIsMissEm)
- Change irrelevant fields in account cleanup settings to be disabled unless automatic cleanup is enabled (#26562 by @c960657)
- Change dropdown menu icon to not be replaced by close icon when open in web UI (#29532 by @Gargron)
- Change back button to always appear in advanced web UI (#29551 and #29669 by @Gargron)
- Change border of active compose field search inputs (#29832 and #29839 by @vmstan)
- Change instances of Nokogiri HTML4 parsing to HTML5 (#31812, #31815, #31813, and #31814 by @flavorjones)
- Change link detection to allow `@` at the end of an URL (#31124 by @adamniedzielski)
- Change User-Agent to use Mastodon as the product, and http.rb as platform details (#31192 by @ClearlyClaire)
- Change layout and wording of the Content Retention server settings page (#27733 by @vmstan)
- Change unconfirmed users to be kept for one week instead of two days (#30285 by @renchap)
- Change maximum page size for Admin Domain Management APIs from 200 to 500 (#31253 by @ThisIsMissEm)
- Change database pool size to default to Sidekiq concurrency settings in Sidekiq processes (#26488 by @sinoru)
- Change alt text to empty string for avatars (#21875 by @jasminjohal)
- Change Docker images to use custom-built libvips and ffmpeg (#30571, #30569, and #31498 by @vmstan)
- Change external links in the admin audit log to plain text or local administration pages (#27139 and #27150 by @ClearlyClaire and @ThisIsMissEm)
- Change YJIT to be enabled when available (#30310 and #27283 by @ClearlyClaire and @mjankowski)\
  Enable Ruby's built-in just-in-time compiler. This improves performances substantially, at the cost of a slightly increased memory usage.
- Change `.env` file loading from deprecated `dotenv-rails` gem to `dotenv` gem (#29173 and #30121 by @mjankowski)\
  This should have no effect except in the unlikely case an environment variable included a newline.
- Change “Panjabi” language name to the more common spelling “Punjabi” (#27117 by @gunchleoc)
- Change encryption of OTP secrets to use ActiveRecord Encryption (#29831, #28325, #30151, #30202, #30340, and #30344 by @ClearlyClaire and @mjankowski)\
  This requires a manual step from administrators of existing servers. Indeed, they need to generate new secrets, which can be done using `bundle exec rails db:encryption:init`.\
  Furthermore, there is a risk that the introduced migration fails if the server was misconfigured in the past. If that happens, the migration error will include the relevant information.
- Change `/api/v1/announcements` to return regular `Status` entities (#26736 by @ClearlyClaire)
- Change imports to convert case-insensitive fields to lowercase (#29739 and #29740 by @ThisIsMissEm)
- Change stats in the admin interface to be inclusive of the full selected range, from beginning of day to end of day (#29416 and #29841 by @mjankowski)
- Change materialized views to be refreshed concurrently to avoid locks (#29015 by @Gargron)
- Change compose form to use server-provided post character and poll options limits (#28928 and #29490 by @ClearlyClaire and @renchap)
- Change streaming server logging from `npmlog` to `pino` and `pino-http` (#27828 by @ThisIsMissEm)\
  This changes the Mastodon streaming server log format, so this might be considered a breaking change if you were parsing the logs.
- Change media “ALT” label to use a specific CSS class (#28777 by @ClearlyClaire)
- Change streaming API host to not be overridden to localhost in development mode (#28557 by @ClearlyClaire)
- Change cookie rotator to use SHA1 digest for new cookies (#27392 by @ClearlyClaire)\
  Note that this requires that no pre-4.2.0 Mastodon web server is running when this code is deployed, as those would not understand the new cookies.\
  Therefore, zero-downtime updates are only supported if you're coming from 4.2.0 or newer. If you want to skip Mastodon 4.2, you will need to completely stop Mastodon services before updating.
- Change preview card deletes to be done using batch method (#28183 by @vmstan)
- Change `img-src` and `media-src` CSP directives to not include `https:` (#28025 and #28561 by @ClearlyClaire)
- Change self-destruct procedure (#26439, #29049, and #29420 by @ClearlyClaire and @zunda)\
  Instead of enqueuing deletion jobs immediately, `tootctl self-destruct` now outputs a value for the `SELF_DESTRUCT` environment variable, which puts a server in self-destruct mode, processing deletions in the background, while giving users access to their export archives.

### Removed

- Remove unused E2EE messaging code and related `crypto` OAuth scope (#31193, #31945, #31963, and #31964 by @ClearlyClaire and @mjankowski)
- Remove StatsD integration (replaced by OpenTelemetry) (#30240 by @mjankowski)
- Remove `CacheBuster` default options (#30718 by @mjankowski)
- Remove home marker updates from the Web UI (#22721 by @davbeck)\
  The web interface was unconditionally updating the home marker to the most recent received post, discarding any value set by other clients, thus making the feature unreliable.
- Remove support for Ruby 3.0 (reaching EOL) (#29702 by @mjankowski)
- Remove setting for unfollow confirmation modal (#29373 by @ClearlyClaire)\
  Instead, the unfollow confirmation modal will always be displayed.
- Remove support for Capistrano (#27295 and #30009 by @mjankowski and @renchap)

### Fixed

- **Fix link preview cards not always preserving the original URL from the status** (#27312 by @Gargron)
- Fix log out from user menu not working on Safari (#31402 by @renchap)
- Fix various issues when in link preview card generation (#28748, #30017, #30362, #30173, #30853, #30929, #30933, #30957, #30987, and #31144 by @adamniedzielski, @oneiros, @phocks, @timothyjrogers, and @tribela)
- Fix handling of missing links in Webfinger responses (#31030 by @adamniedzielski)
- Fix error when accepting an appeal for sensitive posts deleted in the meantime (#32037 by @ClearlyClaire)
- Fix error when encountering reblog of deleted post in feed rebuild (#32001 by @ClearlyClaire)
- Fix Safari browser glitch related to horizontal scrolling (#31960 by @Gargron)
- Fix unresolvable mentions sometimes preventing processing incoming posts (#29215 by @tribela and @ClearlyClaire)
- Fix too many requests caused by relationship look-ups in web UI (#32042 by @Gargron)
- Fix links for reblogs in moderation interface (#31979 by @ClearlyClaire)
- Fix the appearance of avatars when they do not load (#31966 and #32270 by @Gargron and @renchap)
- Fix spurious error notifications for aborted requests in web UI (#31952 by @c960657)
- Fix HTTP 500 error in `/api/v1/polls/:id/votes` when required `choices` parameter is missing (#25598 by @danielmbrasil)
- Fix security context sometimes not being added in LD-Signed activities (#31871 by @ClearlyClaire)
- Fix cross-origin loading of `inert.css` polyfill (#30687 by @louis77)
- Fix wrapping in dashboard quick access buttons (#32043 by @renchap)
- Fix recently used tags hint being displayed in profile edition page when there is none (#32120 by @mjankowski)
- Fix checkbox lists on narrow screens in the settings interface (#32112 by @mjankowski)
- Fix the position of status action buttons being affected by interaction counters (#32084 by @renchap)
- Fix the summary of converted ActivityPub object types to be treated as HTML (#28629 by @Menrath)
- Fix cutoff of instance name in sign-up form (#30598 by @oneiros)
- Fix invalid date searches returning 503 errors (#31526 by @notchairmk)
- Fix invalid `visibility` values in `POST /api/v1/statuses` returning 500 errors (#31571 by @c960657)
- Fix some components re-rendering spuriously in web UI (#31879 and #31881 by @ClearlyClaire and @Gargron)
- Fix sort order of moderation notes on Reports and Accounts (#31528 by @ThisIsMissEm)
- Fix email language when recipient has no selected locale (#31747 by @ClearlyClaire)
- Fix frequently-used languages not correctly updating in the web UI (#31386 by @c960657)
- Fix `POST /api/v1/statuses` silently ignoring invalid `media_ids` parameter (#31681 by @c960657)
- Fix handling of the `BIND` environment variable in the streaming server (#31624 by @ThisIsMissEm)
- Fix empty `aria-hidden` attribute value in logo resources area (#30570 by @mjankowski)
- Fix “Redirect URI” field not being marked as required in “New application” form (#30311 by @ThisIsMissEm)
- Fix right-to-left text in preview cards (#30930 by @ClearlyClaire)
- Fix rack attack `match_type` value typo in logging config (#30514 by @mjankowski)
- Fix various cases of duplicate, missing, or inconsistent borders or scrollbar styles (#31068, #31286, #31268, #31275, #31284, #31305, #31346, #31372, #31373, #31389, #31432, #31391, #31445, #32091, #32147 and #32137 by @ClearlyClaire, @mjankowski, @valtlai and @vmstan)
- Fix editing description of media uploads with custom thumbnails (#32221 by @ClearlyClaire)
- Fix race condition in `POST /api/v1/push/subscription` (#30166 by @ClearlyClaire)
- Fix post deletion not being delayed when those are part of an account warning (#30163 by @ClearlyClaire)
- Fix rendering error on `/start` when not logged in (#30023 by @timothyjrogers)
- Fix unneeded requests to blocked domains when receiving relayed signed activities from them (#31161 by @ClearlyClaire)
- Fix logo pushing header buttons out of view on certain conditions in mobile layout (#29787 by @ClearlyClaire)
- Fix notification-related records not being reattributed when merging accounts (#29694 by @ClearlyClaire)
- Fix results/query in `api/v1/featured_tags/suggestions` (#29597 by @mjankowski)
- Fix distracting and confusing always-showing scrollbar track in boost confirmation modal (#31524 by @ClearlyClaire)
- Fix being able to upload more than 4 media attachments in some cases (#29183 by @mashirozx)
- Fix preview card player getting embedded when clicking on the external link button (#29457 by @ClearlyClaire)
- Fix full date display not respecting the locale 12/24h format (#29448 by @renchap)
- Fix filters title and keywords overflow (#29396 by @GeopJr)
- Fix incorrect date format in “Follows and followers” (#29390 by @JasonPunyon)
- Fix navigation item active highlight for some paths (#32159 by @mjankowski)
- Fix “Edit media” modal sizing and layout when space-constrained (#27095 by @ronilaukkarinen)
- Fix modal container bounds (#29185 by @nico3333fr)
- Fix inefficient HTTP signature parsing using regexps and `StringScanner` (#29133 by @ClearlyClaire)
- Fix moderation report updates through `PUT /api/v1/admin/reports/:id` not being logged in the audit log (#29044, #30342, and #31033 by @mjankowski, @tribela, and @vmstan)
- Fix moderation interface allowing to select rule violation when there are no server rules (#31458 by @ThisIsMissEm)
- Fix redirection from paths with url-encoded `@` to their decoded form (#31184 by @timothyjrogers)
- Fix Trending Tags pending review having an unstable sort order (#31473 by @ThisIsMissEm)
- Fix the emoji dropdown button always opening the dropdown instead of behaving like a toggle (#29012 by @jh97uk)
- Fix processing of incoming posts with bearcaps (#26527 by @kmycode)
- Fix support for IPv6 redis connections in streaming (#31229 by @ThisIsMissEm)
- Fix search form re-rendering spuriously in web UI (#28876 by @Gargron)
- Fix `RedownloadMediaWorker` not being called on transient S3 failure (#28714 by @ClearlyClaire)
- Fix ISO code for Canadian French from incorrect `fr-QC` to `fr-CA` (#26015 by @gunchleoc)
- Fix `.opus` file uploads being misidentified by Paperclip (#28580 by @vmstan)
- Fix loading local accounts with extraneous domain part in WebUI (#28559 by @ClearlyClaire)
- Fix destructive actions in dropdowns not using error color in light theme (#28484 by @logicalmoody)
- Fix call to inefficient `delete_matched` cache method in domain blocks (#28374 by @ClearlyClaire)
- Fix status edits not always being streamed to mentioned users (#28324 by @ClearlyClaire)
- Fix onboarding step descriptions being truncated on narrow screens (#28021 by @ClearlyClaire)
- Fix duplicate IDs in relationships and familiar_followers APIs (#27982 by @KevinBongart)
- Fix modal content not being selectable (#27813 by @pajowu)
- Fix Web UI not displaying appropriate explanation when a user hides their follows/followers (#27791 by @ClearlyClaire)
- Fix format-dependent redirects being cached regardless of requested format (#27632 by @ClearlyClaire)
- Fix confusing screen when visiting a confirmation link for an already-confirmed email (#27368 by @ClearlyClaire)
- Fix explore page reloading when you navigate back to it in web UI (#27489 by @Gargron)
- Fix missing redirection from `/home` to `/deck/home` in the advanced interface (#27378 by @Signez)
- Fix empty environment variables not using default nil value (#27400 by @renchap)
- Fix language sorting in settings (#27158 by @gunchleoc)

## [4.2.11] - 2024-08-16

### Added

- Add support for incoming `<s>` tag ([mediaformat](https://github.com/mastodon/mastodon/pull/31375))

### Changed

- Change logic of block/mute bypass for mentions from moderators to only apply to visible roles with moderation powers ([ClearlyClaire](https://github.com/mastodon/mastodon/pull/31271))

### Fixed

- Fix incorrect rate limit on PUT requests ([ClearlyClaire](https://github.com/mastodon/mastodon/pull/31356))
- Fix presence of `ß` in adjacent word preventing mention and hashtag matching ([adamniedzielski](https://github.com/mastodon/mastodon/pull/31122))
- Fix processing of webfinger responses with multiple `self` links ([adamniedzielski](https://github.com/mastodon/mastodon/pull/31110))
- Fix duplicate `orderedItems` in user archive's `outbox.json` ([ClearlyClaire](https://github.com/mastodon/mastodon/pull/31099))
- Fix click event handling when clicking outside of an open dropdown menu ([ClearlyClaire](https://github.com/mastodon/mastodon/pull/31251))
- Fix status processing failing halfway when a remote post has a malformed `replies` attribute ([ClearlyClaire](https://github.com/mastodon/mastodon/pull/31246))
- Fix `--verbose` option of `tootctl media remove`, which was previously erroneously removed ([mjankowski](https://github.com/mastodon/mastodon/pull/30536))
- Fix division by zero on some video/GIF files ([ClearlyClaire](https://github.com/mastodon/mastodon/pull/30600))
- Fix Web UI trying to save user settings despite being logged out ([ClearlyClaire](https://github.com/mastodon/mastodon/pull/30324))
- Fix hashtag regexp matching some link anchors ([ClearlyClaire](https://github.com/mastodon/mastodon/pull/30190))
- Fix local account search on LDAP login being case-sensitive ([raucao](https://github.com/mastodon/mastodon/pull/30113))
- Fix development environment admin account not being auto-approved ([ClearlyClaire](https://github.com/mastodon/mastodon/pull/29958))
- Fix report reason selector in moderation interface not unselecting rules when changing category ([ClearlyClaire](https://github.com/mastodon/mastodon/pull/29026))
- Fix already-invalid reports failing to resolve ([ClearlyClaire](https://github.com/mastodon/mastodon/pull/29027))
- Fix OCR when using S3/CDN for assets ([vmstan](https://github.com/mastodon/mastodon/pull/28551))
- Fix error when encountering malformed `Tag` objects from Kbin ([ShadowJonathan](https://github.com/mastodon/mastodon/pull/28235))
- Fix not all allowed image formats showing in file picker when uploading custom emoji ([june128](https://github.com/mastodon/mastodon/pull/28076))
- Fix search popout listing unusable search options when logged out ([ClearlyClaire](https://github.com/mastodon/mastodon/pull/27918))
- Fix processing of featured collections lacking an `items` attribute ([tribela](https://github.com/mastodon/mastodon/pull/27581))
- Fix `mastodon:stats` decoration of stats rake task ([mjankowski](https://github.com/mastodon/mastodon/pull/31104))

## [4.2.10] - 2024-07-04

### Security

- Fix incorrect permission checking on multiple API endpoints ([GHSA-58x8-3qxw-6hm7](https://github.com/mastodon/mastodon/security/advisories/GHSA-58x8-3qxw-6hm7))
- Fix incorrect authorship checking when processing some activities (CVE-2024-37903, [GHSA-xjvf-fm67-4qc3](https://github.com/mastodon/mastodon/security/advisories/GHSA-xjvf-fm67-4qc3))
- Fix ongoing streaming sessions not being invalidated when application tokens get revoked ([GHSA-vp5r-5pgw-jwqx](https://github.com/mastodon/mastodon/security/advisories/GHSA-vp5r-5pgw-jwqx))
- Update dependencies

### Added

- Add yarn version specification to avoid confusion with Yarn 3 and Yarn 4

### Changed

- Change preview cards generation to skip unusually long URLs ([oneiros](https://github.com/mastodon/mastodon/pull/30854))
- Change search modifiers to be case-insensitive ([Gargron](https://github.com/mastodon/mastodon/pull/30865))
- Change `STATSD_ADDR` handling to emit a warning rather than crashing if the address is unreachable ([timothyjrogers](https://github.com/mastodon/mastodon/pull/30691))
- Change PWA start URL from `/home` to `/` ([ClearlyClaire](https://github.com/mastodon/mastodon/pull/27377))

### Removed

- Removed dependency on `posix-spawn` ([ClearlyClaire](https://github.com/mastodon/mastodon/pull/18559))

### Fixed

- Fix scheduled statuses scheduled in less than 5 minutes being immediately published ([danielmbrasil](https://github.com/mastodon/mastodon/pull/30584))
- Fix encoding detection for link cards ([oneiros](https://github.com/mastodon/mastodon/pull/30780))
- Fix `/admin/accounts/:account_id/statuses/:id` for edited posts with media attachments ([ClearlyClaire](https://github.com/mastodon/mastodon/pull/30819))
- Fix duplicate `@context` attribute in user archive export ([ClearlyClaire](https://github.com/mastodon/mastodon/pull/30653))

## [4.2.9] - 2024-05-30

### Security

- Update dependencies
- Fix private mention filtering ([GHSA-5fq7-3p3j-9vrf](https://github.com/mastodon/mastodon/security/advisories/GHSA-5fq7-3p3j-9vrf))
- Fix password change endpoint not being rate-limited ([GHSA-q3rg-xx5v-4mxh](https://github.com/mastodon/mastodon/security/advisories/GHSA-q3rg-xx5v-4mxh))
- Add hardening around rate-limit bypass ([GHSA-c2r5-cfqr-c553](https://github.com/mastodon/mastodon/security/advisories/GHSA-c2r5-cfqr-c553))

### Added

- Add rate-limit on OAuth application registration ([ThisIsMissEm](https://github.com/mastodon/mastodon/pull/30316))
- Add fallback redirection when getting a webfinger query `WEB_DOMAIN@WEB_DOMAIN` ([ClearlyClaire](https://github.com/mastodon/mastodon/pull/28592))
- Add `digest` attribute to `Admin::DomainBlock` entity in REST API ([ThisIsMissEm](https://github.com/mastodon/mastodon/pull/29092))

### Removed

- Remove superfluous application-level caching in some controllers ([ClearlyClaire](https://github.com/mastodon/mastodon/pull/29862))
- Remove aggressive OAuth application vacuuming ([ThisIsMissEm](https://github.com/mastodon/mastodon/pull/30316))

### Fixed

- Fix leaking Elasticsearch connections in Sidekiq processes ([ClearlyClaire](https://github.com/mastodon/mastodon/pull/30450))
- Fix language of remote posts not being recognized when using unusual casing ([ClearlyClaire](https://github.com/mastodon/mastodon/pull/30403))
- Fix off-by-one in `tootctl media` commands ([ClearlyClaire](https://github.com/mastodon/mastodon/pull/30306))
- Fix removal of allowed domains (in `LIMITED_FEDERATION_MODE`) not being recorded in the audit log ([ThisIsMissEm](https://github.com/mastodon/mastodon/pull/30125))
- Fix not being able to block a subdomain of an already-blocked domain through the API ([ClearlyClaire](https://github.com/mastodon/mastodon/pull/30119))
- Fix `Idempotency-Key` being ignored when scheduling a post ([ClearlyClaire](https://github.com/mastodon/mastodon/pull/30084))
- Fix crash when supplying the `FFMPEG_BINARY` environment variable ([timothyjrogers](https://github.com/mastodon/mastodon/pull/30022))
- Fix improper email address validation ([ClearlyClaire](https://github.com/mastodon/mastodon/pull/29838))
- Fix results/query in `api/v1/featured_tags/suggestions` ([mjankowski](https://github.com/mastodon/mastodon/pull/29597))
- Fix unblocking internationalized domain names under certain conditions ([tribela](https://github.com/mastodon/mastodon/pull/29530))
- Fix admin account created by `mastodon:setup` not being auto-approved ([ClearlyClaire](https://github.com/mastodon/mastodon/pull/29379))
- Fix reference to non-existent var in CLI maintenance command ([mjankowski](https://github.com/mastodon/mastodon/pull/28363))

## [4.2.8] - 2024-02-23

### Added

- Add hourly task to automatically require approval for new registrations in the absence of moderators ([ClearlyClaire](https://github.com/mastodon/mastodon/pull/29318), [ClearlyClaire](https://github.com/mastodon/mastodon/pull/29355))
  In order to prevent future abandoned Mastodon servers from being used for spam, harassment and other malicious activity, Mastodon will now automatically switch new user registrations to require moderator approval whenever they are left open and no activity (including non-moderation actions from apps) from any logged-in user with permission to access moderation reports has been detected in a full week.
  When this happens, users with the permission to change server settings will receive an email notification.
  This feature is disabled when `EMAIL_DOMAIN_ALLOWLIST` is used, and can also be disabled with `DISABLE_AUTOMATIC_SWITCHING_TO_APPROVED_REGISTRATIONS=true`.

### Changed

- Change registrations to be closed by default on new installations ([ClearlyClaire](https://github.com/mastodon/mastodon/pull/29280))
  If you are running a server and never changed your registrations mode from the default, updating will automatically close your registrations.
  Simply re-enable them through the administration interface or using `tootctl settings registrations open` if you want to enable them again.

### Fixed

- Fix processing of remote ActivityPub actors making use of `Link` objects as `Image` `url` ([ClearlyClaire](https://github.com/mastodon/mastodon/pull/29335))
- Fix link verifications when page size exceeds 1MB ([ClearlyClaire](https://github.com/mastodon/mastodon/pull/29358))

## [4.2.7] - 2024-02-16

### Fixed

- Fix OmniAuth tests and edge cases in error handling ([ClearlyClaire](https://github.com/mastodon/mastodon/pull/29201), [ClearlyClaire](https://github.com/mastodon/mastodon/pull/29207))
- Fix new installs by upgrading to the latest release of the `nsa` gem, instead of a no longer existing commit ([mjankowski](https://github.com/mastodon/mastodon/pull/29065))

### Security

- Fix insufficient checking of remote posts ([GHSA-jhrq-qvrm-qr36](https://github.com/mastodon/mastodon/security/advisories/GHSA-jhrq-qvrm-qr36))

## [4.2.6] - 2024-02-14

### Security

- Update the `sidekiq-unique-jobs` dependency (see [GHSA-cmh9-rx85-xj38](https://github.com/mhenrixon/sidekiq-unique-jobs/security/advisories/GHSA-cmh9-rx85-xj38))
  In addition, we have disabled the web interface for `sidekiq-unique-jobs` out of caution.
  If you need it, you can re-enable it by setting `ENABLE_SIDEKIQ_UNIQUE_JOBS_UI=true`.
  If you only need to clear all locks, you can now use `bundle exec rake sidekiq_unique_jobs:delete_all_locks`.
- Update the `nokogiri` dependency (see [GHSA-xc9x-jj77-9p9j](https://github.com/sparklemotion/nokogiri/security/advisories/GHSA-xc9x-jj77-9p9j))
- Disable administrative Doorkeeper routes ([ThisIsMissEm](https://github.com/mastodon/mastodon/pull/29187))
- Fix ongoing streaming sessions not being invalidated when applications get deleted in some cases ([GHSA-7w3c-p9j8-mq3x](https://github.com/mastodon/mastodon/security/advisories/GHSA-7w3c-p9j8-mq3x))
  In some rare cases, the streaming server was not notified of access tokens revocation on application deletion.
- Change external authentication behavior to never reattach a new identity to an existing user by default ([GHSA-vm39-j3vx-pch3](https://github.com/mastodon/mastodon/security/advisories/GHSA-vm39-j3vx-pch3))
  Up until now, Mastodon has allowed new identities from external authentication providers to attach to an existing local user based on their verified e-mail address.
  This allowed upgrading users from a database-stored password to an external authentication provider, or move from one authentication provider to another.
  However, this behavior may be unexpected, and means that when multiple authentication providers are configured, the overall security would be that of the least secure authentication provider.
  For these reasons, this behavior is now locked under the `ALLOW_UNSAFE_AUTH_PROVIDER_REATTACH` environment variable.
  In addition, regardless of this environment variable, Mastodon will refuse to attach two identities from the same authentication provider to the same account.

## [4.2.5] - 2024-02-01

### Security

- Fix insufficient origin validation (CVE-2024-23832, [GHSA-3fjr-858r-92rw](https://github.com/mastodon/mastodon/security/advisories/GHSA-3fjr-858r-92rw))

## [4.2.4] - 2024-01-24

### Fixed

- Fix error when processing remote files with unusually long names ([ClearlyClaire](https://github.com/mastodon/mastodon/pull/28823))
- Fix processing of compacted single-item JSON-LD collections ([ClearlyClaire](https://github.com/mastodon/mastodon/pull/28816))
- Retry 401 errors on replies fetching ([ShadowJonathan](https://github.com/mastodon/mastodon/pull/28788))
- Fix `RecordNotUnique` errors in LinkCrawlWorker ([tribela](https://github.com/mastodon/mastodon/pull/28748))
- Fix Mastodon not correctly processing HTTP Signatures with query strings ([ClearlyClaire](https://github.com/mastodon/mastodon/pull/28443), [ClearlyClaire](https://github.com/mastodon/mastodon/pull/28476))
- Fix potential redirection loop of streaming endpoint ([ClearlyClaire](https://github.com/mastodon/mastodon/pull/28665))
- Fix streaming API redirection ignoring the port of `streaming_api_base_url` ([ClearlyClaire](https://github.com/mastodon/mastodon/pull/28558))
- Fix error when processing link preview with an array as `inLanguage` ([ClearlyClaire](https://github.com/mastodon/mastodon/pull/28252))
- Fix unsupported time zone or locale preventing sign-up ([Gargron](https://github.com/mastodon/mastodon/pull/28035))
- Fix "Hide these posts from home" list setting not refreshing when switching lists ([brianholley](https://github.com/mastodon/mastodon/pull/27763))
- Fix missing background behind dismissable banner in web UI ([Gargron](https://github.com/mastodon/mastodon/pull/27479))
- Fix line wrapping of language selection button with long locale codes ([gunchleoc](https://github.com/mastodon/mastodon/pull/27100), [ClearlyClaire](https://github.com/mastodon/mastodon/pull/27127))
- Fix `Undo Announce` activity not being sent to non-follower authors ([MitarashiDango](https://github.com/mastodon/mastodon/pull/18482))
- Fix N+1s because of association preloaders not actually getting called ([ClearlyClaire](https://github.com/mastodon/mastodon/pull/28339))
- Fix empty column explainer getting cropped under certain conditions ([ClearlyClaire](https://github.com/mastodon/mastodon/pull/28337))
- Fix `LinkCrawlWorker` error when encountering empty OEmbed response ([ClearlyClaire](https://github.com/mastodon/mastodon/pull/28268))
- Fix call to inefficient `delete_matched` cache method in domain blocks ([ClearlyClaire](https://github.com/mastodon/mastodon/pull/28367))

### Security

- Add rate-limit of TOTP authentication attempts at controller level ([ClearlyClaire](https://github.com/mastodon/mastodon/pull/28801))

## [4.2.3] - 2023-12-05

### Fixed

- Fix dependency on `json-canonicalization` version that has been made unavailable since last release

## [4.2.2] - 2023-12-04

### Changed

- Change dismissed banners to be stored server-side ([ClearlyClaire](https://github.com/mastodon/mastodon/pull/27055))
- Change GIF max matrix size error to explicitly mention GIF files ([ClearlyClaire](https://github.com/mastodon/mastodon/pull/27927))
- Change `Follow` activities delivery to bypass availability check ([ShadowJonathan](https://github.com/mastodon/mastodon/pull/27586))
- Change single-column navigation notice to be displayed outside of the logo container ([renchap](https://github.com/mastodon/mastodon/pull/27462), [renchap](https://github.com/mastodon/mastodon/pull/27476))
- Change Content-Security-Policy to be tighter on media paths ([ClearlyClaire](https://github.com/mastodon/mastodon/pull/26889))
- Change post language code to include country code when relevant ([gunchleoc](https://github.com/mastodon/mastodon/pull/27099), [ClearlyClaire](https://github.com/mastodon/mastodon/pull/27207))

### Fixed

- Fix upper border radius of onboarding columns ([ClearlyClaire](https://github.com/mastodon/mastodon/pull/27890))
- Fix incoming status creation date not being restricted to standard ISO8601 ([ClearlyClaire](https://github.com/mastodon/mastodon/pull/27655), [ClearlyClaire](https://github.com/mastodon/mastodon/pull/28081))
- Fix some posts from threads received out-of-order sometimes not being inserted into timelines ([ClearlyClaire](https://github.com/mastodon/mastodon/pull/27653))
- Fix posts from force-sensitized accounts being able to trend ([ClearlyClaire](https://github.com/mastodon/mastodon/pull/27620))
- Fix error when trying to delete already-deleted file with OpenStack Swift ([ClearlyClaire](https://github.com/mastodon/mastodon/pull/27569))
- Fix batch attachment deletion when using OpenStack Swift ([ClearlyClaire](https://github.com/mastodon/mastodon/pull/27554))
- Fix processing LDSigned activities from actors with unknown public keys ([ClearlyClaire](https://github.com/mastodon/mastodon/pull/27474))
- Fix error and incorrect URLs in `/api/v1/accounts/:id/featured_tags` for remote accounts ([ClearlyClaire](https://github.com/mastodon/mastodon/pull/27459))
- Fix report processing notice not mentioning the report number when performing a custom action ([ClearlyClaire](https://github.com/mastodon/mastodon/pull/27442))
- Fix handling of `inLanguage` attribute in preview card processing ([ClearlyClaire](https://github.com/mastodon/mastodon/pull/27423))
- Fix own posts being removed from home timeline when unfollowing a used hashtag ([kmycode](https://github.com/mastodon/mastodon/pull/27391))
- Fix some link anchors being recognized as hashtags ([ClearlyClaire](https://github.com/mastodon/mastodon/pull/27271), [ClearlyClaire](https://github.com/mastodon/mastodon/pull/27584))
- Fix format-dependent redirects being cached regardless of requested format ([ClearlyClaire](https://github.com/mastodon/mastodon/pull/27634))

## [4.2.1] - 2023-10-10

### Added

- Add redirection on `/deck` URLs for logged-out users ([ClearlyClaire](https://github.com/mastodon/mastodon/pull/27128))
- Add support for v4.2.0 migrations to `tootctl maintenance fix-duplicates` ([ClearlyClaire](https://github.com/mastodon/mastodon/pull/27147))

### Changed

- Change some worker lock TTLs to be shorter-lived ([ClearlyClaire](https://github.com/mastodon/mastodon/pull/27246))
- Change user archive export allowed period from 7 days to 6 days ([suddjian](https://github.com/mastodon/mastodon/pull/27200))

### Fixed

- Fix duplicate reports being sent when reporting some remote posts ([ClearlyClaire](https://github.com/mastodon/mastodon/pull/27355))
- Fix clicking on already-opened thread post scrolling to the top of the thread ([ClearlyClaire](https://github.com/mastodon/mastodon/pull/27331), [ClearlyClaire](https://github.com/mastodon/mastodon/pull/27338), [ClearlyClaire](https://github.com/mastodon/mastodon/pull/27350))
- Fix some remote posts getting truncated ([ClearlyClaire](https://github.com/mastodon/mastodon/pull/27307))
- Fix some cases of infinite scroll code trying to fetch inaccessible posts in a loop ([ClearlyClaire](https://github.com/mastodon/mastodon/pull/27286))
- Fix `Vary` headers not being set on some redirects ([ClearlyClaire](https://github.com/mastodon/mastodon/pull/27272))
- Fix mentions being matched in some URL query strings ([mjankowski](https://github.com/mastodon/mastodon/pull/25656))
- Fix unexpected linebreak in version string in the Web UI ([vmstan](https://github.com/mastodon/mastodon/pull/26986))
- Fix double scroll bars in some columns in advanced interface ([ClearlyClaire](https://github.com/mastodon/mastodon/pull/27187))
- Fix boosts of local users being filtered in account timelines ([ClearlyClaire](https://github.com/mastodon/mastodon/pull/27204))
- Fix multiple instances of the trend refresh scheduler sometimes running at once ([ClearlyClaire](https://github.com/mastodon/mastodon/pull/27253))
- Fix importer returning negative row estimates ([jgillich](https://github.com/mastodon/mastodon/pull/27258))
- Fix incorrectly keeping outdated update notices absent from the API endpoint ([ClearlyClaire](https://github.com/mastodon/mastodon/pull/27021))
- Fix import progress not updating on certain failures ([ClearlyClaire](https://github.com/mastodon/mastodon/pull/27247))
- Fix websocket connections being incorrectly decremented twice on errors ([ThisIsMissEm](https://github.com/mastodon/mastodon/pull/27238))
- Fix explore prompt appearing because of posts being received out of order ([ClearlyClaire](https://github.com/mastodon/mastodon/pull/27211))
- Fix explore prompt sometimes showing up when the home TL is loading ([ClearlyClaire](https://github.com/mastodon/mastodon/pull/27062))
- Fix link handling of mentions in user profiles when logged out ([ClearlyClaire](https://github.com/mastodon/mastodon/pull/27185))
- Fix filtering audit log for entries about disabling 2FA ([ClearlyClaire](https://github.com/mastodon/mastodon/pull/27186))
- Fix notification toasts not respecting reduce-motion ([c960657](https://github.com/mastodon/mastodon/pull/27178))
- Fix retention dashboard not displaying correct month ([vmstan](https://github.com/mastodon/mastodon/pull/27180))
- Fix tIME chunk not being properly removed from PNG uploads ([TheEssem](https://github.com/mastodon/mastodon/pull/27111))
- Fix division by zero in video in bitrate computation code ([ClearlyClaire](https://github.com/mastodon/mastodon/pull/27129))
- Fix inefficient queries in “Follows and followers” as well as several admin pages ([ClearlyClaire](https://github.com/mastodon/mastodon/pull/27116), [ClearlyClaire](https://github.com/mastodon/mastodon/pull/27306))
- Fix ActiveRecord using two connection pools when no replica is defined ([ClearlyClaire](https://github.com/mastodon/mastodon/pull/27061))
- Fix the search documentation URL in system checks ([renchap](https://github.com/mastodon/mastodon/pull/27036))

## [4.2.0] - 2023-09-21

The following changelog entries focus on changes visible to users, administrators, client developers or federated software developers, but there has also been a lot of code modernization, refactoring, and tooling work, in particular by [@danielmbrasil](https://github.com/danielmbrasil), [@mjankowski](https://github.com/mjankowski), [@nschonni](https://github.com/nschonni), [@renchap](https://github.com/renchap), and [@takayamaki](https://github.com/takayamaki).

### Added

- **Add full-text search of opted-in public posts and rework search operators** ([Gargron](https://github.com/mastodon/mastodon/pull/26485), [jsgoldstein](https://github.com/mastodon/mastodon/pull/26344), [ClearlyClaire](https://github.com/mastodon/mastodon/pull/26657), [ClearlyClaire](https://github.com/mastodon/mastodon/pull/26650), [jsgoldstein](https://github.com/mastodon/mastodon/pull/26659), [Gargron](https://github.com/mastodon/mastodon/pull/26660), [Gargron](https://github.com/mastodon/mastodon/pull/26663), [Gargron](https://github.com/mastodon/mastodon/pull/26688), [Gargron](https://github.com/mastodon/mastodon/pull/26689), [Gargron](https://github.com/mastodon/mastodon/pull/26686), [Gargron](https://github.com/mastodon/mastodon/pull/26687), [Gargron](https://github.com/mastodon/mastodon/pull/26692), [ClearlyClaire](https://github.com/mastodon/mastodon/pull/26697), [Gargron](https://github.com/mastodon/mastodon/pull/26699), [Gargron](https://github.com/mastodon/mastodon/pull/26701), [ClearlyClaire](https://github.com/mastodon/mastodon/pull/26710), [ClearlyClaire](https://github.com/mastodon/mastodon/pull/26739), [ClearlyClaire](https://github.com/mastodon/mastodon/pull/26754), [Gargron](https://github.com/mastodon/mastodon/pull/26662), [ClearlyClaire](https://github.com/mastodon/mastodon/pull/26755), [Gargron](https://github.com/mastodon/mastodon/pull/26781), [Gargron](https://github.com/mastodon/mastodon/pull/26782), [Gargron](https://github.com/mastodon/mastodon/pull/26760), [ClearlyClaire](https://github.com/mastodon/mastodon/pull/26756), [Gargron](https://github.com/mastodon/mastodon/pull/26784), [Gargron](https://github.com/mastodon/mastodon/pull/26807), [Gargron](https://github.com/mastodon/mastodon/pull/26835), [Gargron](https://github.com/mastodon/mastodon/pull/26847), [Gargron](https://github.com/mastodon/mastodon/pull/26834), [arbolitoloco1](https://github.com/mastodon/mastodon/pull/26893), [tribela](https://github.com/mastodon/mastodon/pull/26896), [ClearlyClaire](https://github.com/mastodon/mastodon/pull/26927), [ClearlyClaire](https://github.com/mastodon/mastodon/pull/26959), [ClearlyClaire](https://github.com/mastodon/mastodon/pull/27014))
  This introduces a new `public_statuses` Elasticsearch index for public posts by users who have opted in to their posts being searchable (`toot#indexable` flag).
  This also revisits the other indexes to provide more useful indexing, and adds new search operators such as `from:me`, `before:2022-11-01`, `after:2022-11-01`, `during:2022-11-01`, `language:fr`, `has:poll`, or `in:library` (for searching only in posts you have written or interacted with).
  Results are now ordered chronologically.
- **Add admin notifications for new Mastodon versions** ([ClearlyClaire](https://github.com/mastodon/mastodon/pull/26582))
  This is done by querying `https://api.joinmastodon.org/update-check` every 30 minutes in a background job.
  That URL can be changed using the `UPDATE_CHECK_URL` environment variable, and the feature outright disabled by setting that variable to an empty string (`UPDATE_CHECK_URL=`).
- **Add “Privacy and reach” tab in profile settings** ([Gargron](https://github.com/mastodon/mastodon/pull/26484), [ClearlyClaire](https://github.com/mastodon/mastodon/pull/26508))
  This reorganized scattered privacy and reach settings to a single place, as well as improve their wording.
- **Add display of out-of-band hashtags in the web interface** ([Gargron](https://github.com/mastodon/mastodon/pull/26492), [arbolitoloco1](https://github.com/mastodon/mastodon/pull/26497), [ClearlyClaire](https://github.com/mastodon/mastodon/pull/26506), [ClearlyClaire](https://github.com/mastodon/mastodon/pull/26525), [ClearlyClaire](https://github.com/mastodon/mastodon/pull/26606), [Gargron](https://github.com/mastodon/mastodon/pull/26666), [ClearlyClaire](https://github.com/mastodon/mastodon/pull/26960))
- **Add role badges to the web interface** ([ClearlyClaire](https://github.com/mastodon/mastodon/pull/25649), [Gargron](https://github.com/mastodon/mastodon/pull/26281))
- **Add ability to pick domains to forward reports to using the `forward_to_domains` parameter in `POST /api/v1/reports`** ([ClearlyClaire](https://github.com/mastodon/mastodon/pull/25866), [ClearlyClaire](https://github.com/mastodon/mastodon/pull/26636))
  The `forward_to_domains` REST API parameter is a list of strings. If it is empty or omitted, the previous behavior is maintained.
  The `forward` parameter still needs to be set for `forward_to_domains` to be taken into account.
  The forwarded-to domains can only include that of the original author and people being replied to.
- **Add forwarding of reported replies to servers being replied to** ([Gargron](https://github.com/mastodon/mastodon/pull/25341), [ClearlyClaire](https://github.com/mastodon/mastodon/pull/26189))
- Add `ONE_CLICK_SSO_LOGIN` environment variable to directly link to the Single-Sign On provider if there is only one sign up method available ([CSDUMMI](https://github.com/mastodon/mastodon/pull/26083), [ClearlyClaire](https://github.com/mastodon/mastodon/pull/26368), [CSDUMMI](https://github.com/mastodon/mastodon/pull/26857), [ClearlyClaire](https://github.com/mastodon/mastodon/pull/26901))
- **Add webhook templating** ([Gargron](https://github.com/mastodon/mastodon/pull/23289))
- **Add webhooks for local `status.created`, `status.updated`, `account.updated` and `report.updated`** ([VyrCossont](https://github.com/mastodon/mastodon/pull/24133), [VyrCossont](https://github.com/mastodon/mastodon/pull/24243), [VyrCossont](https://github.com/mastodon/mastodon/pull/24211))
- **Add exclusive lists** ([dariusk, necropolina](https://github.com/mastodon/mastodon/pull/22048), [ClearlyClaire](https://github.com/mastodon/mastodon/pull/25324))
- **Add a confirmation screen when suspending a domain** ([ClearlyClaire](https://github.com/mastodon/mastodon/pull/25144), [ClearlyClaire](https://github.com/mastodon/mastodon/pull/25603))
- **Add support for importing lists** ([ClearlyClaire](https://github.com/mastodon/mastodon/pull/25203), [mgmn](https://github.com/mastodon/mastodon/pull/26120), [ClearlyClaire](https://github.com/mastodon/mastodon/pull/26372))
- **Add optional hCaptcha support** ([ClearlyClaire](https://github.com/mastodon/mastodon/pull/25019), [ClearlyClaire](https://github.com/mastodon/mastodon/pull/25057), [Gargron](https://github.com/mastodon/mastodon/pull/25395), [ClearlyClaire](https://github.com/mastodon/mastodon/pull/26388))
- **Add lines to threads in web UI** ([Gargron](https://github.com/mastodon/mastodon/pull/24549), [ClearlyClaire](https://github.com/mastodon/mastodon/pull/24677), [ClearlyClaire](https://github.com/mastodon/mastodon/pull/24696), [ClearlyClaire](https://github.com/mastodon/mastodon/pull/24711), [ClearlyClaire](https://github.com/mastodon/mastodon/pull/24714), [ClearlyClaire](https://github.com/mastodon/mastodon/pull/24713), [ClearlyClaire](https://github.com/mastodon/mastodon/pull/24715), [ClearlyClaire](https://github.com/mastodon/mastodon/pull/24800), [teeerevor](https://github.com/mastodon/mastodon/pull/25706), [renchap](https://github.com/mastodon/mastodon/pull/25807))
- **Add new onboarding flow to web UI** ([Gargron](https://github.com/mastodon/mastodon/pull/24619), [Gargron](https://github.com/mastodon/mastodon/pull/24646), [Gargron](https://github.com/mastodon/mastodon/pull/24705), [ClearlyClaire](https://github.com/mastodon/mastodon/pull/24872), [ThisIsMissEm](https://github.com/mastodon/mastodon/pull/24883), [Gargron](https://github.com/mastodon/mastodon/pull/24954), [stevenjlm](https://github.com/mastodon/mastodon/pull/24959), [ClearlyClaire](https://github.com/mastodon/mastodon/pull/25010), [ClearlyClaire](https://github.com/mastodon/mastodon/pull/25275), [Gargron](https://github.com/mastodon/mastodon/pull/25559), [ClearlyClaire](https://github.com/mastodon/mastodon/pull/25561))
- **Add auto-refresh of accounts we get new messages/edits of** ([ClearlyClaire](https://github.com/mastodon/mastodon/pull/26510))
- **Add Elasticsearch cluster health check and indexes mismatch check to dashboard** ([ClearlyClaire](https://github.com/mastodon/mastodon/pull/26448), [ClearlyClaire](https://github.com/mastodon/mastodon/pull/26605), [ClearlyClaire](https://github.com/mastodon/mastodon/pull/26658))
- Add `hide_collections`, `discoverable` and `indexable` attributes to credentials API ([ClearlyClaire](https://github.com/mastodon/mastodon/pull/26998))
- Add `S3_ENABLE_CHECKSUM_MODE` environment variable to enable checksum verification on compatible S3-providers ([ClearlyClaire](https://github.com/mastodon/mastodon/pull/26435))
- Add admin API for managing tags ([rrgeorge](https://github.com/mastodon/mastodon/pull/26872))
- Add a link to hashtag timelines from the Trending hashtags moderation interface ([gunchleoc](https://github.com/mastodon/mastodon/pull/26724))
- Add timezone to datetimes in e-mails ([ClearlyClaire](https://github.com/mastodon/mastodon/pull/26822))
- Add `authorized_fetch` server setting in addition to env var ([ClearlyClaire](https://github.com/mastodon/mastodon/pull/25798), [ClearlyClaire](https://github.com/mastodon/mastodon/pull/26958))
- Add avatar image to webfinger responses ([tvler](https://github.com/mastodon/mastodon/pull/26558))
- Add debug logging on signature verification failure ([ClearlyClaire](https://github.com/mastodon/mastodon/pull/26637), [ClearlyClaire](https://github.com/mastodon/mastodon/pull/26812))
- Add explicit error messages when DeepL quota is exceeded ([lutoma](https://github.com/mastodon/mastodon/pull/26704))
- Add Elasticsearch/OpenSearch version to “Software” in admin dashboard ([ClearlyClaire](https://github.com/mastodon/mastodon/pull/26652))
- Add `data-nosnippet` attribute to remote posts and local posts with `noindex` ([ClearlyClaire](https://github.com/mastodon/mastodon/pull/26648))
- Add support for federating `memorial` attribute ([rrgeorge](https://github.com/mastodon/mastodon/pull/26583))
- Add Cherokee and Kalmyk to languages dropdown ([gunchleoc](https://github.com/mastodon/mastodon/pull/26012), [gunchleoc](https://github.com/mastodon/mastodon/pull/26013))
- Add `DELETE /api/v1/profile/avatar` and `DELETE /api/v1/profile/header` to the REST API ([danielmbrasil](https://github.com/mastodon/mastodon/pull/25124), [ClearlyClaire](https://github.com/mastodon/mastodon/pull/26573))
- Add `ES_PRESET` option to customize numbers of shards and replicas ([Gargron](https://github.com/mastodon/mastodon/pull/26483), [ClearlyClaire](https://github.com/mastodon/mastodon/pull/26489))
  This can have a value of `single_node_cluster` (default), `small_cluster` (uses one replica) or `large_cluster` (uses one replica and a higher number of shards).
- Add `CACHE_BUSTER_HTTP_METHOD` environment variable ([renchap](https://github.com/mastodon/mastodon/pull/26528), [ClearlyClaire](https://github.com/mastodon/mastodon/pull/26542))
- Add support for `DB_PASS` when using `DATABASE_URL` ([ThisIsMissEm](https://github.com/mastodon/mastodon/pull/26295))
- Add `GET /api/v1/instance/languages` to REST API ([danielmbrasil](https://github.com/mastodon/mastodon/pull/24443))
- Add primary key to `preview_cards_statuses` join table ([ClearlyClaire](https://github.com/mastodon/mastodon/pull/25243), [ClearlyClaire](https://github.com/mastodon/mastodon/pull/26384), [ClearlyClaire](https://github.com/mastodon/mastodon/pull/26447), [ClearlyClaire](https://github.com/mastodon/mastodon/pull/26737), [ClearlyClaire](https://github.com/mastodon/mastodon/pull/26979))
- Add client-side timeout on resend confirmation button ([Gargron](https://github.com/mastodon/mastodon/pull/26300))
- Add published date and author to news on the explore screen in web UI ([Gargron](https://github.com/mastodon/mastodon/pull/26155))
- Add `lang` attribute to various UI components ([c960657](https://github.com/mastodon/mastodon/pull/23869), [c960657](https://github.com/mastodon/mastodon/pull/23891), [c960657](https://github.com/mastodon/mastodon/pull/26111), [c960657](https://github.com/mastodon/mastodon/pull/26149))
- Add stricter protocol fields validation for accounts ([ClearlyClaire](https://github.com/mastodon/mastodon/pull/25937))
- Add support for Azure blob storage ([mistydemeo](https://github.com/mastodon/mastodon/pull/23607), [mistydemeo](https://github.com/mastodon/mastodon/pull/26080))
- Add toast with option to open post after publishing in web UI ([Gargron](https://github.com/mastodon/mastodon/pull/25564), [Signez](https://github.com/mastodon/mastodon/pull/25919), [Gargron](https://github.com/mastodon/mastodon/pull/26664))
- Add canonical link tags in web UI ([Gargron](https://github.com/mastodon/mastodon/pull/25715))
- Add button to see results for polls in web UI ([Gargron](https://github.com/mastodon/mastodon/pull/25726))
- Add at-symbol prepended to mention span title ([forsamori](https://github.com/mastodon/mastodon/pull/25684))
- Add users index on `unconfirmed_email` ([ClearlyClaire](https://github.com/mastodon/mastodon/pull/25672), [ClearlyClaire](https://github.com/mastodon/mastodon/pull/25702))
- Add superapp index on `oauth_applications` ([ClearlyClaire](https://github.com/mastodon/mastodon/pull/25670))
- Add index to backups on `user_id` column ([mjankowski](https://github.com/mastodon/mastodon/pull/25647))
- Add onboarding prompt when home feed too slow in web UI ([Gargron](https://github.com/mastodon/mastodon/pull/25267), [ClearlyClaire](https://github.com/mastodon/mastodon/pull/25556), [Gargron](https://github.com/mastodon/mastodon/pull/25579), [renchap](https://github.com/mastodon/mastodon/pull/25580), [ClearlyClaire](https://github.com/mastodon/mastodon/pull/25581), [ClearlyClaire](https://github.com/mastodon/mastodon/pull/25617), [ClearlyClaire](https://github.com/mastodon/mastodon/pull/25917), [Gargron](https://github.com/mastodon/mastodon/pull/26829), [ClearlyClaire](https://github.com/mastodon/mastodon/pull/26935))
- Add `POST /api/v1/conversations/:id/unread` API endpoint to mark a conversation as unread ([ClearlyClaire](https://github.com/mastodon/mastodon/pull/25509))
- Add `translate="no"` to outgoing mentions and links ([ClearlyClaire](https://github.com/mastodon/mastodon/pull/25524))
- Add unsubscribe link and headers to e-mails ([Gargron](https://github.com/mastodon/mastodon/pull/25378), [c960657](https://github.com/mastodon/mastodon/pull/26085))
- Add logging of websocket send errors ([ThisIsMissEm](https://github.com/mastodon/mastodon/pull/25280))
- Add time zone preference ([Gargron](https://github.com/mastodon/mastodon/pull/25342), [ClearlyClaire](https://github.com/mastodon/mastodon/pull/26025))
- Add `legal` as report category ([Gargron](https://github.com/mastodon/mastodon/pull/23941), [renchap](https://github.com/mastodon/mastodon/pull/25400), [ClearlyClaire](https://github.com/mastodon/mastodon/pull/26509))
- Add `data-nosnippet` so Google doesn't use trending posts in snippets for `/` ([ClearlyClaire](https://github.com/mastodon/mastodon/pull/25279))
- Add card with who invited you to join when displaying rules on sign-up ([ClearlyClaire](https://github.com/mastodon/mastodon/pull/23475))
- Add missing primary keys to `accounts_tags` and `statuses_tags` ([ClearlyClaire](https://github.com/mastodon/mastodon/pull/25210))
- Add support for custom sign-up URLs ([ClearlyClaire](https://github.com/mastodon/mastodon/pull/25014), [renchap](https://github.com/mastodon/mastodon/pull/25108), [ClearlyClaire](https://github.com/mastodon/mastodon/pull/25190), [mgmn](https://github.com/mastodon/mastodon/pull/25531))
  This is set using `SSO_ACCOUNT_SIGN_UP` and reflected in the REST API by adding `registrations.sign_up_url` to the `/api/v2/instance` endpoint.
- Add polling and automatic redirection to `/start` on email confirmation ([ClearlyClaire](https://github.com/mastodon/mastodon/pull/25013))
- Add ability to block sign-ups from IP using the CLI ([danielmbrasil](https://github.com/mastodon/mastodon/pull/24870))
- Add ALT badges to media that has alternative text in web UI ([Gargron](https://github.com/mastodon/mastodon/pull/24782), [c960657](https://github.com/mastodon/mastodon/pull/26166)
- Add ability to include accounts with pending follow requests in lists ([ClearlyClaire](https://github.com/mastodon/mastodon/pull/19727), [ClearlyClaire](https://github.com/mastodon/mastodon/pull/24810))
- Add trend management to admin API ([rrgeorge](https://github.com/mastodon/mastodon/pull/24257))
  - `POST /api/v1/admin/trends/statuses/:id/approve`
  - `POST /api/v1/admin/trends/statuses/:id/reject`
  - `POST /api/v1/admin/trends/links/:id/approve`
  - `POST /api/v1/admin/trends/links/:id/reject`
  - `POST /api/v1/admin/trends/tags/:id/approve`
  - `POST /api/v1/admin/trends/tags/:id/reject`
  - `GET /api/v1/admin/trends/links/publishers`
  - `POST /api/v1/admin/trends/links/publishers/:id/approve`
  - `POST /api/v1/admin/trends/links/publishers/:id/reject`
- Add user handle to notification mail recipient address ([HeitorMC](https://github.com/mastodon/mastodon/pull/24240))
- Add progress indicator to sign-up flow ([Gargron](https://github.com/mastodon/mastodon/pull/24545))
- Add client-side validation for taken username in sign-up form ([Gargron](https://github.com/mastodon/mastodon/pull/24546))
- Add `--approve` option to `tootctl accounts create` ([danielmbrasil](https://github.com/mastodon/mastodon/pull/24533))
- Add “In Memoriam” banner back to profiles ([ClearlyClaire](https://github.com/mastodon/mastodon/pull/23591), [ClearlyClaire](https://github.com/mastodon/mastodon/pull/23614))
  This adds the `memorial` attribute to the `Account` REST API entity.
- Add colour to follow button when hashtag is being followed ([c960657](https://github.com/mastodon/mastodon/pull/24361))
- Add further explanations to the profile link verification instructions ([drzax](https://github.com/mastodon/mastodon/pull/19723))
- Add a link to Identity provider's account settings from the account settings ([CSDUMMI](https://github.com/mastodon/mastodon/pull/24100), [ClearlyClaire](https://github.com/mastodon/mastodon/pull/24628))
- Add support for streaming server to connect to postgres with self-signed certs through the `sslmode` URL parameter ([ramuuns](https://github.com/mastodon/mastodon/pull/21431))
- Add support for specifying S3 storage classes through the `S3_STORAGE_CLASS` environment variable ([hyl](https://github.com/mastodon/mastodon/pull/22480))
- Add support for incoming rich text ([ClearlyClaire](https://github.com/mastodon/mastodon/pull/23913))
- Add support for Ruby 3.2 ([tenderlove](https://github.com/mastodon/mastodon/pull/22928), [casperisfine](https://github.com/mastodon/mastodon/pull/24142), [ClearlyClaire](https://github.com/mastodon/mastodon/pull/24202), [ClearlyClaire](https://github.com/mastodon/mastodon/pull/26934))
- Add API parameter to safeguard unexpected mentions in new posts ([ClearlyClaire](https://github.com/mastodon/mastodon/pull/18350))

### Changed

- **Change hashtags to be displayed separately when they are the last line of a post** ([renchap](https://github.com/mastodon/mastodon/pull/26499), [renchap](https://github.com/mastodon/mastodon/pull/26614), [renchap](https://github.com/mastodon/mastodon/pull/26615))
- **Change reblogs to be excluded from "Posts and replies" tab in web UI** ([Gargron](https://github.com/mastodon/mastodon/pull/26302))
- **Change interaction modal in web interface** ([Gargron, ClearlyClaire](https://github.com/mastodon/mastodon/pull/26075), [ClearlyClaire](https://github.com/mastodon/mastodon/pull/26269), [ClearlyClaire](https://github.com/mastodon/mastodon/pull/26268), [ClearlyClaire](https://github.com/mastodon/mastodon/pull/26267), [mgmn](https://github.com/mastodon/mastodon/pull/26459), [tribela](https://github.com/mastodon/mastodon/pull/26461), [ClearlyClaire](https://github.com/mastodon/mastodon/pull/26593), [ClearlyClaire](https://github.com/mastodon/mastodon/pull/26795))
- **Change design of link previews in web UI** ([Gargron](https://github.com/mastodon/mastodon/pull/26136), [ClearlyClaire](https://github.com/mastodon/mastodon/pull/26151), [Gargron](https://github.com/mastodon/mastodon/pull/26153), [Gargron](https://github.com/mastodon/mastodon/pull/26250), [Gargron](https://github.com/mastodon/mastodon/pull/26287), [Gargron](https://github.com/mastodon/mastodon/pull/26286), [c960657](https://github.com/mastodon/mastodon/pull/26184))
- **Change "direct message" nomenclature to "private mention" in web UI** ([Gargron](https://github.com/mastodon/mastodon/pull/24248))
- **Change translation feature to cover Content Warnings, poll options and media descriptions** ([c960657](https://github.com/mastodon/mastodon/pull/24175), [S-H-GAMELINKS](https://github.com/mastodon/mastodon/pull/25251), [c960657](https://github.com/mastodon/mastodon/pull/26168), [ClearlyClaire](https://github.com/mastodon/mastodon/pull/26452))
- **Change account search to match by text when opted-in** ([jsgoldstein](https://github.com/mastodon/mastodon/pull/25599), [Gargron](https://github.com/mastodon/mastodon/pull/26378))
- **Change import feature to be clearer, less error-prone and more reliable** ([ClearlyClaire](https://github.com/mastodon/mastodon/pull/21054), [mgmn](https://github.com/mastodon/mastodon/pull/24874))
- **Change local and federated timelines to be tabs of a single “Live feeds” column** ([ClearlyClaire](https://github.com/mastodon/mastodon/pull/25641), [Gargron](https://github.com/mastodon/mastodon/pull/25683), [mgmn](https://github.com/mastodon/mastodon/pull/25694), [Plastikmensch](https://github.com/mastodon/mastodon/pull/26247), [ClearlyClaire](https://github.com/mastodon/mastodon/pull/26633))
- **Change user archive export to be faster and more reliable, and export `.zip` archives instead of `.tar.gz` ones** ([ClearlyClaire](https://github.com/mastodon/mastodon/pull/23360), [TheEssem](https://github.com/mastodon/mastodon/pull/25034))
- **Change `mastodon-streaming` systemd unit files to be templated** ([e-nomem](https://github.com/mastodon/mastodon/pull/24751))
- **Change `statsd` integration to disable sidekiq metrics by default** ([mjankowski](https://github.com/mastodon/mastodon/pull/25265), [mjankowski](https://github.com/mastodon/mastodon/pull/25336), [ClearlyClaire](https://github.com/mastodon/mastodon/pull/26310))
  This deprecates `statsd` support and disables the sidekiq integration unless `STATSD_SIDEKIQ` is set to `true`.
  This is because the `nsa` gem is unmaintained, and its sidekiq integration is known to add very significant overhead.
  Later versions of Mastodon will have other ways to get the same metrics.
- **Change replica support to native Rails adapter** ([krainboltgreene](https://github.com/mastodon/mastodon/pull/25693), [Gargron](https://github.com/mastodon/mastodon/pull/25849), [Gargron](https://github.com/mastodon/mastodon/pull/25874), [Gargron](https://github.com/mastodon/mastodon/pull/25851), [Gargron](https://github.com/mastodon/mastodon/pull/25977), [ClearlyClaire](https://github.com/mastodon/mastodon/pull/26074), [ClearlyClaire](https://github.com/mastodon/mastodon/pull/26326), [ClearlyClaire](https://github.com/mastodon/mastodon/pull/26386), [ClearlyClaire](https://github.com/mastodon/mastodon/pull/26856))
  This is a breaking change, dropping `makara` support, and requiring you to update your database configuration if you are using replicas.
  To tell Mastodon to use a read replica, you can either set the `REPLICA_DB_NAME` environment variable (along with `REPLICA_DB_USER`, `REPLICA_DB_PASS`, `REPLICA_DB_HOST`, and `REPLICA_DB_PORT`, if they differ from the primary database), or the `REPLICA_DATABASE_URL` environment variable if your configuration is based on `DATABASE_URL`.
- Change DCT method used for JPEG encoding to float ([electroCutie](https://github.com/mastodon/mastodon/pull/26675))
- Change from `node-redis` to `ioredis` for streaming ([gmemstr](https://github.com/mastodon/mastodon/pull/26581))
- Change private statuses index to index without crutches ([ClearlyClaire](https://github.com/mastodon/mastodon/pull/26713))
- Change video compression parameters ([Gargron](https://github.com/mastodon/mastodon/pull/26631), [Gargron](https://github.com/mastodon/mastodon/pull/26745), [Gargron](https://github.com/mastodon/mastodon/pull/26766), [Gargron](https://github.com/mastodon/mastodon/pull/26970))
- Change admin e-mail notification settings to be their own settings group ([ClearlyClaire](https://github.com/mastodon/mastodon/pull/26596))
- Change opacity of the delete icon in the search field to be more visible ([AntoninDelFabbro](https://github.com/mastodon/mastodon/pull/26449))
- Change Account Search to prioritize username over display name ([jsgoldstein](https://github.com/mastodon/mastodon/pull/26623))
- Change follow recommendation materialized view to be faster in most cases ([renchap, ClearlyClaire](https://github.com/mastodon/mastodon/pull/26545))
- Change `robots.txt` to block GPTBot ([Foritus](https://github.com/mastodon/mastodon/pull/26396))
- Change header of hashtag timelines in web UI ([Gargron](https://github.com/mastodon/mastodon/pull/26362), [ClearlyClaire](https://github.com/mastodon/mastodon/pull/26416))
- Change streaming `/metrics` to include additional metrics ([ThisIsMissEm](https://github.com/mastodon/mastodon/pull/26299), [ThisIsMissEm](https://github.com/mastodon/mastodon/pull/26945))
- Change indexing frequency from 5 minutes to 1 minute, add locks to schedulers ([Gargron](https://github.com/mastodon/mastodon/pull/26304))
- Change column link to add a better keyboard focus indicator ([teeerevor](https://github.com/mastodon/mastodon/pull/26278))
- Change poll form element colors to fit with the rest of the ui ([teeerevor](https://github.com/mastodon/mastodon/pull/26139), [teeerevor](https://github.com/mastodon/mastodon/pull/26162), [ClearlyClaire](https://github.com/mastodon/mastodon/pull/26164))
- Change 'favourite' to 'favorite' for American English ([marekr](https://github.com/mastodon/mastodon/pull/24667), [gunchleoc](https://github.com/mastodon/mastodon/pull/26009), [nabijaczleweli](https://github.com/mastodon/mastodon/pull/26109))
- Change ActivityStreams representation of suspended accounts to not use a blank `name` ([ClearlyClaire](https://github.com/mastodon/mastodon/pull/25276))
- Change focus UI for keyboard only input ([teeerevor](https://github.com/mastodon/mastodon/pull/25935), [Gargron](https://github.com/mastodon/mastodon/pull/26125), [Gargron](https://github.com/mastodon/mastodon/pull/26767))
- Change thread view to scroll to the selected post rather than the post being replied to ([ClearlyClaire](https://github.com/mastodon/mastodon/pull/24685))
- Change links in multi-column mode so tabs are open in single-column mode ([Signez](https://github.com/mastodon/mastodon/pull/25893), [Signez](https://github.com/mastodon/mastodon/pull/26070), [ClearlyClaire](https://github.com/mastodon/mastodon/pull/25973), [Signez](https://github.com/mastodon/mastodon/pull/26019), [Signez](https://github.com/mastodon/mastodon/pull/26759))
- Change searching with `#` to include account index ([jsgoldstein](https://github.com/mastodon/mastodon/pull/25638))
- Change label and design of sensitive and unavailable media in web UI ([Gargron](https://github.com/mastodon/mastodon/pull/25712), [Gargron](https://github.com/mastodon/mastodon/pull/26135), [Gargron](https://github.com/mastodon/mastodon/pull/26330))
- Change button colors to increase hover/focus contrast and consistency ([teeerevor](https://github.com/mastodon/mastodon/pull/25677), [Gargron](https://github.com/mastodon/mastodon/pull/25679))
- Change dropdown icon above compose form from ellipsis to bars in web UI ([Gargron](https://github.com/mastodon/mastodon/pull/25661))
- Change header backgrounds to use fewer different colors in web UI ([Gargron](https://github.com/mastodon/mastodon/pull/25577))
- Change files to be deleted in batches instead of one-by-one ([Gargron](https://github.com/mastodon/mastodon/pull/23302), [S-H-GAMELINKS](https://github.com/mastodon/mastodon/pull/25586), [ClearlyClaire](https://github.com/mastodon/mastodon/pull/25587))
- Change emoji picker icon ([iparr](https://github.com/mastodon/mastodon/pull/25479))
- Change edit profile page ([Gargron](https://github.com/mastodon/mastodon/pull/25413), [c960657](https://github.com/mastodon/mastodon/pull/26538))
- Change "bot" label to "automated" ([Gargron](https://github.com/mastodon/mastodon/pull/25356))
- Change design of dropdowns in web UI ([Gargron](https://github.com/mastodon/mastodon/pull/25107))
- Change wording of “Content cache retention period” setting to highlight destructive implications ([ClearlyClaire](https://github.com/mastodon/mastodon/pull/23261))
- Change autolinking to allow carets in URL search params ([renchap](https://github.com/mastodon/mastodon/pull/25216))
- Change share action from being in action bar to being in dropdown in web UI ([Gargron](https://github.com/mastodon/mastodon/pull/25105))
- Change sessions to be ordered from most-recent to least-recently updated ([frankieroberto](https://github.com/mastodon/mastodon/pull/25005))
- Change vacuum scheduler to also delete expired tokens and unused application records ([ClearlyClaire](https://github.com/mastodon/mastodon/pull/24868), [ClearlyClaire](https://github.com/mastodon/mastodon/pull/24871))
- Change "Sign in" to "Login" ([Gargron](https://github.com/mastodon/mastodon/pull/24942))
- Change domain suspensions to also be checked before trying to fetch unknown remote resources ([ClearlyClaire](https://github.com/mastodon/mastodon/pull/24535))
- Change media components to use aspect-ratio rather than compute height themselves ([ClearlyClaire](https://github.com/mastodon/mastodon/pull/24686), [ClearlyClaire](https://github.com/mastodon/mastodon/pull/24943), [ClearlyClaire](https://github.com/mastodon/mastodon/pull/26801))
- Change logo version in header based on screen size in web UI ([Gargron](https://github.com/mastodon/mastodon/pull/24707))
- Change label from "For you" to "People" on explore screen in web UI ([Gargron](https://github.com/mastodon/mastodon/pull/24706))
- Change logged-out WebUI HTML pages to be cached for a few seconds ([ClearlyClaire](https://github.com/mastodon/mastodon/pull/24708))
- Change unauthenticated responses to be cached in REST API ([Gargron](https://github.com/mastodon/mastodon/pull/24348), [ClearlyClaire](https://github.com/mastodon/mastodon/pull/24662), [ClearlyClaire](https://github.com/mastodon/mastodon/pull/24665))
- Change HTTP caching logic ([Gargron](https://github.com/mastodon/mastodon/pull/24347), [ClearlyClaire](https://github.com/mastodon/mastodon/pull/24604))
- Change hashtags and mentions in bios to open in-app in web UI ([Gargron](https://github.com/mastodon/mastodon/pull/24643))
- Change styling of the recommended accounts to allow bio to be more visible ([chike00](https://github.com/mastodon/mastodon/pull/24480))
- Change account search in moderation interface to allow searching by username including the leading `@` ([HeitorMC](https://github.com/mastodon/mastodon/pull/24242))
- Change all components to use the same error page in web UI ([Gargron](https://github.com/mastodon/mastodon/pull/24512))
- Change search pop-out in web UI ([Gargron](https://github.com/mastodon/mastodon/pull/24305))
- Change user settings to be stored in a more optimal way ([Gargron](https://github.com/mastodon/mastodon/pull/23630), [c960657](https://github.com/mastodon/mastodon/pull/24321), [ClearlyClaire](https://github.com/mastodon/mastodon/pull/24453), [ClearlyClaire](https://github.com/mastodon/mastodon/pull/24460), [ClearlyClaire](https://github.com/mastodon/mastodon/pull/24558), [Gargron](https://github.com/mastodon/mastodon/pull/24761), [Gargron](https://github.com/mastodon/mastodon/pull/24783), [ClearlyClaire](https://github.com/mastodon/mastodon/pull/25508), [jsgoldstein](https://github.com/mastodon/mastodon/pull/25340), [ClearlyClaire](https://github.com/mastodon/mastodon/pull/26884), [ClearlyClaire](https://github.com/mastodon/mastodon/pull/27012))
- Change media upload limits and remove client-side resizing ([Gargron](https://github.com/mastodon/mastodon/pull/23726))
- Change design of account rows in web UI ([Gargron](https://github.com/mastodon/mastodon/pull/24247), [Gargron](https://github.com/mastodon/mastodon/pull/24343), [Gargron](https://github.com/mastodon/mastodon/pull/24956), [ClearlyClaire](https://github.com/mastodon/mastodon/pull/25131))
- Change log-out to use Single Logout when using external log-in through OIDC ([CSDUMMI](https://github.com/mastodon/mastodon/pull/24020))
- Change sidekiq-bulk's batch size from 10,000 to 1,000 jobs in one Redis call ([ClearlyClaire](https://github.com/mastodon/mastodon/pull/24034))
- Change translation to only be offered for supported languages ([c960657](https://github.com/mastodon/mastodon/pull/23879), [c960657](https://github.com/mastodon/mastodon/pull/24037))
  This adds the `/api/v1/instance/translation_languages` REST API endpoint that returns an object with the supported translation language pairs in the form:
  ```json
  {
    "fr": ["en", "de"]
  }
  ```
  (where `fr` is a supported source language and `en` and `de` or supported output language when translating a `fr` string)
- Change compose form checkbox to native input with `appearance: none` ([ClearlyClaire](https://github.com/mastodon/mastodon/pull/22949))
- Change posts' clickable area to be larger ([c960657](https://github.com/mastodon/mastodon/pull/23621))
- Change `followed_by` link to `location=all` if account is local on /admin/accounts/:id page ([tribela](https://github.com/mastodon/mastodon/pull/23467))

### Removed

- **Remove support for Node.js 14** ([renchap](https://github.com/mastodon/mastodon/pull/25198))
- **Remove support for Ruby 2.7** ([nschonni](https://github.com/mastodon/mastodon/pull/24237))
- **Remove clustering from streaming API** ([ThisIsMissEm](https://github.com/mastodon/mastodon/pull/24655))
- **Remove anonymous access to the streaming API** ([ClearlyClaire](https://github.com/mastodon/mastodon/pull/23989))
- Remove obfuscation of reply count in web UI ([Gargron](https://github.com/mastodon/mastodon/pull/26768))
- Remove `kmr` from language selection, as it was a duplicate for `ku` ([gunchleoc](https://github.com/mastodon/mastodon/pull/26014), [ClearlyClaire](https://github.com/mastodon/mastodon/pull/26787))
- Remove 16:9 cropping from web UI ([Gargron](https://github.com/mastodon/mastodon/pull/26132))
- Remove back button from bookmarks, favourites and lists screens in web UI ([Gargron](https://github.com/mastodon/mastodon/pull/26126))
- Remove display name input from sign-up form ([Gargron](https://github.com/mastodon/mastodon/pull/24704))
- Remove `tai` locale ([c960657](https://github.com/mastodon/mastodon/pull/23880))
- Remove empty Kushubian (csb) local files ([nschonni](https://github.com/mastodon/mastodon/pull/24151))
- Remove `Permissions-Policy` header from all responses ([Gargron](https://github.com/mastodon/mastodon/pull/24124))

### Fixed

- **Fix filters not being applying in the explore page** ([ClearlyClaire](https://github.com/mastodon/mastodon/pull/25887))
- **Fix being unable to load past a full page of filtered posts in Home timeline** ([ClearlyClaire](https://github.com/mastodon/mastodon/pull/24930))
- **Fix log-in flow when involving both OAuth and external authentication** ([CSDUMMI](https://github.com/mastodon/mastodon/pull/24073))
- **Fix broken links in account gallery** ([c960657](https://github.com/mastodon/mastodon/pull/24218))
- **Fix migration handler not updating lists** ([ClearlyClaire](https://github.com/mastodon/mastodon/pull/24808))
- Fix crash when viewing a moderation appeal and the moderator account has been deleted ([xrobau](https://github.com/mastodon/mastodon/pull/25900))
- Fix error in Web UI when server rules cannot be fetched ([ClearlyClaire](https://github.com/mastodon/mastodon/pull/26957))
- Fix paragraph margins resulting in irregular read-more cut-off in web UI ([Gargron](https://github.com/mastodon/mastodon/pull/26828))
- Fix notification permissions being requested immediately after login ([ClearlyClaire](https://github.com/mastodon/mastodon/pull/26472))
- Fix performances of profile directory ([ClearlyClaire](https://github.com/mastodon/mastodon/pull/26840), [ClearlyClaire](https://github.com/mastodon/mastodon/pull/26842))
- Fix mute button and volume slider feeling disconnected in web UI ([Gargron](https://github.com/mastodon/mastodon/pull/26827), [ClearlyClaire](https://github.com/mastodon/mastodon/pull/26860))
- Fix “Scoped order is ignored, it's forced to be batch order.” warnings ([ClearlyClaire](https://github.com/mastodon/mastodon/pull/26793))
- Fix blocked domain appearing in account feeds ([ClearlyClaire](https://github.com/mastodon/mastodon/pull/26823))
- Fix invalid `Content-Type` header for WebP images ([c960657](https://github.com/mastodon/mastodon/pull/26773))
- Fix minor inefficiencies in `tootctl search deploy` ([ClearlyClaire](https://github.com/mastodon/mastodon/pull/26721))
- Fix filter form in profiles directory overflowing instead of wrapping ([arbolitoloco1](https://github.com/mastodon/mastodon/pull/26682))
- Fix sign up steps progress layout in right-to-left locales ([ClearlyClaire](https://github.com/mastodon/mastodon/pull/26728))
- Fix bug with “favorited by” and “reblogged by“ view on posts only showing up to 40 items ([timothyjrogers](https://github.com/mastodon/mastodon/pull/26577), [timothyjrogers](https://github.com/mastodon/mastodon/pull/26574))
- Fix bad search type heuristic ([Gargron](https://github.com/mastodon/mastodon/pull/26673))
- Fix not being able to negate prefix clauses in search ([Gargron](https://github.com/mastodon/mastodon/pull/26672))
- Fix timeout on invalid set of exclusionary parameters in `/api/v1/timelines/public` ([danielmbrasil](https://github.com/mastodon/mastodon/pull/26239))
- Fix adding column with default value taking longer on Postgres >= 11 ([Gargron](https://github.com/mastodon/mastodon/pull/26375))
- Fix light theme select option for hashtags ([teeerevor](https://github.com/mastodon/mastodon/pull/26311))
- Fix AVIF attachments ([c960657](https://github.com/mastodon/mastodon/pull/26264))
- Fix incorrect URL normalization when fetching remote resources ([c960657](https://github.com/mastodon/mastodon/pull/26219), [c960657](https://github.com/mastodon/mastodon/pull/26285))
- Fix being unable to filter posts for individual Chinese languages ([gunchleoc](https://github.com/mastodon/mastodon/pull/26066))
- Fix preview card sometimes linking to 4xx error pages ([c960657](https://github.com/mastodon/mastodon/pull/26200))
- Fix emoji picker button scrolling with textarea content in single-column view ([ClearlyClaire](https://github.com/mastodon/mastodon/pull/25304))
- Fix missing border on error screen in light theme in web UI ([Gargron](https://github.com/mastodon/mastodon/pull/26152))
- Fix UI overlap with the loupe icon in the Explore Tab ([gol-cha](https://github.com/mastodon/mastodon/pull/26113))
- Fix unexpected redirection to `/explore` after sign-in ([ClearlyClaire](https://github.com/mastodon/mastodon/pull/26143))
- Fix `/api/v1/statuses/:id/unfavourite` and `/api/v1/statuses/:id/unreblog` returning non-updated counts ([c960657](https://github.com/mastodon/mastodon/pull/24365))
- Fix clicking the “Back” button sometimes leading out of Mastodon ([c960657](https://github.com/mastodon/mastodon/pull/23953), [CSFlorin](https://github.com/mastodon/mastodon/pull/24835), [S-H-GAMELINKS](https://github.com/mastodon/mastodon/pull/24867), [ClearlyClaire](https://github.com/mastodon/mastodon/pull/25281))
- Fix processing of `null` ActivityPub activities ([tribela](https://github.com/mastodon/mastodon/pull/26021))
- Fix hashtag posts not being removed from home feed on hashtag unfollow ([ClearlyClaire](https://github.com/mastodon/mastodon/pull/26028))
- Fix for "follows you" indicator in light web UI not readable ([vmstan](https://github.com/mastodon/mastodon/pull/25993))
- Fix incorrect line break between icon and number of reposts & favourites ([edent](https://github.com/mastodon/mastodon/pull/26004))
- Fix sounds not being loaded from assets host ([Signez](https://github.com/mastodon/mastodon/pull/25931))
- Fix buttons showing inconsistent styles ([teeerevor](https://github.com/mastodon/mastodon/pull/25903), [ClearlyClaire](https://github.com/mastodon/mastodon/pull/25965), [ClearlyClaire](https://github.com/mastodon/mastodon/pull/26341), [ClearlyClaire](https://github.com/mastodon/mastodon/pull/26482))
- Fix trend calculation working on too many items at a time ([Gargron](https://github.com/mastodon/mastodon/pull/25835))
- Fix dropdowns being disabled for logged out users in web UI ([Gargron](https://github.com/mastodon/mastodon/pull/25714), [ClearlyClaire](https://github.com/mastodon/mastodon/pull/25964))
- Fix explore page being inaccessible when opted-out of trends in web UI ([Gargron](https://github.com/mastodon/mastodon/pull/25716))
- Fix re-activated accounts possibly getting deleted by `AccountDeletionWorker` ([ClearlyClaire](https://github.com/mastodon/mastodon/pull/25711))
- Fix `/api/v2/search` not working with following query param ([danielmbrasil](https://github.com/mastodon/mastodon/pull/25681))
- Fix inefficient query when requesting a new confirmation email from a logged-in account ([ClearlyClaire](https://github.com/mastodon/mastodon/pull/25669))
- Fix unnecessary concurrent calls to `/api/*/instance` in web UI ([mgmn](https://github.com/mastodon/mastodon/pull/25663))
- Fix resolving local URL for remote content ([ClearlyClaire](https://github.com/mastodon/mastodon/pull/25637))
- Fix search not being easily findable on smaller screens in web UI ([Gargron](https://github.com/mastodon/mastodon/pull/25576), [ClearlyClaire](https://github.com/mastodon/mastodon/pull/25631))
- Fix j/k keyboard shortcuts on some status lists ([ClearlyClaire](https://github.com/mastodon/mastodon/pull/25554))
- Fix missing validation on `default_privacy` setting ([ClearlyClaire](https://github.com/mastodon/mastodon/pull/25513))
- Fix incorrect pagination headers in `/api/v2/admin/accounts` ([danielmbrasil](https://github.com/mastodon/mastodon/pull/25477))
- Fix non-interactive upload container being given a `button` role and tabIndex ([ClearlyClaire](https://github.com/mastodon/mastodon/pull/25462))
- Fix always redirecting to onboarding in web UI ([Gargron](https://github.com/mastodon/mastodon/pull/25396))
- Fix inconsistent use of middle dot (·) instead of bullet (•) to separate items ([j-f1](https://github.com/mastodon/mastodon/pull/25248))
- Fix spacing of middle dots in the detailed status meta section ([j-f1](https://github.com/mastodon/mastodon/pull/25247))
- Fix prev/next buttons color in media viewer ([renchap](https://github.com/mastodon/mastodon/pull/25231))
- Fix email addresses not being properly updated in `tootctl maintenance fix-duplicates` ([mjankowski](https://github.com/mastodon/mastodon/pull/25118))
- Fix unicode surrogate pairs sometimes being broken in page title ([eai04191](https://github.com/mastodon/mastodon/pull/25148))
- Fix various inefficient queries against account domains ([ClearlyClaire](https://github.com/mastodon/mastodon/pull/25126))
- Fix video player offering to expand in a lightbox when it's in an `iframe` ([ClearlyClaire](https://github.com/mastodon/mastodon/pull/25067))
- Fix post embed previews ([ClearlyClaire](https://github.com/mastodon/mastodon/pull/25071))
- Fix inadequate error handling in several API controllers when given invalid parameters ([danielmbrasil](https://github.com/mastodon/mastodon/pull/24947), [danielmbrasil](https://github.com/mastodon/mastodon/pull/24958), [danielmbrasil](https://github.com/mastodon/mastodon/pull/25063), [danielmbrasil](https://github.com/mastodon/mastodon/pull/25072), [danielmbrasil](https://github.com/mastodon/mastodon/pull/25386), [danielmbrasil](https://github.com/mastodon/mastodon/pull/25595))
- Fix uncaught `ActiveRecord::StatementInvalid` in Mastodon::IpBlocksCLI ([danielmbrasil](https://github.com/mastodon/mastodon/pull/24861))
- Fix various edge cases with local moves ([ClearlyClaire](https://github.com/mastodon/mastodon/pull/24812))
- Fix `tootctl accounts cull` crashing when encountering a domain resolving to a private address ([ClearlyClaire](https://github.com/mastodon/mastodon/pull/23378))
- Fix `tootctl accounts approve --number N` not aproving the N earliest registrations ([danielmbrasil](https://github.com/mastodon/mastodon/pull/24605))
- Fix being unable to clear media description when editing posts ([c960657](https://github.com/mastodon/mastodon/pull/24720))
- Fix unavailable translations not falling back to English ([mgmn](https://github.com/mastodon/mastodon/pull/24727))
- Fix anonymous visitors getting a session cookie on first visit ([ClearlyClaire](https://github.com/mastodon/mastodon/pull/24584), [ClearlyClaire](https://github.com/mastodon/mastodon/pull/24650), [ClearlyClaire](https://github.com/mastodon/mastodon/pull/24664))
- Fix cutting off first letter of hashtag links sometimes in web UI ([Gargron](https://github.com/mastodon/mastodon/pull/24623))
- Fix crash in `tootctl accounts create --reattach --force` ([ClearlyClaire](https://github.com/mastodon/mastodon/pull/24557), [danielmbrasil](https://github.com/mastodon/mastodon/pull/24680))
- Fix characters being emojified even when using Variation Selector 15 (text) ([ClearlyClaire](https://github.com/mastodon/mastodon/pull/20949), [ClearlyClaire](https://github.com/mastodon/mastodon/pull/24615))
- Fix uncaught ActiveRecord::StatementInvalid exception in `Mastodon::AccountsCLI#approve` ([danielmbrasil](https://github.com/mastodon/mastodon/pull/24590))
- Fix email confirmation skip option in `tootctl accounts modify USERNAME --email EMAIL --confirm` ([danielmbrasil](https://github.com/mastodon/mastodon/pull/24578))
- Fix tooltip for dates without time ([c960657](https://github.com/mastodon/mastodon/pull/24244))
- Fix missing loading spinner and loading more on scroll in Private Mentions column ([c960657](https://github.com/mastodon/mastodon/pull/24446))
- Fix account header image missing from `/settings/profile` on narrow screens ([c960657](https://github.com/mastodon/mastodon/pull/24433))
- Fix height of announcements not being updated when using reduced animations ([c960657](https://github.com/mastodon/mastodon/pull/24354))
- Fix inconsistent radius in advanced interface drawer ([thislight](https://github.com/mastodon/mastodon/pull/24407))
- Fix loading more trending posts on scroll in the advanced interface ([OmmyZhang](https://github.com/mastodon/mastodon/pull/24314))
- Fix poll ending notification for edited polls ([c960657](https://github.com/mastodon/mastodon/pull/24311))
- Fix max width of media in `/about` and `/privacy-policy` ([mgmn](https://github.com/mastodon/mastodon/pull/24180))
- Fix streaming API not being usable without `DATABASE_URL` ([Gargron](https://github.com/mastodon/mastodon/pull/23960))
- Fix external authentication not running onboarding code for new users ([ClearlyClaire](https://github.com/mastodon/mastodon/pull/23458))

## [4.1.8] - 2023-09-19

### Fixed

- Fix post edits not being forwarded as expected ([ClearlyClaire](https://github.com/mastodon/mastodon/pull/26936))
- Fix moderator rights inconsistencies ([ClearlyClaire](https://github.com/mastodon/mastodon/pull/26729))
- Fix crash when encountering invalid URL ([ClearlyClaire](https://github.com/mastodon/mastodon/pull/26814))
- Fix cached posts including stale stats ([ClearlyClaire](https://github.com/mastodon/mastodon/pull/26409))
- Fix uploading of video files for which `ffprobe` reports `0/0` average framerate ([NicolaiSoeborg](https://github.com/mastodon/mastodon/pull/26500))
- Fix unexpected audio stream transcoding when uploaded video is eligible to passthrough ([yufushiro](https://github.com/mastodon/mastodon/pull/26608))

### Security

- Fix missing HTML sanitization in translation API (CVE-2023-42452, [GHSA-2693-xr3m-jhqr](https://github.com/mastodon/mastodon/security/advisories/GHSA-2693-xr3m-jhqr))
- Fix incorrect domain name normalization (CVE-2023-42451, [GHSA-v3xf-c9qf-j667](https://github.com/mastodon/mastodon/security/advisories/GHSA-v3xf-c9qf-j667))

## [4.1.7] - 2023-09-05

### Changed

- Change remote report processing to accept reports with long comments, but truncate them ([ThisIsMissEm](https://github.com/mastodon/mastodon/pull/25028))

### Fixed

- **Fix blocking subdomains of an already-blocked domain** ([ClearlyClaire](https://github.com/mastodon/mastodon/pull/26392))
- Fix `/api/v1/timelines/tag/:hashtag` allowing for unauthenticated access when public preview is disabled ([danielmbrasil](https://github.com/mastodon/mastodon/pull/26237))
- Fix inefficiencies in `PlainTextFormatter` ([ClearlyClaire](https://github.com/mastodon/mastodon/pull/26727))

## [4.1.6] - 2023-07-31

### Fixed

- Fix memory leak in streaming server ([ThisIsMissEm](https://github.com/mastodon/mastodon/pull/26228))
- Fix wrong filters sometimes applying in streaming ([ClearlyClaire](https://github.com/mastodon/mastodon/pull/26159), [ThisIsMissEm](https://github.com/mastodon/mastodon/pull/26213), [renchap](https://github.com/mastodon/mastodon/pull/26233))
- Fix incorrect connect timeout in outgoing requests ([ClearlyClaire](https://github.com/mastodon/mastodon/pull/26116))

## [4.1.5] - 2023-07-21

### Added

- Add check preventing Sidekiq workers from running with Makara configured ([ClearlyClaire](https://github.com/mastodon/mastodon/pull/25850))

### Changed

- Change request timeout handling to use a longer deadline ([ClearlyClaire](https://github.com/mastodon/mastodon/pull/26055))

### Fixed

- Fix moderation interface for remote instances with a .zip TLD ([ClearlyClaire](https://github.com/mastodon/mastodon/pull/25885))
- Fix remote accounts being possibly persisted to database with incomplete protocol values ([ClearlyClaire](https://github.com/mastodon/mastodon/pull/25886))
- Fix trending publishers table not rendering correctly on narrow screens ([vmstan](https://github.com/mastodon/mastodon/pull/25945))

### Security

- Fix CSP headers being unintentionally wide ([ClearlyClaire](https://github.com/mastodon/mastodon/pull/26105))

## [4.1.4] - 2023-07-07

### Fixed

- Fix branding:generate_app_icons failing because of disallowed ICO coder ([ClearlyClaire](https://github.com/mastodon/mastodon/pull/25794))
- Fix crash in admin interface when viewing a remote user with verified links ([ClearlyClaire](https://github.com/mastodon/mastodon/pull/25796))
- Fix processing of media files with unusual names ([ClearlyClaire](https://github.com/mastodon/mastodon/pull/25788))

## [4.1.3] - 2023-07-06

### Added

- Add fallback redirection when getting a webfinger query `LOCAL_DOMAIN@LOCAL_DOMAIN` ([ClearlyClaire](https://github.com/mastodon/mastodon/pull/23600))

### Changed

- Change OpenGraph-based embeds to allow fullscreen ([ClearlyClaire](https://github.com/mastodon/mastodon/pull/25058))
- Change AccessTokensVacuum to also delete expired tokens ([ClearlyClaire](https://github.com/mastodon/mastodon/pull/24868))
- Change profile updates to be sent to recently-mentioned servers ([ClearlyClaire](https://github.com/mastodon/mastodon/pull/24852))
- Change automatic post deletion thresholds and load detection ([ClearlyClaire](https://github.com/mastodon/mastodon/pull/24614))
- Change `/api/v1/statuses/:id/history` to always return at least one item ([ClearlyClaire](https://github.com/mastodon/mastodon/pull/25510))
- Change auto-linking to allow carets in URL query params ([renchap](https://github.com/mastodon/mastodon/pull/25216))

### Removed

- Remove invalid `X-Frame-Options: ALLOWALL` ([ClearlyClaire](https://github.com/mastodon/mastodon/pull/25070))

### Fixed

- Fix wrong view being displayed when a webhook fails validation ([ClearlyClaire](https://github.com/mastodon/mastodon/pull/25464))
- Fix soft-deleted post cleanup scheduler overwhelming the streaming server ([ThisIsMissEm](https://github.com/mastodon/mastodon/pull/25519))
- Fix incorrect pagination headers in `/api/v2/admin/accounts` ([danielmbrasil](https://github.com/mastodon/mastodon/pull/25477))
- Fix multiple inefficiencies in automatic post cleanup worker ([ClearlyClaire](https://github.com/mastodon/mastodon/pull/24607), [ClearlyClaire](https://github.com/mastodon/mastodon/pull/24785), [ClearlyClaire](https://github.com/mastodon/mastodon/pull/24840))
- Fix performance of streaming by parsing message JSON once ([ThisIsMissEm](https://github.com/mastodon/mastodon/pull/25278), [ThisIsMissEm](https://github.com/mastodon/mastodon/pull/25361))
- Fix CSP headers when `S3_ALIAS_HOST` includes a path component ([ClearlyClaire](https://github.com/mastodon/mastodon/pull/25273))
- Fix `tootctl accounts approve --number N` not approving N earliest registrations ([danielmbrasil](https://github.com/mastodon/mastodon/pull/24605))
- Fix reports not being closed when performing batch suspensions ([ClearlyClaire](https://github.com/mastodon/mastodon/pull/24988))
- Fix being able to vote on your own polls ([ClearlyClaire](https://github.com/mastodon/mastodon/pull/25015))
- Fix race condition when reblogging a status ([ClearlyClaire](https://github.com/mastodon/mastodon/pull/25016))
- Fix “Authorized applications” inefficiently and incorrectly getting last use date ([ClearlyClaire](https://github.com/mastodon/mastodon/pull/25060))
- Fix “Authorized applications” crashing when listing apps with certain admin API scopes ([ClearlyClaire](https://github.com/mastodon/mastodon/pull/25713))
- Fix multiple N+1s in ConversationsController ([ClearlyClaire](https://github.com/mastodon/mastodon/pull/25134), [ClearlyClaire](https://github.com/mastodon/mastodon/pull/25399), [ClearlyClaire](https://github.com/mastodon/mastodon/pull/25499))
- Fix user archive takeouts when using OpenStack Swift ([ClearlyClaire](https://github.com/mastodon/mastodon/pull/24431))
- Fix searching for remote content by URL not working under certain conditions ([ClearlyClaire](https://github.com/mastodon/mastodon/pull/25637))
- Fix inefficiencies in indexing content for search ([VyrCossont](https://github.com/mastodon/mastodon/pull/24285), [VyrCossont](https://github.com/mastodon/mastodon/pull/24342))

### Security

- Add finer permission requirements for managing webhooks ([ClearlyClaire](https://github.com/mastodon/mastodon/pull/25463))
- Update dependencies
- Add hardening headers for user-uploaded files ([ClearlyClaire](https://github.com/mastodon/mastodon/pull/25756))
- Fix verified links possibly hiding important parts of the URL (CVE-2023-36462)
- Fix timeout handling of outbound HTTP requests (CVE-2023-36461)
- Fix arbitrary file creation through media processing (CVE-2023-36460)
- Fix possible XSS in preview cards (CVE-2023-36459)

## [4.1.2] - 2023-04-04

### Fixed

- Fix crash in `tootctl` commands making use of parallelization when Elasticsearch is enabled ([ClearlyClaire](https://github.com/mastodon/mastodon/pull/24182), [ClearlyClaire](https://github.com/mastodon/mastodon/pull/24377))
- Fix crash in `db:setup` when Elasticsearch is enabled ([rrgeorge](https://github.com/mastodon/mastodon/pull/24302))
- Fix user archive takeout when using OpenStack Swift or S3 providers with no ACL support ([ClearlyClaire](https://github.com/mastodon/mastodon/pull/24200))
- Fix invalid/expired invites being processed on sign-up ([ClearlyClaire](https://github.com/mastodon/mastodon/pull/24337))

### Security

- Update Ruby to 3.0.6 due to ReDoS vulnerabilities ([saizai](https://github.com/mastodon/mastodon/pull/24334))
- Fix unescaped user input in LDAP query ([ClearlyClaire](https://github.com/mastodon/mastodon/pull/24379))

## [4.1.1] - 2023-03-16

### Added

- Add redirection from paths with url-encoded `@` to their decoded form ([thijskh](https://github.com/mastodon/mastodon/pull/23593))
- Add `lang` attribute to native language names in language picker in Web UI ([ClearlyClaire](https://github.com/mastodon/mastodon/pull/23749))
- Add headers to outgoing mails to avoid auto-replies ([ClearlyClaire](https://github.com/mastodon/mastodon/pull/23597))
- Add support for refreshing many accounts at once with `tootctl accounts refresh` ([9p4](https://github.com/mastodon/mastodon/pull/23304))
- Add confirmation modal when clicking to edit a post with a non-empty compose form ([PauloVilarinho](https://github.com/mastodon/mastodon/pull/23936))
- Add support for the HAproxy PROXY protocol through the `PROXY_PROTO_V1` environment variable ([CSDUMMI](https://github.com/mastodon/mastodon/pull/24064))
- Add `SENDFILE_HEADER` environment variable ([Gargron](https://github.com/mastodon/mastodon/pull/24123))
- Add cache headers to static files served through Rails ([Gargron](https://github.com/mastodon/mastodon/pull/24120))

### Changed

- Increase contrast of upload progress bar background ([toolmantim](https://github.com/mastodon/mastodon/pull/23836))
- Change post auto-deletion throttling constants to better scale with server size ([ClearlyClaire](https://github.com/mastodon/mastodon/pull/23320))
- Change order of bookmark and favourite sidebar entries in single-column UI for consistency ([TerryGarcia](https://github.com/mastodon/mastodon/pull/23701))
- Change `ActivityPub::DeliveryWorker` retries to be spread out more ([ClearlyClaire](https://github.com/mastodon/mastodon/pull/21956))

### Fixed

- Fix “Remove all followers from the selected domains” also removing follows and notifications ([ClearlyClaire](https://github.com/mastodon/mastodon/pull/23805))
- Fix streaming metrics format ([emilweth](https://github.com/mastodon/mastodon/pull/23519), [emilweth](https://github.com/mastodon/mastodon/pull/23520))
- Fix case-sensitive check for previously used hashtags in hashtag autocompletion ([deanveloper](https://github.com/mastodon/mastodon/pull/23526))
- Fix focus point of already-attached media not saving after edit ([ClearlyClaire](https://github.com/mastodon/mastodon/pull/23566))
- Fix sidebar behavior in settings/admin UI on mobile ([wxt2005](https://github.com/mastodon/mastodon/pull/23764))
- Fix inefficiency when searching accounts per username in admin interface ([ClearlyClaire](https://github.com/mastodon/mastodon/pull/23801))
- Fix duplicate “Publish” button on mobile ([ClearlyClaire](https://github.com/mastodon/mastodon/pull/23804))
- Fix server error when failing to follow back followers from `/relationships` ([ClearlyClaire](https://github.com/mastodon/mastodon/pull/23787))
- Fix server error when attempting to display the edit history of a trendable post in the admin interface ([ClearlyClaire](https://github.com/mastodon/mastodon/pull/23574))
- Fix `tootctl accounts migrate` crashing because of a typo ([ClearlyClaire](https://github.com/mastodon/mastodon/pull/23567))
- Fix original account being unfollowed on migration before the follow request to the new account could be sent ([ClearlyClaire](https://github.com/mastodon/mastodon/pull/21957))
- Fix the “Back” button in column headers sometimes leaving Mastodon ([c960657](https://github.com/mastodon/mastodon/pull/23953))
- Fix pgBouncer resetting application name on every transaction ([Gargron](https://github.com/mastodon/mastodon/pull/23958))
- Fix unconfirmed accounts being counted as active users ([ClearlyClaire](https://github.com/mastodon/mastodon/pull/23803))
- Fix `/api/v1/streaming` sub-paths not being redirected ([ClearlyClaire](https://github.com/mastodon/mastodon/pull/23988))
- Fix drag'n'drop upload area text that spans multiple lines not being centered ([vintprox](https://github.com/mastodon/mastodon/pull/24029))
- Fix sidekiq jobs not triggering Elasticsearch index updates ([ClearlyClaire](https://github.com/mastodon/mastodon/pull/24046))
- Fix tags being unnecessarily stripped from plain-text short site description ([c960657](https://github.com/mastodon/mastodon/pull/23975))
- Fix HTML entities not being un-escaped in extracted plain-text from remote posts ([c960657](https://github.com/mastodon/mastodon/pull/24019))
- Fix dashboard crash on ElasticSearch server error ([ClearlyClaire](https://github.com/mastodon/mastodon/pull/23751))
- Fix incorrect post links in strikes when the account is remote ([ClearlyClaire](https://github.com/mastodon/mastodon/pull/23611))
- Fix misleading error code when receiving invalid WebAuthn credentials ([ClearlyClaire](https://github.com/mastodon/mastodon/pull/23568))
- Fix duplicate mails being sent when the SMTP server is too slow to close the connection ([ClearlyClaire](https://github.com/mastodon/mastodon/pull/23750))

### Security

- Change user backups to use expiring URLs for download when possible ([Gargron](https://github.com/mastodon/mastodon/pull/24136))
- Add warning for object storage misconfiguration ([ClearlyClaire](https://github.com/mastodon/mastodon/pull/24137))

## [4.1.0] - 2023-02-10

### Added

- **Add support for importing/exporting server-wide domain blocks** ([enbylenore](https://github.com/mastodon/mastodon/pull/20597), [ClearlyClaire](https://github.com/mastodon/mastodon/pull/21471), [dariusk](https://github.com/mastodon/mastodon/pull/22803), [ClearlyClaire](https://github.com/mastodon/mastodon/pull/21470))
- **Add listing of followed hashtags** ([connorshea](https://github.com/mastodon/mastodon/pull/21773))
- **Add support for editing media description and focus point of already-sent posts** ([ClearlyClaire](https://github.com/mastodon/mastodon/pull/20878))
  - Previously, you could add and remove attachments, but not edit media description of already-attached media
  - REST API changes:
    - `PUT /api/v1/statuses/:id` now takes an extra `media_attributes[]` array parameter with the `id` of the updated media and their updated `description`, `focus`, and `thumbnail`
- **Add follow request banner on account header** ([ClearlyClaire](https://github.com/mastodon/mastodon/pull/20785))
  - REST API changes:
    - `Relationship` entities have an extra `requested_by` boolean attribute representing whether the represented user has requested to follow you
- **Add confirmation screen when handling reports** ([ClearlyClaire](https://github.com/mastodon/mastodon/pull/22375), [Gargron](https://github.com/mastodon/mastodon/pull/23156), [tribela](https://github.com/mastodon/mastodon/pull/23178))
- Add option to make the landing page be `/about` even when trends are enabled ([ClearlyClaire](https://github.com/mastodon/mastodon/pull/20808))
- Add `noindex` setting back to the admin interface ([prplecake](https://github.com/mastodon/mastodon/pull/22205))
- Add instance peers API endpoint toggle back to the admin interface ([dariusk](https://github.com/mastodon/mastodon/pull/22810))
- Add instance activity API endpoint toggle back to the admin interface ([dariusk](https://github.com/mastodon/mastodon/pull/22833))
- Add setting for status page URL ([Gargron](https://github.com/mastodon/mastodon/pull/23390), [ClearlyClaire](https://github.com/mastodon/mastodon/pull/23499))
  - REST API changes:
    - Add `configuration.urls.status` attribute to the object returned by `GET /api/v2/instance`
- Add `account.approved` webhook ([Saiv46](https://github.com/mastodon/mastodon/pull/22938))
- Add 12 hours option to polls ([Pleclown](https://github.com/mastodon/mastodon/pull/21131))
- Add dropdown menu item to open admin interface for remote domains ([ClearlyClaire](https://github.com/mastodon/mastodon/pull/21895))
- Add `--remove-headers`, `--prune-profiles` and `--include-follows` flags to `tootctl media remove` ([evanphilip](https://github.com/mastodon/mastodon/pull/22149))
- Add `--email` and `--dry-run` options to `tootctl accounts delete` ([ClearlyClaire](https://github.com/mastodon/mastodon/pull/22328))
- Add `tootctl accounts migrate` ([ClearlyClaire](https://github.com/mastodon/mastodon/pull/22330))
- Add `tootctl accounts prune` ([tribela](https://github.com/mastodon/mastodon/pull/18397))
- Add `tootctl domains purge` ([ClearlyClaire](https://github.com/mastodon/mastodon/pull/22063))
- Add `SIDEKIQ_CONCURRENCY` environment variable ([muffinista](https://github.com/mastodon/mastodon/pull/19589))
- Add `DB_POOL` environment variable support for streaming server ([Gargron](https://github.com/mastodon/mastodon/pull/23470))
- Add `MIN_THREADS` environment variable to set minimum Puma threads ([jimeh](https://github.com/mastodon/mastodon/pull/21048))
- Add explanation text to log-in page ([ClearlyClaire](https://github.com/mastodon/mastodon/pull/20946))
- Add user profile OpenGraph tag on post pages ([bramus](https://github.com/mastodon/mastodon/pull/21423))
- Add maskable icon support for Android ([workeffortwaste](https://github.com/mastodon/mastodon/pull/20904))
- Add Belarusian to supported languages ([Mixaill](https://github.com/mastodon/mastodon/pull/22022))
- Add Western Frisian to supported languages ([ykzts](https://github.com/mastodon/mastodon/pull/18602))
- Add Montenegrin to the language picker ([ayefries](https://github.com/mastodon/mastodon/pull/21013))
- Add Southern Sami and Lule Sami to the language picker ([Jullan-M](https://github.com/mastodon/mastodon/pull/21262))
- Add logging for Rails cache timeouts ([ClearlyClaire](https://github.com/mastodon/mastodon/pull/21667))
- Add color highlight for active hashtag “follow” button ([MFTabriz](https://github.com/mastodon/mastodon/pull/21629))
- Add brotli compression to `assets:precompile` ([Izorkin](https://github.com/mastodon/mastodon/pull/19025))
- Add “disabled” account filter to the `/admin/accounts` UI ([tribela](https://github.com/mastodon/mastodon/pull/21282))
- Add transparency to modal background for accessibility ([edent](https://github.com/mastodon/mastodon/pull/18081))
- Add `lang` attribute to image description textarea and poll option field ([c960657](https://github.com/mastodon/mastodon/pull/23293))
- Add `spellcheck` attribute to Content Warning and poll option input fields ([c960657](https://github.com/mastodon/mastodon/pull/23395))
- Add `title` attribute to video elements in media attachments ([bramus](https://github.com/mastodon/mastodon/pull/21420))
- Add left and right margins to emojis ([dsblank](https://github.com/mastodon/mastodon/pull/20464))
- Add `roles` attribute to `Account` entities in REST API ([ClearlyClaire](https://github.com/mastodon/mastodon/pull/23255), [tribela](https://github.com/mastodon/mastodon/pull/23428))
- Add `reading:autoplay:gifs` to `/api/v1/preferences` ([j-f1](https://github.com/mastodon/mastodon/pull/22706))
- Add `hide_collections` parameter to `/api/v1/accounts/credentials` ([CarlSchwan](https://github.com/mastodon/mastodon/pull/22790))
- Add `policy` attribute to web push subscription objects in REST API at `/api/v1/push/subscriptions` ([ClearlyClaire](https://github.com/mastodon/mastodon/pull/23210))
- Add metrics endpoint to streaming API ([Gargron](https://github.com/mastodon/mastodon/pull/23388), [Gargron](https://github.com/mastodon/mastodon/pull/23469))
- Add more specific error messages to HTTP signature verification ([ClearlyClaire](https://github.com/mastodon/mastodon/pull/21617))
- Add Storj DCS to cloud object storage options in the `mastodon:setup` rake task ([jtolio](https://github.com/mastodon/mastodon/pull/21929))
- Add checkmark symbol in the checkbox for sensitive media ([sidp](https://github.com/mastodon/mastodon/pull/22795))
- Add missing accessibility attributes to logout link in modals ([kytta](https://github.com/mastodon/mastodon/pull/22549))
- Add missing accessibility attributes to “Hide image” button in `MediaGallery` ([hs4man21](https://github.com/mastodon/mastodon/pull/22513))
- Add missing accessibility attributes to hide content warning field when disabled ([hs4man21](https://github.com/mastodon/mastodon/pull/22568))
- Add `aria-hidden` to footer circle dividers to improve accessibility ([hs4man21](https://github.com/mastodon/mastodon/pull/22576))
- Add `lang` attribute to compose form inputs ([ClearlyClaire](https://github.com/mastodon/mastodon/pull/23240))

### Changed

- **Ensure exact match is the first result in hashtag searches** ([ClearlyClaire](https://github.com/mastodon/mastodon/pull/21315))
- Change account search to return followed accounts first ([dariusk](https://github.com/mastodon/mastodon/pull/22956))
- Change batch account suspension to create a strike ([ClearlyClaire](https://github.com/mastodon/mastodon/pull/20897))
- Change default reply language to match the default language when replying to a translated post ([ClearlyClaire](https://github.com/mastodon/mastodon/pull/22272))
- Change misleading wording about waitlists ([ClearlyClaire](https://github.com/mastodon/mastodon/pull/20850))
- Increase width of the unread notification border ([connorshea](https://github.com/mastodon/mastodon/pull/21692))
- Change new post notification button on profiles to make it more apparent when it is enabled ([tribela](https://github.com/mastodon/mastodon/pull/22541))
- Change trending tags admin interface to always show batch action controls ([ClearlyClaire](https://github.com/mastodon/mastodon/pull/23013))
- Change wording of some OAuth scope descriptions ([ClearlyClaire](https://github.com/mastodon/mastodon/pull/22491))
- Change wording of admin report handling actions ([ClearlyClaire](https://github.com/mastodon/mastodon/pull/18388))
- Change confirm prompts for relationships management ([tribela](https://github.com/mastodon/mastodon/pull/19411))
- Change language surrounding disability in prompts for media descriptions ([hs4man21](https://github.com/mastodon/mastodon/pull/20923))
- Change confusing wording in the sign in banner ([ClearlyClaire](https://github.com/mastodon/mastodon/pull/22490))
- Change `POST /settings/applications/:id` to regenerate token on scopes change ([ClearlyClaire](https://github.com/mastodon/mastodon/pull/23359))
- Change account moderation notes to make links clickable ([ClearlyClaire](https://github.com/mastodon/mastodon/pull/22553))
- Change link previews for statuses to never use avatar as fallback ([Gargron](https://github.com/mastodon/mastodon/pull/23376))
- Change email address input to be read-only for logged-in users when requesting a new confirmation e-mail ([ClearlyClaire](https://github.com/mastodon/mastodon/pull/23247))
- Change notifications per page from 15 to 40 in REST API ([Gargron](https://github.com/mastodon/mastodon/pull/23348))
- Change number of stored items in home feed from 400 to 800 ([Gargron](https://github.com/mastodon/mastodon/pull/23349))
- Change API rate limits from 300/5min per user to 1500/5min per user, 300/5min per app ([Gargron](https://github.com/mastodon/mastodon/pull/23347))
- Save avatar or header correctly even if the other one fails ([tribela](https://github.com/mastodon/mastodon/pull/18465))
- Change `referrer-policy` to `same-origin` application-wide ([ClearlyClaire](https://github.com/mastodon/mastodon/pull/23014), [ClearlyClaire](https://github.com/mastodon/mastodon/pull/23037))
- Add 'private' to `Cache-Control`, match Rails expectations ([daxtens](https://github.com/mastodon/mastodon/pull/20608))
- Make the button that expands the compose form differentiable from the button that publishes a post ([Tak](https://github.com/mastodon/mastodon/pull/20864))
- Change automatic post deletion configuration to be accessible to moved users ([ClearlyClaire](https://github.com/mastodon/mastodon/pull/20774))
- Make tag following idempotent ([trwnh](https://github.com/mastodon/mastodon/pull/20860), [ClearlyClaire](https://github.com/mastodon/mastodon/pull/21285))
- Use buildx functions for faster builds ([inductor](https://github.com/mastodon/mastodon/pull/20692))
- Split off Dockerfile components for faster builds ([moritzheiber](https://github.com/mastodon/mastodon/pull/20933), [ineffyble](https://github.com/mastodon/mastodon/pull/20948), [BtbN](https://github.com/mastodon/mastodon/pull/21028))
- Change last occurrence of “silence” to “limit” in UI text ([cincodenada](https://github.com/mastodon/mastodon/pull/20637))
- Change “hide toot” to “hide post” ([seanthegeek](https://github.com/mastodon/mastodon/pull/22385))
- Don't allow URLs that contain non-normalized paths to be verified ([dgl](https://github.com/mastodon/mastodon/pull/20999))
- Change the “Trending now” header to be a link to the Explore page ([connorshea](https://github.com/mastodon/mastodon/pull/21759))
- Change PostgreSQL connection timeout from 2 minutes to 15 seconds ([ClearlyClaire](https://github.com/mastodon/mastodon/pull/21790))
- Make handle more easily selectable on profile page ([cadars](https://github.com/mastodon/mastodon/pull/21479))
- Allow admins to refresh remotely-suspended accounts ([ClearlyClaire](https://github.com/mastodon/mastodon/pull/22327))
- Change dropdown menu to contain “Copy link to post” even for non-public posts ([ClearlyClaire](https://github.com/mastodon/mastodon/pull/21316))
- Allow adding relays in secure mode and limited federation mode ([ineffyble](https://github.com/mastodon/mastodon/pull/22324))
- Change timestamps to be displayed using the user's timezone throughout the moderation interface ([FrancisMurillo](https://github.com/mastodon/mastodon/pull/21878), [ClearlyClaire](https://github.com/mastodon/mastodon/pull/22555))
- Change CSP directives on API to be tight and concise ([ClearlyClaire](https://github.com/mastodon/mastodon/pull/20960))
- Change web UI to not autofocus the compose form ([raboof](https://github.com/mastodon/mastodon/pull/16517), [Akkiesoft](https://github.com/mastodon/mastodon/pull/23094))
- Change idempotency key handling for posting when database access is slow ([lambda](https://github.com/mastodon/mastodon/pull/21840))
- Change remote media files to be downloaded outside of transactions ([ClearlyClaire](https://github.com/mastodon/mastodon/pull/21796))
- Improve contrast of charts in “poll has ended” notifications ([j-f1](https://github.com/mastodon/mastodon/pull/22575))
- Change OEmbed detection and validation to be somewhat more lenient ([ineffyble](https://github.com/mastodon/mastodon/pull/22533))
- Widen ElasticSearch version detection to not display a warning for OpenSearch ([VyrCossont](https://github.com/mastodon/mastodon/pull/22422), [ClearlyClaire](https://github.com/mastodon/mastodon/pull/23064))
- Change link verification to allow pages larger than 1MB as long as the link is in the first 1MB ([untitaker](https://github.com/mastodon/mastodon/pull/22879))
- Update default Node.js version to Node.js 16 ([ineffyble](https://github.com/mastodon/mastodon/pull/22223), [ClearlyClaire](https://github.com/mastodon/mastodon/pull/22342))

### Removed

- Officially remove support for Ruby 2.6 ([ClearlyClaire](https://github.com/mastodon/mastodon/pull/21477))
- Remove `object-fit` polyfill used for old versions of Microsoft Edge ([shuuji3](https://github.com/mastodon/mastodon/pull/22693))
- Remove `intersection-observer` polyfill for old Safari support ([shuuji3](https://github.com/mastodon/mastodon/pull/23284))
- Remove empty `title` tag from mailer layout ([nametoolong](https://github.com/mastodon/mastodon/pull/23078))
- Remove post count and last posts from ActivityPub representation of hashtag collections ([ClearlyClaire](https://github.com/mastodon/mastodon/pull/23460))

### Fixed

- **Fix changing domain block severity not undoing individual account effects** ([ClearlyClaire](https://github.com/mastodon/mastodon/pull/22135))
- Fix suspension worker crashing on S3-compatible setups without ACL support ([ClearlyClaire](https://github.com/mastodon/mastodon/pull/22487))
- Fix possible race conditions when suspending/unsuspending accounts ([ClearlyClaire](https://github.com/mastodon/mastodon/pull/22363))
- Fix being stuck in edit mode when deleting the edited posts ([ClearlyClaire](https://github.com/mastodon/mastodon/pull/22126))
- Fix attached media uploads not being cleared when replying to a post ([ClearlyClaire](https://github.com/mastodon/mastodon/pull/23504))
- Fix filters not being applied to some notification types ([ClearlyClaire](https://github.com/mastodon/mastodon/pull/23211))
- Fix incorrect link in push notifications for some event types ([elizabeth-dev](https://github.com/mastodon/mastodon/pull/23286))
- Fix some performance issues with `/admin/instances` ([ClearlyClaire](https://github.com/mastodon/mastodon/pull/21907))
- Fix some pre-4.0 admin audit logs ([ClearlyClaire](https://github.com/mastodon/mastodon/pull/22091))
- Fix moderation audit log items for warnings having incorrect links ([ClearlyClaire](https://github.com/mastodon/mastodon/pull/23242))
- Fix account activation being sometimes triggered before email confirmation ([ClearlyClaire](https://github.com/mastodon/mastodon/pull/23245))
- Fix missing OAuth scopes for admin APIs ([trwnh](https://github.com/mastodon/mastodon/pull/20918), [trwnh](https://github.com/mastodon/mastodon/pull/20979))
- Fix voter count not being cleared when a poll is reset ([afontenot](https://github.com/mastodon/mastodon/pull/21700))
- Fix attachments of edited posts not being fetched ([ClearlyClaire](https://github.com/mastodon/mastodon/pull/21565))
- Fix irreversible and whole_word parameters handling in `/api/v1/filters` ([ClearlyClaire](https://github.com/mastodon/mastodon/pull/21988))
- Fix 500 error when marking posts as sensitive while some of them are deleted ([ClearlyClaire](https://github.com/mastodon/mastodon/pull/22134))
- Fix expanded posts not always being scrolled into view ([ClearlyClaire](https://github.com/mastodon/mastodon/pull/21797))
- Fix not being able to scroll the remote interaction modal on small screens ([xendke](https://github.com/mastodon/mastodon/pull/21763))
- Fix not being able to scroll in post history modal ([cadars](https://github.com/mastodon/mastodon/pull/23396))
- Fix audio player volume control on Safari ([minacle](https://github.com/mastodon/mastodon/pull/23187))
- Fix disappearing “Explore” tabs on Safari ([nyura](https://github.com/mastodon/mastodon/pull/20917), [ykzts](https://github.com/mastodon/mastodon/pull/20982))
- Fix wrong padding in RTL layout ([Gargron](https://github.com/mastodon/mastodon/pull/23157))
- Fix drag & drop upload area display in single-column mode ([ClearlyClaire](https://github.com/mastodon/mastodon/pull/23217))
- Fix being unable to get a single EmailDomainBlock from the admin API ([trwnh](https://github.com/mastodon/mastodon/pull/20846))
- Fix admin-set follow recommandations being case-sensitive ([ClearlyClaire](https://github.com/mastodon/mastodon/pull/23500))
- Fix unserialized `role` on account entities in admin API ([Gargron](https://github.com/mastodon/mastodon/pull/23290))
- Fix pagination of followed tags ([trwnh](https://github.com/mastodon/mastodon/pull/20861))
- Fix dropdown menu positions when scrolling ([sidp](https://github.com/mastodon/mastodon/pull/22916), [ClearlyClaire](https://github.com/mastodon/mastodon/pull/23062))
- Fix email with empty domain name labels passing validation ([ClearlyClaire](https://github.com/mastodon/mastodon/pull/23246))
- Fix mysterious registration failure when “Require a reason to join” is set with open registrations ([ClearlyClaire](https://github.com/mastodon/mastodon/pull/22127))
- Fix attachment rendering of edited posts in OpenGraph ([ClearlyClaire](https://github.com/mastodon/mastodon/pull/22270))
- Fix invalid/empty RSS feed link on account pages ([ClearlyClaire](https://github.com/mastodon/mastodon/pull/20772))
- Fix error in `VerifyLinkService` when processing links with no href ([joshuap](https://github.com/mastodon/mastodon/pull/20741))
- Fix error in `VerifyLinkService` when processing links with invalid URLs ([untitaker](https://github.com/mastodon/mastodon/pull/23204))
- Fix media uploads with FFmpeg 5 ([dead10ck](https://github.com/mastodon/mastodon/pull/21191))
- Fix sensitive flag not being set when replying to a post with a content warning under certain conditions ([kedamaDQ](https://github.com/mastodon/mastodon/pull/21724))
- Fix misleading message briefly showing up when loading follow requests under some conditions ([c960657](https://github.com/mastodon/mastodon/pull/23386))
- Fix “Share @:user's profile” profile menu item not working ([ClearlyClaire](https://github.com/mastodon/mastodon/pull/21490))
- Fix crash and incorrect behavior in `tootctl domains crawl` ([ClearlyClaire](https://github.com/mastodon/mastodon/pull/19004))
- Fix autoplay on iOS ([jamesadney](https://github.com/mastodon/mastodon/pull/21422))
- Fix user clean-up scheduler crash when an unconfirmed account has a moderation note ([ClearlyClaire](https://github.com/mastodon/mastodon/pull/23318))
- Fix spaces not being stripped in admin account search ([ClearlyClaire](https://github.com/mastodon/mastodon/pull/21324))
- Fix spaces not being stripped when adding relays ([ClearlyClaire](https://github.com/mastodon/mastodon/pull/22655))
- Fix infinite loading spinner instead of soft 404 for non-existing remote accounts ([ClearlyClaire](https://github.com/mastodon/mastodon/pull/21303))
- Fix minor visual issue with the top border of verified account fields ([j-f1](https://github.com/mastodon/mastodon/pull/22006))
- Fix pending account approval and rejection not being recorded in the admin audit log ([FrancisMurillo](https://github.com/mastodon/mastodon/pull/22088))
- Fix “Sign up” button with closed registrations not opening modal on mobile ([ClearlyClaire](https://github.com/mastodon/mastodon/pull/22060))
- Fix UI header overflowing on mobile ([ClearlyClaire](https://github.com/mastodon/mastodon/pull/21783))
- Fix 500 error when trying to migrate to an invalid address ([ClearlyClaire](https://github.com/mastodon/mastodon/pull/21462))
- Fix crash when trying to fetch unobtainable avatar of user using external authentication ([lochiiconnectivity](https://github.com/mastodon/mastodon/pull/22462))
- Fix processing error on incoming malformed JSON-LD under some situations ([ClearlyClaire](https://github.com/mastodon/mastodon/pull/23416))
- Fix potential duplicate posts in Explore tab ([ClearlyClaire](https://github.com/mastodon/mastodon/pull/22121))
- Fix deprecation warning in `tootctl accounts rotate` ([ClearlyClaire](https://github.com/mastodon/mastodon/pull/22120))
- Fix styling of featured tags in light theme ([ClearlyClaire](https://github.com/mastodon/mastodon/pull/23252))
- Fix missing style in warning and strike cards ([AtelierSnek](https://github.com/mastodon/mastodon/pull/22177), [ClearlyClaire](https://github.com/mastodon/mastodon/pull/22302))
- Fix wasteful request to `/api/v1/custom_emojis` when not logged in ([ClearlyClaire](https://github.com/mastodon/mastodon/pull/22326))
- Fix replies sometimes being delivered to user-blocked domains ([tribela](https://github.com/mastodon/mastodon/pull/22117))
- Fix admin dashboard crash when using some ElasticSearch replacements ([cortices](https://github.com/mastodon/mastodon/pull/21006))
- Fix profile avatar being slightly offset into left border ([RiedleroD](https://github.com/mastodon/mastodon/pull/20994))
- Fix N+1 queries in `NotificationsController` ([nametoolong](https://github.com/mastodon/mastodon/pull/21202))
- Fix being unable to react to announcements with the keycap number sign emoji ([kescherCode](https://github.com/mastodon/mastodon/pull/22231))
- Fix height computation of post embeds ([hodgesmr](https://github.com/mastodon/mastodon/pull/22141))
- Fix accessibility issue of the search bar due to hidden placeholder ([alexstine](https://github.com/mastodon/mastodon/pull/21275))
- Fix layout change handler not being removed due to a typo ([nschonni](https://github.com/mastodon/mastodon/pull/21829))
- Fix typo in the default `S3_HOSTNAME` used in the `mastodon:setup` rake task ([danp](https://github.com/mastodon/mastodon/pull/19932))
- Fix the top action bar appearing in the multi-column layout ([ClearlyClaire](https://github.com/mastodon/mastodon/pull/20943))
- Fix inability to use local LibreTranslate without setting `ALLOWED_PRIVATE_ADDRESSES` ([ClearlyClaire](https://github.com/mastodon/mastodon/pull/21926))
- Fix punycoded local domains not being prettified in initial state ([Tritlo](https://github.com/mastodon/mastodon/pull/21440))
- Fix CSP violation warning by removing inline CSS from SVG logo ([luxiaba](https://github.com/mastodon/mastodon/pull/20814))
- Fix margin for search field on medium window size ([minacle](https://github.com/mastodon/mastodon/pull/21606))
- Fix search popout scrolling with the page in single-column mode ([rgroothuijsen](https://github.com/mastodon/mastodon/pull/16463))
- Fix minor post cache hydration discrepancy ([ClearlyClaire](https://github.com/mastodon/mastodon/pull/19879))
- Fix `・` detection in hashtags ([parthoghosh24](https://github.com/mastodon/mastodon/pull/22888))
- Fix hashtag follows bypassing user blocks ([tribela](https://github.com/mastodon/mastodon/pull/22849))
- Fix moved accounts being incorrectly redirected to account settings when trying to view a remote profile ([ClearlyClaire](https://github.com/mastodon/mastodon/pull/22497))
- Fix site upload validations ([ClearlyClaire](https://github.com/mastodon/mastodon/pull/22479))
- Fix “Add new domain block” button using last submitted search value instead of the current one ([ClearlyClaire](https://github.com/mastodon/mastodon/pull/22485))
- Fix misleading hashtag warning when posting with “Followers only” or “Mentioned people only” visibility ([n0toose](https://github.com/mastodon/mastodon/pull/22827))
- Fix embedded posts with videos grabbing focus ([Akkiesoft](https://github.com/mastodon/mastodon/pull/22778))
- Fix `$` not being escaped in `.env.production` files generated by the `mastodon:setup` rake task ([ClearlyClaire](https://github.com/mastodon/mastodon/pull/23012), [ClearlyClaire](https://github.com/mastodon/mastodon/pull/23072))
- Fix sanitizer parsing link text as HTML when stripping unsupported links ([ClearlyClaire](https://github.com/mastodon/mastodon/pull/22558))
- Fix `scheduled_at` input not using `datetime-local` when editing announcements ([ClearlyClaire](https://github.com/mastodon/mastodon/pull/21896))
- Fix REST API serializer for `Account` not including `moved` when the moved account has itself moved ([ClearlyClaire](https://github.com/mastodon/mastodon/pull/22483))
- Fix `/api/v1/admin/trends/tags` using wrong serializer ([ClearlyClaire](https://github.com/mastodon/mastodon/pull/18943))
- Fix situations in which instance actor can be set to a Mastodon-incompatible name ([ClearlyClaire](https://github.com/mastodon/mastodon/pull/22307))

### Security

- Add `form-action` CSP directive ([ClearlyClaire](https://github.com/mastodon/mastodon/pull/20781), [ClearlyClaire](https://github.com/mastodon/mastodon/pull/20958), [ClearlyClaire](https://github.com/mastodon/mastodon/pull/20962))
- Fix unbounded recursion in account discovery ([ClearlyClaire](https://github.com/mastodon/mastodon/pull/22025))
- Revoke all authorized applications on password reset ([FrancisMurillo](https://github.com/mastodon/mastodon/pull/21325))
- Fix unbounded recursion in post discovery ([ClearlyClaire,nametoolong](https://github.com/mastodon/mastodon/pull/23506))

## [4.0.2] - 2022-11-15

### Fixed

- Fix wrong color on mentions hidden behind content warning in web UI ([Gargron](https://github.com/mastodon/mastodon/pull/20724))
- Fix filters from other users being used in the streaming service ([ClearlyClaire](https://github.com/mastodon/mastodon/pull/20719))
- Fix `unsafe-eval` being used when `wasm-unsafe-eval` is enough in Content Security Policy ([Gargron](https://github.com/mastodon/mastodon/pull/20729), [prplecake](https://github.com/mastodon/mastodon/pull/20606))

## [4.0.1] - 2022-11-14

### Fixed

- Fix nodes order being sometimes mangled when rewriting emoji ([ClearlyClaire](https://github.com/mastodon/mastodon/pull/20677))

## [4.0.0] - 2022-11-14

Some of the features in this release have been funded through the [NGI0 Discovery](https://nlnet.nl/discovery) Fund, a fund established by [NLnet](https://nlnet.nl/) with financial support from the European Commission's [Next Generation Internet](https://ngi.eu/) programme, under the aegis of DG Communications Networks, Content and Technology under grant agreement No 825322.

### Added

- Add ability to filter followed accounts' posts by language ([Gargron](https://github.com/mastodon/mastodon/pull/19095), [ClearlyClaire](https://github.com/mastodon/mastodon/pull/19268))
- **Add ability to follow hashtags** ([Gargron](https://github.com/mastodon/mastodon/pull/18809), [Gargron](https://github.com/mastodon/mastodon/pull/18862), [Gargron](https://github.com/mastodon/mastodon/pull/19472), [noellabo](https://github.com/mastodon/mastodon/pull/18924))
- Add ability to filter individual posts ([ClearlyClaire](https://github.com/mastodon/mastodon/pull/18945))
- **Add ability to translate posts** ([Gargron](https://github.com/mastodon/mastodon/pull/19218), [ClearlyClaire](https://github.com/mastodon/mastodon/pull/19433), [Gargron](https://github.com/mastodon/mastodon/pull/19453), [ClearlyClaire](https://github.com/mastodon/mastodon/pull/19434), [Gargron](https://github.com/mastodon/mastodon/pull/19388), [ykzts](https://github.com/mastodon/mastodon/pull/19244), [Gargron](https://github.com/mastodon/mastodon/pull/19245))
- Add featured tags to web UI ([noellabo](https://github.com/mastodon/mastodon/pull/19408), [noellabo](https://github.com/mastodon/mastodon/pull/19380), [noellabo](https://github.com/mastodon/mastodon/pull/19358), [noellabo](https://github.com/mastodon/mastodon/pull/19409), [Gargron](https://github.com/mastodon/mastodon/pull/19382), [ykzts](https://github.com/mastodon/mastodon/pull/19418), [noellabo](https://github.com/mastodon/mastodon/pull/19403), [noellabo](https://github.com/mastodon/mastodon/pull/19404), [Gargron](https://github.com/mastodon/mastodon/pull/19398), [Gargron](https://github.com/mastodon/mastodon/pull/19712), [ClearlyClaire](https://github.com/mastodon/mastodon/pull/20018))
- **Add support for language preferences for trending statuses and links** ([Gargron](https://github.com/mastodon/mastodon/pull/18288), [Gargron](https://github.com/mastodon/mastodon/pull/19349), [ykzts](https://github.com/mastodon/mastodon/pull/19335))
  - Previously, you could only see trends in your current language
  - For less popular languages, that meant empty trends
  - Now, trends in your preferred languages' are shown on top, with others beneath
- Add server rules to sign-up flow ([Gargron](https://github.com/mastodon/mastodon/pull/19296))
- Add privacy icons to report modal in web UI ([ClearlyClaire](https://github.com/mastodon/mastodon/pull/19190))
- Add `noopener` to links to remote profiles in web UI ([shleeable](https://github.com/mastodon/mastodon/pull/19014))
- Add option to open original page in dropdowns of remote content in web UI ([Gargron](https://github.com/mastodon/mastodon/pull/20299))
- Add warning for sensitive audio posts in web UI ([rgroothuijsen](https://github.com/mastodon/mastodon/pull/17885))
- Add language attribute to posts in web UI ([tribela](https://github.com/mastodon/mastodon/pull/18544))
- Add support for uploading WebP files ([Saiv46](https://github.com/mastodon/mastodon/pull/18506))
- Add support for uploading `audio/vnd.wave` files ([tribela](https://github.com/mastodon/mastodon/pull/18737))
- Add support for uploading AVIF files ([txt-file](https://github.com/mastodon/mastodon/pull/19647))
- Add support for uploading HEIC files ([Gargron](https://github.com/mastodon/mastodon/pull/19618))
- Add more debug information when processing remote accounts ([ClearlyClaire](https://github.com/mastodon/mastodon/pull/15605), [ClearlyClaire](https://github.com/mastodon/mastodon/pull/19209))
- **Add retention policy for cached content and media** ([Gargron](https://github.com/mastodon/mastodon/pull/19232), [zunda](https://github.com/mastodon/mastodon/pull/19478), [Gargron](https://github.com/mastodon/mastodon/pull/19458), [Gargron](https://github.com/mastodon/mastodon/pull/19248))
  - Set for how long remote posts or media should be cached on your server
  - Hands-off alternative to `tootctl` commands
- **Add customizable user roles** ([Gargron](https://github.com/mastodon/mastodon/pull/18641), [ClearlyClaire](https://github.com/mastodon/mastodon/pull/18812), [Gargron](https://github.com/mastodon/mastodon/pull/19040), [tribela](https://github.com/mastodon/mastodon/pull/18825), [tribela](https://github.com/mastodon/mastodon/pull/18826), [ClearlyClaire](https://github.com/mastodon/mastodon/pull/18776), [ClearlyClaire](https://github.com/mastodon/mastodon/pull/18777), [unextro](https://github.com/mastodon/mastodon/pull/18786), [tribela](https://github.com/mastodon/mastodon/pull/18824), [ClearlyClaire](https://github.com/mastodon/mastodon/pull/19436))
  - Previously, there were 3 hard-coded roles, user, moderator, and admin
  - Create your own roles and decide which permissions they should have
- Add notifications for new reports ([Gargron](https://github.com/mastodon/mastodon/pull/18697), [Gargron](https://github.com/mastodon/mastodon/pull/19475))
- Add ability to select all accounts matching search for batch actions in admin UI ([Gargron](https://github.com/mastodon/mastodon/pull/19053), [Gargron](https://github.com/mastodon/mastodon/pull/19054))
- Add ability to view previous edits of a status in admin UI ([Gargron](https://github.com/mastodon/mastodon/pull/19462))
- Add ability to block sign-ups from IP ([Gargron](https://github.com/mastodon/mastodon/pull/19037))
- **Add webhooks to admin UI** ([Gargron](https://github.com/mastodon/mastodon/pull/18510))
- Add admin API for managing domain allows ([ClearlyClaire](https://github.com/mastodon/mastodon/pull/18668))
- Add admin API for managing domain blocks ([ClearlyClaire](https://github.com/mastodon/mastodon/pull/18247))
- Add admin API for managing e-mail domain blocks ([Gargron](https://github.com/mastodon/mastodon/pull/19066))
- Add admin API for managing canonical e-mail blocks ([Gargron](https://github.com/mastodon/mastodon/pull/19067))
- Add admin API for managing IP blocks ([Gargron](https://github.com/mastodon/mastodon/pull/19065), [trwnh](https://github.com/mastodon/mastodon/pull/20207))
- Add `sensitized` attribute to accounts in admin REST API ([trwnh](https://github.com/mastodon/mastodon/pull/20094))
- Add `services` and `metadata` to the NodeInfo endpoint ([MFTabriz](https://github.com/mastodon/mastodon/pull/18563))
- Add `--remove-role` option to `tootctl accounts modify` ([Gargron](https://github.com/mastodon/mastodon/pull/19477))
- Add `--days` option to `tootctl media refresh` ([tribela](https://github.com/mastodon/mastodon/pull/18425))
- Add `EMAIL_DOMAIN_LISTS_APPLY_AFTER_CONFIRMATION` environment variable ([ClearlyClaire](https://github.com/mastodon/mastodon/pull/18642))
- Add `IP_RETENTION_PERIOD` and `SESSION_RETENTION_PERIOD` environment variables ([kescherCode](https://github.com/mastodon/mastodon/pull/18757))
- Add `http_hidden_proxy` environment variable ([tribela](https://github.com/mastodon/mastodon/pull/18427))
- Add `ENABLE_STARTTLS` environment variable ([erbridge](https://github.com/mastodon/mastodon/pull/20321))
- Add caching for payload serialization during fan-out ([ClearlyClaire](https://github.com/mastodon/mastodon/pull/19637), [Gargron](https://github.com/mastodon/mastodon/pull/19642), [ClearlyClaire](https://github.com/mastodon/mastodon/pull/19746), [ClearlyClaire](https://github.com/mastodon/mastodon/pull/19747), [ClearlyClaire](https://github.com/mastodon/mastodon/pull/19963))
- Add assets from Twemoji 14.0 ([Gargron](https://github.com/mastodon/mastodon/pull/19733))
- Add reputation and followers score boost to SQL-only account search ([Gargron](https://github.com/mastodon/mastodon/pull/19251))
- Add Scots, Balaibalan, Láadan, Lingua Franca Nova, Lojban, Toki Pona to languages list ([VyrCossont](https://github.com/mastodon/mastodon/pull/20168))
- Set autocomplete hints for e-mail, password and OTP fields ([rcombs](https://github.com/mastodon/mastodon/pull/19833), [offbyone](https://github.com/mastodon/mastodon/pull/19946), [ClearlyClaire](https://github.com/mastodon/mastodon/pull/20071))
- Add support for DigitalOcean Spaces in setup wizard ([v-aisac](https://github.com/mastodon/mastodon/pull/20573))

### Changed

- **Change brand color and logotypes** ([Gargron](https://github.com/mastodon/mastodon/pull/18592), [Gargron](https://github.com/mastodon/mastodon/pull/18639), [Gargron](https://github.com/mastodon/mastodon/pull/18691), [ClearlyClaire](https://github.com/mastodon/mastodon/pull/18634), [Gargron](https://github.com/mastodon/mastodon/pull/19254), [mayaeh](https://github.com/mastodon/mastodon/pull/18710))
- **Change post editing to be enabled in web UI** ([Gargron](https://github.com/mastodon/mastodon/pull/19103))
- **Change web UI to work for logged-out users** ([Gargron](https://github.com/mastodon/mastodon/pull/18961), [Gargron](https://github.com/mastodon/mastodon/pull/19250), [Gargron](https://github.com/mastodon/mastodon/pull/19294), [Gargron](https://github.com/mastodon/mastodon/pull/19306), [Gargron](https://github.com/mastodon/mastodon/pull/19315), [ykzts](https://github.com/mastodon/mastodon/pull/19322), [Gargron](https://github.com/mastodon/mastodon/pull/19412), [ClearlyClaire](https://github.com/mastodon/mastodon/pull/19437), [ClearlyClaire](https://github.com/mastodon/mastodon/pull/19415), [Gargron](https://github.com/mastodon/mastodon/pull/19348), [Gargron](https://github.com/mastodon/mastodon/pull/19295), [Gargron](https://github.com/mastodon/mastodon/pull/19422), [ClearlyClaire](https://github.com/mastodon/mastodon/pull/19414), [Gargron](https://github.com/mastodon/mastodon/pull/19319), [Gargron](https://github.com/mastodon/mastodon/pull/19345), [Gargron](https://github.com/mastodon/mastodon/pull/19310), [Gargron](https://github.com/mastodon/mastodon/pull/19301), [Gargron](https://github.com/mastodon/mastodon/pull/19423), [ykzts](https://github.com/mastodon/mastodon/pull/19471), [ykzts](https://github.com/mastodon/mastodon/pull/19333), [ykzts](https://github.com/mastodon/mastodon/pull/19337), [ykzts](https://github.com/mastodon/mastodon/pull/19272), [ykzts](https://github.com/mastodon/mastodon/pull/19468), [Gargron](https://github.com/mastodon/mastodon/pull/19466), [Gargron](https://github.com/mastodon/mastodon/pull/19457), [Gargron](https://github.com/mastodon/mastodon/pull/19426), [Gargron](https://github.com/mastodon/mastodon/pull/19427), [Gargron](https://github.com/mastodon/mastodon/pull/19421), [Gargron](https://github.com/mastodon/mastodon/pull/19417), [Gargron](https://github.com/mastodon/mastodon/pull/19413), [Gargron](https://github.com/mastodon/mastodon/pull/19397), [Gargron](https://github.com/mastodon/mastodon/pull/19387), [Gargron](https://github.com/mastodon/mastodon/pull/19396), [Gargron](https://github.com/mastodon/mastodon/pull/19385), [ykzts](https://github.com/mastodon/mastodon/pull/19334), [ykzts](https://github.com/mastodon/mastodon/pull/19329), [Gargron](https://github.com/mastodon/mastodon/pull/19324), [Gargron](https://github.com/mastodon/mastodon/pull/19318), [Gargron](https://github.com/mastodon/mastodon/pull/19316), [Gargron](https://github.com/mastodon/mastodon/pull/19263), [trwnh](https://github.com/mastodon/mastodon/pull/19305), [ykzts](https://github.com/mastodon/mastodon/pull/19273), [Gargron](https://github.com/mastodon/mastodon/pull/19801), [Gargron](https://github.com/mastodon/mastodon/pull/19790), [ClearlyClaire](https://github.com/mastodon/mastodon/pull/19773), [Gargron](https://github.com/mastodon/mastodon/pull/19798), [ClearlyClaire](https://github.com/mastodon/mastodon/pull/19724), [Gargron](https://github.com/mastodon/mastodon/pull/19709), [Gargron](https://github.com/mastodon/mastodon/pull/19514), [Gargron](https://github.com/mastodon/mastodon/pull/19562), [ClearlyClaire](https://github.com/mastodon/mastodon/pull/19981), [ClearlyClaire](https://github.com/mastodon/mastodon/pull/19978), [ClearlyClaire](https://github.com/mastodon/mastodon/pull/20148), [Gargron](https://github.com/mastodon/mastodon/pull/20302), [cutls](https://github.com/mastodon/mastodon/pull/20400))
  - The web app can now be accessed without being logged in
  - No more `/web` prefix on web app paths
  - Profiles, posts, and other public pages now use the same interface for logged in and logged out users
  - The web app displays a server information banner
  - Pop-up windows for remote interaction have been replaced with a modal window
  - No need to type in your username for remote interaction, copy-paste-to-search method explained
  - Various hints throughout the app explain what the different timelines are
  - New about page design
  - New privacy policy page design shows when the policy was last updated
  - All sections of the web app now have appropriate window titles
  - The layout of the interface has been streamlined between different screen sizes
  - Posts now use more horizontal space
- Change label of publish button to be "Publish" again in web UI ([Gargron](https://github.com/mastodon/mastodon/pull/18583))
- Change language to be carried over on reply in web UI ([ClearlyClaire](https://github.com/mastodon/mastodon/pull/18557))
- Change "Unfollow" to "Cancel follow request" when request still pending in web UI ([prplecake](https://github.com/mastodon/mastodon/pull/19363))
- **Change post filtering system** ([ClearlyClaire](https://github.com/mastodon/mastodon/pull/18058), [ClearlyClaire](https://github.com/mastodon/mastodon/pull/19050), [ClearlyClaire](https://github.com/mastodon/mastodon/pull/18894), [ClearlyClaire](https://github.com/mastodon/mastodon/pull/19051), [noellabo](https://github.com/mastodon/mastodon/pull/18923), [ClearlyClaire](https://github.com/mastodon/mastodon/pull/18956), [ClearlyClaire](https://github.com/mastodon/mastodon/pull/18744), [ClearlyClaire](https://github.com/mastodon/mastodon/pull/19878), [ClearlyClaire](https://github.com/mastodon/mastodon/pull/20567))
  - Filtered keywords and phrases can now be grouped into named categories
  - Filtered posts show which exact filter was hit
  - Individual posts can be added to a filter
  - You can peek inside filtered posts anyway
- Change path of privacy policy page from `/terms` to `/privacy-policy` ([Gargron](https://github.com/mastodon/mastodon/pull/19249))
- Change how hashtags are normalized ([Gargron](https://github.com/mastodon/mastodon/pull/18795), [Gargron](https://github.com/mastodon/mastodon/pull/18863), [ClearlyClaire](https://github.com/mastodon/mastodon/pull/18854))
- Change settings area to be separated into categories in admin UI ([Gargron](https://github.com/mastodon/mastodon/pull/19407), [Gargron](https://github.com/mastodon/mastodon/pull/19533))
- Change "No accounts selected" errors to use the appropriate noun in admin UI ([prplecake](https://github.com/mastodon/mastodon/pull/19356))
- Change e-mail domain blocks to match subdomains of blocked domains ([Gargron](https://github.com/mastodon/mastodon/pull/18979))
- Change custom emoji file size limit from 50 KB to 256 KB ([Gargron](https://github.com/mastodon/mastodon/pull/18788))
- Change "Allow trends without prior review" setting to also work for trending posts ([Gargron](https://github.com/mastodon/mastodon/pull/17977))
- Change admin announcements form to use single inputs for date and time in admin UI ([ClearlyClaire](https://github.com/mastodon/mastodon/pull/18321))
- Change search API to be accessible without being logged in ([Gargron](https://github.com/mastodon/mastodon/pull/18963), [Gargron](https://github.com/mastodon/mastodon/pull/19326))
- Change following and followers API to be accessible without being logged in ([Gargron](https://github.com/mastodon/mastodon/pull/18964))
- Change `AUTHORIZED_FETCH` to not block unauthenticated REST API access ([Gargron](https://github.com/mastodon/mastodon/pull/19803))
- Change Helm configuration ([deepy](https://github.com/mastodon/mastodon/pull/18997), [jgsmith](https://github.com/mastodon/mastodon/pull/18415), [deepy](https://github.com/mastodon/mastodon/pull/18941))
- Change mentions of blocked users to not be processed ([ClearlyClaire](https://github.com/mastodon/mastodon/pull/19725))
- Change max. thumbnail dimensions to 640x360px (360p) ([Gargron](https://github.com/mastodon/mastodon/pull/19619))
- Change post-processing to be deferred only for large media types ([Gargron](https://github.com/mastodon/mastodon/pull/19617))
- Change link verification to only work for https links without unicode ([Gargron](https://github.com/mastodon/mastodon/pull/20304), [Gargron](https://github.com/mastodon/mastodon/pull/20295))
- Change account deletion requests to spread out over time ([ClearlyClaire](https://github.com/mastodon/mastodon/pull/20222))
- Change larger reblogs/favourites numbers to be shortened in web UI ([Gargron](https://github.com/mastodon/mastodon/pull/20303))
- Change incoming activity processing to happen in `ingress` queue ([Gargron](https://github.com/mastodon/mastodon/pull/20264))
- Change notifications to not link show preview cards in web UI ([ClearlyClaire](https://github.com/mastodon/mastodon/pull/20335))
- Change amount of replies returned for logged out users in REST API ([ClearlyClaire](https://github.com/mastodon/mastodon/pull/20355))
- Change in-app links to keep you in-app in web UI ([trwnh](https://github.com/mastodon/mastodon/pull/20540), [Gargron](https://github.com/mastodon/mastodon/pull/20628))
- Change table header to be sticky in admin UI ([sk22](https://github.com/mastodon/mastodon/pull/20442))

### Removed

- Remove setting that disables account deletes ([Gargron](https://github.com/mastodon/mastodon/pull/17683))
- Remove digest e-mails ([Gargron](https://github.com/mastodon/mastodon/pull/17985))
- Remove unnecessary sections from welcome e-mail ([Gargron](https://github.com/mastodon/mastodon/pull/19299))
- Remove item titles from RSS feeds ([Gargron](https://github.com/mastodon/mastodon/pull/18640))
- Remove volume number from hashtags in web UI ([Gargron](https://github.com/mastodon/mastodon/pull/19253))
- Remove Nanobox configuration ([tonyjiang](https://github.com/mastodon/mastodon/pull/17881))

### Fixed

- Fix rules with same priority being sorted non-deterministically ([Gargron](https://github.com/mastodon/mastodon/pull/20623))
- Fix error when invalid domain name is submitted ([Gargron](https://github.com/mastodon/mastodon/pull/19474))
- Fix icons having an image role ([Gargron](https://github.com/mastodon/mastodon/pull/20600))
- Fix connections to IPv6-only servers ([ClearlyClaire](https://github.com/mastodon/mastodon/pull/20108))
- Fix unnecessary service worker registration and preloading when logged out in web UI ([ClearlyClaire](https://github.com/mastodon/mastodon/pull/20341))
- Fix unnecessary and slow regex construction ([raggi](https://github.com/mastodon/mastodon/pull/20215))
- Fix `mailers` queue not being used for mailers ([Gargron](https://github.com/mastodon/mastodon/pull/20274))
- Fix error in webfinger redirect handling ([ClearlyClaire](https://github.com/mastodon/mastodon/pull/20260))
- Fix report category not being set to `violation` if rule IDs are provided ([trwnh](https://github.com/mastodon/mastodon/pull/20137))
- Fix nodeinfo metadata attribute being an array instead of an object ([ClearlyClaire](https://github.com/mastodon/mastodon/pull/20114))
- Fix account endorsements not being idempotent ([trwnh](https://github.com/mastodon/mastodon/pull/20118))
- Fix status and rule IDs not being strings in admin reports REST API ([trwnh](https://github.com/mastodon/mastodon/pull/20122))
- Fix error on invalid `replies_policy` in REST API ([trwnh](https://github.com/mastodon/mastodon/pull/20126))
- Fix redrafting a currently-editing post not leaving edit mode in web UI ([ClearlyClaire](https://github.com/mastodon/mastodon/pull/20023))
- Fix performance by avoiding method cache busts ([raggi](https://github.com/mastodon/mastodon/pull/19957))
- Fix opening the language picker scrolling the single-column view to the top in web UI ([ClearlyClaire](https://github.com/mastodon/mastodon/pull/19983))
- Fix content warning button missing `aria-expanded` attribute in web UI ([ClearlyClaire](https://github.com/mastodon/mastodon/pull/19975))
- Fix redundant `aria-pressed` attributes in web UI ([Brawaru](https://github.com/mastodon/mastodon/pull/19912))
- Fix crash when external auth provider has no display name set ([ClearlyClaire](https://github.com/mastodon/mastodon/pull/19962))
- Fix followers count not being updated when migrating follows ([ClearlyClaire](https://github.com/mastodon/mastodon/pull/19998))
- Fix double button to clear emoji search input in web UI ([sunny](https://github.com/mastodon/mastodon/pull/19888))
- Fix missing null check on applications on strike disputes ([kescherCode](https://github.com/mastodon/mastodon/pull/19851))
- Fix featured tags not saving preferred casing ([Gargron](https://github.com/mastodon/mastodon/pull/19732))
- Fix language not being saved when editing status ([Gargron](https://github.com/mastodon/mastodon/pull/19543))
- Fix not being able to input featured tag with hash symbol ([Gargron](https://github.com/mastodon/mastodon/pull/19535))
- Fix user clean-up scheduler crash when an unconfirmed account has a moderation note ([ClearlyClaire](https://github.com/mastodon/mastodon/pull/19629))
- Fix being unable to withdraw follow request when confirmation modal is disabled in web UI ([ClearlyClaire](https://github.com/mastodon/mastodon/pull/19687))
- Fix inaccurate admin log entry for re-sending confirmation e-mails ([ClearlyClaire](https://github.com/mastodon/mastodon/pull/19674))
- Fix edits not being immediately reflected ([ClearlyClaire](https://github.com/mastodon/mastodon/pull/19673))
- Fix bookmark import stopping at the first failure ([ClearlyClaire](https://github.com/mastodon/mastodon/pull/19669))
- Fix account action type validation ([Gargron](https://github.com/mastodon/mastodon/pull/19476))
- Fix upload progress not communicating processing phase in web UI ([Gargron](https://github.com/mastodon/mastodon/pull/19530))
- Fix wrong host being used for custom.css when asset host configured ([Gargron](https://github.com/mastodon/mastodon/pull/19521))
- Fix account migration form ever using outdated account data ([Gargron](https://github.com/mastodon/mastodon/pull/18429), [nightpool](https://github.com/mastodon/mastodon/pull/19883))
- Fix error when uploading malformed CSV import ([Gargron](https://github.com/mastodon/mastodon/pull/19509))
- Fix avatars not using image tags in web UI ([Gargron](https://github.com/mastodon/mastodon/pull/19488))
- Fix handling of duplicate and out-of-order notifications in web UI ([ClearlyClaire](https://github.com/mastodon/mastodon/pull/19693))
- Fix reblogs being discarded after the reblogged status ([ClearlyClaire](https://github.com/mastodon/mastodon/pull/19731))
- Fix indexing scheduler trying to index when Elasticsearch is disabled ([Gargron](https://github.com/mastodon/mastodon/pull/19805))
- Fix n+1 queries when rendering initial state JSON ([Gargron](https://github.com/mastodon/mastodon/pull/19795))
- Fix n+1 query during status removal ([Gargron](https://github.com/mastodon/mastodon/pull/19753))
- Fix OCR not working due to Content Security Policy in web UI ([prplecake](https://github.com/mastodon/mastodon/pull/18817))
- Fix `nofollow` rel being removed in web UI ([Gargron](https://github.com/mastodon/mastodon/pull/19455))
- Fix language dropdown causing zoom on mobile devices in web UI ([Gargron](https://github.com/mastodon/mastodon/pull/19428))
- Fix button to dismiss suggestions not showing up in search results in web UI ([ClearlyClaire](https://github.com/mastodon/mastodon/pull/19325))
- Fix language dropdown sometimes not appearing in web UI ([Gargron](https://github.com/mastodon/mastodon/pull/19246))
- Fix quickly switching notification filters resulting in empty or incorrect list in web UI ([ClearlyClaire](https://github.com/mastodon/mastodon/pull/19052), [ClearlyClaire](https://github.com/mastodon/mastodon/pull/18960))
- Fix media modal link button in web UI ([ClearlyClaire](https://github.com/mastodon/mastodon/pull/18877))
- Fix error upon successful account migration ([Gargron](https://github.com/mastodon/mastodon/pull/19386))
- Fix negatives values in search index causing queries to fail ([Gargron](https://github.com/mastodon/mastodon/pull/19464), [Gargron](https://github.com/mastodon/mastodon/pull/19481))
- Fix error when searching for invalid URL ([ClearlyClaire](https://github.com/mastodon/mastodon/pull/18580))
- Fix IP blocks not having a unique index ([Gargron](https://github.com/mastodon/mastodon/pull/19456))
- Fix remote account in contact account setting not being used ([Gargron](https://github.com/mastodon/mastodon/pull/19351))
- Fix swallowing mentions of unconfirmed/unapproved users ([ClearlyClaire](https://github.com/mastodon/mastodon/pull/19191))
- Fix incorrect and slow cache invalidation when blocking domain and removing media attachments ([ClearlyClaire](https://github.com/mastodon/mastodon/pull/19062))
- Fix HTTPs redirect behaviour when running as I2P service ([gi-yt](https://github.com/mastodon/mastodon/pull/18929))
- Fix deleted pinned posts potentially counting towards the pinned posts limit ([ClearlyClaire](https://github.com/mastodon/mastodon/pull/19005))
- Fix compatibility with OpenSSL 3.0 ([ClearlyClaire](https://github.com/mastodon/mastodon/pull/18449))
- Fix error when a remote report includes a private post the server has no access to ([ClearlyClaire](https://github.com/mastodon/mastodon/pull/18760))
- Fix suspicious sign-in mails never being sent ([ClearlyClaire](https://github.com/mastodon/mastodon/pull/18599))
- Fix fallback locale when somehow user's locale is an empty string ([tribela](https://github.com/mastodon/mastodon/pull/18543))
- Fix avatar/header not being deleted locally when deleted on remote account ([tribela](https://github.com/mastodon/mastodon/pull/18973))
- Fix missing `,` in Blurhash validation ([noellabo](https://github.com/mastodon/mastodon/pull/18660))
- Fix order by most recent not working for relationships page in admin UI ([tribela](https://github.com/mastodon/mastodon/pull/18996))
- Fix uncaught error when invalid date is supplied to API ([Gargron](https://github.com/mastodon/mastodon/pull/19480))
- Fix REST API sometimes returning HTML on error ([ClearlyClaire](https://github.com/mastodon/mastodon/pull/19135))
- Fix ambiguous column names in `tootctl media refresh` ([tribela](https://github.com/mastodon/mastodon/pull/19206))
- Fix ambiguous column names in `tootctl search deploy` ([mashirozx](https://github.com/mastodon/mastodon/pull/18993))
- Fix `CDN_HOST` not being used in some asset URLs ([tribela](https://github.com/mastodon/mastodon/pull/18662))
- Fix `CAS_DISPLAY_NAME`, `SAML_DISPLAY_NAME` and `OIDC_DISPLAY_NAME` being ignored ([ClearlyClaire](https://github.com/mastodon/mastodon/pull/18568))
- Fix various typos in comments throughout the codebase ([luzpaz](https://github.com/mastodon/mastodon/pull/18604))
- Fix CSV import error when rows include unicode characters ([HamptonMakes](https://github.com/mastodon/mastodon/pull/20592))

### Security

- Fix being able to spoof link verification ([Gargron](https://github.com/mastodon/mastodon/pull/20217))
- Fix emoji substitution not applying only to text nodes in backend code ([ClearlyClaire](https://github.com/mastodon/mastodon/pull/20641))
- Fix emoji substitution not applying only to text nodes in web UI ([ClearlyClaire](https://github.com/mastodon/mastodon/pull/20640))
- Fix rate limiting for paths with formats ([Gargron](https://github.com/mastodon/mastodon/pull/20675))
- Fix out-of-bound reads in blurhash transcoder ([delroth](https://github.com/mastodon/mastodon/pull/20388))

_For previous changes, review the [stable-3.5 branch](https://github.com/mastodon/mastodon/blob/stable-3.5/CHANGELOG.md)_<|MERGE_RESOLUTION|>--- conflicted
+++ resolved
@@ -2,8 +2,6 @@
 
 All notable changes to this project will be documented in this file.
 
-<<<<<<< HEAD
-=======
 ## [4.4.1] - 2025-07-09
 
 ### Fixed
@@ -303,7 +301,6 @@
 - Fix use of deprecated `execCommand` for copying text by using the `clipboard` API (#32598 by @renchap)
 - Fix some translation strings not being properly pluralized (#27094 by @gunchleoc)
 
->>>>>>> 609a4018
 ## [4.3.8] - 2025-05-06
 
 ### Security
