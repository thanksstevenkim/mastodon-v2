---
ar:
  activerecord:
    attributes:
      poll:
        expires_at: آخر أجل
        options: الخيارات
      user:
        agreement: اتفاقية الخدمة
        email: عنوان البريد الإلكتروني
        locale: اللغة
        password: كلمة المرور
      user/account:
        username: اسم المستخدم
      user/invite_request:
        text: الغرض
    errors:
      attributes:
        domain:
          invalid: ليس بإسم نطاق صالح
<<<<<<< HEAD
=======
      messages:
        invalid_domain_on_line: "%{value} ليس إسم نطاق صالح"
>>>>>>> 609a4018
      models:
        account:
          attributes:
            fields:
              fields_with_values_missing_labels: يحتوي على قيم مع تسميات مفقودة
            username:
              invalid: يجب فقط أن يحتوي على حروف، وأرقام، وخطوط سفلية
              reserved: محجوز
        admin/webhook:
          attributes:
            url:
              invalid: رابط تشعبي غير صالح
        doorkeeper/application:
          attributes:
            website:
              invalid: رابط تشعبي غير صالح
        import:
          attributes:
            data:
              malformed: معتل
        list_account:
          attributes:
            account_id:
              taken: موجود مسبقاً على القائمة
          must_be_following: يجب أن يكون حساباً تتابعه
        status:
          attributes:
            reblog:
              taken: المنشور موجود مِن قبل
        terms_of_service:
          attributes:
            effective_date:
              too_soon: مبكر للغاية، يجب أن يكون بعد %{date}
        user:
          attributes:
            date_of_birth:
              below_limit: دون الحد العمري
            email:
              blocked: يستخدم مزوّد بريد إلكتروني غير مسموح به
              unreachable: يبدو أنه لا وجود له
            role_id:
              elevated: لا يمكن أن يكون أعلى من دَورِك الحالي
        user_role:
          attributes:
            permissions_as_keys:
              dangerous: تضمين استأذانات ليست آمنة للدور الأساسي
              elevated: لا يمكن تضمين استأذانات التي لا يملكها دورك الحالي
              own_role: لا يمكن تغييرها مع دورك الحالي
            position:
              elevated: لا يمكن أن يكون أعلى من دورك الحالي
              own_role: لا يمكن تغييرها مع دورك الحالي
        webhook:
          attributes:
            events:
              invalid_permissions: لا يمكن إدراج الأحداث التي لا تمتلك حقوقها<|MERGE_RESOLUTION|>--- conflicted
+++ resolved
@@ -18,11 +18,8 @@
       attributes:
         domain:
           invalid: ليس بإسم نطاق صالح
-<<<<<<< HEAD
-=======
       messages:
         invalid_domain_on_line: "%{value} ليس إسم نطاق صالح"
->>>>>>> 609a4018
       models:
         account:
           attributes:
