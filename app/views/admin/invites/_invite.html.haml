--- conflicted
+++ resolved
@@ -3,11 +3,7 @@
     .input-copy
       .input-copy__wrapper
         = copyable_input value: public_invite_url(invite_code: invite.code)
-<<<<<<< HEAD
-      %button{ type: :button }= t('generic.copy')
-=======
       %button.button{ type: :button }= t('generic.copy')
->>>>>>> 609a4018
 
   %td
     .name-tag
