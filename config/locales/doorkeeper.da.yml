---
da:
  activerecord:
    attributes:
      doorkeeper/application:
        name: Applikationsnavn
        redirect_uri: Omdirigerings-URI
        scopes: Områder
        website: Applikationswebsted
    errors:
      models:
        doorkeeper/application:
          attributes:
            redirect_uri:
              fragment_present: kan ikke indeholde et fragment.
              invalid_uri: skal være en gyldig URI.
              relative_uri: skal være en absolut URI.
              secured_uri: skal være en HTTPS-/SSL-URI.
  doorkeeper:
    applications:
      buttons:
        authorize: Godkend
        cancel: Afbryd
        destroy: Destruér
        edit: Redigér
        submit: Indsend
      confirmations:
        destroy: Sikker?
      edit:
        title: Redigér applikation
      form:
        error: Ups! Tjek din formular for mulige fejl
      help:
        native_redirect_uri: Brug %{native_redirect_uri} til lokale tests
        redirect_uri: Brug én linje pr. URI
        scopes: Adskil omfang med mellemrum. Lad stå tomt for standardomfang.
      index:
        application: Applikation
        callback_url: Callback-URL
        delete: Slet
        empty: Du har ingen applikationer.
        name: Navn
        new: Ny applikation
        scopes: Omfang
        show: Vis
        title: Dine applikationer
      new:
        title: Ny applikation
      show:
        actions: Handlinger
        application_id: Klientnøgle
        callback_urls: Callback-URL'er
        scopes: Omfang
        secret: Klienthemmelighed
        title: 'Applikation: %{name}'
    authorizations:
      buttons:
        authorize: Godkend
        deny: Afvis
      error:
        title: En fejl opstod
      new:
        prompt_html: "%{client_name} vil ønsker tilladelse til at tilgå din konto. <strong>Godkend kun denne anmodning, hvis kilden genkendes, og man stoler på den.</strong>"
        review_permissions: Gennemgå tilladelser
        title: Godkendelse kræves
      show:
        title: Kopiér og indsæt denne godkendelseskode i applikationen.
    authorized_applications:
      buttons:
        revoke: Ophæv
      confirmations:
        revoke: Sikker?
      index:
        authorized_at: Godkendt pr. %{date}
        description_html: Det er applikationer, der kan få adgang til din konto ved hjælp af API'en. Hvis der er applikationer, du ikke genkender her, eller hvis en applikation opfører sig forkert, kan du tilbagekalde dens adgang.
        last_used_at: Senest brugt pr. %{date}
        never_used: Aldrig brugt
        scopes: Tilladelser
        superapp: Intern
        title: Dine godkendte applikationer
    errors:
      messages:
        access_denied: Ressourceejeren eller godkendelsesserveren afviste anmodningen.
        credential_flow_not_configured: Ressourceejeradgangskodeakkreditiver-flow mislykkedes grundet ikke-opsat Doorkeeper.configure.resource_owner_from_credentials.
        invalid_client: Klientgodkendelse mislykkedes grundet en ukendt klient, ingen inkluderet klientgodkendelse eller uunderstøttet godkendelsesmetode.
        invalid_code_challenge_method: Kodeudfordringsmetoden skal være S256, simpel (plain) er uunderstøttet.
        invalid_grant: Den leverede godkendelse er ugyldig, udløbet, ophævet, matcher ikke omdirigerings-URI'en brugt i godkendelsesanmodningen eller er udstedt til en anden klient.
        invalid_redirect_uri: Inkluderede ormdirigerings-URI er ugyldig.
        invalid_request:
          missing_param: 'Mangler obligatoriske parameter: %{value}.'
          request_not_authorized: Anmodning kræver godkendelse. Obligatorisk parameter til godkendelse af anmodning mangler eller er ugyldig.
          unknown: Anmodningen mangler en obligatorisk parameter, indeholder en uunderstøttet parameterværdi eller er på anden vis fejlbehæftet.
        invalid_resource_owner: De angivne ressourceejerakkreditiver er ugyldige, eller ressourceejer kan ikke findes
        invalid_scope: Det anmodede omfang er ugyldigt, ukendt eller forkert udformet.
        invalid_token:
          expired: Adgangstoken er udløbet
          revoked: Adgangstoken er ophævet
          unknown: Adgangstoken er ugyldigt
        resource_owner_authenticator_not_configured: Ressourceejer kunne ikke findes grundet ikke-opsat Doorkeeper.configure.resource_owner_authenticator.
        server_error: Godkejdelsesserveren stødte på en uventet betingelse, der forhindrede den i at imødekomme anmodningen.
        temporarily_unavailable: Godkendelsesserveren kan pt. ikke håndtere anmodningen grundet midlertidig overbelastning eller servervedligehold.
        unauthorized_client: Klienten er ikke godkendt til at udføre denne anmodning vha. denne metode.
        unsupported_grant_type: Godkendelsestildelingstypen understøttes ikke af godkendelsesserveren.
        unsupported_response_type: Godkendelsesserveren understøtter ikke denne svartype.
    flash:
      applications:
        create:
          notice: Applikation oprettet.
        destroy:
          notice: Applikation slettet.
        update:
          notice: Applikation opdateret.
      authorized_applications:
        destroy:
          notice: Applikation ophævet.
    grouped_scopes:
      access:
        read: Skrivebeskyttet adgang
        read/write: Læse- og skriveadgang
        write: Kun skriveadgang
      title:
        accounts: Konti
        admin/accounts: Kontihåndtering
        admin/all: Alle administrative funktioner
        admin/reports: Administration af anmeldelser
        all: Fuld adgang til din Mastodon-konto
        blocks: Blokeringer
        bookmarks: Bogmærker
        conversations: Samtaler
        crypto: Ende-til-ende kryptering
        favourites: Favoritter
        filters: Filtre
<<<<<<< HEAD
        follow: Fulgte, skjjulte og blokerede kontoer
        follows: Følger
        lists: Lister
        media: Medievedhæftninger
        mutes: Skjulte kontoer
=======
        follow: Fulgte, skjulte og blokerede konti
        follows: Følger
        lists: Lister
        media: Medievedhæftninger
        mutes: Skjulte
>>>>>>> 609a4018
        notifications: Notifikationer
        profile: Din Mastodon-profil
        push: Push-notifikationer
        reports: Anmeldelser
        search: Søgning
        statuses: Indlæg
    layouts:
      admin:
        nav:
          applications: Applikationer
          oauth2_provider: OAuth2-leverandør
      application:
        title: OAuth-godkendelse obligatorisk
    scopes:
      admin:read: læs alle data på serveren
      admin:read:accounts: læs sensitiv information fra alle konti
      admin:read:canonical_email_blocks: læs følsomme oplysninger fra alle kanoniske e-mailblokeringer
      admin:read:domain_allows: læs følsomme informationer fra alle tilladte domæner
      admin:read:domain_blocks: læs følsomme informationer fra alle domæneblokeringer
      admin:read:email_domain_blocks: læs følsomme informationer fra alle e-maildomæneblokeringer
      admin:read:ip_blocks: læs følsomme informationer fra alle IP-blokeringer
      admin:read:reports: læs sensitiv information fra alle anmeldelser og anmeldte konti
      admin:write: redigér alle data på serveren
      admin:write:accounts: udfør modereringshandlinger på konti
      admin:write:canonical_email_blocks: udfør modereringshandlinger på kanoniske e-mailblokeringer
      admin:write:domain_allows: udfør modereringshandlinger på tilladte domæner
      admin:write:domain_blocks: udfør modereringshandlinger på domæneblokeringer
      admin:write:email_domain_blocks: udfør modereringshandlinger på e-maildomæneblokeringer
      admin:write:ip_blocks: udfør modereringshandlinger på IP-blokeringer
      admin:write:reports: udfør modereringshandlinger på anmeldelser
      crypto: benyt ende-til-ende kryptering
      follow: ændre kontorelationer
      profile: læs kun kontoprofiloplysningerne
      push: modtag dine push-notifikationer
      read: læs alle dine kontodata
      read:accounts: se kontooplysninger
      read:blocks: se dine blokeringer
      read:bookmarks: se dine bogmærker
      read:favourites: se dine favoritter
      read:filters: se dine filtre
      read:follows: se dine følger
      read:lists: se dine lister
<<<<<<< HEAD
      read:mutes: se dine skjulte kontoer
=======
      read:mutes: se dine skjulte konti
>>>>>>> 609a4018
      read:notifications: se dine notifikationer
      read:reports: se dine anmeldelser
      read:search: søg på dine vegne
      read:statuses: se alle indlæg
      write: ændre alle dine kontodata
      write:accounts: ændre din profil
      write:blocks: blokere konti og domæner
      write:bookmarks: bogmærke indlæg
      write:conversations: skjul og slet samtaler
      write:favourites: favoritmarkere indlæg
      write:filters: oprette filtre
      write:follows: følge personer
      write:lists: oprette lister
      write:media: uploade mediefiler
      write:mutes: skjul personer og samtaler
      write:notifications: rydde dine notifikationer
      write:reports: anmelde personer
      write:statuses: udgive indlæg<|MERGE_RESOLUTION|>--- conflicted
+++ resolved
@@ -130,19 +130,11 @@
         crypto: Ende-til-ende kryptering
         favourites: Favoritter
         filters: Filtre
-<<<<<<< HEAD
-        follow: Fulgte, skjjulte og blokerede kontoer
-        follows: Følger
-        lists: Lister
-        media: Medievedhæftninger
-        mutes: Skjulte kontoer
-=======
         follow: Fulgte, skjulte og blokerede konti
         follows: Følger
         lists: Lister
         media: Medievedhæftninger
         mutes: Skjulte
->>>>>>> 609a4018
         notifications: Notifikationer
         profile: Din Mastodon-profil
         push: Push-notifikationer
@@ -185,11 +177,7 @@
       read:filters: se dine filtre
       read:follows: se dine følger
       read:lists: se dine lister
-<<<<<<< HEAD
-      read:mutes: se dine skjulte kontoer
-=======
       read:mutes: se dine skjulte konti
->>>>>>> 609a4018
       read:notifications: se dine notifikationer
       read:reports: se dine anmeldelser
       read:search: søg på dine vegne
