--- conflicted
+++ resolved
@@ -1236,11 +1236,8 @@
       view_strikes: 過去のストライクを表示
     too_fast: フォームの送信が速すぎます。もう一度やり直してください。
     use_security_key: セキュリティキーを使用
-<<<<<<< HEAD
-=======
     user_agreement_html: <a href="%{terms_of_service_path}" target="_blank">利用規約</a> および <a href="%{privacy_policy_path}" target="_blank">プライバシーポリシー</a>を読み、同意します。
     user_privacy_agreement_html: <a href="%{privacy_policy_path}" target="_blank">プライバシーポリシー</a>を読み、同意します
->>>>>>> 609a4018
   author_attribution:
     example_title: サンプルテキスト
     hint_html: Mastodonの外でニュースやブログなどを執筆しているユーザーは、Mastodonで自分の記事が共有されたときに著者情報を表示させることができます。
