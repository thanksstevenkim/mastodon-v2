---
fo:
  about:
    about_mastodon_html: 'Framtíðar sosiali miðilin: ongar lýsingar, eingin stórfyritøku-yvirvøka, etiskt snið og desentralisering! Eig tínar dátur við Mastodon!'
    contact_missing: Ikki sett
    contact_unavailable: Ikki tøk/ur
    hosted_on: Mastodon hýst á %{domain}
    title: Um
  accounts:
    followers:
      one: Fylgjari
      other: Fylgjarar
    following: Fylgir
    instance_actor_flash: Hendan kontan er ein tykisligur aktørur, sum verður brúktur til at umboða ambætaran sjálvan og ikki nakran ávísan brúkara. Hon verður brúkt til sameind endamál og eigur ikki at vera tikin úr gildi.
    last_active: virkin seinast
    link_verified_on: Eigaraskapur av hesum leinki var eftirkannaður tann %{date}
    nothing_here: Her er einki!
    pin_errors:
      following: Tú mást fylgja persóninum, sum tú ynskir at viðurkenna, framman undan
    posts:
      one: Uppslag
      other: Uppsløg
    posts_tab_heading: Uppsløg
    self_follow_error: Tað er ikki loyvt at fylgja tíni egnu kontu
  admin:
    account_actions:
      action: Frem atgerð
      already_silenced: Hendan kontan er longu avmarkað.
      already_suspended: Hendan kontan er longu ógildað.
      title: Frem umsjónaratgerð á %{acct}
    account_moderation_notes:
      create: Skriva umsjónarviðmerking
      created_msg: Umsjónarviðmerking stovnað!
      destroyed_msg: Umsjónarviðmerking strikað!
    accounts:
      add_email_domain_block: Forða t-post økisnavni
      approve: Vátta
      approved_msg: Góðkent tilmeldingarumbøn hjá %{username}
      are_you_sure: Ert tú vís/ur?
      avatar: Eftirgjørdur skapningur
      by_domain: Økisnavn
      change_email:
        changed_msg: Teldupostur broyttur!
        current_email: Núverandi teldupostur
        label: Broyt teldupost
        new_email: Nýggjur teldupostur
        submit: Broyt teldupost
        title: Broyt teldupostin hjá %{username}
      change_role:
        changed_msg: Leiklutur broyttur!
        edit_roles: Stýr brúkaraleiklutir
        label: Broyt leiklut
        no_role: Eingin leiklutur
        title: Broyt leiklut hjá %{username}
      confirm: Vátta
      confirmed: Váttað
      confirming: Váttar
      custom: Tillaga
      delete: Strika dátur
      deleted: Strikað
      demote: Lækka í tign
      destroyed_msg: Dáturnar hjá %{username} eru nú settar í bíðirøð at blíva strikaðar sum skjótast
      disable: Fryst
      disable_sign_in_token_auth: Ger váttan við teldupostateknum óvirkna
      disable_two_factor_authentication: Ger 2FA óvirkið
      disabled: Fryst
      display_name: Vís navn
      domain: Økisnavn
      edit: Rætta
      email: Teldupostur
      email_status: Teldupostastøða
      enable: Tiðna
      enable_sign_in_token_auth: Ger váttan við teldupostateknum virkna
      enabled: Í gildi
      enabled_msg: Tiðnaði kontuna hjá %{username}
      followers: Fylgjarar
      follows: Fylgir
      header: Høvd
      inbox_url: Innbakka-URL'ur
      invite_request_text: Tilmeldingarorsakir
      invited_by: Bjóðað av
      ip: IP
      joined: Tilmeldað/ur
      location:
        all: Alt
        local: Lokalar
        remote: Fjarar
        title: Staður
      login_status: Innritanarstøða
      media_attachments: Viðfestir miðlar
      memorialize: Broyt til minniskontu
      memorialized: Gjørd til minniskontu
      memorialized_msg: Gjørt %{username} til eina minniskontu
      moderation:
        active: Virkin
        all: Allar
        disabled: Óvirkið
        pending: Í bíðistøðu
        silenced: Avmarkað
        suspended: Gjørt óvirkin
        title: Umsjón
      moderation_notes: Umsjónarviðmerkingar
      most_recent_activity: Feskasta virksemi
      most_recent_ip: Feskasta IP
      no_account_selected: Ongar kontur vóru broyttar, tí ongar vóru valdar
      no_limits_imposed: Ongar avmarkingar álagdar
      no_role_assigned: Eingin leiklutur tillutaður
      not_subscribed: Ikki haldari
      pending: Bíðar eftir viðgerð
      perform_full_suspension: Ógilda
      previous_strikes: Eldri meldingar
      previous_strikes_description_html:
        one: Hendan kontan hevur <strong>eina</strong> melding.
        other: Hendan kontan hevur <strong>%{count}</strong> meldingar.
      promote: Stimbra
      protocol: Samskiftisháttur
      public: Alment
      push_subscription_expires: PuSH-hald gongur út
      redownload: Endurnýggja vanga
      redownloaded_msg: Tín vangamynd %{username}'s er nú endurnýggja
      reject: Nokta
      rejected_msg: Tað eydnaðist, at avvísa umsóknina frá %{username}'s um innskriving
      remote_suspension_irreversible: Dáturnar hjá hesi kontuni eru strikaðar med alla.
      remote_suspension_reversible_hint_html: Kontan er sett úr gildi á teirra ambætara og dáturnar verða endaliga strikaðar tann %{date}. Inntil tá kann fjarambætarin endurskapa kontuna uttan fylgjur. Ynskir tú at strika allar dátur hjá kontuni beinan vegin, so kanst tú gera tað niðanfyri.
      remove_avatar: Sletta avatar
      remove_header: Sletta headera
      removed_avatar_msg: Slettaði avatar myndina hjá %{username}
      removed_header_msg: Slettaði header myndina hjá %{username}
      resend_confirmation:
        already_confirmed: Hesi brúkarin er longu váttaður
        send: Endursend váttanarleinki
        success: Váttanarleinki sent!
      reset: Endurset
      reset_password: Endurstilla loyniorð
      resubscribe: Tegna teg umaftur
      role: Leiklutur
      search: Leita
      search_same_email_domain: Aðrir brúkarar við sama t-post-økisnavni
      search_same_ip: Aðrir brúkarar við somu IP
      security: Trygd
      security_measures:
        only_password: Bara loyniorð
        password_and_2fa: Loyniorð og 2FA
      sensitive: Tvinga-følsemi
      sensitized: Frámerkt sum viðkvamt
      shared_inbox_url: Deil postkassa URL
      show:
        created_reports: Frágreiðing gjørd
        targeted_reports: Meldað av øðrum
      silence: Mark
      silenced: Avmarkað
      statuses: Uppsløg
      strikes: Eldri fráboðanir
      subscribe: Tekna hald
      suspend: Fyribils ikki í gildi
      suspended: Gjørt óvirkin
      suspension_irreversible: Dáturnar á hesu kontu er endaliga sletttaðar. Tú kann seta hana í gildi, men dáturnar fáast ikki aftur.
      suspension_reversible_hint_html: Kontan er sett úr gildi og dáturnar verða endaliga strikaðar tann %{date}. Inntil tá kann kontan endurskapast uttan fylgjur. Ynskir tú at strika allar dátur hjá kontuni beinan vegin, so kanst tú gera tað niðanfyri.
      title: Kontur
      unblock_email: Strika blokering av telduposti
      unblocked_email_msg: Blokeringin av teldupostinum hjá %{username} varð strikað
      unconfirmed_email: Óváttaður teldupostur
      undo_sensitized: Angra tvingað viðbrekni
      undo_silenced: Strika markið
      undo_suspension: Angra ógildi
      unsilenced_msg: Avmarkingin av kontuni hjá %{username} var strikað
      unsubscribe: Strika hald
      unsuspended_msg: Kontan hjá %{username} varð sett aftur í gildi
      username: Brúkaranavn
      view_domain: Vís samandrátt fyri navnaøki
      warn: Ávara
      web: Vev
      whitelisted: Loyvd at sameina
    action_logs:
      action_types:
        approve_appeal: Góðkenn kæru
        approve_user: Góðkenn brúkara
        assigned_to_self_report: Tilluta melding
        change_email_user: Broyt t-post hjá brúkara
        change_role_user: Broyt leiklut hjá brúkara
        confirm_user: Vátta brúkara
        create_account_warning: Stovna ávaring
        create_announcement: Stovna kunngerð
        create_canonical_email_block: Stovna t-post-blokk
        create_custom_emoji: Stovna serligt kenslutekn
        create_domain_allow: Stovna navnaøkjaloyvi
        create_domain_block: Stovna navnaøkjablokering
        create_email_domain_block: Stovna t-post-økisnavnablokk
        create_ip_block: Stovna IP reglu
        create_relay: Stovna reiðlag
        create_unavailable_domain: Stovna navnaøki, sum ikki er tøkt
        create_user_role: Stovna leiklut
        create_username_block: Stovna brúkaranavnsreglu
        demote_user: Lækka brúkara í tign
        destroy_announcement: Strika kunngerð
        destroy_canonical_email_block: Strika t-postablokk
        destroy_custom_emoji: Strika serligt kenslutekn
        destroy_domain_allow: Strika navnaøkjaloyvi
        destroy_domain_block: Strika navnaøkjablokering
        destroy_email_domain_block: Strika t-posta-økisnavnablokk
        destroy_instance: Reinsa navnaøki
        destroy_ip_block: Strika IP reglu
        destroy_relay: Strika reiðlag
        destroy_status: Strika post
        destroy_unavailable_domain: Strika navnaøki, sum ikki er tøkt
        destroy_user_role: Bein burtur leiklut
        destroy_username_block: Strika brúkaranavnsreglu
        disable_2fa_user: Ger 2FA óvirkið
        disable_custom_emoji: Ger serligt kenslutekn óvirkið
        disable_relay: Ger reiðlag óvirkið
        disable_sign_in_token_auth_user: Ger váttan við teldupostateknum óvirkna fyri brúkara
        disable_user: Ger brúkara óvirknan
        enable_custom_emoji: Ger serligt kenslutekn virkið
        enable_relay: Ger reiðlag virkið
        enable_sign_in_token_auth_user: Ger váttan við teldupostateknum virkna fyri brúkara
        enable_user: Ger brúkara virknan
        memorialize_account: Minnst til Konto
        promote_user: Vís fram Brúkara
        publish_terms_of_service: Útgev tænastutreytir
        reject_appeal: Avvís mótmali
        reject_user: Avvís Brúkara
        remove_avatar_user: Sletta Avatar
        reopen_report: Lat upp aftur Frágreiðing
        resend_user: Endursent Váttanar Teldupost
        reset_password_user: Endurset Loyniorð
        resolve_report: Loys trupulleikar í Frágreiðing
        sensitive_account: Tvinga viðkvæmis Konto
        silence_account: Avmarka Konto
        suspend_account: Fyribils ógilda kontu
        unassigned_report: Sletta tildeilda Frágreiðing
        unblock_email_account: Sletta foring av telduposti
        unsensitive_account: Ógilda Tvungna-Viðkvæmis kontu
        unsilence_account: Ógilda Avmarkaða Kontu
        unsuspend_account: Fyribils ógilda kontu
        update_announcement: Dagfør Fráboðan
        update_custom_emoji: Dagfør Sergjørt Kenslutekn
        update_domain_block: Dagfør Domain forðing
        update_ip_block: Dagfør IP reglur
        update_report: Dagfør frágreiðing
        update_status: Dagfør Uppslag
        update_user_role: Dagfør Leiklut
        update_username_block: Dagfør brúkaranavnsreglu
      actions:
        approve_appeal_html: "%{name} góðkendi umsjónaráheitan frá %{target}"
        approve_user_html: "%{name} góðtók umsókn frá %{target}"
        assigned_to_self_report_html: "%{name} tillutaði frágreiðing %{target} til sín sjálvs"
        change_email_user_html: "%{name} broytti t-postin hjá brúkara %{target}"
        change_role_user_html: "%{name} broytti leiklutin hjá %{target}"
        confirm_user_html: "%{name} váttaði t-post hjá brúkara %{target}"
        create_account_warning_html: "%{name} sendi eina ávaring til %{target}"
        create_announcement_html: "%{name} stovnaði eina fráboðan %{target}"
        create_canonical_email_block_html: "%{name} forðaði telduposti við hash'inum %{target}"
        create_custom_emoji_html: "%{name} legði upp nýtt kenslutekn %{target}"
        create_domain_allow_html: "%{name} loyv sameining við domainið %{target}"
        create_domain_block_html: "%{name} blokeraði navnaøkið %{target}"
        create_email_domain_block_html: "%{name} blokeraði teldupostanavnaøkið %{target}"
        create_ip_block_html: "%{name} gjørdi reglu fyri IP %{target}"
        create_relay_html: "%{name} gjørdi eitt reiðlag %{target}"
        create_unavailable_domain_html: "%{name} steðgaði veiting til navnaøkið %{target}"
        create_user_role_html: "%{name} stovnaði %{target} leiklutin"
        create_username_block_html: "%{name} legði reglu afturat fyri brúkaranøvn, sum innihalda %{target}"
        demote_user_html: "%{name} lækkaði tignina hjá brúkaranum %{target}"
        destroy_announcement_html: "%{name} strikaðar fráboðanir %{target}"
        destroy_canonical_email_block_html: "%{name} strikaði blokeringina av teldupostin við hashkodu %{target}"
        destroy_custom_emoji_html: "%{name} strikaði kensluteknið %{target}"
        destroy_domain_allow_html: "%{name} havnaði sameining við navnaøkið %{target}"
        destroy_domain_block_html: "%{name} strikaði blokering av navnaøkinum %{target}"
        destroy_email_domain_block_html: "%{name} leysgav teldupostanavnaøkið %{target}"
        destroy_instance_html: "%{name} reinsaði navnaøkið %{target}"
        destroy_ip_block_html: "%{name} slettaðar reglur fyri IP %{target}"
        destroy_relay_html: "%{name} strikaði reiðlagið %{target}"
        destroy_status_html: "%{name} slettaði upplegg hjá %{target}"
        destroy_unavailable_domain_html: "%{name} tók upp aftir veiting til navnaøkið %{target}"
        destroy_user_role_html: "%{name} slettaði leiklutin hjá %{target}"
        destroy_username_block_html: "%{name} strikaði reglu fyri brúkaranøvn, sum innihalda %{target}"
        disable_2fa_user_html: "%{name} slepti kravið um váttan í tveimum stigum fyri brúkaran %{target}"
        disable_custom_emoji_html: "%{name} gjørdi kensluteknið %{target} óvirkið"
        disable_relay_html: "%{name} gjørdi reiðlagið %{target} óvirkið"
        disable_sign_in_token_auth_user_html: "%{name} gjørdi váttan við teldupostteknum óvirkna fyri %{target}"
        disable_user_html: "%{name} gjørdi innritan hjá brúkaranum %{target} óvirkna"
        enable_custom_emoji_html: "%{name} gjørdi kensluteknið %{target} virkið"
        enable_relay_html: "%{name} gjørdi reiðlagið %{target} virkið"
        enable_sign_in_token_auth_user_html: "%{name} gjørdi váttan við teldupostteknum virkna fyri %{target}"
        enable_user_html: "%{name} gjørdi innritan virkna fyri brúkaran %{target}"
        memorialize_account_html: "%{name} broytti kontuna hjá %{target} til eina minnissíðu"
        promote_user_html: "%{name} flutti brúkaran %{target} fram"
        publish_terms_of_service_html: "%{name} útgav dagføringar til tænastutreytirnar"
        reject_appeal_html: "%{name} avvísti umsjónaráheitan frá %{target}"
        reject_user_html: "%{name} avvísti skráseting hjá %{target}"
        remove_avatar_user_html: "%{name} strikaði eftirgjørda skapningin hjá %{target}"
        reopen_report_html: "%{name} lat uppaftur meldingina %{target}"
        resend_user_html: "%{name} endursendi váttanarteldubrævið fyri %{target}"
        reset_password_user_html: "%{name} setti loyniorðið hjá brúkaranum %{target} av nýggjum"
        resolve_report_html: "%{name} avgreiddi meldingina %{target}"
        sensitive_account_html: "%{name} hevur merkt media hjá %{target} sum viðkvæmt"
        silence_account_html: "%{name} hevur avmarkað rættindini á kontuni %{target}"
        suspend_account_html: "%{name} ógildaði kontuna hjá %{target}"
        unassigned_report_html: "%{name} tók aftur tillutanina av meldingini %{target}"
        unblock_email_account_html: "%{name} hevur læst teldubrævabústaðin hjá %{target} upp"
        unsensitive_account_html: "%{name} strikaði viðkvæmis-merkingina av miðlafíluni %{target}"
        unsilence_account_html: "%{name} strikaði avmarkingina av kontuni hjá %{target}"
        unsuspend_account_html: "%{name} setti kontuna hjá %{target} í gildi aftur"
        update_announcement_html: "%{name} dagførdi kunngerðina %{target}"
        update_custom_emoji_html: "%{name} dagførdi kensluteknið %{target}"
        update_domain_block_html: "%{name} dagførdi navnaøkisblokeringina hjá %{target}"
        update_ip_block_html: "%{name} broytti IP-reglurnar %{target}"
        update_report_html: "%{name} dagførdi meldingina %{target}"
        update_status_html: "%{name} dagførdi postin hjá %{target}"
        update_user_role_html: "%{name} broyttir %{target} leiklutir"
        update_username_block_html: "%{name} dagførdi reglu fyri brúkaranøvn, sum innihalda %{target}"
      deleted_account: strikað konta
      empty: Eingir loggar funnir.
      filter_by_action: Filtrera eftir atgerð
      filter_by_user: Filtrera eftir brúkara
      title: Skoðanarloggur
      unavailable_instance: "(økisnavn ikki tøkt)"
    announcements:
      back: Aftur til kunngerðir
      destroyed_msg: Kunngerð strikað!
      edit:
        title: Rætta kunngerð
      empty: Ongar kunngerðir funnar.
      live: Beinleiðis
      new:
        create: Stovna kunngerð
        title: Nýggj kunngerð
      preview:
        disclaimer: Av tí at brúkarar ikki kunnu velja tær frá, eiga teldupostfráboðanir at vera avmarkaðar til týdningarmiklar kunngerðir, sosum trygdarbrot og boð um at ambætarin verður tikin niður.
        explanation_html: 'Teldubrævið verður sent til <strong>%{display_count} brúkarar</strong>. Fylgjandi tekstur kemur við í teldubrævið:'
        title: Undanvís fráboðan um kunngerð
      publish: Legg út
      published_msg: Kunngerð útgivin!
      scheduled_for: Sett á skrá %{time}
      scheduled_msg: Útgáva av kunngerð tíðarásett!
      title: Kunngerðir
      unpublish: Tak útgávu aftur
      unpublished_msg: Kunngerð tikin aftur!
      updated_msg: Kunngerð dagførd!
    critical_update_pending: Kritisk dagføring bíðar
    custom_emojis:
      assign_category: Tilluta bólk
      by_domain: Økisnavn
      copied_msg: Havi gjørt lokalt avrit av kenslutekninum
      copy: Avrita
      copy_failed_msg: Tað bar ikki til at gera lokalt avrit av hasum kenslutekninum
      create_new_category: Stovna nýggja flokking
      created_msg: Kenslutekn stovnað!
      delete: Strika
      destroyed_msg: Kenslutekn strikað!
      disable: Ógilda
      disabled: Ógildað
      disabled_msg: Kenslutekn gjørt óvirkið
      emoji: Kenslutekn
      enable: Set í gildi
      enabled: Í gildi
      enabled_msg: Kenslutekn gjørt virkið
      image_hint: PNG ella GIF upp til %{size}
      list: Listi
      listed: Listað
      new:
        title: Legg sergjørt kenslutekn afturat
      no_emoji_selected: Eingi kenslutekn vóru broytt, tí eingi vóru vald
      not_permitted: Tú hevur ikki loyvi at gera hetta
      overwrite: Skriva omaná
      shortcode: Stuttkoda
      shortcode_hint: Minst 2 tekn. Bara tøl, vanligir stavir og botnstrikur
      title: Sergjørd kenslutekn
      uncategorized: Ikki flokkað
      unlist: Tak av listanum
      unlisted: Ikki listað
      update_failed_msg: Fekk ikki dagført hatta kensluteknið
      updated_msg: Kenslutekn dagført!
      upload: Legg upp
    dashboard:
      active_users: virknir brúkarar
      interactions: sín ámillum ávirkanir
      media_storage: Miðlagoymsla
      new_users: nýggir brúkarar
      opened_reports: meldingar latnar upp
      pending_appeals_html:
        one: "<strong>%{count}</strong> kæra bíðar"
        other: "<strong>%{count}</strong> kærur bíða"
      pending_reports_html:
        one: "<strong>%{count}</strong> melding bíðar"
        other: "<strong>%{count}</strong> meldingar bíða"
      pending_tags_html:
        one: "<strong>%{count}</strong> frámerki bíðar"
        other: "<strong>%{count}</strong> frámerki bíða"
      pending_users_html:
        one: "<strong>%{count}</strong> brúkari bíðar"
        other: "<strong>%{count}</strong> brúkarar bíða"
      resolved_reports: meldingar avgreiddar
      software: Ritbúnaður
      sources: Tilmeldingarkeldur
      space: Goymsla brúkt
      title: Kunningarbretti
      top_languages: Mest virknu mál
      top_servers: Mest virknu ambætarar
      website: Vevstað
    disputes:
      appeals:
        empty: Ongar kærur funnar.
        title: Kærur
    domain_allows:
      add_new: Loyv sameining við navnaøki
      created_msg: Sameining er nú loyvd fyri navnaøkið
      destroyed_msg: Loyvi hjá navnaøki at sameinast er noktað
      export: Flyt út
      import: Flyt inn
      undo: Nokta sameining við navnaøki
    domain_blocks:
      add_new: Legg nýggja navnaøkisblokering afturat
      confirm_suspension:
        cancel: Angra
        confirm: Ógilda
        permanent_action: Afturkalling av ógilding endurskapar ikki dátur ella sambond.
        preamble_html: Tú ert um at gera <strong>%{domain}</strong> og tess undirnavnaøki óvirkin.
        remove_all_data: Hetta fer at strika alt tilfar, miðlar og vangadátur frá kontum hjá hesum navnaøkinum frá tínum ambætara.
        stop_communication: Ambætarin fer at gevast at samskifta við hesar ambætararnar.
        title: Vátta navnaøkisbann fyri %{domain}
        undo_relationships: Hetta ger øll fylgjarasambond millum kontur á hesum ambætarum og tínum ambætara óvirkin.
      created_msg: Navnaøkisblokering verður nú viðgjørd
      destroyed_msg: Navnaøkisblokering er nú gjørd óvirkin
      domain: Økisnavn
      edit: Rætta navnaøkisblokering
      existing_domain_block: Tú hevur longu ásett stangari avmarkingar á %{name}.
      existing_domain_block_html: Tú hevur longu ásett strangari avmarkingar á %{name}, tú mást <a href="%{unblock_url}">strika blokeringina</a> fyrst.
      export: Flyt út
      import: Flyt inn
      new:
        create: Stovna blokering
        hint: Navnaøkjablokeringin forðar ikki stovnan av kontum í dátugrunninum, men fer afturlítandi og sjálvvirkandi at gera ávísar umsjónarmannagongdir á hesar kontur virknar.
        severity:
          desc_html: "<strong>Avvmarka</strong> ger soleiðis, at postar frá kontum í hesum navnaøki verða ósjónligur fyri øll, sum ikki fylgja kontunum beinleiðis.\n<strong>Ógilda</strong> strikar alt innihald, allar miðlar og allar vangadátur fyri kontur hjá hesum navnaøkinum frá tínum ambætara. Brúka \n<strong>Einki</strong> um tú einans vil avvísa miðlafílum."
          noop: Ongar
          silence: Mark
          suspend: Ógilda
        title: Nýggj navnaøkisblokering
      no_domain_block_selected: Ongar navnaøkjablokeringar vóru broyttar, tí ongar vóru valdar
      not_permitted: Tú hevur ikki rættindi at gera hetta
      obfuscate: Grugga navnaøki
      obfuscate_hint: Grugga navnaøkið lutvíst í listanum, um kunngerð av listum við navnaøkisavmarkingum er gjørd virkin
      private_comment: Privat viðmerking
      private_comment_hint: Viðmerking um hesa navnaøkjaavmarking til innanhýsis nýtslu hjá umsjónarfólkunum.
      public_comment: Sjónlig viðmerking
      public_comment_hint: Viðmerk hesa navnaøkisavmarkingina fyri almenninginum, um kunngerð av listum við navnaøkisavmarkingum er gjørd virkin.
      reject_media: Avvís miðlafílur
      reject_media_hint: Burturbeinir miðlafílur, sum eru goymdar lokalt, og noktar at taka niður fílur frameftir. Óviðkomandi fyri banningar
      reject_reports: Avvís meldingar
      reject_reports_hint: Ikki leggja lag í meldingar, sum koma frá hesum navnaøkinum. Óviðkomandi fyri banningar
      undo: Strika navnaøkisblokering
      view: Vís navnaøkisblokering
    email_domain_blocks:
      add_new: Stovna
      allow_registrations_with_approval: Loyv skrásetingum við góðkenning
      attempts_over_week:
        one: "%{count} roynd seinastu vikuna"
        other: "%{count} tilmeldingarroyndir seinastu vikuna"
      created_msg: Teldupostanavnaøkið blokerað
      delete: Strika
      dns:
        types:
          mx: MX postur
      domain: Navnaøki
      new:
        create: Stovna nýtt økisnavn
        resolve: Loys navnaøki
        title: Blokera nýtt teldupostanavnaøki
      no_email_domain_block_selected: Ongar teldupostanavnaøkisblokeringar vóru broyttar, tí ongar vóru valdar
      not_permitted: Ikki loyvt
      resolved_dns_records_hint_html: Navnaøkið verður loyst til hesi MX navnaøki, sum í síðsta enda hava ábyrgdina av at móttaka teldupost. At blokera eitt MX navnaøki fer at blokera tilmeldingar frá einum og hvørjum teldupoststaði, sum brúkar sama MX navnaøki, sjálvt um sjónliga navnaøkið er eitt annað. <strong>Ansa eftir ikki at blokera stórar veitarar av telduposti</strong>
      resolved_through_html: Loyst gjøgnum %{domain}
      title: Blokeraði teldupostanavnaøki
    export_domain_allows:
      new:
        title: Innflyt navnaøkjaloyvi
      no_file: Eingin fíla vald
    export_domain_blocks:
      import:
        description_html: Tú er í holt við at innflyta ein lista av navnaøkjablokeringum. Vinarliga eftirkanna listan gjølla, serliga um tú ikki hevur gjørt listan sjálv/ur.
        existing_relationships_warning: Verandi fylgjarasambond
        private_comment_description_html: Fyri at hjálpa tær at fylgja við í, hvaðani innfluttir blokkar koma, verða innfluttu blokkarnir stovnaðir við hesi privatu viðmerkingini:<q>%{comment}</q>
        private_comment_template: Innflutt frá %{source} tann %{date}
        title: Innflyt navnaøkjablokeringar
      invalid_domain_block: 'Ein ella fleiri navnaøkjablokeringar vóru umlopnar vegna hesar feil(ir): %{error}'
      new:
        title: Innflyt navnaøkjablokeringar
      no_file: Eingin fíla vald
    fasp:
      debug:
        callbacks:
          created_at: Stovnað
          delete: Strika
          ip: IP adressa
          request_body: Umbønskroppur
          title: Kemb afturkøll
      providers:
        active: Virkin
        base_url: Grund-URL
        callback: Afturkall
        delete: Strika
        edit: Rætta veitara
        finish_registration: Enda skráseting
        name: Navn
        providers: Veitarar
        public_key_fingerprint: Fingramerki á almennum lykli
        registration_requested: Skráseting umbiðin
        registrations:
          confirm: Vátta
          description: Tú hevur móttikið eina skráseting frá einum FASP. Avvís, um tú ikki setti hetta í gongd. Um tú setti tað í gongd, so skal tú vandaliga samanbera navn og lyklafingramerki, áðrenn tú góðkennir skrásetingina.
          reject: Avvís
          title: Vátta FASP-skráseting
        save: Goym
        select_capabilities: Vel evni
        sign_in: Rita inn
        status: Støða
        title: Fediverse Auxiliary Service Providers
      title: FASP
    follow_recommendations:
      description_html: "<strong>Viðmæli at fylgja hjálpa nýggjum brúkarum til skjótt at finna áhugavert innihald</strong>. Tá ein brúkari ikki hevur havt samband við aðrar brúkarar til at gera persónlig tilmæli, so verða hesar kontur viðmæltar í staðin. Konturnar verða roknaðar av nýggjum dagliga frá einari blanding av kontum við flestu hugbindingum og flestu lokalu fylgjarum fyri eitt givið mál."
      language: Fyri mál
      status: Status
      suppress: Avmarka tilmæli at fylgja
      suppressed: Steðgað
      title: Tilmæli at fylgja
      unsuppress: Endurskapa tilmæli at fylgja
    instances:
      audit_log:
        title: Feskir kanningarloggar
        view_all: Vís fullar kanningarloggar
      availability:
        description_html:
          one: Um veiting til navnaøkið ikki riggar í <strong>%{count} dag</strong>, so verða ongar royndir at veita gjørdar, uttan so, at ein veiting <em>frá</em> navnaøkinum er móttikin.
          other: Um veiting til navnaøkið ikki riggar <strong>%{count} ymiskar dagar</strong>, so verða ongar royndir at veita gjørdar, uttan so, at ein veiting <em>frá</em> navnaøkinum er móttikin.
        failure_threshold_reached: Mesta tal av brekum nátt %{date}.
        failures_recorded:
          one: Miseydnaðar royndir í %{count} dag.
          other: Miseydnaðar royndir í %{count} ymiskar dagar.
        no_failures_recorded: Eingi brek skrásett.
        title: Tøki
        warning: Seinasta royndin at fáa samband við ambætaran eydnaðist ikki
      back_to_all: Øll
      back_to_limited: Avmarkaði
      back_to_warning: Ávaring
      by_domain: Økisnavn
      confirm_purge: Er tað tilætlað, at dátur frá hesum navnaøkinum skulu strikast med alla?
      content_policies:
        comment: Innanhýsis viðmerking
        description_html: Tú kanst áseta innihaldspolitikkir, sum verða áløgd øllum kontum frá hesum navnaøkinum og øllum tess undirnavnaøkjum.
        limited_federation_mode_description_html: Tú kanst velja, hvørt tú loyvir sameining við hetta navnaøkið.
        policies:
          reject_media: Vraka miðil
          reject_reports: Vraka meldingar
          silence: Mark
          suspend: Ógilda
        policy: Reglur
        reason: Almenn grundgeving
        title: Reglur fyri innihaldi
      dashboard:
        instance_accounts_dimension: Kontur við flestum fylgjarum
        instance_accounts_measure: goymdar kontur
        instance_followers_measure: okkara fylgjarar har
        instance_follows_measure: teirra fylgjarar her
        instance_languages_dimension: Mest nýtt mál
        instance_media_attachments_measure: goymd miðlaviðfesti
        instance_reports_measure: meldingar um tey
        instance_statuses_measure: goymdir postar
      delivery:
        all: Øll
        clear: Reinsa veitingarvillur
        failing: Miseydnast
        restart: Byrja veiting av nýggjum
        stop: Støðga veiting
        unavailable: Ikki tøkt
      delivery_available: Levering er møgulig
      delivery_error_days: Dagar við veitingarvillum
      delivery_error_hint: Er veiting ikki møgulig í %{count} dagar, so verða tey sjálvvirkandi merkt sum ikki møgulig at veita.
      destroyed_msg: Dátur frá %{domain} eru nú settar í bíðirøð til beinan vegin at blíva strikaðar.
      empty: Eingi navnaøki funnin.
      known_accounts:
        one: "%{count} kend konta"
        other: "%{count} kendar kontur"
      moderation:
        all: Allir
        limited: Avmarkaðir
        title: Umsjón
      moderation_notes:
        create: Legg umsjónarviðmerking afturat
        created_msg: Umsjónarviðmerking fyri hesa eindina stovnað!
        description_html: Vís ella skriva viðmerkingar til onnur umsjónarfólk ella teg sjálva/n í framtíðini
        destroyed_msg: Umsjónarviðmerking fyri hesa eindina strikað!
        placeholder: Upplýsingar um hesa eindina, framdar atgerðir ella eitthvørt annað, sum kann hjálpa tær við umsjónini av hesi eindini í framtíðini.
        title: Umsjónarviðmerkingar
      private_comment: Privat viðmerking
      public_comment: Sjónlig viðmerking
      purge: Reinsa
      purge_description_html: Heldur tú, at hetta navnaøkið varandi hevur mist sambandið við netið, so kanst tú strika allar kontupostar og tilknýttar dátur frá hesum navnaøkinum frá tíni goymslu. Tað kann taka eina løtu.
      title: Sameining
      total_blocked_by_us: Blokerað av okkum
      total_followed_by_them: Fylgt av teimum
      total_followed_by_us: Fylgt av okkum
      total_reported: Meldingar um tey
      total_storage: Viðheftir miðlar
      totals_time_period_hint_html: Við í samanteljingunum niðanfyri eru dátur frá byrjan av.
      unknown_instance: Í løtuni er hetta navnaøkið ikki skrásett á hesum ambætaranum.
    invites:
      deactivate_all: Ger allar óvirknar
      filter:
        all: Alt
        available: Tøk
        expired: Útgingið
        title: Filtur
      title: Innbjóðingar
    ip_blocks:
      add_new: Stovna reglu
      created_msg: Nýggj IP regla løgd afturat
      delete: Strika
      expires_in:
        '1209600': 2 vikur
        '15778476': 6 mánaðir
        '2629746': 1 mánaði
        '31556952': 1 ár
        '86400': 1 dag
        '94670856': 3 ár
      new:
        title: Stovna nýggja IP reglu
      no_ip_block_selected: Ongar IP reglur vóru broyttar, tí ongar vóru valdar
      title: IP reglur
    relationships:
      title: Sambond hjá %{acct}
    relays:
      add_new: Legg nýtt reiðlag afturat
      delete: Strika
      description_html: Eitt <strong>sameint reiðlag</strong> er ein millumambætari sum flytir stórar nøgdir av almennum postum millum ambætarar, sum eru atknýttir og geva út á ambætaranum. <strong>Tað kann gera tað møguligt hjá smáum og miðalstórum ambætarum at varnast tilfar frá sameinda alheiminum</strong>, sum annars hevði kravt, at lokalir brúkarar fylgdu einstøku brúkarunum á fjarum ambætarum.
      disable: Ger óvirkið
      disabled: Óvirkið
      enable: Set í gildi
      enable_hint: Tá tað er virkið, so teknar ambætarnir hjá tær seg fyri allar almennum postum frá hesum reiðlagi, og sendir almennar postar frá tínum ambætara til reiðlagið.
      enabled: Virkið
      inbox_url: URL hjá reiðlagi
      pending: Bíðar eftir góðkenning frá reiðlagi
      save_and_enable: Goym og ger virkið
      setup: Set upp samband við reiðlag
      signatures_not_enabled: Reiðlag virka ikki sum tey skulu, tá trygdarstøða ella avmarkað sameiningarstøða eru virknar
      status: Støða
      title: Reiðløg
    report_notes:
      created_msg: Viðmerking til melding stovnað!
      destroyed_msg: Viðmerking til melding strikað!
    reports:
      account:
        notes:
          one: "%{count} viðmerking"
          other: "%{count} viðmerkingar"
      action_log: Skoðanarloggur
      action_taken_by: Atgerð tikin av
      actions:
        delete_description_html: Meldaðu postarnir verða strikaðir og ein atsókn verður skrásett, soleiðis at tú veist, um onnur stig skulu takast, um sama konta ger fleiri brot í framtíðini.
        mark_as_sensitive_description_html: Miðlarnir í meldaðu postunum verða merkir sum viðkvæmir, og ein atsókn verður skrásett, soleiðis at tú veist, um onnur stig skulu takast, um sama konta ger fleiri brot í framtíðini.
        other_description_html: Sí fleiri valmøguleikar at stýra atferðini hjá kontuni og at tillagað samskiftið við meldaðu kontuni.
        resolve_description_html: Eingin atgerð verður tikin móti meldaðu kontuni, eingin atsókn verður skrásett og meldingin verður lukkað.
        silence_description_html: Kontan verður einans sjónlig hjá teimum, sum longu fylgja henni ella leita eftir henni við hond, og tað minkar nógv um, hvussu langt hon røkkur. Kann altíð angrast. Lukkar allar rapporteringar um hesa kontuna.
        suspend_description_html: Kontan og alt innihald hjá kontuni gerast óatkomulig og við tíðini strikaði, og tað verður ógjørligt at samvirka við henni. Kann angrast innan 30 dagar. Lukkar allar rapporteringar av hesi kontuni.
      actions_description_html: Ger av hvør atgerð skal takast fyri at avgreiða hesa meldingina. Revsitiltøk móti meldaðu kontuni føra við sær, at ein teldupostfráboðan verður send teimum, undantikið tá <strong>Ruskpostur</strong> verður valdur.
      actions_description_remote_html: Tak avgerð um hvat skal gerast fyri at avgreiða hesa rapporteringina. Hetta fer einans at ávirka, hvussu <strong>tín</strong> ambætari samskiftir við hesa fjarkontuna og hvussu hann handfer tilfar frá henni.
      actions_no_posts: Hendan fráboðanin hevur ongar viðkomandi postar at strika
      add_to_report: Legg meira afturat meldingini
      already_suspended_badges:
        local: Longu gjørt óvirkin á hesum ambætaranum
        remote: Longu gjørt óvirkin á teirra ambætara
      are_you_sure: Er tú vís/ur?
      assign_to_self: Tilluta mær
      assigned: Tilnevnt umsjónarfólk
      by_target_domain: Navnaøki hjá meldaðu kontuni
      cancel: Angra
      category: Bólkur
      category_description_html: Orsøkin, at hendan kontan og/ella tilfarið var melda verður fráboðað í samskifti við meldaðu kontuni
      comment:
        none: Eingin
      comment_description_html: 'Fyri at veita fleiri upplýsingar skrivaði %{name}:'
      confirm: Vátta
      confirm_action: Vátta umsjónaratgerð móti @%{acct}
      created_at: Meldað
      delete_and_resolve: Strika postar
      forwarded: Víðarisent
      forwarded_replies_explanation: Hendan fráboðanin er frá einum fjarbrúkara og er viðvíkjandi tilfari á einum fjarum ambætara. Tað er sent til tín, tí fráboðaða innihaldið er í svari til ein av tínum brúkarum.
      forwarded_to: Víðarisent til %{domain}
      mark_as_resolved: Marka sum loyst
      mark_as_sensitive: Merkt sum viðkvæmt
      mark_as_unresolved: Marka sum óloyst
      no_one_assigned: Eingin
      notes:
        create: Legg viðmerking afturat
        create_and_resolve: Marka sum loyst og ger viðmerking
        create_and_unresolve: Lat upp aftur við viðmerking
        delete: Strika
        placeholder: Greið frá, hvørjar atgerðir hava verið gjørdar ella aðrar viðkomandi dagføringar...
        title: Viðmerkingar
      notes_description_html: Vís ella skriva viðmerkingar til onnur umsjónarfólk ella teg sjálva/n í framtíðini
      processed_msg: 'Rapportering #%{id} liðugt viðgjørd'
      quick_actions_description_html: 'Tak eina skjóta avgerð ella skrulla niðureftir fyri at síggja meldaða innihaldið:'
      remote_user_placeholder: fjarbrúkarin frá %{instance}
      reopen: Lat melding uppaftur
      report: 'Melding #%{id}'
      reported_account: Meldað konta
      reported_by: Meldað av
      reported_with_application: Fráboðað við umsókn
      resolved: Loyst
      resolved_msg: Melding avgreidd!
      skip_to_actions: Leyp til atgerðir
      status: Støða
      statuses: Meldað innihald
      statuses_description_html: Tilfarið, sum brotið viðvíkur, fer at vera siterað í samskifti við meldaðu kontuni
      summary:
        action_preambles:
          delete_html: 'Tú er í ferð við at <strong>strika</strong> nakrar av postunum hjá <strong>@%{acct}</strong>. Hetta fer at:'
          mark_as_sensitive_html: 'Tú er í ferð við at <strong>merkja</strong> nakrar av postunum hjá <strong>@%{acct}</strong> sum <strong>viðkvæmar</strong>. Hetta fer at:'
          silence_html: 'Tú er í ferð við at <strong>avmarka</strong> kontuna hjá <strong>@%{acct}</strong>. Hetta fer at:'
          suspend_html: 'Tú er í ferð við at gera kontuna hjá <strong>@%{acct}</strong> <strong>óvirkna</strong>. Hetta fer at:'
        actions:
          delete_html: Strika postar, ið eru farnir útum mark
          mark_as_sensitive_html: Merk postar, ið eru farnir um mark, sum viðkvæmar
          silence_html: Avmarka hvussu langt <strong>@%{acct}</strong> røkkur við einans at lata vangan og innihaldið hjá teimum vera sjónligt hjá fólki, sum longu fylgja teimum ella manuelt sláa vangan upp
          suspend_html: Ger kontuna <strong>@%{acct}</strong> óvirkna, soleiðis at vangin og innihaldið verður óframkomiligt og ómøguligt at samvirka við
        close_report: 'Merk kæruna #%{id} sum loysta'
        close_reports_html: Merk <strong>allar</strong> kærur móti <strong>@%{acct}</strong> sum loystar
        delete_data_html: Strika vangan og innihaldið hjá <strong>@%{acct}</strong> um 30 dagar uttan so at kontan verður gjørd virkin aftur áðrenn tað
        preview_preamble_html: "<strong>@%{acct}</strong> ger at móttaka eina ávaring við hesum innihaldi:"
        record_strike_html: Skráset eitt brot á <strong>@%{acct}</strong>, soleiðis at tað kann havast í huga í samband við møgulig framtíðar mishald
        send_email_html: Send <strong>@%{acct}</strong> eitt teldubræv við eini ávaring
        warning_placeholder: Møguligar eyka grundgevingar fyri umsjónaratgerð.
      target_origin: Uppruni hjá meldaðu kontuni
      title: Meldingar
      unassign: Strika tillutan
      unknown_action_msg: 'Ókend atgerð: %{action}'
      unresolved: Óloyst
      updated_at: Dagført
      view_profile: Vís vangamynd
    roles:
      add_new: Legg leiklut afturat
      assigned_users:
        one: "%{count} brúkari"
        other: "%{count} brúkarar"
      categories:
        administration: Umsiting
        devops: DevOps
        invites: Innbjóðingar
        moderation: Umsjón
        special: Serstakt
      delete: Strika
      description_html: Við <strong>brúkaraleiklutum</strong> kanst tú stýra, hvørjar funktiónir og hvørji Mastodon-øki tínir brúkarar kunnu fáa atgongd til.
      edit: Broyt '%{name}' leiklutin
      everyone: Sjálvsett loyvi
      everyone_full_description_html: Hetta er <strong>støðisleikluturin</strong>, sum ávirkar <strong>allar brúkarar</strong>, sjálvt teir, sum ikki hava ein ásettan leiklut. Allir aðrir leiklutir arva loyvi frá honum.
      permissions_count:
        one: "%{count} loyvi"
        other: "%{count} rættindi"
      privileges:
        administrator: Umsitari
        administrator_description: Brúkarar við hesum rættindum skáka sær undan øllum loyvisavmarkingum
        delete_user_data: Sletta brúkaraupplýsingar
        delete_user_data_description: Loyvir brúkarum at strika dátur hjá øðrum brúkarum uttan seinkingar
        invite_users: Bjóða brúkarum
        invite_users_description: Loyvir brúkarum at bjóða nýggjum fólki til ambætaran
        manage_announcements: Stýra kunngerðum
        manage_announcements_description: Loyvir brúkarum at stýra kunngerðum á ambætaranum
        manage_appeals: Umsit kærur
        manage_appeals_description: Loyvir brúkarum at eftirkanna kærur um umsjónaratgerðir
        manage_blocks: Stýra blokeringum
        manage_blocks_description: Loyvir brúkarum at blokera teldupostveitarum og IP adressum
        manage_custom_emojis: Stýra sergjørd kenslutekn
        manage_custom_emojis_description: Loyvir brúkarum at stýra sergjørdum kensluteknum á ambætaranum
        manage_federation: Stýra sameindum
        manage_federation_description: Loyvir brúkarum at blokera ella loyva sameining við onnur navnaøki og at stýra, hvat kann veitast
        manage_invites: Stýra innbjóðingum
        manage_invites_description: Loyvir brúkarum at kaga ígjøgnum og at gera innbjóðingarleinki óvirkin
        manage_reports: Stýra meldigum
        manage_reports_description: Loyvir brúkarum at eftirkanna meldingar og at gjøgnumføra umsjónaratgerðir
        manage_roles: Stýra leiklutir
        manage_roles_description: Loyvir brúkarum at stýra og áseta leiklutir undir teirra leikluti
        manage_rules: Stýra reglum
        manage_rules_description: Loyvir brúkarum at broyta ambætarareglur
        manage_settings: Stýra stillingum
        manage_settings_description: Loyvir brúkarum at broyta heimasíðustillingar
        manage_taxonomies: Stýra flokkingum
        manage_taxonomies_description: Loyvir brúkarum at eftirkanna vælumtókt tilfar og at dagføra stillingar viðvíkjandi frámerkjum
        manage_user_access: Stýr brúkaraatgongd
        manage_user_access_description: Loyvir brúkarum at gera 'váttan í tveimum stigum' (2FA) hjá øðrum brúkarum óvirkna, at broyta teirra teldupost og at nullstilla teirra loyniorð
        manage_users: Stýr brúkarum
        manage_users_description: Loyvir brúkarum at vísa smálutir um aðrar brúkarar og at gjøgnumføra umsjónaratgerðir móti teimum
        manage_webhooks: Stýr webhooks
        manage_webhooks_description: Loyvir brúkarum at seta upp webhooks fyri umsitingarligar hendingar
        view_audit_log: Vís skoðanarlogg
        view_audit_log_description: Loyvir brúkarum at síggja, hvørjar umsitingarligar atgerðir hava verið gjørdar á ambætaranum
        view_dashboard: Vís kunningarbretti
        view_dashboard_description: Gevur brúkarum atgongd til kunningarbrettið og ymisk mát
        view_devops: DevOps
        view_devops_description: Gevur brúkarum atgongd til Sidekiq- og pgHero-kunningarbretti
        view_feeds: Vís beinleiðis rásir og evnisrásir
        view_feeds_description: Loyvir brúkarum atgongd til beinleiðis rásir og evnisrásir, óansæð ambætisstillingar
      title: Leiklutir
    rules:
      add_new: Ger nýggja reglu
      add_translation: Legg umseting afturat
      delete: Strika
      description_html: Sjálvt um tey flestu vilja vera við, at tey hava lisið og tikið undir við tænastutreytunum, so lesa tey flestu tær ikki fyrr enn eftir at ein trupulleiki stingur seg upp. <strong>Ger tað lættari at skimma ígjøgnum ambætarareglurnar við at veita tær í einum fløtum punkt-lista.</strong> Royn at gera einstøku reglurnar stuttar og einfaldar, samstundis sum at tær ikki blíva pettaðar ov nógv sundur.
      edit: Broyt reglur
      empty: Ongar ambætarareglur eru ásettar enn.
      move_down: Flyt niður
      move_up: Flyt upp
      title: Ambætarareglur
      translation: Umseting
      translations: Umsetingar
      translations_explanation: Tað er valfrítt at leggja umsetingar afturat fyri reglurnar. Sjálvsetta svarið verður víst, um eingin umsett útgáva er tøk. Vinarliga tryggja, at umsetingar samsvara við sjálvsetta svarið.
    settings:
      about:
        manage_rules: Stýr ambætarareglum
        preamble: Gev útdýpandi upplýsingar um, hvussu ambætarin er rikin, umsýndur og fíggjaður.
        rules_hint: Eitt øki er burturav fyri reglur, sum brúkararnir hjá tær skulu fylgja.
        title: Um
      allow_referrer_origin:
        desc: Tá brúkarar tínir klikkja á leinki til uttanhýsis vevstøð, so kann kagin senda adressuna á tínum Mastodon ambætara við. Óvirkja hetta, um hetta kann eyðmerkja brúkarar tínar, t.d. um hetta er ein persónligur Mastodon ambætari.
        title: Loyv uttanhýsis vevstøðum at síggja tín Mastodon ambætara sum ferðslukeldu
      appearance:
        preamble: Tillaga brúkaramarkamótið hjá Mastodon.
        title: Útsjónd
      branding:
        preamble: Brandingin av tínum ambætara skilir hann út frá øðrum ambætarum í netverkinum. Hesar upplýsingar kunnu vera vístar í nógvum ymiskum umhvørvum, so sum í vev-markamótinum hjá Mastodon, uppruna-appum, í undanvísingum av leinkjum á øðrum vevstøðum, í boðs-appum og so framvegis. Av hesi orsøk er tað best, um hesar upplýsingar eru klárar, stuttar og beinraknar.
        title: Branding
      captcha_enabled:
        desc_html: Hetta er bundið at uttanhýsis skriptum frá hCaptcha, sum kann vera ein trygdar- og privatlívsváði. Harafturat, so <strong>kann hetta gera skrásetingartilgongdina munandi minni atkomuliga til summi (brekaði) fólk</strong>. Tískil eigur tú at umhugsa aðrar hættir sosum góðkenningar-grundaða ella innbjóðingar-grundaða skráseting.
        title: Set krav til nýggjar brúkarar at loysa eina CAPTHA fyri at vátta teirra kontu
      content_retention:
        danger_zone: Vandaøki
        preamble: Stýr hvussu brúkara-skapt tilfar er goymt í Mastodon.
        title: Varðveitsla av tilfari
      default_noindex:
        desc_html: Hevur ávirkan á allar brúkarar, sum ikki hava broytt hesa stillingina sjálvi
        title: Tekur brúkarar úr leitimaskinu-indeksering, um ikki annað er valt
      discovery:
        follow_recommendations: Tilmæli um at fylgja
        preamble: At fáa áhugavert innihald í ljósmála er avgerandi fyri at nýggir brúkarar, sum kanska ongan kenna á Mastodon, kunnu koma væl umborð. Stýr, hvussu hentleikarnir at uppdaga ymiskt rigga á ambætaranum hjá tær.
        privacy: Privatlív
        profile_directory: Vangaskrá
        public_timelines: Almennar tíðarlinjur
        publish_statistics: Legg hagtøl út
        title: Uppdaging
        trends: Rák
      domain_blocks:
        all: Til øll
        disabled: Til ongan
        users: Fyri lokalum brúkarum, sum eru ritaðir inn
      feed_access:
        modes:
          authenticated: Einans váttaðir brúkarar
          disabled: Krev serstakan brúkaraleiklut
          public: Øll
      landing_page:
        values:
          about: Um
          local_feed: Lokal rás
          trends: Rák
      registrations:
        moderation_recommandation: Vinarliga tryggja tær, at tú hevur eitt nøktandi og klárt umsjónartoymi, áðreen tú letur upp fyri skrásetingum frá øllum!
        preamble: Stýr, hvør kann stovna eina kontu á tínum ambætara.
        title: Skrásetingar
      registrations_mode:
        modes:
          approved: Góðkenning kravd fyri tilmelding
          none: Eingin kann tilmelda seg
          open: Øll kunnu tilmelda seg
        warning_hint: Vit mæla til at brúka "Góðkenning kravd fyri tilmelding" uttan so at tú er fullvís/ur í, at umsjónartoymið hjá tær kann handfara ruskpost og óndsinnaðar skrásetingar so hvørt.
      security:
        authorized_fetch: Krev samgildi frá sameindum ambætarum
        authorized_fetch_hint: At krevja samgildi frá sameindum ambætarum ger strangari útinning av blokkum bæði á brúkara- og ambætara-stigi møguliga. Tó so, kostnaðurin er ein avriksstraffur, minkar um hvussu langt svarini hjá tær røkka og kann viðføra sambæristruplleikar við summar sameindar tænastur. Harafturat forðar hetta ikki teimum, ið miðvíst leggja seg eftir at heinta tínar almennu postar og kontur.
        authorized_fetch_overridden_hint: Í løtuni er ikki møguligt hjá tær at broyta hesa stillingina, tí hon verður ógildað av einum umhvørvisbrigdli.
        federation_authentication: Tvungið sameint samgildi
      title: Ambætarastillingar
    site_uploads:
      delete: Strika fílu, sum er løgd upp
      destroyed_msg: Vevstaðs-uppsending strikað!
    software_updates:
      critical_update: Kritiskt - vinarliga dagfør beinan vegin
      description: Mælt verður til, at Mastodon-innleggingin hjá tær altíð er dagførd, soleiðis at hon fær gagn av nýggjastu ábótunum og hentleikunum. Harumframt er tað summatíðir kritiskt, at Mastodon umgangandi verður dagført fyri at mótvirka trygdartrupulleikum. Tí kekkar Mastodon hvørjar 30 minuttir, um dagføringar eru neyðugar, og letur teg frætta samsvarandi teldubrævafráboðanarstillingunum hjá tær.
      documentation_link: Lær meira
      release_notes: Útgávuviðmerkingar
      title: Tøkar dagføringar
      type: Slag
      types:
        major: Høvuðsútgáva
        minor: Minni útgáva
        patch: Bótarútgáva - feilrættingar og broytingar, sum eru lættar at íverkseta
      version: Útgáva
    statuses:
      account: Høvundi
      application: Nýtsluskipan
      back_to_account: Aftur til kontusíðu
      back_to_report: Aftur til meldingarsíðu
      batch:
        add_to_report: 'Legg afturat melding #%{id}'
        remove_from_report: Strika frá melding
        report: Melding
      contents: Innihald
      deleted: Strikað
      favourites: Dámdir postar
      history: Útgávusøga
      in_reply_to: Svarar
      language: Mál
      media:
        title: Miðlar
      metadata: Metadátur
      no_history: Hesin posturin er ikki broyttur
      no_status_selected: Eingir postar vóru broyttir, tí eingir vóru valdir
      open: Lat post upp
      original_status: Upprunapostur
      quotes: Sitatir
      reblogs: Endurbloggar
      replied_to_html: Svaraði %{acct_link}
      status_changed: Postur broyttur
      status_title: Postar hjá @%{name}
      title: Kontupostar - @%{name}
      trending: Vælumtókt
      view_publicly: Vís fyri øllum
      view_quoted_post: Vís siteraðan post
      visibility: Sýni
      with_media: Við miðli
    strikes:
      actions:
        delete_statuses: "%{name} strikaði postarnar hjá %{target}"
        disable: "%{name} frysti kontuna hjá %{target}"
        mark_statuses_as_sensitive: "%{name} merkti kontuna hjá %{target} sum viðkvæma"
        none: "%{name} sendi eina ávaring til %{target}"
        sensitive: "%{name} merkti kontuna hjá %{target} sum viðkvæma"
        silence: "%{name} avmarkaði kontuna hjá %{target}"
        suspend: "%{name} setti kontuna hjá %{target} úr gildi"
      appeal_approved: Kært
      appeal_pending: Kæra bíðar eftir avgerð
      appeal_rejected: Kæra vrakað
    system_checks:
      database_schema_check:
        message_html: Dátugrunnaflytingar bíða. Vinarliga koyr flytingarnar fyri at tryggja at skipanin skikkar sær sum hon skal
      elasticsearch_analysis_index_mismatch:
        message_html: Elasticsearch indeks greiningar-stillingar eru avoldaðar. Vinarliga koyr <code>tootctl search deploy --only-mapping --only=%{value}</code>
      elasticsearch_health_red:
        message_html: Elasticsearch cluster er ósunt (reyð støða), leitimøguleikar eru ikki tøkir
      elasticsearch_health_yellow:
        message_html: Elasticsearch cluster er ósunt (gul støða), kanska tú vil kanna, hvør orsøkin er
      elasticsearch_index_mismatch:
        message_html: Elasticsearch indeks-mappingar eru avoldaðar. Vinarliga koyr <code>tootctl search deploy --only=%{value}</code>
      elasticsearch_preset:
        action: Sí skjalfesting
        message_html: Elasticsearch cluster'ið hjá tær hevur meira enn eina nodu, men Mastodon er ikki sett upp at brúka tær.
      elasticsearch_preset_single_node:
        action: Sí skjalfesting
        message_html: Elasticsearch cluster'ið hjá tær hevur einans eina nodu, <code>ES_PRESET</code> átt at verið sett til <code>single_node_cluster</code>.
      elasticsearch_reset_chewy:
        message_html: Elasticsearch skipanar-indeksið hjá tær er avoldað orsakað av eini broyting í stillingunum. Vinarliga koyr <code>tootctl search deploy --reset-chewy</code> fyri at dagføra tað.
      elasticsearch_running_check:
        message_html: Fekk ikki samband við Elasticsearch. Vinarliga kanna eftir, at tað koyrir, ella ger fulltekstaleiting óvirkna
      elasticsearch_version_check:
        message_html: 'Elasticsearch útgávan er ikki sambær: %{value}'
        version_comparison: Elasticsearch %{running_version} koyrir, men %{required_version} er kravd
      rules_check:
        action: Stýr ambætarareglum
        message_html: Tú hevur ikki ásett nakrar ambætarareglur.
      sidekiq_process_check:
        message_html: Eingin Sidekiq gongd koyrir fyri %{value} bíðirøðina(r). Vinarliga eftirkanna Sidekiq uppsetingina
      software_version_check:
        action: Sí tøkar dagføringar
        message_html: Ein Mastodon-dagføring er tøk.
      software_version_critical_check:
        action: Sí tøkar dagføringar
        message_html: Ein kritisk Mastodon-dagføring er tøk, vinarliga dagfør sum skjótast.
      software_version_patch_check:
        action: Sí tøkar dagføringar
        message_html: Ein Mastdon-dagføring við feilrættingum er tøk.
      upload_check_privacy_error:
        action: Kekka her fyri at fáa fleiri upplýsingar
        message_html: "<strong>Vevambætarin hjá tær er skeivt uppsettur. Privatlívið hjá brúkarunum hjá tær er í vanda.</strong>"
      upload_check_privacy_error_object_storage:
        action: Kekka her fyri at fáa fleiri upplýsingar
        message_html: "<strong>Objekt-goymslan hjá tær er skeivt uppsett. Privatlívið hjá brúkarunum hjá tær er í vanda.</strong>"
    tags:
      moderation:
        not_trendable: Ikki rákbært
        not_usable: Kann ikki brúkast
        pending_review: Viðgerð í gongd
        review_requested: Viðgerð umbiðin
        reviewed: Viðgjørt
        title: Støða
        trendable: Rákbært
        unreviewed: Ikki viðgjørt
        usable: Ónýtiligt
      name: Navn
      newest: Nýggjasta/u
      oldest: Elsta/u
      open: Vís fyri øllum
      reset: Endurstilla
      review: Eftirkanna støðu
      search: Leita
      title: Frámerki
      updated_msg: Frámerkjastillingar dagførdar
    terms_of_service:
      back: Aftur til tænastutreytir
      changelog: Hvat er broytt
      create: Brúka tínar egnu
      current: Núverandi
      draft: Kladda
      generate: Brúka leist
      generates:
        action: Framleið
        chance_to_review_html: "<strong>Framleiddu tænastutreytirnar verða ikki útgivnar av sær sjálvum.</strong> Tú fær møguleika at eftirhyggja úrslitini. Vinarliga útfyll neyðugu smálutirnar fyri at halda fram."
        explanation_html: Leisturin við tænastutreytum er einans til kunningar og skal ikki fatast sum løgfrøðislig ráðgeving yvirhøvur. Vinarliga spyr tín egna løgfrøðisliga ráðgeva um tína støðu og ítøkiligu løgfrøðisligu spurningarnar hjá tær.
        title: Uppseting av tænastutreytum
      going_live_on_html: Galdandi, frá %{date}
      history: Søga
      live: Beinleiðis
      no_history: Enn eru ongar skrásettar broytingar í tænastutreytunum.
      no_terms_of_service_html: Í løtuni hevur tú ongar tænastutreytir uppsettar. Hugsanin við tænastutreytum er at veita greidleika og at verja teg ímóti møguligum ábyrgdum í ósemjum við tínar brúkarar.
      notified_on_html: Fráboðan latin brúkarum %{date}
      notify_users: Gev brúkarum fráboðan
      preview:
        explanation_html: 'Teldubrævið verður sent til <strong>%{display_count} brúkarar</strong>, sum hava stovna kontu áðrenn %{date}. Fylgjandi tekstur kemur við í teldubrævið:'
        send_preview: Send undanvísing til %{email}
        send_to_all:
          one: Send %{display_count} teldubræv
          other: Send %{display_count} teldubrøv
        title: Undanvís fráboðan um tænastutreytir
      publish: Útgev
      published_on_html: Útgivið %{date}
      save_draft: Goym kladdu
      title: Tænastutreytir
    title: Umsiting
    trends:
      allow: Loyv
      approved: Váttað
      confirm_allow: Vil tú veruliga loyva valdu frámerkini?
      confirm_disallow: Vil tú veruliga frávelja valdu frámerkini?
      disallow: Tak loyvi aftur
      links:
        allow: Loyv leinki
        allow_provider: Loyv útgevara
        confirm_allow: Vil tú veruliga loyva valdu leinkini?
        confirm_allow_provider: Vil tú veruliga loyva valdu veitararnar?
        confirm_disallow: Vil tú veruliga frávelja valdu leinkini?
        confirm_disallow_provider: Vil tú veruliga frávelja valdu veitararnar?
        description_html: Hesi leinkini verða í løtuni deild nógv av kontum, sum ambætarin sær postar hjá. At síggja leinkini kann hjálpa brúkarum at finna útav, hvat hendir í verðini. Eingi leinki verða víst alment, áðrenn tú góðkennir útgevaran. Tú kanst eisini loyva ella vraka einstøk leinki.
        disallow: Loyv ikki leinki
        disallow_provider: Loyv ikki útgevara
        no_link_selected: Eingi leinki vóru broytt, tí eingi vóru vald
        publishers:
          no_publisher_selected: Eingir útgevar vóru broyttir, tí eingir vóru valdir
        shared_by_over_week:
          one: Deilt av einum persóni seinastu vikuna
          other: Deilt av %{count} persónum seinastu vikuna
        title: Vælumtókt leinki
        usage_comparison: Deilt %{today} ferð í dag, samanborið við %{yesterday} ferð í gjár
      not_allowed_to_trend: Ikki loyvt at gerast rák
      only_allowed: Einans loyvd
      pending_review: Bíðar eftir eftirkannan
      preview_card_providers:
        allowed: Leinki frá hesum útgevaranum kann gerast vísast sum vælumtókt
        description_html: Hesi eru navnaøkini haðani leinki ofta eru deild á tínum ambætara. Leinki verða ikki víst sum vælumtókt fyri almenninginum uttan so at navnaøkið hjá leinkinum er góðkent. Tín góðkenning (ella vraking) fevnir eisini um undirnavnaøki.
        rejected: Leinki frá hesum útgevaranum kunnu ikki vísast sum vælumtókt
        title: Útgevar
      rejected: Vrakað
      statuses:
        allow: Loyv posti
        allow_account: Loyv høvundi
        confirm_allow: Vil tú veruliga loyva valdu støðurnar?
        confirm_allow_account: Vil tú veruliga loyva valdu konturnar?
        confirm_disallow: Vil tú veruliga vraka valdu støðurnar?
        confirm_disallow_account: Vil tú veruliga vraka valdu konturnar?
        description_html: Hetta eru postar, sum tín ambætari veit um og sum í løtuni vera deildir og dámaðir ofta. At vísa teir kann hjálpa nýggjum og afturvendandi brúkarum at finna fleiri fólk, sum tey vilja fylgja. Eingir postar verða vístir almenninginum, áðrenn tú góðkennir høvundin, og høvundurin loyvir teirra kontu at vera skotin upp fyri øðrum. Tú kanst eisini góðkenna ella vraka einstakar postar.
        disallow: Vraka post
        disallow_account: Vraka høvund
        no_status_selected: Eingir vælumtóktir postar vóru broyttir, tí eingir vóru valdir
        not_discoverable: Høvundurin hevur ikki valt at blíva funnin
        shared_by:
          one: Deildir ella dámaðir eina ferð
          other: Deildir ella dámaðir %{friendly_count} ferð
        title: Vælumtóktir postar
      tags:
        current_score: Verandi stigatal %{score}
        dashboard:
          tag_accounts_measure: ymisk brúk
          tag_languages_dimension: Mest nýttu mál
          tag_servers_dimension: Mest nýttu ambætarar
          tag_servers_measure: aðrir ambætarar
          tag_uses_measure: samanlagt brúkstal
        description_html: Hesi eru frámerkini, sum í løtuni eru á eini rúgvu av postum, sum ambætarin hjá tær sær. Hetta kann hjálpa tínum brúkarum at finna útav, hvat fólk tosa mest um í løtuni. Eingi frámerki verða løgd alment út, fyrr enn tú hevur góðkent tey.
        listable: Kann skjótast upp
        no_tag_selected: Eingi frámerki vóru broytt, tí eingi vóru vald
        not_listable: Fer ikki at vera skotið upp
        not_trendable: Fer ikki at síggjast undir ráki
        not_usable: Kann ikki brúkast
        peaked_on_and_decaying: Kom í hæddina %{date}, men er í minking nú
        title: Vælumtókt frámerki
        trendable: Kann síggjast undir ráki
        trending_rank: 'Rák #%{rank}'
        usable: Kann verða brúkt
        usage_comparison: Brúkt %{today} ferð í dag, samanborið við %{yesterday} ferð í gjár
        used_by_over_week:
          one: Brúkt av einum brúkara seinastu vikuna
          other: Brúkt av %{count} brúkarum seinastu vikuna
      title: Tilmæli & rák
      trending: Vælumtókt
    username_blocks:
      add_new: Legg afturat
      block_registrations: Blokera skrásetingar
      comparison:
        contains: Inniheldur
        equals: Er tað sama sum
      contains_html: Inniheldur %{string}
      created_msg: Eydnaðist at leggja brúkaranavnsreglu afturat
      delete: Strika
      edit:
        title: Broyt brúkaranavnsreglu
      matches_exactly_html: Tað sama sum %{string}
      new:
        create: Stovna reglu
        title: Stovna brúkaranavnsreglu
      no_username_block_selected: Ongar brúkaranavnsreglur vóru broyttar, tí ongar vóru valdar
      not_permitted: Ikki loyvt
      title: Brúkaranavnsreglur
      updated_msg: Eydnaðist at dagføra brúkaranavnsreglu
    warning_presets:
      add_new: Legg afturat
      delete: Strika
      edit_preset: Rætta ávaringar-undanstilling
      empty: Tú hevur ikki ásett nakrar ávaringar-undanstillingar enn.
      title: Undanstillingar fyri ávaring
    webhooks:
      add_new: Legg endapunkt afturat
      delete: Strika
      description_html: Ein <strong>webhook/vevkrókur</strong> ger tað møguligt hjá Mastodon at trýsta <strong>samtíðarfráboðanir</strong> um valdar hendingar til tína egnu nýtsluskipan, soleiðis at hon <strong>sjálvvirkandi kann birta í aftursvar</strong>.
      disable: Ger óvirkið
      disabled: Óvirkið
      edit: Rætta endapunkt
      empty: Tú hevur ikki uppsett nøkur webhook/vevhúka-endapunkt enn.
      enable: Set í gildi
      enabled: Virkin
      enabled_events:
        one: 1 virkin hending
        other: "%{count} virknar hendingar"
      events: Hendingar
      new: Nýggjur webhook/vevhúkur
      rotate_secret: Rotera loynidóm
      secret: Undirskrivingarloynidómur
      status: Støða
      title: Webhooks/vevhúkar
      webhook: Webhook/vevhúkur
  admin_mailer:
    auto_close_registrations:
      body: Vegna avmarkað virksemi hjá umsjónarfólki eru skrásetingar á %{instance} broyttar sjálvvirkandi til at krevja manuella eftirkanning fyri at forða at %{instance} verður brúktur sum ein pallur fyri ringar aktørar. Tú kanst skifta aftur til opnar skrásetingar tá tú vilt.
      subject: Skrásetingar á %{instance} eru sjálvvirkandi broyttar soleiðis at tær krevja váttan
    new_appeal:
      actions:
        delete_statuses: at strika teirra postar
        disable: at frysta teirra kontu
        mark_statuses_as_sensitive: at merkja teirra postar sum viðkvæmar
        none: ein ávaring
        sensitive: at merkja teirra kontu sum viðkvom
        silence: at avmarka teirra kontu
        suspend: at ógilda teirra kontu
      body: "%{target} kærir eina umsjónaravgerð hjá %{action_taken_by} frá %{date}, sum var %{type}. Tey skrivaðu:"
      next_steps: Tú kanst góðtaka kæruna og soleiðis ógilda umsjónaravgerðina, ella ikki látast at síggja hana.
      subject: "%{username} kærir eina umsjónaravgerð á %{instance}"
    new_critical_software_updates:
      body: Nýggjar kritiskar útgávur av Mastodon eru útgivnar. Dagfør sum skjótast!
      subject: Kritiskar Mastodon-dagføringar eru tøkar fyri %{instance}!
    new_pending_account:
      body: Smálutirnir hjá tí nýggju kontuni eru niðanfyri. Tú kanst góðkenna ella vraka hesa umsóknina.
      subject: Nýggj konta klár til ummælis á %{instance} (%{username})
    new_report:
      body: "%{reporter} hevur meldað %{target}"
      body_remote: Onkur frá %{domain} hevur meldað %{target}
      subject: Nýggj melding fyri %{instance} (#%{id})
    new_software_updates:
      body: Nýggjar Mastodon-útgávur eru útgivnar; umhugsa at dagføra!
      subject: Nýggjar Mastodon-útgávur eru tøkar fyri %{instance}!
    new_trends:
      body: 'Niðanfyristandandi lutir mugu eftirhyggjast áðrenn teir kunnu verða vístir alment:'
      new_trending_links:
        title: Vælumtókt leinki
      new_trending_statuses:
        title: Vælumtóktir postar
      new_trending_tags:
        title: Vælumtókt frámerki
      subject: Nýggj rák til gjøgnumgongd á %{instance}
  aliases:
    add_new: Stovna tøkuheiti
    created_msg: Nýtt tøkuheiti stovnað. Tú kanst nú byrja flytingina frá gomlu kontuni.
    deleted_msg: Tøkuheitið strikað. At flyta frá hasi kontuni til hesa er ikki longur gjørligt.
    empty: Tú hevur eingi tøkuheiti.
    hint_html: Ynskir tú at flyta frá eini aðrari kontu til hesa, so kanst tú stovna eitt tøkuheiti her. Tað er kravt, áðrenn tú kanst fara í gongd við at flyta fylgjarar frá gomlu kontuni til hesa. Hendan atgerðin er í sær sjálvum <strong>meinaleys og kann angrast</strong>. <strong>Flytingin av kontuni verður sett í gongd frá gomlu kontuni</strong>.
    remove: Strika tilknýti til tøkuheiti
  appearance:
    advanced_settings: Framkomnar stillingar
    animations_and_accessibility: Teknimyndagerð og atkomuligheit
    boosting_preferences: Stimbranarynski
    boosting_preferences_info_html: "<strong>Góð ráð:</strong> Óansæð stillingar, so verður beinan vegin stimbrað, um trýst verður á <kbd>Shift</kbd> + <kbd>klikk</kbd> á %{icon} stimbranar-ímyndina."
    discovery: Uppdaging
    localization:
      body: Mastodon er umsett av sjálvbodnum.
      guide_link: https://crowdin.com/project/mastodon
      guide_link_text: Øll kunnu geva íkast.
    sensitive_content: Viðkvæmt innihald
  application_mailer:
    notification_preferences: Broyt teldupostastillingar
    salutation: "%{name}"
    settings: 'Broyt teldupostastillingar: %{link}'
    unsubscribe: Strika hald
    view: 'Vís:'
    view_profile: Vís vanga
    view_status: Vís post
  applications:
    created: Umsókn stovnað
    destroyed: Umsókn strikað
    logout: Rita út
    regenerate_token: Ger atgongdstekn av nýggjum
    token_regenerated: Atgongdsteknið gjørt av nýggjum
    warning: Ver varin við hesum dátum. Deil tað aldrin við nakran!
    your_token: Títt atgongdstekn
  auth:
    apply_for_account: Bið um eina kontu
    captcha_confirmation:
      help_html: Um tú hevur trupulleikar við at loysa CAPTCHA, so kanst tú fáa samband við okkum gjøgnum %{email} og vit kunnu hjálpa tær.
      hint_html: Bara eitt afturat! Tað er neyðugt hjá okkum at vátta, at tú ert eitt menniskja (fyri at sleppa undan ruskposti!). Loys CAPTCHA niðanfyri og trýst á "Halt fram".
      title: Trygdarkanning
    confirmations:
      awaiting_review: Teldupostadressan hjá góðkend! Nú kanna %{domain} ábyrgdarfólk skrásetingina hjá tær. Góðkenna tey kontu tína, so senda tey tær eitt teldubræv!
      awaiting_review_title: Skrásetingin hjá tær verður viðgjørd
      clicking_this_link: við at klikkja á hetta leinki
      login_link: rita inn
      proceed_to_login_html: Nú kanst tú fara víðari til %{login_link}.
      redirect_to_app_html: Tú skuldi verið send/ur víðari til <strong>%{app_name}</strong> appina. Hendi tað ikki, so kanst tú royna %{clicking_this_link} ella fara manuelt aftur til appina.
      registration_complete: Skráseting tín á %{domain} er nú avgreidd!
      welcome_title: Vælkomin, %{name}!
      wrong_email_hint: Um hesin teldupoststaðurin ikki er rættur, so kanst tú broyta hann í kontustillingunum.
    delete_account: Strika kontu
    delete_account_html: Ynskir tú at strika kontuna, so kanst tú <a href="%{path}">halda fram her</a>. Tú verður spurd/ur um váttan.
    description:
      prefix_invited_by_user: "@%{name} bjóðar tær at verða við í hesum Mastodon-ambætaranum!"
      prefix_sign_up: Tilmelda teg á Mastodon í dag!
      suffix: Við eini kontu, so er møguligt hjá tær at fylgja fólki, at posta dagføringar og at senda og móttaka boð til og frá brúkarum á øllum Mastodon ambætarum, umframt annað!
    didnt_get_confirmation: Móttók tú ikki váttanarleinkið?
    dont_have_your_security_key: Hevur tú ikki trygdarlyklin hjá tær?
    forgot_password: Hevur tú gloymt loyniorðið?
    invalid_reset_password_token: Teknið til nullstilling av loyniorði er ógyldugt ella útgingið. Vinarliga bið um eitt nýtt.
    link_to_otp: Skriva eina tvey-stigs kodu frá telefonini ella eina kodu til endurgerð
    link_to_webauth: Brúka títt trygdarlyklatól
    log_in_with: Innrita við
    login: Innrita
    logout: Rita út
    migrate_account: Flyt til eina aðra kontu
    migrate_account_html: Ynskir tú at víðaribeina hesa kontuna til eina aðra, so kanst tú <a href="%{path}">seta tað upp her</a>.
    or_log_in_with: Ella innrita við
    progress:
      confirm: Vátta teldupost
      details: Tínir smálutir
      review: Okkara kanning
      rules: Góðtak reglur
    providers:
      cas: CAS
      saml: SAML
    register: Tilmelda
    registration_closed: "%{instance} tekur ikki ímóti nýggjum limum"
    resend_confirmation: Endursend váttanarleinki
    reset_password: Endurstilla loyniorð
    rules:
      accept: Góðtak
      back: Aftur
      invited_by: 'Tú kanst binda í %{domain} takkað verið innbjóðingina, sum tú hevur fingið frá:'
      preamble: Hesi eru ásett og uppihildin av umsjónarfólkunum á %{domain}.
      preamble_invited: Áðrenn tú heldur fram, vinarliga set teg inn í grundreglurnar, sum umsjónarfólkini á %{domain} hava ásett.
      title: Nakrar grundreglur.
      title_invited: Tú hevur fingið innbjóðing.
    security: Trygd
    set_new_password: Áset nýtt loyniorð
    setup:
      email_below_hint_html: Kekka mappuna við ruskposti ella bið um ein annan. Tú kanst rætta teldupostadressuna, um hon er skeiv.
      email_settings_hint_html: Trýst á leinkið, sum vit sendu til %{email} fyri at byrja at brúka Mastodon. Vit bíða beint her.
      link_not_received: Fekk tú einki leinki?
      new_confirmation_instructions_sent: Tú fer at móttaka eitt nýtt teldubræv við váttanarleinkinum um nakrar fáar minuttir!
      title: Kekka innbakkan hjá tær
    sign_in:
      preamble_html: Rita inn við tínum <strong>%{domain}</strong> heimildum. Er konta tín á einum øðrum ambætara, so er ikki gjørligt hjá tær at rita inn her.
      title: Rita inn á %{domain}
    sign_up:
      manual_review: Tilmeldingar til %{domain} fara ígjøgnum eina manuella eftirkanning av okkara kjakleiðarum. Fyri at hjálpa okkum at skunda undir skrásetingina, skriva eitt sindur um teg sjálva/n og hví tú vil hava eina kontu á %{domain}.
      preamble: Við eini kontu á hesum Mastodon ambætaranum ber til hjá tær at fylgja ein og hvønn annan persón á fediversinum, óansæð hvar teirra konta er hýst.
      title: Latum okkum fáa teg settan upp á %{domain}.
    status:
      account_status: Kontustøða
      confirming: Bíði eftir at teldupostváttanin er gjøgnumførd.
      functional: Konta tín er fult virkin.
      pending: Umsókn tín verður eftirkannað av okkara starvsfeløgum. Tað kann taka eina løtu. Tú móttekur eitt teldubræv, um umsóknin er góðkend.
      redirecting_to: Konta tín er óvirkin, tí í løtuni verður hon víðaribeind til %{acct}.
      self_destruct: Av tí at %{domain} er í ferð við at lukka, fært tú einans avmarkaða atgongd til tína kontu.
      view_strikes: Vís eldri atsóknir móti tíni kontu
    too_fast: Oyðublaðið innsent ov skjótt, royn aftur.
    use_security_key: Brúka trygdarlykil
    user_agreement_html: Eg havi lisið og taki undir við <a href="%{terms_of_service_path}" target="_blank">tænastutreytunum</a> og <a href="%{privacy_policy_path}" target="_blank">privatlívspolitikkinum</a>
    user_privacy_agreement_html: I have lisið og taki undir við <a href="%{privacy_policy_path}" target="_blank">privatlívspolitikkinum</a>
  author_attribution:
    example_title: Tekstadømi
    hint_html: Skrivar tú tíðindi ella greinar til bloggin uttanfyri Mastodon? Her kanst tú stýra, hvussu tú verður tilsipað/ur, tá ið títt tilfar verður deilt á Mastodon.
    instructions: 'Tryggja tær, at henda kota er í HTML''inum á tíni grein:'
    more_from_html: Meiri frá %{name}
    s_blog: Bloggurin hjá %{name}
    then_instructions: Skriva síðani økisnavnið, har tað verður lagt út, í teigin niðanfyri.
    title: Ískoyti høvundans
  challenge:
    confirm: Hald á
    hint_html: "<strong>Góð ráð:</strong> vit spyrja teg ikki aftur um loyniorðið næsta tíman."
    invalid_password: Skeivt loyniorð
    prompt: Vátta loyniorð fyri at halda fram
  crypto:
    errors:
      invalid_key: er ikki ein gildur Ed25519 ella Curve25519 lykil
  date:
    formats:
      default: "%b %d, %Y"
      with_month_name: "%B %d, %Y"
  datetime:
    distance_in_words:
      about_x_hours: "%{count}t"
      about_x_months: "%{count} mðr"
      about_x_years: "%{count} ár"
      almost_x_years: "%{count} ár"
      half_a_minute: Júst nú
      less_than_x_minutes: "%{count}m"
      less_than_x_seconds: Júst nú
      over_x_years: "%{count} ár"
      x_days: "%{count}d"
      x_minutes: "%{count}m"
      x_months: "%{count} mðr"
      x_seconds: "%{count}s"
  deletes:
    challenge_not_passed: Upplýsingin, sum tú las inn, var ikki røtt
    confirm_password: Skriva títt núverandi loyniorð fyri at vátta tín samleika
    confirm_username: Skriva títt brúkranavn fyri at vátta mannagongdina
    proceed: Strika kontu
    success_msg: Konta tín var strikað
    warning:
      before: 'Áðrenn tú heldur fram, vinarliga les hesar notur nágreiniliga:'
      caches: Innihald, sum er lagt í goymslu á øðrum ambætarum, kann vera varandi har
      data_removal: Postar tínir og aðrar dátur verða burturbeind varandi
      email_change_html: Tú kann <a href="%{path}">broyta tín teldupost</a> uttan at strika tína kontu
      email_contact_html: Um tað framvegis ikki kemur vegin fram, so kanst tú senda teldubræv til <a href="mailto:%{email}">%{email}</a> og biðja um hjálp
      email_reconfirmation_html: Móttekur tú ikki váttanarteldupostin, so kanst tú <a href="%{path}">biðja um hann aftur</a>
      irreversible: Tað verður ikki møguligt hjá tær at endurskapa ella gera kontu tína virkna aftur
      more_details_html: Fyri fleiri smálutir, sí <a href="%{terms_path}">privatlívpolitikkin</a>.
      username_available: Brúkaranavnið hjá tær verður tøkt aftur
      username_unavailable: Brúkaranavnið hjá tær verður framhaldandi ikki tøkt
  disputes:
    strikes:
      action_taken: Tiknar atgerðir
      appeal: Kæra
      appeal_approved: Kæran móti atsóknini eydnaðist og atsóknin er tí ikki longur í gildi
      appeal_rejected: Kæran er vrakað
      appeal_submitted_at: Kæra send inn
      appealed_msg: Kæran hjá tær er send inn. Verður hon góðkend, so fær tú boð.
      appeals:
        submit: Send kæru
      approve_appeal: Góðkenn kæru
      associated_report: Atknýtt melding
      created_at: Dagfest
      description_html: Hetta er atgerðirnar, sum eru tiknar móti kontu tíni og ávaringar, sum eru sendar tær av starvsfólkunum hjá %{instance}.
      recipient: Adresserað
      reject_appeal: Vraka kæru
      status: 'Postur #%{id}'
      status_removed: Postur longu strikaður í skipanini
      title: "%{action} frá %{date}"
      title_actions:
        delete_statuses: Striking av posti
        disable: Frysting av kontu
        mark_statuses_as_sensitive: Merk postar sum viðkvæmar
        none: Ávaring
        sensitive: Merking av kontu sum viðkvom
        silence: Avmarking av kontu
        suspend: Seta kontu úr gildi
      your_appeal_approved: Kæra tín er góðkend
      your_appeal_pending: Tú hevur kært
      your_appeal_rejected: Kæra tín er vrakað
  edit_profile:
    basic_information: Grundleggjandi upplýsingar
    hint_html: "<strong>Tillaga tað, sum fólk síggja á tínum almenna vanga og við síðna av tínum postum.</strong> Sannlíkindini fyri, at onnur fylgja tær og virka saman við tær eru størri, tá tú hevur fylt út vangan og eina vangamynd."
    other: Onnur
  emoji_styles:
    auto: Sjálvvirkandi
    native: Upprunalig
    twemoji: Twitter kenslutekn
  errors:
    '400': Umbønin, sum tú sendi inn, var ógildug ella hevði skeivt skap.
    '403': Tú hevur ikki loyvi at síggja hesa síðuna.
    '404': Síðan, sum tú leitar eftir, er ikki her.
    '406': Síðan er ikki tøk í umbidnu útgávuni.
    '410': Síðan, sum tú leitaði eftir, finst ikki her longur.
    '422':
      content: Trygdarsannanin miseydnaðist. Blokerar tú farspor?
      title: Trygdarsannanin miseydnaðist
    '429': Ov nógvir fyrispurningar
    '500':
      content: Vit eru kedd av tí, men okkurt gekk galið hjá okkum.
      title: Hendan síðan er ikki røtt
    '503': Ikki var til at veita hesa síðuna vegna ein bráðfeingis feil á ambætaranum.
    noscript_html: Fyri at brúka vevskipanina hjá Mastodon, vinarliga ger JavaScript virkið. Um ikki, royn so eina <a href="%{apps_path}">uppruna-app</a> til Mastodon á tínum tøkniliga palli.
  existing_username_validator:
    not_found: eydnaðist ikki at finna ein lokalan brúkara við hasum brúkaranavninum
    not_found_multiple: fann ikki %{usernames}
  exports:
    archive_takeout:
      date: Dagfesting
      download: Takk títt savn niður
      hint_html: Tú kanst umbiðja eitt savn við <strong>tínum postum og miðlafílum, sum tú hevur lagt upp</strong>. Útfluttu dáturnar eru í ActivityPub útsjónd og lesiligar av einum og hvørjum sambærum ritbúnaði. Tú kanst biðja um eitt savn sjeynda hvønn dag.
      in_progress: Geri eina skrá við savni tínum...
      request: Umbið títt savn
      size: Stødd
    blocks: Tú blokerar
    bookmarks: Bókamerki
    csv: CSV
    domain_blocks: Navnaøkisblokeringar
    lists: Listar
    mutes: Tú doyvir
    storage: Miðlagoymsla
  featured_tags:
    add_new: Legg afturat
    errors:
      limit: Tú hevur longu varpað loyvda talið av frámerkjum
    hint_html: "<strong>Hvat eru varpaði frámerki?</strong> Tey verða víst sjónliga á almenna vanga tínum og loyva fólki at kaga gjøgnum tínar almennu postar, sum hava tey frámerkini. Tey eru serliga vælegnaði at fylgja við skapandi arbeiði ella langtíðarverkætlanum."
  filters:
    contexts:
      account: Vangar
      home: Heima og listar
      notifications: Fráboðanir
      public: Almennar tíðarlinjur
      thread: Samrøður
    edit:
      add_keyword: Legg lyklaorð afturat
      keywords: Lyklaorð
      statuses: Stakir postar
      statuses_hint_html: Filtrið verður brúkt til at velja stakar postar óansæð um postarnir sampakka við lyklaorðini niðanfyri. <a href="%{path}">Eftirhygg ella tak postar úr filtrinum</a>.
      title: Rætta filtur
    errors:
      deprecated_api_multiple_keywords: Bundnatølini kunnu ikki broytast frá hesi nýtsluskipanini, tí tey viðvíkja meira enn einum filtur-lyklaorði. Brúka eina nýggjari nýtsluskipan ella vevmarkamótið.
      invalid_context: Eingin ella ógildugur kontekstur veittur
    index:
      contexts: Filtur í %{contexts}
      delete: Strika
      empty: Tú hevur eingi filtur.
      expires_in: Gongur út um %{distance}
      expires_on: Gongur út %{date}
      keywords:
        one: "%{count} lyklaorð"
        other: "%{count} lyklaorð"
      statuses:
        one: "%{count} postur"
        other: "%{count} postar"
      statuses_long:
        one: "%{count} stakur postur fjaldur"
        other: "%{count} stakir postar fjaldir"
      title: Filtur
    new:
      save: Goym nýtt filtur
      title: Legg nýtt filtur afturat
    statuses:
      back_to_filter: Aftur til filtur
      batch:
        remove: Strika úr filtri
      index:
        hint: Hetta filtrið er galdandi fyri útvaldar stakar postar óansæð aðrar treytir. Tú kanst leggja fleiri postar afturat hesum filtrinum frá vevmarkamótinum.
        title: Filtreraðir postar
  generic:
    all: Alt
    all_items_on_page_selected_html:
      one: "<strong>%{count}</strong> lutur á hesi síðuni er valdur."
      other: All <strong>%{count}</strong> lutir á hesi síðuni eru valdir.
    all_matching_items_selected_html:
      one: "<strong>%{count}</strong> lutur, sum samsvarar við tína leiting, er valdur."
      other: Allir <strong>%{count}</strong> lutir, sum samsvara við tína leiting, eru valdir.
    cancel: Ógilda
    changes_saved_msg: Broytingar goymdar!
    confirm: Vátta
    copy: Avrita
    delete: Strika
    deselect: Frável alt
    none: Einki
    order_by: Sortera eftir
    save_changes: Goym broytingar
    select_all_matching_items:
      one: Vel %{count} lut sum samsvarar við tína leiting.
      other: Vel allar %{count} lutir, sum samsvara við tína leiting.
    today: í dag
    validation_errors:
      one: Okkurt er ikki heilt rætt enn! Vinarliga eftirhygg feilin niðanfyri
      other: Okkurt er ikki heilt rætt enn! Vinarliga eftirhygg teir %{count} feilirnar niðanfyri
  imports:
    errors:
      empty: Tóm CSV fíla
      incompatible_type: Ikki sambærligt við valda innflytingarslagnum
      invalid_csv_file: 'Ógildug CSV-fíla. Error: %{error}'
      over_rows_processing_limit: hevur fleiri enn %{count} rekkjur
      too_large: Fílan er ov stór
    failures: Brek
    imported: Innflutt
    mismatched_types_warning: Tað sær út sum at tú kanska hevur valt skeivt slag fyri hesa innflytingina, vinarliga dupult-kekka.
    modes:
      merge: Flætta
      merge_long: Varðveit verandi teigarøð og legg nýggjar afturat
      overwrite: Skriva omaná
      overwrite_long: Legg nýggj teigarøð inn fyri tey verandi
    overwrite_preambles:
      blocking_html:
        one: Tú ert í ferð við at <strong>útskifta blokeringslistan hjá tær</strong> við upp til <strong>%{count} kontu</strong> frá <strong>%{filename}</strong>.
        other: Tú ert í ferð við at <strong>útskifta blokeringslistan hjá tær</strong> við upp til <strong>%{count} kontum</strong> frá <strong>%{filename}</strong>.
      bookmarks_html:
        one: Tú ert í ferð við at <strong>útskifta tíni bókamerki</strong> við upp til <strong>%{count} posti</strong> frá <strong>%{filename}</strong>.
        other: Tú ert í ferð við at <strong>útskifta tíni bókamerki</strong> við upp til <strong>%{count} postum</strong> frá <strong>%{filename}</strong>.
      domain_blocking_html:
        one: Tú ert í ferð við at <strong>útskifta navnaøkisblokeringslistan hjá tær</strong> við upp til <strong>%{count} navnaøki</strong> frá <strong>%{filename}</strong>.
        other: Tú ert í ferð við at <strong>útskifta navnaøkisblokeringslistan hjá tær</strong> við upp til <strong>%{count} navnaøkjum</strong> frá <strong>%{filename}</strong>.
      following_html:
        one: Tú ert í ferð við at <strong>fylgja</strong> upp til <strong>%{count} kontu</strong> frá <strong>%{filename}</strong> og <strong>at gevast at fylgja øðrum</strong>.
        other: Tú ert í ferð við at <strong>fylgja</strong> upp til <strong>%{count} kontum</strong> frá <strong>%{filename}</strong> og <strong>at gevast at fylgja øðrum</strong>.
      lists_html:
        one: Tú ert í ferð við at <strong>skifta listarnar hjá tær út</strong> við tað, sum er í <strong>%{filename}</strong>. Upp til <strong>%{count} konta</strong> verður løgd afturat nýggjum listum.
        other: Tú ert í ferð við at <strong>skifta listarnar hjá tær út</strong> við tað, sum er í <strong>%{filename}</strong>. Upp til <strong>%{count} kontur</strong> verða lagdar afturat nýggjum listum.
      muting_html:
        one: Tú ert í ferð við at <strong>útskifta listan hjá tær við doyvdum kontum</strong> við upp til <strong>%{count} kontu</strong> frá <strong>%{filename}</strong>.
        other: Tú ert í ferð við at <strong>útskifta listan hjá tær við doyvdum kontum</strong> við upp til <strong>%{count} kontum</strong> frá <strong>%{filename}</strong>.
    preambles:
      blocking_html:
        one: Tú ert í ferð við at <strong>blokera</strong> upp til <strong>%{count} kontu</strong> frá <strong>%{filename}</strong>.
        other: Tú ert í ferð við at <strong>blokera</strong> upp til <strong>%{count} kontur</strong> frá <strong>%{filename}</strong>.
      bookmarks_html:
        one: Tú ert í ferð við at leggja upp til <strong>%{count} post</strong> frá <strong>%{filename}</strong> afturat tínum <strong>bókamerkjum</strong>.
        other: Tú ert í ferð við at leggja upp til <strong>%{count} postar</strong> frá <strong>%{filename}</strong> afturat tínum <strong>bókamerkjum</strong>.
      domain_blocking_html:
        one: Tú ert í ferð við at <strong>blokera</strong> upp til <strong>%{count} navnaøki</strong> frá <strong>%{filename}</strong>.
        other: Tú ert í ferð við at <strong>blokera</strong> upp til <strong>%{count} navnaøki</strong> frá <strong>%{filename}</strong>.
      following_html:
        one: Tú ert í ferð við at <strong>fylgja</strong> upp til <strong>%{count} kontu</strong> frá <strong>%{filename}</strong>.
        other: Tú ert í ferð við at <strong>fylgja</strong> upp til <strong>%{count} kontur</strong> frá <strong>%{filename}</strong>.
      lists_html:
        one: Tú ert í ferð við at leggja upp til <strong>%{count} kontu</strong> frá <strong>%{filename}</strong> afturat tínum <strong>listum</strong>. Nýggir listar verða stovnaðir, um eingin listi er at leggja afturat.
        other: Tú ert í ferð við at leggja upp til <strong>%{count} kontur</strong> frá <strong>%{filename}</strong> afturat tínum <strong>listum</strong>. Nýggir listar verða stovnaðir, um eingin listi er at leggja afturat.
      muting_html:
        one: Tú ert í ferð við at <strong>doyva</strong> upp til <strong>%{count} kontu</strong> frá <strong>%{filename}</strong>.
        other: Tú ert í ferð við at <strong>doyva</strong> upp til <strong>%{count} kontur</strong> frá <strong>%{filename}</strong>.
    preface: Tú kanst innlesa dátur, sum tú hevur útlisið frá einum øðrum ambætara, so sum listar av fólki, sum tú fylgir ella blokerar.
    recent_imports: Feskar innflytingar
    states:
      finished: Lidnar
      in_progress: Í gongd
      scheduled: Skrálagdar
      unconfirmed: Ikki váttaðar
    status: Støða
    success: Dátur tínar vóru lagdar upp og verða viðgjørdar, tá tíð er
    time_started: Byrjaði
    titles:
      blocking: Innflyti blokeraðar kontur
      bookmarks: Innflyti bókamerki
      domain_blocking: Innflyti blokeraði navnaøki
      following: Innflyti fylgdar kontur
      lists: Innlesi listar
      muting: Innflyti doyvdar kontur
    type: Innflytingarslag
    type_groups:
      constructive: Fylgingar & bókamerki
      destructive: Blokeringar & doyvingar
    types:
      blocking: Blokeringslisti
      bookmarks: Bókamerki
      domain_blocking: Navnaøkisblokeringslisti
      following: Fylgjaralisti
      lists: Listar
      muting: Doyvingarlisti
    upload: Legg upp
  invites:
    delete: Ger óvirkið
    expired: Útgingið
    expires_in:
      '1800': 30 minuttir
      '21600': 6 tímar
      '3600': 1 tími
      '43200': 12 tímar
      '604800': 1 vika
      '86400': 1 dag
    expires_in_prompt: Ongantíð
    generate: Ger innbjóðingarleinki
    invalid: Henda innbjóðing er ikki gildug
    invited_by: 'Tú var bjóðað/ur av:'
    max_uses:
      one: 1 brúk
      other: "%{count} brúk"
    max_uses_prompt: Eingin avmarking
    prompt: Ger og deil leinki við onnur fyri at geva atgongd til hendan ambætaran
    table:
      expires_at: Rennir út
      uses: Brúk
    title: Bjóða fólki
  link_preview:
    author_html: Av %{name}
    potentially_sensitive_content:
      action: Klikka fyri at vísa
      confirm_visit: Er tú vís/ur í, at tú vil lata hetta leinkið upp?
      hide_button: Fjal
      label: Tilfar, sum møguliga er viðkvæmt
  lists:
    errors:
      limit: Tú hevur rokkið mesta talið av listum
  login_activities:
    authentication_methods:
      otp: app til váttan í tveimum stigum
      password: loyniorð
      sign_in_token: teldupostatrygdarkoda
      webauthn: trygdarlyklar
    description_html: Sært tú virksemi, sum tú ikki kennir aftur, so eigur tú at umhugsa at broyta loyniorðið ella at gera váttan í tveimum stigum virkna.
    empty: Eingin samgildissøga tøk
    failed_sign_in_html: Miseydnað innritanarroynd við %{method} frá %{ip} (%{browser})
    successful_sign_in_html: Eydnað innritan við %{method} frá %{ip} (%{browser})
    title: Samgildissøga
  mail_subscriptions:
    unsubscribe:
      action: Ja, strika hald
      complete: Hald strikað
      confirmation_html: Ert tú vís/ur í, at tú vil gevast at móttaka %{type} fyri Mastodon á %{domain} til tína teldupostadressu á %{email}? Tú kanst altíð gera haldið virkið aftur frá tínum <a href="%{settings_path}">teldupostfráboðanarstillingum</a>.
      emails:
        notification_emails:
          favourite: yndisfráboðanarteldupostar
          follow: fylg fráboðanarteldupostar
          follow_request: fylg umbønir um teldupost
          mention: nevn fráboðanarteldupostar
          reblog: framhevja fráboðanarpostar
      resubscribe_html: Um tú hevur strikað haldið av misgávum, so kanst tú tekna haldið av nýggjum í tínum <a href="%{settings_path}">teldupostfráboðarstillingum</a>.
      success_html: Tú fer ikki longur at móttaka %{type} fyri Mastodon á %{domain} til tín teldupost á %{email}.
      title: Strika hald
  media_attachments:
    validations:
      images_and_video: Kann ikki viðfesta sjónfílu til ein post, sum longu inniheldur myndir
      not_found: Miðilin %{ids} ikki funnin ella longu knýttur at øðrum posti
      not_ready: Kann ikki viðfesta fílur, sum ikki eru liðugt viðgjørdar. Roynd aftur um eina løtu!
      too_many: Kann ikki viðfest fleiri enn 4 fílur
  migrations:
    acct: Flutt til
    cancel: Strika víðaribeining
    cancel_explanation: At strika víðaribeining ger núverandi kontu tína virkna aftur, men gevur tær ikki fylgjarar, ið eru fluttir til hina kontuna, aftur.
    cancelled_msg: Strikaði víðaribeiningina.
    errors:
      already_moved: er tann sama kontan, sum tú longu er flutt/ur til
      missing_also_known_as: er ikki eitt tøkuheiti fyri hesa kontuna
      move_to_self: kann ikki vera núverandi kontan
      not_found: bar ikki til at finna
      on_cooldown: Tú verður køld/ur niður
    followers_count: Fylgjarar tá flytingin fór fram
    incoming_migrations: Flyti frá eini aðrari kontu
    incoming_migrations_html: Fyri at flyta frá eini aðrari kontu til hesa, so er fyrst neyðugt at <a href="%{path}">stovna eitt tøkuheiti til kontuna</a>.
    moved_msg: Konta tín verður nú víðaribeind til %{acct} og fylgjarar tínir verða fluttir yvir.
    not_redirecting: Konta tín verður ikki víðaribeind til nakra aðra kontu í løtuni.
    on_cooldown: Tú hevur nýliga flutt tína kontu. Hesin valmøguleikin verður tøkur aftur um %{count} dagar.
    past_migrations: Eldri flytingar
    proceed_with_move: Flyt fylgjarar
    redirected_msg: Konta tín verður nú víðaribeind til %{acct}.
    redirecting_to: Konta tín er víðaribeind til %{acct}.
    set_redirect: Set víðaribeining
    warning:
      backreference_required: Fyrst má nýggja kontan vera sett til at vísa aftur til hesa
      before: 'Áðrenn tú fer víðari, vinarliga les hetta gjølla:'
      cooldown: Aftaná at tú hevur flutt, so er eitt tíðarskeið, har tú ikki sleppur at flyta aftur
      disabled_account: Tín verandi konta verður ikki fult nýtilig aftaná. Tó so, tú hevur atgongd til at útlesa dátur og tú kanst gera kontuna virkna aftur.
      followers: Hetta fer at flyta alla fylgjarar frá verandi kontuni til ta nýggju
      only_redirect_html: Ein annar møguleiki er, at tú <a href="%{path}">setir eina víðaribeining upp á vanga tínum</a>.
      other_data: Ongar aðrar dátur verða fluttar sjálvvirkandi
      redirect: Vangin á tíni núverandi kontu verður dagførd við eini viðmerking um víðaribeining og tú verður ikki at finna í leitingum
  moderation:
    title: Umsjón
  move_handler:
    carry_blocks_over_text: Hesin brúkarin flutti frá %{acct}, sum tú hevði blokerað.
    carry_mutes_over_text: Hesin brúkarin flutti frá %{acct}, sum tú hevði doyvt.
    copy_account_note_text: 'Hesin brúkarin flutti frá %{acct}. Her eru tínar viðmerkingar um viðkomandi:'
  navigation:
    toggle_menu: Lat valmynd upp ella aftur
  notification_mailer:
    admin:
      report:
        subject: "%{name} sendi eina melding"
      sign_up:
        subject: "%{name} meldaði seg til"
    favourite:
      body: "%{name} dámdi postin hjá tær:"
      subject: "%{name} merkti postin hjá tær sum yndispost"
      title: Nýggjur yndispostur
    follow:
      body: "%{name} fylgir tær nú!"
      subject: "%{name} fylgir tær nú"
      title: Nýggjur fylgjari
    follow_request:
      action: Stýr umbønum um at fylgja
      body: "%{name} hevur biðið um at fylgja tær"
      subject: 'Fylgjari, sum bíðar: %{name}'
      title: Nýggj fylgjaraumbøn
    mention:
      action: Svar
      body: 'Tú var umrødd/ur av %{name} í:'
      subject: Tú var umrødd/ur av %{name}
      title: Nýggj umrøða
    poll:
      subject: Ein spurnarkanning hjá %{name} er endað
    quote:
      body: 'Postur tín var siteraður av %{name}:'
      subject: "%{name} siteraði postin hjá tær"
      title: Nýggj sitering
    reblog:
      body: 'Postur tín var stimbraður av %{name}:'
      subject: "%{name} stimbraði tín post"
      title: Nýggj stimbran
    status:
      subject: "%{name} hevur júst postað"
    update:
      subject: "%{name} rættaði ein post"
  notifications:
    administration_emails: Fráboðanir um teldupost til umsitarar
    email_events: Hendingar fyri teldupostfráboðanir
    email_events_hint: 'Vel hendingar, sum tú vil hava fráboðanir um:'
  number:
    human:
      decimal_units:
        format: "%n%u"
        units:
          billion: mia
          million: mió
          quadrillion: kvd
          thousand: tús
          trillion: tri
  otp_authentication:
    code_hint: Innles koduna, sum var gjørd av samgildisappini, fyri at vátta
    description_html: Ger tú <strong>váttan í tveimum stigum</strong> virkna við eini váttanar-app, so er neyðugt at hava telefonina tøka, tá tú skal rita inn, tí appin ger tekin til tín at lesa inn.
    enable: Set í gildi
    instructions_html: "<strong>Skanna hesa QR koduna inn í Google Authenticator ella eina líknandi TOTP-app á telefonini hjá tær</strong>. Frá nú av, so fer tann appin at gera tekn, sum tú mást skriva, tá tú ritar inn."
    manual_instructions: 'Ber ikki til hjá tær at skanna QR koduna og tað er neyðugt hjá tær at lesa hana inn við hond, so er loynidómurin í klárteksti her:'
    setup: Set upp
    wrong_code: Innlisna kodan var ógildug! Samsvara tíðirnar á ambætaranum og á tínum tóli?
  pagination:
    newer: Nýggjari
    next: Næsta
    older: Eldri
    prev: Fyrra
    truncate: "&hellip;"
  polls:
    errors:
      already_voted: Tú hevur longu atkvøtt í hesi atkvøðugreiðsluni
      duplicate_options: inniheldur dupult-lutir
      duration_too_long: er ov langt inni í framtíðini
      duration_too_short: er ov tíðliga
      expired: Atkvøðugreiðslan er longu endað
      invalid_choice: Valmøguleikin finst ikki
      over_character_limit: kann ikki vera longri enn %{max} tekn hvør
      self_vote: Tú kanst ikki atkvøða í tínum egnum atkvøðugreiðslum
      too_few_options: má hava meiri enn ein valmøguleika
      too_many_options: kann ikki innihalda fleiri enn %{max} valmøguleikar
    vote: Atkvøð
<<<<<<< HEAD
=======
  posting_defaults:
    explanation: Hesar stillingar verða brúktar sum sjálvval tá stovnar nýggjar postar, men tú kanst rætta tær fyri hvønn post í rættiøkinum.
>>>>>>> 26c78392
  preferences:
    other: Annað
    posting_defaults: Postingarstillingar
    public_timelines: Almennar tíðarlinjur
  privacy:
    hint_html: "<strong>Tillaga hvussu tú vilt hava tín vanga og tínar postar at blíva funnar</strong> Eitt úrval av tættum í Mastodon kunnu hjálpa tær at røkka einum størri skara, tá teir eru settir til. Brúka eina løtu at eftirhyggja hesar stillingar fyri at fáa vissu um at tær eru hóskandi fyri teg."
    privacy: Privatlív
    privacy_hint_html: Stýr hvussu nógv tú vil avdúka til gagns fyri onnur. Fólk varnast áhugaverdar vangar og kular appir tá tey síggja, hvørji fólk fylgja teimum og hvørjar appir, tey brúka at posta við, men tað kann vera, at tú heldur vilt halda tað fjalt.
    reach: Útbreiðsla
    reach_hint_html: Stýr um onnur skulu kunna finna teg og fylgja tær. Vilt tú hava, at postar tínir síggjast á Rannsaka-síðuni? Vilt tú hava at onnur síggja teg í viðmælum um hvørji tey skulu fylgja? Vilt tú góðkenna allar nýggjar fylgjarar sjálvvirkandi ella vilt tú stýra nágreiniliga hvør kann fylgja tær?
    search: Leita
    search_hint_html: Stýr, hvussu tú verður funnin. Vilt tú hava at fólk finna teg við tí, sum tú hevur postað fyri almenninginum? Vilt tú hava, at fólk uttan fyri Mastodon finna vangan hjá tær tá tey leita á netinum? Gev gætur, at vissa fyri fullkomnari verja móti øllum leitimaskinum ikki kann gevast fyri almennar upplýsingar.
    title: Privatlív og skotmál
  privacy_policy:
    title: Privatlívspolitikkur
  reactions:
    errors:
      limit_reached: Mark fyri ymisk aftursvar rokkið
      unrecognized_emoji: er ikki eitt kenslutekn, sum kennist aftur
  redirects:
    prompt: Um tú lítir á hetta leinkið, so kanst tú klikkja á tað fyri at halda fram.
    title: Tú fer burtur úr %{instance}.
  relationships:
    activity: Kontuvirksemi
    confirm_follow_selected_followers: Vil tú veruliga fylgja valdu fylgjarunum?
    confirm_remove_selected_followers: Vil tú veruliga strika valdu fylgjararnar?
    confirm_remove_selected_follows: Vil tú veruliga strika valdu fylgingarnar?
    dormant: Í dvala
    follow_failure: Tað bar ikki til at fylgja øllum valdu kontunum.
    follow_selected_followers: Fylg valdu fylgjarum
    followers: Fylgjarar
    following: Fylgi
    invited: Bjóðað
    last_active: Seinast virkin
    most_recent: Feskasta
    moved: Flutti
    mutual: Sínamillum
    primary: Fyrst/ur
    relationship: Samband
    remove_selected_domains: Strika allar fylgjarar frá valdu navnaøkjunum
    remove_selected_followers: Strika valdu fylgjarar
    remove_selected_follows: Gevst at fylgja valdu brúkarar
    status: Kontustøða
  remote_follow:
    missing_resource: Fann ikki kravda víðaribeinings-URL'in fyri tína kontu
  reports:
    errors:
      invalid_rules: vísir ikki til gyldugar reglur
  rss:
    content_warning: 'Innihaldsávaring:'
    descriptions:
      account: Almennir postar frá @%{acct}
      tag: 'Almennir postar við frámerkinum #%{hashtag}'
  scheduled_statuses:
    over_daily_limit: Tú er komin at markinum, sum er %{limit} skrálagdir postar, í dag
    over_total_limit: Tú er komin at markinum, sum er %{limit} skrálagdir postar
    too_soon: dagfesting má vera í framtíðini
  self_destruct:
    lead_html: Tíverri, <strong>%{domain}</strong> er í ferð við at blíva lukkað niður med alla. Um tú hevði eina kontu har, so ber ikki til framhaldandi at brúka hana, men tú kann framvegis biðja um trygdaravrit av tínum dátum.
    title: Hesin ambætarin er í ferð við at lukka
  sessions:
    activity: Seinasta virksemi
    browser: Kagi
    browsers:
      alipay: Alipay
      blackberry: BlackBerry
      chrome: Chrome
      edge: Microsoft Edge
      electron: Electron
      firefox: Firefox
      generic: Ókendur kagi
      huawei_browser: Huawei kagi
      ie: Internet Explorer
      micro_messenger: MicroMessenger
      nokia: Nokia S40 Ovi Browser
      opera: Opera
      otter: Otter
      phantom_js: PhantomJS
      qq: QQ Browser
      safari: Safari
      uc_browser: UC Browser
      unknown_browser: Ókendur kagi
      weibo: Weibo
    current_session: Verandi seta
    date: Dagfesting
    description: "%{browser} á %{platform}"
    explanation: Hetta eru vevkagarnir, sum í løtuni eru ritaðir inn á tína Mastodon kontu.
    ip: IP
    platforms:
      adobe_air: Adobe Air
      android: Android
      blackberry: BlackBerry
      chrome_os: ChromeOS
      firefox_os: Firefox OS
      ios: iOS
      kai_os: KaiOS
      linux: Linux
      mac: macOS
      unknown_platform: Ókendur pallur
      windows: Windows
      windows_mobile: Windows Mobile
      windows_phone: Windows Phone
    revoke: Tak aftur
    revoke_success: Setan tikin aftur
    title: Setur
    view_authentication_history: Sí samgildissøgu fyri tína kontu
  settings:
    account: Konta
    account_settings: Kontustillingar
    aliases: Tøkuheiti hjá kontuni
    appearance: Útsjónd
    authorized_apps: Góðkendar appir
    back: Aftur til Mastodon
    delete: Striking av kontu
    development: Menning
    edit_profile: Rætta vanga
    export: Flyt út
    featured_tags: Varpaði frámerki
    import: Innflyt
    import_and_export: Innflyt og útflyt
    migrate: Flyting av kontu
    notifications: Teldupostfráboðanir
    preferences: Stillingar
    profile: Vangi
    relationships: Fylging og fylgjarar
    severed_relationships: Avbrotin tilknýti
    statuses_cleanup: Sjálvvirkandi striking av postum
    strikes: Umsjónaratsóknir
    two_factor_authentication: Váttan í tveimum stigum
    webauthn_authentication: Trygdarlyklar
  severed_relationships:
    download: Niðurtøkur (%{count})
    event_type:
      account_suspension: Kontuógilding (%{target_name})
      domain_block: Ambætara-ógilding (%{target_name})
      user_domain_block: Tú hevur forðað %{target_name}
    lost_followers: Mistir fylgjarar
    lost_follows: Mist fylgi
    preamble: Tá ið tú forðar einum økisnavni, ella tínir umsitarar velja at avgilda ein fjarambætara, kanst tú missa fylgi og fylgjarar. Um tað hendir, kanst tú taka ein lista av avbrotnum tilknýtum niður, sum tú kanst eftirhyggja og møguliga innflyta á ein nýggjan ambætara.
    purged: Umsitararnir fyri tín ambætara hava tømt upplýsingar um henda ambætara úr skipanini.
    type: Tiltak
  statuses:
    attached:
      audio:
        one: "%{count} ljóð"
        other: "%{count} ljóð"
      description: 'Viðfest: %{attached}'
      image:
        one: "%{count} mynd"
        other: "%{count} myndir"
      video:
        one: "%{count} sjónfíla"
        other: "%{count} sjónfílur"
    boosted_from_html: Stimbrað frá %{acct_link}
    content_warning: 'Innihaldsávaring: %{warning}'
    content_warnings:
      hide: Fjal post
      show: Vís meiri
    default_language: Sama sum markamótsmál
    disallowed_hashtags:
      one: 'innihelt eitt vrakað frámerki: %{tags}'
      other: 'innihelt vrakaðu frámerkini: %{tags}'
    edited_at_html: Rættað %{date}
    errors:
      in_reply_not_found: Posturin, sum tú roynir at svara, sýnist ikki at finnast.
      quoted_status_not_found: Posturin, sum tú roynir at sitera, sýnist ikki at finnast.
      quoted_user_not_mentioned: Kann ikki sitera ein brúkara, sum ikki er nevndur, í einum posti, sum er ein privat umrøða.
    over_character_limit: mesta tal av teknum, %{max}, rokkið
    pin_errors:
      direct: Postar, sum einans eru sjónligir hjá nevndum brúkarum, kunnu ikki festast
      limit: Tú hevur longu fest loyvda talið av postum
      ownership: Postar hjá øðrum kunnu ikki festast
      reblog: Ein stimbran kann ikki festast
    quote_error:
      not_available: Postur ikki tøkur
      pending_approval: Postur bíðar
      revoked: Posturin burturbeindur av høvundinum
    quote_policies:
      followers: Einans fylgjarar
      nobody: Bara eg
      public: Ein og hvør
<<<<<<< HEAD
=======
    quote_post_author: Siteraði ein post hjá %{acct}
>>>>>>> 26c78392
    title: '%{name}: "%{quote}"'
    visibilities:
      direct: Privat umrøða
      private: Einans fylgjarar
      public: Alment
      public_long: Øll í og uttanfyri Mastodon
      unlisted: Stillur almenningur
      unlisted_long: Fjalt frá leitiúrslitum, rákum og almennum tíðarlinjum í Mastodon
  statuses_cleanup:
    enabled: Strika gamlar postar sjálvvirkandi
    enabled_hint: Strikar postar tínar sjálvvirkandi, tá teir verða eldri enn eitt vist, uttan so at teir samsvara við eitt av undantøkunum niðanfyri
    exceptions: Undantøk
    explanation: Av tí at striking av postum er dýrt virksemi, so verður tað gjørt spakuliga yvir tíð, tá ambætarin annars ikki er upptikin. Tí kunnu postarnir hjá tær verða strikaðir eina løtu aftaná, at tíðarfreistin er rokkin.
    ignore_favs: Sí burtur frá yndispostum
    ignore_reblogs: Sí burtur frá stimbranum
    interaction_exceptions: Undantøk grundað á samvirkni
    interaction_exceptions_explanation: Legg til merkis, at eingin trygd er fyri at postar verða strikaðir, um teir fara undir mørkini fyri yndispostar ella stimbranir eftir at teir einaferð eru farnir uppum.
    keep_direct: Varðveit beinleiðis boð
    keep_direct_hint: Strikar ikki beinleiðis boð hjá tær
    keep_media: Varðveit postar, sum hava viðheftar miðlafílur
    keep_media_hint: Strikar ikki postar hjá tær, sum hava miðlafílur viðheftar
    keep_pinned: Varðveit festar postar
    keep_pinned_hint: Strikar ikki tínar festu postar
    keep_polls: Varðveit atkvøðugreiðslur
    keep_polls_hint: Strikar ikki tínar atkvøðugreiðslur
    keep_self_bookmark: Varðveit postar, sum tú hevur bókamerkt
    keep_self_bookmark_hint: Strikar ikki tínar egnu postar, um tú hevur bókamerkt teir
    keep_self_fav: Varðveit postar, sum tú hevur yndismerkt
    keep_self_fav_hint: Strikar ikki tínar egnu postar, um tú hevur yndismerkt teir
    min_age:
      '1209600': 2 vikur
      '15778476': 6 mánaðir
      '2629746': 1 mánaði
      '31556952': 1 ár
      '5259492': 2 mánaðir
      '604800': 1 vika
      '63113904': 2 ár
      '7889238': 3 mánaðir
    min_age_label: Tíðarfreist
    min_favs: Varðveit postar yndismerktar í minsta lagi
    min_favs_hint: Strikar ikki postar hjá tær, sum hava móttikið í minsta lagi hetta talið av yndismerkjum. Lat vera blankt, um postar skulu strikast óansæð, hvussu ofta teir eru yndismerktir
    min_reblogs: Varðveit postar, sum eru stimbraðir í minsta lagi
    min_reblogs_hint: Strikar ikki postar hjá tær, sum eru stimbraðir í minsta lagi so ofta. Lat vera blankt, um postar skulu strikast óansæð, hvussu ofta teir eru stimbraðir
  stream_entries:
    sensitive_content: Viðkvæmt innihald
  strikes:
    errors:
      too_late: Tað er ov seint at kæra hesa atsókn
  tags:
    does_not_match_previous_name: samsvarar ikki við undanfarna navnið
  terms_of_service:
    title: Tænastutreytir
  terms_of_service_interstitial:
    future_preamble_html: Vit gera broytingar í tænastutreytunum, sum fáa virknað frá <strong>%{date}</strong>. Vit eggja tær til at eftirkanna dagførdu treytirnar.
    past_preamble_html: Vit hava broytt tænastutreytirnar síðani tú seinast vitjaði. Vit eggja tær til at eftirkanna dagførdu treytirnar.
    review_link: Eftirkanna tænastutreytir
    title: Tænastutreytirnar á %{domain} verða broyttar
  themes:
    contrast: Mastodon (høgur kontrastur)
    default: Mastodon (myrkt)
    mastodon-light: Mastodon (ljóst)
    system: Sjálvvirkandi (brúka vanligt uppsetingareyðkenni)
  time:
    formats:
      default: "%b %d, %Y, %H:%M"
      month: "%b %Y"
      time: "%H:%M"
      with_time_zone: "%d. %b %Y, %H:%M %Z"
  translation:
    errors:
      quota_exceeded: Ambætarin hevur brúkt alla kvotuna, sum hann hevði hjá umsetaratænstuni.
      too_many_requests: Ov nógv kall hava verið til umsetaratænastuna nýliga.
  two_factor_authentication:
    add: Legg afturat
    disable: Ger 2FA óvirkið
    disabled_success: Váttan í tveimum stigum gjørd óvirkin
    edit: Rætta
    enabled: Váttan í tveimum stigum gjørd virkin
    enabled_success: Váttan í tveimum stigum gjørd virkin
    generate_recovery_codes: Ger kodur til endurgerð
    lost_recovery_codes: Kodur til endurgerð loyva tær at fáa atgongd aftur til kontu tína, um tú missir telefonina burtur. Hevur tú mist endurgerðskodurnar, so kanst tú gera tær her. Gomlu kodurnar vera gjørdar óvirknar.
    methods: Mannagongdir fyri váttan í tveimum stigum
    otp: Authenticator app
    recovery_codes: Tak trygdaravrit av kodum til endurgerð
    recovery_codes_regenerated: Kodur til endurgerð gjørdar av nýggjum
    recovery_instructions_html: Missir tú atgongd til telefonina, so kanst tú brúka eina av kodunum til endurgerð niðanfyri at fáa atgongd aftur til kontu tína. <strong>Goym kodurnar til endurgerð trygt</strong>. Til dømis kanst tú prenta tær og goyma tær saman við øðrum týdningarmiklum skjølum.
    webauthn: Trygdarlyklar
  user_mailer:
    announcement_published:
      description: 'Umsitararnir av %{domain} kunngera:'
      subject: Tænastukunngerð
      title: "%{domain} tænastukunngerð"
    appeal_approved:
      action: Kontustillingar
      explanation: Kæran um atsóknina móti kontu tínari %{strike_date}, sum tú sendi inn %{appeal_date}, er góðkend. Konta tín er aftur tignarlig.
      subject: Kæra tín frá %{date} er góðkend
      subtitle: Kontan hjá tær er aftur í góðari støðu.
      title: Kæra góðkend
    appeal_rejected:
      explanation: Kæran um atsóknina móti kontu tínari %{strike_date}, sum tú sendi inn %{appeal_date}, er vrakað.
      subject: Kæra tín frá %{date} er vrakað
      subtitle: Kæra tín er vrakað.
      title: Kæra vrakað
    backup_ready:
      explanation: Tú hevur biðið um eitt fult trygdaravrit av Mastodon-kontuni hjá tær.
      extra: Tað er nú klárt at taka niður!
      subject: Savnið hjá tær er tøkt at taka niður
      title: Tak savn niður
    failed_2fa:
      details: 'Her eru smálutirnir í innritanarroyndini:'
      explanation: Onkur hevur roynt at rita inn á tína kontu, men gav eitt ógildugt seinna samgildi.
      further_actions_html: Um hetta ikki var tú, so skjóta vit upp, at tú %{action} beinan vegin, tí tað kann vera sett í vanda.
      subject: Seinna samgildi miseydnaðist
      title: Miseydnað seinna samgildi
    suspicious_sign_in:
      change_password: broyt loyniorðið hjá tær
      details: 'Her eru smálutirnir í innritanini:'
      explanation: Vit hava lagt merki til, at innritað er á tína kontu frá einari nýggjari IP adressu.
      further_actions_html: Var hetta ikki tú, so mæla vit til, at tú %{action} beinan vegin og at tú ger váttan í tveimum stigum virkna fyri at konta tín kann vera trygg.
      subject: Atgongd er fingin til kontu tína frá eini nýggjari IP adressu
      title: Ein nýggj innritan
    terms_of_service_changed:
      agreement: Við framhaldandi at brúka %{domain} góðtekur tú hesar treytir. Tekur tú ikki undir við dagførdu treytunum, so kanst tú til einhvørja tíð uppsiga avtaluna við %{domain} við at strika kontu tína.
      changelog: 'Í stuttum merkir henda dagføringin:'
      description: 'Tú móttekur hetta teldubrævið, tí at vit gera nakrar broytingar í okkara tænastutreytum á %{domain}. Broytingarnar vera galdandi frá %{date}. Vit eggja tær til at eftirhyggja dagførdu treytirnar her:'
      description_html: Tú móttekur hetta teldubrævið, tí at vit gera nakrar broytingar í okkara tænastutreytum á %{domain}. Broytingarnar vera galdandi frá <strong>%{date}</strong>. Vit eggja tær til at eftirhyggja <a href="%{path}" target="_blank">dagførdu treytirnar her</a>.
      sign_off: "%{domain} toymið"
      subject: Dagføringar til okkara tænastutreytir
      subtitle: Tænastutreytirnar hjá %{domain} eru við at verða broyttar
      title: Týdningarmikil dagføring
    warning:
      appeal: Innsend eina kæru
      appeal_description: Trýrt tú, at hetta er ein feilur, so kanst tú senda eina kæru til starvsfólkini á %{instance}.
      categories:
        spam: Ruskpostur
        violation: Tilfarið er í stríð við fylgjandi leiðreglur
      explanation:
        delete_statuses: Summir av postum tínum eru staðfestir at vera í stríði við eina ella fleiri av leiðreglunum og eru tí strikaðir av umsjónarfólkunum á %{instance}.
        disable: Tú kanst ikki longur brúka tína kontu, men vangi tín og aðrar dátur eru óskalað. Tú kanst biðja um trygdaravrit av tínum dátum, broyta kontustillingar ella strika tína kontu.
        mark_statuses_as_sensitive: Summir av postum tínum eru merktir sum viðkvæmir av umsjónarfólkunum á %{instance}. Hetta merkir, at fólk mugu trýsta á miðilin í postinum, áðrenn ein undanvísing verður víst. Tú kanst sjálv/ur merkja miðlar viðkvæmar, tá tú postar í framtíðini.
        sensitive: Frá nú av, so verða allar miðlafílur, sum tú leggur upp, merktar sum viðkvæmar og fjaldar aftan fyri eina ávaring.
        silence: Tú kanst framvegis brúka kontu tína, men einans fólk, sum longu fylgja tær, fara at síggja tínar postar á hesum ambætaranum, og tú kanst vera hildin uttanfyri ymiskar leitihentleikar. Tó so, onnur kunnu framvegis fylgja tær beinleiðis.
        suspend: Tú kanst ikki longur brúka kontu tína og vangin og aðrar dátur eru ikki longur atkomulig. Tú kanst enn rita inn fyri at biðja um eitt trygdaravrit av tínum dátum, inntil dáturnar eru heilt burturbeindar um umleið 30 dagar, men vit varðveita nakrar grundleggjandi dátur fyri at forða tær í at støkka undan ógildingini.
      reason: 'Grund:'
      statuses: 'Siteraðir postar:'
      subject:
        delete_statuses: Postar tíni á %{acct} eru strikaðir
        disable: Konta tín %{acct} er fryst
        mark_statuses_as_sensitive: Postar tíni á %{acct} eru merktir sum viðkvæmir
        none: Ávaring fyri %{acct}
        sensitive: Tínir postar á %{acct} verða merktir viðkvæmir framyvir
        silence: Konta tín %{acct} er avmarkað
        suspend: Konta tín %{acct} er ógildað
      title:
        delete_statuses: Strikaðir postar
        disable: Konta fryst
        mark_statuses_as_sensitive: Postar merktir sum viðkvæmir
        none: Ávaring
        sensitive: Konto frámerkt sum viðvkæmur
        silence: Kontoin er avmarkað
        suspend: Konta ógildað
    welcome:
      apps_android_action: Fá hana á Google Play
      apps_ios_action: Tak niður á App Store
      apps_step: Tak okkara almennu appir niður.
      apps_title: Mastodon appir
      checklist_subtitle: 'Kom í gongd á hesum nýggja miðli:'
      checklist_title: Vælkomukekklisti
      edit_profile_action: Ger persónligt
      edit_profile_step: Stimbra títt samvirkni við einum fullfíggjaðum vanga.
      edit_profile_title: Ger vangan hjá tær persónligan
      explanation: Her eru nøkur ráð so tú kann koma gott ígongd
      feature_action: Lær meira
      feature_audience: Mastodon gevur við ein einastandandi høvi at stýra tínar áskoðarar uttan millumfólk. Mastodon á tínum egnu ambætarum gevur tær høvi at fylgja og at blíva fylgd ella fylgdur frá einum og hvørjum Mastodon ambætara á netinum og er bert undir tínum ræði.
      feature_audience_title: Uppbygg tína áskoðarafjøld í treysti
      feature_control: Tú veitst best, hvat tú vilt síggja á tíni heimarás. Ongar algoritmur ella lýsingar at oyðsla tíðina hjá tær við. Fylg hvønn tú vilt á øllum Mastodon ambætarum umvegis eina kontu og móttak teirra postar í tíðarrað, og ger tín part av internetinum eitt sindur meira sum teg.
      feature_control_title: Varðveit ræði á tíni egnu tíðarrás
      feature_creativity: Mastodon hevur postar við ljóði, video og myndum, atkomulýsingar, spurnarkanningar, innihaldsávarðingar, livandi avatarar, sergjørd kenslutekn, klipping av smámyndum og annað, sum hjálpir tær at bera teg fram á netinum. Sama um tú útgevur list, tónleik ella poddvarp, Mastodon er har fyri teg.
      feature_creativity_title: Makaleys skapan
      feature_moderation: Mastodon leggur avgerðirnar aftur í tínar hendur. Hvør ambætari hevur sínar egnu reglur og fyriskipanir, sum vera útinnaðar lokalt og ikki frá í erva og niðureftir sum sosialir miðlar hjá stórfyritøkum. Hetta ger tað til tað smidliga at svara tørvinum hjá ymsum bólkum av fólki. Luttak á einum ambætara við reglum, sum tú er samd ella samdur við, ella hýs tín egna ambætara.
      feature_moderation_title: Umsjón, sum hon eigur at vera
      follow_action: Fylg
      follow_step: At fylgja áhugaverdum fólki er tað, sum Mastodon snýr seg um.
      follow_title: Ger tína heimarás persónliga
      follows_subtitle: Fylg vælkendar kontur
      follows_title: Hvørji tú átti at fylgt
      follows_view_more: Sí fleiri fólk at fylgja
      hashtags_recent_count:
        one: "%{people} fólk seinastu 2 dagarnar"
        other: "%{people} fólk seinastu 2 dagarnar"
      hashtags_subtitle: Kanna rákið seinastu 2 dagarnar
      hashtags_title: Vælumtókt frámerki
      hashtags_view_more: Sí fleiri vælumtókt frámerki
      post_action: Skriva
      post_step: Sig hey við verðina við teksti, myndum, video ella spurnarkanningum.
      post_title: Stovna tín fyrsta post
      share_step: Lat vinir tínar vita, hvussu tey finna teg á Mastodon.
      share_title: Deil tín Mastodon vanga
      sign_in_action: Rita inn
      subject: Vælkomin til Mastodon
      title: Vælkomin umborð, %{name}!
  users:
    follow_limit_reached: Tú kanst ikki fylgja fleiri enn %{limit} fólk
    go_to_sso_account_settings: Far til kontustillingarnar hjá samleikaveitaranum hjá tær
    invalid_otp_token: Ógyldug tvey-stigs koda
    otp_lost_help_html: Hevur tú mist atgongd til bæði, so kanst tú koma í samband við %{email}
    rate_limited: Ov nógvar samgildisroyndir, royn aftur seinni.
    seamless_external_login: Tú er ritað/ur inn umvegis eina uttanhýsis tænastu, so loyniorð og teldupoststillingar eru ikki tøkar.
    signed_in_as: 'Ritað/ur inn sum:'
  verification:
    extra_instructions_html: <strong>Góð ráð:</strong> Leinkið á heimasíðuni hjá tær kann vera ósjónligt. Tann týdningarmikli parturin er <code>rel="me"</code> sum forðar tí, at onkur kann látast at vera ein annar á heimasíðuni við brúkara-gjørdum tilfari. Tú kanst enntá brúka eitt <code>link</code> frámerki í høvdinum á síðuni heldur enn <code>a</code>, men HTML kodan má vera atkomulig uttan at JavaScript skal koyra.
    here_is_how: Her er hvussu
    hint_html: "<strong>At vátta samleikan hjá tær á Mastodon er fyri øll.</strong> Grundað á opnar vevstandarar, nú og í allar ævir frítt. Alt, tú hevur tørv á, er ein persónlig heimasíða, sum fólk kunnu kenna teg aftur á. Tá tú ger leinki til ta heimasíðuna frá vanga tínum, so eftirkanna vit, at heimasíðan hevur eitt leinki aftur til vangan hjá tær og vísa tað á vanganum."
    instructions_html: Avrita og innset koduna niðanfyri inn í HTML'ið á heimasíðuni hjá tær. Legg síðani adressuna á heimasíðuni hjá tær inn á eitt av eyka teigunum á vanganum hjá tær umvegis "Rætta vanga" teigin og goym broytingar.
    verification: Váttan
    verified_links: Tíni váttaðu leinki
    website_verification: Heimasíðuváttan
  webauthn_credentials:
    add: Legg nýggjan trygdarlykil afturat
    create:
      error: Ein trupulleiki var í sambandi við at trygdarlykilin bleiv lagdur afturat. Vinarliga royn aftur.
      success: Trygdarlykilin hjá tær varð lagdur afturat.
    delete: Strika
    delete_confirmation: Er tú vís/ur í, at tú vil strika hendan trygdarlykilin?
    description_html: Um tú ger <strong>váttan við trygdarlykli</strong> virkna, so fer innritan at krevja, at tú brúkar ein av trygdarlyklunum hjá tær.
    destroy:
      error: Ein trupulleiki var við at strika trygdarlykilin hjá tær. Vinarliga royn aftur.
      success: Trygdarlykilin hjá tær varð strikaður.
    invalid_credential: Ógyldugur trygdarlykil
    nickname_hint: Skriva eyknevni á tínum nýggja trygdarlykli
    not_enabled: Tú hevur ikki gjørt WebAuthn virkið enn
    not_supported: Hesin kagin stuðlar ikki uppundir trygdarlyklar
    otp_required: Fyri at brúka trygdarlyklar er neyðugt at gera váttan í tveimum stigum virkna fyrst.
    registered_on: Skrásett %{date}<|MERGE_RESOLUTION|>--- conflicted
+++ resolved
@@ -1761,11 +1761,8 @@
       too_few_options: má hava meiri enn ein valmøguleika
       too_many_options: kann ikki innihalda fleiri enn %{max} valmøguleikar
     vote: Atkvøð
-<<<<<<< HEAD
-=======
   posting_defaults:
     explanation: Hesar stillingar verða brúktar sum sjálvval tá stovnar nýggjar postar, men tú kanst rætta tær fyri hvønn post í rættiøkinum.
->>>>>>> 26c78392
   preferences:
     other: Annað
     posting_defaults: Postingarstillingar
@@ -1947,10 +1944,7 @@
       followers: Einans fylgjarar
       nobody: Bara eg
       public: Ein og hvør
-<<<<<<< HEAD
-=======
     quote_post_author: Siteraði ein post hjá %{acct}
->>>>>>> 26c78392
     title: '%{name}: "%{quote}"'
     visibilities:
       direct: Privat umrøða
