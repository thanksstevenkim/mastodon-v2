--- conflicted
+++ resolved
@@ -1761,11 +1761,8 @@
       too_few_options: debe tener más de un elemento
       too_many_options: no puede contener más de %{max} elementos
     vote: Votar
-<<<<<<< HEAD
-=======
   posting_defaults:
     explanation: Esta configuración se utilizará como predeterminada cuando crees nuevas publicaciones, pero puedes editarla para cada publicación dentro del editor.
->>>>>>> 26c78392
   preferences:
     other: Otros
     posting_defaults: Configuración por defecto de publicaciones
@@ -1951,12 +1948,7 @@
     title: "%{name}: «%{quote}»"
     visibilities:
       direct: Mención privada
-<<<<<<< HEAD
-      private: Sólo mostrar a seguidores
-      private_long: Solo mostrar a tus seguidores
-=======
       private: Solo seguidores
->>>>>>> 26c78392
       public: Público
       public_long: Cualquiera que esté dentro y fuera de Mastodon
       unlisted: Pública, pero silenciosa
