---
zh-TW:
  simple_form:
    hints:
      account:
        attribution_domains: 每行一個。以保護偽造署名。
        discoverable: 公開嘟文及個人檔案可能於各 Mastodon 功能中被推薦，並且您的個人檔案可能被推薦至其他使用者。
        display_name: 完整名稱或暱稱。
        fields: 烘培雞、自我認同代稱、年齡，及任何您想分享的。
        indexable: 您的公開嘟文可能會顯示於 Mastodon 之搜尋結果中。曾與您嘟文互動過的人可能無論如何都能搜尋它們。
        note: '您可以 @mention 其他人或者使用 #主題標籤。'
        show_collections: 人們將能瀏覽您跟隨中及跟隨者帳號。您所跟隨之使用者能得知您正在跟隨其帳號。
        unlocked: 人們將無需額外請求您的同意便能跟隨您的帳號。取消勾選以審查跟隨請求並選擇是否同意或拒絕新跟隨者。
      account_alias:
        acct: 指定要移動的帳號之「使用者名稱@網域名稱」
      account_migration:
        acct: 指定欲移動至帳號之「使用者名稱@網域名稱」
      account_warning_preset:
        text: 您可使用嘟文語法，例如網址、「#」標籤與提及功能
        title: 可選的。不會向收件者顯示
      admin_account_action:
        include_statuses: 使用者可看到導致檢舉或警告的嘟文
        send_email_notification: 使用者將收到帳號發生之事情的解釋
        text_html: 可選的。您能使用嘟文語法。您可 <a href="%{path}">新增警告預設</a> 來節省時間
        type_html: 設定要使用 <strong>%{acct}</strong> 做的事
        types:
          disable: 禁止該使用者使用他們的帳號，但是不刪除或隱藏他們的內容。
          none: 使用這個寄送警告至該使用者，而不進行其他動作。
          sensitive: 強制標記此使用者所有多媒體附加檔案為敏感內容。
          silence: 禁止該使用者發公開嘟文，從無跟隨他們的帳號中隱藏嘟文與通知。關閉所有對此帳號之檢舉報告。
          suspend: 禁止所有對該帳號任何互動，並且刪除其內容。三十天內可以撤銷此動作。關閉所有對此帳號之檢舉報告。
        warning_preset_id: 可選的。您仍可於預設的結尾新增自訂文字
      announcement:
        all_day: 當選取時，僅顯示出時間範圍中的日期部分
        ends_at: 可選的。公告會於該時間點自動取消發布
        scheduled_at: 空白則立即發布公告
        starts_at: 可選的。使公告於特定時間範圍內顯示
        text: 您可以使用嘟文語法，但請小心別使公告太鴨霸而佔據使用者的整個版面。
      appeal:
        text: 您只能對警示提出一次申訴
      defaults:
        autofollow: 通過邀請網址註冊的使用者將自動跟隨您
        avatar: 支援 WEBP、PNG、GIF 或 JPG 圖片格式，檔案最大為 %{size}。將等比例縮減至 %{dimensions} 像素
        bot: 此帳號主要執行自動化操作且可能未受人為監控
        context: 此過濾器應套用於以下一項或多項情境
        current_password: 因安全因素，請輸入目前帳號的密碼
        current_username: 請輸入目前帳號的使用者名稱以確認
        digest: 僅於您長時間未登入且於未登入期間收到私訊時傳送
        email: 您將收到一封驗證電子郵件
        header: 支援 WEBP、PNG、GIF 或 JPG 圖片格式，檔案最大為 %{size}。將等比例縮減至 %{dimensions} 像素
        inbox_url: 自您想要使用的中繼首頁複製網址
        irreversible: 已過濾之嘟文將不可逆地消失，即便之後移除過濾器也一樣
        locale: 使用者介面、電子郵件與推播通知的語言
        password: 使用至少 8 個字元
        phrase: 無論是嘟文的本文或是內容警告都會被過濾
        scopes: 允許使應用程式存取的 API。 若您選擇最高階範圍，則無須選擇個別項目。
        setting_advanced_layout: 將 Mastodon 顯示為多欄位介面，使您能檢視時間軸、通知，以及您所選擇之第三欄位。不建議於較小的螢幕使用。
        setting_aggregate_reblogs: 不顯示最近已被轉嘟之嘟文的最新轉嘟（只影響最新收到的嘟文）
        setting_always_send_emails: 一般情況下若您活躍使用 Mastodon ，我們不會寄送電子郵件通知
<<<<<<< HEAD
        setting_default_quote_policy: 此設定將僅生效於下一版本 Mastodon 建立之嘟文，但您可以預先選好您的偏好設定。
=======
        setting_boost_modal: 當啟用時，轉嘟前將先開啟確認對話框，您能於其變更轉嘟之可見性。
        setting_default_quote_policy_private: Mastodon 上發佈之僅限跟隨者嘟文無法被其他使用者引用。
        setting_default_quote_policy_unlisted: 當其他人引用您時，他們的嘟文也會自熱門時間軸隱藏。
>>>>>>> 26c78392
        setting_default_sensitive: 敏感內容媒體預設隱藏，且按一下即可重新顯示
        setting_display_media_default: 隱藏標為敏感內容的媒體
        setting_display_media_hide_all: 總是隱藏所有媒體
        setting_display_media_show_all: 總是顯示標為敏感內容的媒體
        setting_emoji_style: 如何顯示 emoji 表情符號。「自動」將嘗試使用原生 emoji ，但於老式瀏覽器使用 Twemoji。
        setting_quick_boosting_html: 當啟用時，點擊 %{boost_icon} 轉嘟圖示將立即轉嘟而非開啟轉嘟/引用之下拉選單。將引用嘟文操作移至 %{options_icon} （選項）選單中。
        setting_system_scrollbars_ui: 僅套用至基於 Safari 或 Chrome 之桌面瀏覽器
        setting_use_blurhash: 彩色漸層圖樣是基於隱藏媒體內容顏色產生，所有細節將變得模糊
        setting_use_pending_items: 關閉自動捲動更新，時間軸僅於點擊後更新
        username: 您可以使用字幕、數字與底線
        whole_word: 如果關鍵字或詞組僅有字母與數字，則其將只於符合整個單字時才會套用
      domain_allow:
        domain: 此網域將能夠攫取本站資料，而自該網域發出的資料也會於本站處理及留存。
      email_domain_block:
        domain: 這可以是顯示於電子郵件中的網域名稱，或是其使用的 MX 紀錄。其將於註冊時檢查。
        with_dns_records: Mastodon 會嘗試解析所提供之網域的 DNS 記錄，解析結果一致者將一併封鎖
      featured_tag:
        name: 這些是您最近使用的一些主題標籤：
      filters:
        action: 請選擇當嘟文符合該過濾器時將被執行之動作
        actions:
          blur: 將多媒體隱藏於警告之後，而不隱藏文字內容
          hide: 完全隱藏過濾內容，當作它似乎不曾存在過
          warn: 隱藏過濾內容於過濾器標題之警告後
      form_admin_settings:
        activity_api_enabled: 本站使用者的嘟文數量，以及本站的活躍使用者與一週內新使用者數量
        app_icon: WEBP、PNG、GIF、或 JPG。於行動裝置上使用自訂圖示替代預設應用程式圖示。
        backups_retention_period: 使用者能產生他們嘟文的備份以便日後下載。當設定為正值時，這些嘟文備份將於指定之天數後自您的儲存空間中自動刪除。
        bootstrap_timeline_accounts: 這些帳號將被釘選於新帳號跟隨推薦之上。
        closed_registrations_message: 於註冊關閉時顯示
        content_cache_retention_period: 所有來自其他伺服器之嘟文（包括轉嘟與回嘟）將於指定之天數後自動刪除，不論這些嘟文與本地使用者間的任何互動。這將包含本地使用者已標記為書籤或最愛之嘟文。不同站點使用者間之私訊亦將遺失且不可回復。此設定應適用於特殊情況，若常規使用將超乎多數使用者預期。
        custom_css: 您於 Mastodon 網頁版本中能套用客製化風格。
        favicon: WEBP、PNG、GIF、或 JPG。使用自訂圖示替代預設 Mastodon favicon 圖示。
        landing_page: 選擇當新訪客第一次造訪您伺服器時所見之頁面。若您選擇「熱門趨勢」，則該功能必須於探索設定中啟用。若您選擇「本站時間軸」，則探索設定中「允許瀏覽本站嘟文之即時內容」功能必須設定為「任何人」。
        mascot: 覆寫進階網頁介面中的圖例。
        media_cache_retention_period: 來自遠端伺服器嘟文中之多媒體內容將快取於您的伺服器。當設定為正值時，這些多媒體內容將於指定之天數後自您的儲存空間中自動刪除。若多媒體資料於刪除後被請求，且原始內容仍可存取，它們將被重新下載。由於連結預覽中第三方網站查詢頻率限制，建議將其設定為至少 14 日，否則於此之前連結預覽將不被即時更新。
        min_age: 使用者將於註冊時被要求確認他們的生日
        peers_api_enabled: 浩瀚聯邦宇宙中與此伺服器曾經擦肩而過的網域列表。不包含關於您是否與此伺服器是否有與之串連，僅僅表示您的伺服器已知此網域。這是供收集聯邦宇宙中一般性統計資料服務使用。
        profile_directory: 個人檔案目錄將會列出那些有選擇被發現的使用者。
        require_invite_text: 如果已設定為手動審核註冊，請將「為什麼想要加入呢？」設定為必填項目。
        site_contact_email: 其他人如何聯繫您關於法律或支援之諮詢。
        site_contact_username: 其他人如何於 Mastodon 上聯繫您。
        site_extended_description: 任何其他可能對訪客或使用者有用的額外資訊。可由 Markdown 語法撰寫。
        site_short_description: 一段有助於辨別您伺服器的簡短說明。例如：誰運行該伺服器、該伺服器是提供至哪些人群？
        site_terms: 使用您自己的隱私權政策，或者保留空白以使用預設值。可由 Markdown 語法撰寫。
        site_title: 除了網域外，其他人該如何指稱您的伺服器。
        status_page_url: 當服務中斷時，可以提供使用者了解伺服器資訊頁面之 URL
        theme: 未登入之訪客或新使用者所見之佈景主題。
        thumbnail: 大約 2:1 圖片會顯示於您伺服器資訊之旁。
        trendable_by_default: 跳過手動審核熱門內容。仍能於登上熱門趨勢後移除個別內容。
        trends: 熱門趨勢將顯示於您伺服器上正在吸引大量注意力的嘟文、主題標籤、或者新聞。
      form_challenge:
        current_password: 您正要進入安全區域
      imports:
        data: 自其他 Mastodon 伺服器匯出的 CSV 檔案
      invite_request:
        text: 這會協助我們審核您的申請
      ip_block:
        comment: 可選的。但請記得您為何添加這項規則。
        expires_in: IP 位址是經常共用或轉手的有限資源，不建議無限期地封鎖特定 IP 位址。
        ip: 請輸入 IPv4 或 IPv6 位址，亦可以用 CIDR 語法以封鎖整個 IP 區段。小心不要將自己一併封鎖掉囉！
        severities:
          no_access: 封鎖對所有資源存取
          sign_up_block: 無法註冊新帳號
          sign_up_requires_approval: 新註冊申請需要先經過您的審核
        severity: 請選擇將如何處理來自這個 IP 位址的請求
      rule:
        hint: 可選的。提供關於此規則更多細節
        text: 說明使用者於此伺服器上需遵守的規則或條款。試著維持各項條款簡短而明瞭。
      sessions:
        otp: 請輸入產生自您手機 App 的兩階段驗證碼，或輸入其中一個備用驗證碼：
        webauthn: 若它是 USB 安全金鑰，請確認已正確插入，如有需要請觸擊。
      settings:
        indexable: 個人檔案可能出現於 Google、Bing、或其他搜尋引擎。
        show_application: 將總是顯示您發嘟文之應用程式
      tag:
        name: 您只能變更大小寫，例如，以使其更易讀。
      terms_of_service:
        changelog: 能以 Markdown 語法撰寫。
        effective_date: 合理時間範圍可為自您通知使用者之日起的 10 至 30 天。
        text: 能以 Markdown 語法撰寫。
      terms_of_service_generator:
        admin_email: 法律通知包含反駁通知、法院命令、刪除請求和執法單位請求。
        arbitration_address: 能與上述相同之實體地址，或「N/A」如使用 email。
        arbitration_website: 能為網路表單，或「N/A」如使用 email。
        choice_of_law: 城市、區域、領土或州的內部實體法律應規範任何及所有權利。
        dmca_address: 位於美國的運營團隊，請使用於 DMCA 指定代理目錄中註冊之地址。可直接請求 PO Box 清單，使用 DMCA 指定代理郵局信箱豁免請求向版權局發送電子郵件，並描述您是一名在家工作之內容管理員，擔心您的行為將遭報復，需要使用 PO Box 保護您的私人住址。
        dmca_email: 能使用上述用於「法律通知用途電子郵件」之相同電子郵件。
        domain: 您所提供線上服務之唯一識別。
        jurisdiction: 列出帳單支付人之居住國家。若為公司或其他實體，請列出其註冊地所在的國家，及城市、地區、領土、或州別等。
        min_age: 不應低於您所屬法律管轄區要求之最低年齡。
      user:
        chosen_languages: 當選取時，只有選取語言之嘟文會於公開時間軸中顯示
        date_of_birth:
          other: 我們必須確認您至少年滿 %{count} 以使用 %{domain}。我們不會儲存此資料。
        role: 角色控制使用者有哪些權限。
      user_role:
        color: 於整個使用者介面中用於角色的顏色，十六進位格式的 RGB
        highlighted: 這將使角色公開可見
        name: 角色的公開名稱，如果角色設定為顯示為徽章
        permissions_as_keys: 有此角色的使用者將有權存取...
        position: 某些情況下，衝突的解決方式由更高階的角色決定。某些動作只能由優先程度較低的角色執行
      username_block:
        allow_with_approval: 不直接禁止註冊，符合規則之註冊將需要您的審核
        comparison: 當您封鎖部分匹配時，請留心 Scunthorpe 問題
        username: 將匹配不限大小寫與常見同形異義字，如以「4」代替「A」或以「3」代替「E」
      webhook:
        events: 請選擇要傳送的事件
        template: 使用變數代換組合您自己的 JSON payload。留白以使用預設 JSON 。
        url: 事件會被傳送至何處
    labels:
      account:
        attribution_domains: 允許對您予與信譽之網站
        discoverable: 於探索演算法中推薦個人檔案及嘟文
        fields:
          name: 標籤
          value: 內容
        indexable: 允許公開嘟文顯示於搜尋結果中
        show_collections: 於個人檔案中顯示跟隨中及跟隨者
        unlocked: 自動同意新跟隨者
      account_alias:
        acct: 舊帳號名稱
      account_migration:
        acct: 新帳號名稱
      account_warning_preset:
        text: 預設文字
        title: 標題
      admin_account_action:
        include_statuses: 於電子郵件中加入檢舉之嘟文內容
        send_email_notification: 透過電子郵件通知使用者
        text: 自訂警告
        type: 動作
        types:
          disable: 停用
          none: 什麼也不做
          sensitive: 敏感内容
          silence: 安靜
          suspend: 停權並不可逆地刪除帳號資料
        warning_preset_id: 使用警告預設
      announcement:
        all_day: 全天活動
        ends_at: 活動結束時間
        scheduled_at: 排程發布
        starts_at: 活動開始時間
        text: 公告
      appeal:
        text: 解釋為什麼要撤銷這個決定
      defaults:
        autofollow: 邀請別人跟隨您的帳號
        avatar: 大頭貼
        bot: 此帳號是台機器人
        chosen_languages: 過濾語言
        confirm_new_password: 確認新密碼
        confirm_password: 確認密碼
        context: 過濾情境
        current_password: 目前密碼
        data: 資料
        display_name: 顯示名稱
        email: 電子郵件地址
        expires_in: 失效時間
        fields: 額外欄位
        header: 封面圖片
        honeypot: "%{label} (請勿填寫)"
        inbox_url: 中繼收件匣 URL
        irreversible: 放棄而非隱藏
        locale: 介面語言
        max_uses: 最大使用次數
        new_password: 新密碼
        note: 個人簡介
        otp_attempt: 兩階段驗證碼
        password: 密碼
        phrase: 關鍵字或片語
        setting_advanced_layout: 啟用進階網頁介面
        setting_aggregate_reblogs: 於時間軸中不重複顯示轉嘟
        setting_always_send_emails: 總是發送電子郵件通知
        setting_auto_play_gif: 自動播放 GIF 動畫
        setting_boost_modal: 控制轉嘟可見性
        setting_default_language: 嘟文語言
        setting_default_privacy: 嘟文可見性
        setting_default_quote_policy: 誰能引用此嘟文
        setting_default_sensitive: 總是將媒體標記為敏感內容
        setting_delete_modal: 於刪除嘟文前警告我
        setting_disable_hover_cards: 停用於滑鼠懸停時預覽個人檔案
        setting_disable_swiping: 停用滑動手勢
        setting_display_media: 媒體顯示
        setting_display_media_default: 預設
        setting_display_media_hide_all: 全部隱藏
        setting_display_media_show_all: 全部顯示
        setting_emoji_style: emoji 風格
        setting_expand_spoilers: 永遠展開標有內容警告的嘟文
        setting_hide_network: 隱藏您的社交網路
        setting_missing_alt_text_modal: 於發出未含有 ALT 說明文字之嘟文前警告我
        setting_quick_boosting: 啟用快速轉嘟
        setting_reduce_motion: 減少過渡動畫效果
        setting_system_font_ui: 使用系統預設字型
        setting_system_scrollbars_ui: 使用系統預設捲動軸
        setting_theme: 佈景主題
        setting_trends: 顯示本日熱門趨勢
        setting_unfollow_modal: 取消跟隨某人前先詢問我
        setting_use_blurhash: 將隱藏媒體以彩色漸層圖樣表示
        setting_use_pending_items: 限速模式
        severity: 優先級
        sign_in_token_attempt: 安全代碼
        title: 標題
        type: 匯入類型
        username: 使用者名稱
        username_or_email: 使用者名稱或電子郵件地址
        whole_word: 整個詞彙
      email_domain_block:
        with_dns_records: 包括網域的 MX 記錄與 IP 位址
      featured_tag:
        name: "「#」主題標籤"
      filters:
        actions:
          blur: 將多媒體隱藏於警告之後
          hide: 完全隱藏
          warn: 隱藏於警告之後
      form_admin_settings:
        activity_api_enabled: 於 API 中公開使用者活躍度的統計數據
        app_icon: 應用程式圖示
        backups_retention_period: 使用者封存資料保留期間
        bootstrap_timeline_accounts: 永遠推薦這些帳號至新使用者
        closed_registrations_message: 當註冊關閉時的客製化訊息
        content_cache_retention_period: 遠端內容保留期限
        custom_css: 自訂 CSS
        favicon: 網站圖示 (Favicon)
        landing_page: 新訪客之登陸頁面
        local_live_feed_access: 允許瀏覽本站嘟文之即時內容
        local_topic_feed_access: 允許瀏覽本站嘟文之主題標籤與連結
        mascot: 自訂吉祥物 (legacy)
        media_cache_retention_period: 多媒體快取資料保留期間
        min_age: 最低年齡要求
        peers_api_enabled: 於 API 中公開已知伺服器的列表
        profile_directory: 啟用個人檔案目錄
        registrations_mode: 誰能註冊
        remote_live_feed_access: 允許瀏覽聯邦宇宙嘟文之即時內容
        remote_topic_feed_access: 允許瀏覽聯邦宇宙嘟文之主題標籤與連結
        require_invite_text: 要求「加入原因」
        show_domain_blocks: 顯示封鎖的網域
        show_domain_blocks_rationale: 顯示網域被封鎖之原因
        site_contact_email: 聯絡 e-mail
        site_contact_username: 聯絡人帳號
        site_extended_description: 進階描述
        site_short_description: 伺服器描述
        site_terms: 隱私權政策
        site_title: 伺服器名稱
        status_page_url: 狀態頁面 URL
        theme: 預設佈景主題
        thumbnail: 伺服器縮圖
        trendable_by_default: 允許熱門趨勢直接顯示，不需經過審核
        trends: 啟用熱門趨勢
      interactions:
        must_be_follower: 封鎖非跟隨者的通知
        must_be_following: 封鎖您未跟隨之使用者的通知
        must_be_following_dm: 封鎖您未跟隨之使用者的私訊
      invite:
        comment: 備註
      invite_request:
        text: 為什麼想要加入呢？
      ip_block:
        comment: 備註
        ip: IP 位址
        severities:
          no_access: 封鎖
          sign_up_block: 禁止註冊新帳號
          sign_up_requires_approval: 限制註冊
        severity: 規則
      notification_emails:
        appeal: 有人對管理員的決定提出上訴
        digest: 傳送摘要電子郵件
        favourite: 當有使用者將您的嘟文加入最愛時，傳送電子郵件通知
        follow: 當有使用者跟隨您時，傳送電子郵件通知
        follow_request: 當有使用者請求跟隨您時，傳送電子郵件通知
        mention: 當有使用者於嘟文提及您時，傳送電子郵件通知
        pending_account: 有新的帳號需要審核
        quote: 當有使用者引用您的嘟文時
        reblog: 當有使用者轉嘟您的嘟文時，傳送電子郵件通知
        report: 新回報已遞交
        software_updates:
          all: 通知所有更新
          critical: 僅通知重要更新
          label: 有可取得的 Mastodon 新版本
          none: 永不通知更新（不建議）
          patch: 通知錯誤修正更新
        trending_tag: 新熱門趨勢需要審核
      rule:
        hint: 其他資訊
        text: 規則
      settings:
        indexable: 於搜尋引擎中包含個人檔案頁面
        show_application: 顯示您發嘟文之應用程式
      tag:
        listable: 允許此主題標籤於搜尋及個人檔案目錄中顯示
        name: 主題標籤
        trendable: 允許此主題標籤於熱門趨勢下顯示
        usable: 允許嘟文使用此主題標籤
      terms_of_service:
        changelog: 有何異動？
        effective_date: 生效日期
        text: 服務條款
      terms_of_service_generator:
        admin_email: 法律通知用途電子郵件
        arbitration_address: 仲裁通知之實體地址
        arbitration_website: 提交仲裁通知之網站
        choice_of_law: 法律選擇
        dmca_address: DMCA 或版權通知之實體地址
        dmca_email: DMCA 或版權通知之電子郵件地址
        domain: 網域
        jurisdiction: 司法管轄區
        min_age: 最低年齡
      user:
        date_of_birth_1i: 日
        date_of_birth_2i: 月
        date_of_birth_3i: 年
        role: 角色
        time_zone: 時區
      user_role:
        color: 識別顏色
        highlighted: 於使用者個人檔案中顯示角色徽章
        name: 名稱
        permissions_as_keys: 權限
        position: 優先權
      username_block:
        allow_with_approval: 經審核後可註冊
        comparison: 比較方式
        username: 字詞匹配
      webhook:
        events: 已啟用的事件
        template: Payload 樣板
        url: 端點 URL
    'no': 否
    not_recommended: 不建議
    overridden: 已覆寫
    recommended: 建議
    required:
      mark: "*"
      text: 必須填寫
    title:
      sessions:
        webauthn: 使用您的安全金鑰來登入
    'yes': 是<|MERGE_RESOLUTION|>--- conflicted
+++ resolved
@@ -57,13 +57,9 @@
         setting_advanced_layout: 將 Mastodon 顯示為多欄位介面，使您能檢視時間軸、通知，以及您所選擇之第三欄位。不建議於較小的螢幕使用。
         setting_aggregate_reblogs: 不顯示最近已被轉嘟之嘟文的最新轉嘟（只影響最新收到的嘟文）
         setting_always_send_emails: 一般情況下若您活躍使用 Mastodon ，我們不會寄送電子郵件通知
-<<<<<<< HEAD
-        setting_default_quote_policy: 此設定將僅生效於下一版本 Mastodon 建立之嘟文，但您可以預先選好您的偏好設定。
-=======
         setting_boost_modal: 當啟用時，轉嘟前將先開啟確認對話框，您能於其變更轉嘟之可見性。
         setting_default_quote_policy_private: Mastodon 上發佈之僅限跟隨者嘟文無法被其他使用者引用。
         setting_default_quote_policy_unlisted: 當其他人引用您時，他們的嘟文也會自熱門時間軸隱藏。
->>>>>>> 26c78392
         setting_default_sensitive: 敏感內容媒體預設隱藏，且按一下即可重新顯示
         setting_display_media_default: 隱藏標為敏感內容的媒體
         setting_display_media_hide_all: 總是隱藏所有媒體
