--- conflicted
+++ resolved
@@ -21,11 +21,7 @@
       one: Indlæg
       other: Indlæg
     posts_tab_heading: Indlæg
-<<<<<<< HEAD
-    self_follow_error: Det er ikke tilladt at følge sin egen konto
-=======
     self_follow_error: Det er ikke tilladt at følge ens egen konto
->>>>>>> 609a4018
   admin:
     account_actions:
       action: Udfør handling
@@ -129,11 +125,7 @@
       remove_avatar: Fjern profilbillede
       remove_header: Fjern banner
       removed_avatar_msg: "%{username}s profilbillede fjernet"
-<<<<<<< HEAD
-      removed_header_msg: "%{username}s banner fjernet"
-=======
       removed_header_msg: "%{username}'s banner fjernet"
->>>>>>> 609a4018
       resend_confirmation:
         already_confirmed: Denne bruger er allerede bekræftet
         send: Gensend bekræftelseslink
@@ -784,15 +776,9 @@
         manage_rules_description: Tillad brugere at ændre serverregler
         manage_settings: Administrere indstillinger
         manage_settings_description: Tillader brugere at ændre webstedsindstillinger
-<<<<<<< HEAD
-        manage_taxonomies: Håndtere taksonomier
-        manage_taxonomies_description: Tillader brugere at gennemse tenderende indhold og opdatere etiket-indstillinger
-        manage_user_access: Håndtere brugeradgang
-=======
         manage_taxonomies: Administrere taksonomier
         manage_taxonomies_description: Giver brugerne mulighed for at gennemgå trendende indhold og opdatere hashtag-indstillinger
         manage_user_access: Administrere brugeradgang
->>>>>>> 609a4018
         manage_user_access_description: Tillader brugere at deaktivere andre brugeres tofaktorgodkendelse, skifte deres e-mailadresse og nulstille deres adgangskode
         manage_users: Administrere brugere
         manage_users_description: Tillader brugere at se andre brugeres oplysninger og underkaste dem moderationshandlinger
@@ -1082,11 +1068,7 @@
           tag_servers_dimension: Topservere
           tag_servers_measure: forskellige servere
           tag_uses_measure: anvendelser i alt
-<<<<<<< HEAD
-        description_html: Disse er etiketter, som pt. vises i en masse indlæg, som serveren ser. Det kan hjælpe brugerne til at finde ud af, hvad folk taler mest om pt. Ingen etiketter vises offentligt, før man godkender dem.
-=======
         description_html: Disse er hashtags, som pt. vises i en masse indlæg, som din server ser. Det kan hjælpe dine brugere til at finde ud af, hvad folk taler mest om pt. Ingen hashtags vises offentligt, før du godkender dem.
->>>>>>> 609a4018
         listable: Kan foreslås
         no_tag_selected: Intet tag ændret (da intet var valgt)
         not_listable: Foreslås ikke
@@ -1165,11 +1147,7 @@
       new_trending_statuses:
         title: Indlæg, der trender
       new_trending_tags:
-<<<<<<< HEAD
-        title: Populære etiketter
-=======
         title: Hashtags, der trender
->>>>>>> 609a4018
       subject: Nye tendenser klar til gennemgang på %{instance}
   aliases:
     add_new: Opret alias
@@ -1491,21 +1469,6 @@
       overwrite: Overskriv
       overwrite_long: Erstat aktuelle poster med de nye
     overwrite_preambles:
-<<<<<<< HEAD
-      blocking_html: Du er ved at <strong>erstatte bloklisten</strong> med op til <strong>%{total_items} konti</strong> fra <strong>%{filename}</strong>.
-      bookmarks_html: Du er ved at <strong>erstatte bogmærkelisten</strong> med op til <strong>%{total_items} emner</strong> fra <strong>%{filename}</strong>.
-      domain_blocking_html: Du er ved at <strong>erstatte domæneblokeringslisten</strong> med op til <strong>%{total_items} domæner</strong> fra <strong>%{filename}</strong>.
-      following_html: Du er ved at <strong>følge</strong> op til <strong>%{total_items} konti</strong> fra <strong>%{filename}</strong> og <strong>stoppe med at følge alle andre</strong>.
-      lists_html: Du er ved at <strong>erstatte dine lister</strong> med indholdet af <strong>%{filename}</strong>. Op til <strong>%{total_items} konti</strong> tilføjes nye lister.
-      muting_html: Du er ved at <strong>erstatte din liste over skjulte konti</strong> med op til <strong>%{total_items} konti</strong> fra <strong>%{filename}</strong>.
-    preambles:
-      blocking_html: Du er ved at <strong>blokere</strong> op til <strong>%{total_items} konti</strong> fra <strong>%{filename}</strong>.
-      bookmarks_html: Du er ved at føje op til <strong>%{total_items} indlæg</strong> fra <strong>%{filename}</strong> til <strong>bogmærkelisten</strong>.
-      domain_blocking_html: Du er ved at <strong>blokere</strong> op til <strong>%{total_items} domæner</strong> fra <strong>%{filename}</strong>.
-      following_html: Du er ved at <strong>følge</strong> op til <strong>%{total_items} konti</strong> fra <strong>%{filename}</strong>.
-      lists_html: Du er ved at tilføje op til <strong>%{total_items} konti</strong> fra <strong>%{filename}</strong> til dine <strong>lister</strong>. Nye lister oprettes, hvis der ikke er nogen liste at føje konti til.
-      muting_html: Du er ved at <strong>skjule</strong> op til <strong>%{total_items} konti</strong> fra <strong>%{filename}</strong>.
-=======
       blocking_html:
         one: Man er ved at <strong>erstatte sin sortliste</strong> med <strong>%{count} konto</strong> fra <strong>%{filename}</strong>.
         other: Man er ved at <strong>erstatte sin sortliste</strong> med optil <strong>%{count} konti</strong> fra <strong>%{filename}</strong>.
@@ -1543,7 +1506,6 @@
       muting_html:
         one: Du er ved at <strong>skjule</strong> op til <strong>%{count} konto</strong> fra <strong>%{filename}</strong>.
         other: Du er ved at <strong>skjule</strong> op til <strong>%{count} konti</strong> fra <strong>%{filename}</strong>.
->>>>>>> 609a4018
     preface: Du kan importere data, du har eksporteret fra en anden server, såsom en liste over folk du følger eller blokerer.
     recent_imports: Seneste importer
     states:
@@ -1560,19 +1522,11 @@
       domain_blocking: Importerer blokerede konti
       following: Importerer fulgte konti
       lists: Import af lister
-<<<<<<< HEAD
-      muting: Importerer skjulte kontoer
-    type: Importtype
-    type_groups:
-      constructive: Følger og Bogmærker
-      destructive: Blokerede og skjulte kontoer
-=======
       muting: Importerer skjulte konti
     type: Importtype
     type_groups:
       constructive: Følger og Bogmærker
       destructive: Blokerede og skjulte konti
->>>>>>> 609a4018
     types:
       blocking: Blokeringsliste
       bookmarks: Bogmærker
@@ -1674,11 +1628,7 @@
     title: Moderation
   move_handler:
     carry_blocks_over_text: Denne bruger er flyttet fra %{acct}, som du har haft blokeret.
-<<<<<<< HEAD
-    carry_mutes_over_text: Denne bruger er flyttet fra %{acct}, som du har haft skjult.
-=======
     carry_mutes_over_text: Denne bruger flyttede fra %{acct}, som du havde skjult.
->>>>>>> 609a4018
     copy_account_note_text: 'Denne bruger er flyttet fra %{acct}, hvor dine tidligere noter om dem var:'
   navigation:
     toggle_menu: Åbn/luk menu
@@ -1873,11 +1823,7 @@
     development: Udvikling
     edit_profile: Redigér profil
     export: Eksport
-<<<<<<< HEAD
-    featured_tags: Udvalgte etiketter
-=======
     featured_tags: Fremhævede hashtags
->>>>>>> 609a4018
     import: Import
     import_and_export: Import og eksport
     migrate: Kontomigrering
@@ -1917,11 +1863,7 @@
     content_warning: 'Indholdsadvarsel: %{warning}'
     default_language: Samme som UI-sproget
     disallowed_hashtags:
-<<<<<<< HEAD
-      one: 'indeholdte en ikke tilladt etiket: %{tags}'
-=======
       one: 'indeholdte et ikke tilladt hashtag: %{tags}'
->>>>>>> 609a4018
       other: 'indeholdte de ikke tilladte etiketter: %{tags}'
     edited_at_html: Redigeret %{date}
     errors:
@@ -1932,13 +1874,10 @@
       limit: Maksimalt antal indlæg allerede fastgjort
       ownership: Andres indlæg kan ikke fastgøres
       reblog: En fremhævelse kan ikke fastgøres
-<<<<<<< HEAD
-=======
     quote_policies:
       followers: Følgere og nævnte brugere
       nobody: Kun nævnte brugere
       public: Alle
->>>>>>> 609a4018
     title: '%{name}: "%{quote}"'
     visibilities:
       direct: Direkte
@@ -1980,15 +1919,9 @@
       '7889238': 3 måneder
     min_age_label: Alderstærskel
     min_favs: Behold indlæg favoritmarkeret mindst
-<<<<<<< HEAD
-    min_favs_hint: Sletter ingen egne indlæg, som har modtaget minimum dette antal favoritmarkeringer. Lad stå tomt for at slette indlæg uanset favoritmarkeringer
-    min_reblogs: Behold indlæg fremhævet mindst
-    min_reblogs_hint: Sletter ingen af egne indlæg, som er fremhævet flere end dette antal gange. Lad stå tomt for at ignorere denne tærskel under sletning
-=======
     min_favs_hint: Sletter ingen dine egne indlæg, som har modtaget minimum dette antal favoritmarkeringer. Lad stå tomt for at slette indlæg uanset antal favoritmarkeringer
     min_reblogs: Behold indlæg fremhævet mindst
     min_reblogs_hint: Sletter ingen af dine egne indlæg, som er fremhævet flere end dette antal gange. Lad stå tom for at slette indlæg uanset antallet af fremhævelser
->>>>>>> 609a4018
   stream_entries:
     sensitive_content: Sensitivt indhold
   strikes:
@@ -2137,13 +2070,8 @@
         one: "%{people} person de seneste 2 dage"
         other: "%{people} personer de seneste 2 dage"
       hashtags_subtitle: Udforsk de seneste 2 dages tendenser
-<<<<<<< HEAD
-      hashtags_title: Populære etiketter
-      hashtags_view_more: Se flere populære etiketter
-=======
       hashtags_title: Hashtags, der trender
       hashtags_view_more: Se flere populære hashtags
->>>>>>> 609a4018
       post_action: Skriv
       post_step: Sig hej til verden med tekst, fotos, videoer eller afstemninger.
       post_title: Opret det første indlæg
