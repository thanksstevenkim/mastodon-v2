---
ms:
  about:
    about_mastodon_html: 'Rangkaian sosial masa hadapan: Tiada iklan, tiada pengawasan korporat, reka bentuk beretika, dan desentralisasi! Miliki data anda dengan Mastodon!'
    contact_missing: Tidak ditetapkan
    contact_unavailable: Tidak tersedia
    hosted_on: Mastodon dihoskan di %{domain}
    title: Perihal
  accounts:
    followers:
      other: Pengikut
    following: Mengikuti
    instance_actor_flash: Akaun ini ialah pelaku maya yang digunakan untuk mewakili pelayan itu sendiri dan bukan mana-mana pengguna individu. Ia digunakan untuk tujuan persekutuan dan tidak patut digantung.
    last_active: aktif terakhir
    link_verified_on: Pemilikan pautan ini diperiksa pada %{date}
    nothing_here: Tiada apa-apa di sini!
    pin_errors:
      following: Anda mestilah sudah mengikuti orang yang anda ingin syorkan
    posts:
      other: Hantaran
    posts_tab_heading: Hantaran
  admin:
    account_actions:
      action: Ambil tindakan
      title: Ambil tindakan penyederhanaan ke atas %{acct}
    account_moderation_notes:
      create: Tinggalkan catatan
      created_msg: Catatan penyederhanaan telah berjaya dicipta!
      destroyed_msg: Catatan penyederhanaan telah berjaya dipadam!
    accounts:
      add_email_domain_block: Sekat domain e-mel
      approve: Luluskan
      approved_msg: Berjaya meluluskan permohonan pendaftaran %{username}
      are_you_sure: Adakah anda pasti?
      avatar: Avatar
      by_domain: Domain
      change_email:
        changed_msg: E-mel berjaya ditukar!
        current_email: E-mel semasa
        label: Ubah e-mel
        new_email: E-mel baharu
        submit: Ubah e-mel
        title: Ubah e-mel untuk %{username}
      change_role:
        changed_msg: Peranan berjaya ditukar!
        label: Tukar peranan
        no_role: Tiada peranan
        title: Tukar peranan untuk %{username}
      confirm: Sahkan
      confirmed: Disahkan
      confirming: Mengesahkan
      custom: Tersuai
      delete: Padam data
      deleted: Dipadamkan
      demote: Turunkan taraf
      destroyed_msg: Data %{username} kini menunggu giliran untuk dipadam sebentar lagi
      disable: Bekukan
      disable_two_factor_authentication: Lumpuhkan 2FA
      disabled: Dibekukan
      display_name: Nama paparan
      domain: Domain
      edit: Sunting
      email: E-mel
      email_status: Status e-mel
      enable: Nyahbekukan
      enabled: Didayakan
      enabled_msg: Berjaya menyahbekukan akaun %{username}
      followers: Pengikut
      follows: Mengikuti
      header: Pengepala
      inbox_url: URL mesej masuk
      invite_request_text: Sebab untuk menyertai
      invited_by: Diundang oleh
      ip: Alamat IP
      joined: Sertai pada
      location:
        all: Semua
        local: Tempatan
        remote: Jarak Jauh
        title: Kedudukan
      login_status: Status log masuk
      media_attachments: Lampiran media
      memorialize: Tukarkan menjadi akaun kenangan
      memorialized: Dikenang
      memorialized_msg: Berjaya mengubah %{username} menjadi akaun kenangan
      moderation:
        active: Aktif
        all: Semua
        disabled: Dimatikan
        pending: Menunggu
        silenced: Terhad
        suspended: Digantungkan
        title: Penyederhanaan
      moderation_notes: Catatan penyederhana
      most_recent_activity: Aktiviti terbaru
      most_recent_ip: Alamat IP terbaru
      no_account_selected: Tiada akaun diubah kerana tiada yang dipilih
      no_limits_imposed: Tiada pengehadan dikenakan
      no_role_assigned: Tiada peranan ditugaskan
      not_subscribed: Tiada langganan
      pending: Menunggu semak semula
      perform_full_suspension: Gantung
      previous_strikes: Pelanggaran sebelumnya
      previous_strikes_description_html:
        other: Akaun ini mempunyai <strong>%{count}</strong> pelanggaran.
      promote: Naikkan taraf
      protocol: Protokol
      public: Awam
      push_subscription_expires: Langganan PuSH tamat tempoh
      redownload: Segarkan semula profil
      redownloaded_msg: Berjaya segarkan semula profil %{username} daripada asalnya
      reject: Tolak
      rejected_msg: Berjaya menolak permohonan pendaftaran %{username}
      remote_suspension_irreversible: Data akaun ini telah dipadamkan secara tidak dapat dipulihkan.
      remote_suspension_reversible_hint_html: Akaun telah digantung pada server mereka dan data akan dialih keluar sepenuhnya pada %{date}. Sehingga itu, server jauh boleh memulihkan akaun ini tanpa sebarang kesan buruk. Jika anda ingin mengalih keluar semua data akaun dengan segera, anda boleh berbuat demikian di bawah.
      remove_avatar: Buang avatar
      remove_header: Buang pengepala
      removed_avatar_msg: Berjaya membuang imej avatar %{username}
      removed_header_msg: Berjaya membuang imej pengepala %{username}
      resend_confirmation:
        already_confirmed: Pengguna ini telah disahkan
        send: Hantar semula pautan pengesahan
        success: Pautan pengesahan berjaya dihantar!
      reset: Tetapkan semula
      reset_password: Tetapkan semula kata laluan
      resubscribe: Langgan semula
      role: Peranan
      search: Cari
      search_same_ip: Pengguna lain dengan alamat IP yang sama
      security: Keselamatan
      security_measures:
        only_password: Kata laluan sahaja
        password_and_2fa: Kata laluan dan 2FA
      sensitive: Sensitif
      sensitized: ditandakan sebagai sensitif
      shared_inbox_url: URL peti masuk berkongsi
      show:
        created_reports: Laporan dicipta oleh akaun ini
        targeted_reports: Laporan dicipta berkaitan akaun ini
      silence: Hadkan
      silenced: Dihadkan
      statuses: Hantaran
      strikes: Pelanggaran sebelumnya
      subscribe: Langgan
      suspend: Gantung
      suspended: Digantung
      suspension_irreversible: Data akaun ini telah dipadam secara kekal. Anda boleh nyahgantungkannya untuk membuatkan akaun ini boleh digunakan semula tetapi data lama tidak akan diperolehi.
      suspension_reversible_hint_html: Akaun ini telah digantung, dan datanya akan dibuang pada %{date}. Sebelum tarikh itu, akaun ini boleh diperoleh semula tanpa kesan buruk. Jika anda mahu memadamkan kesemua data akaun ini serta-merta, anda boleh melakukannya di bawah.
      title: Akaun
      unblock_email: Nyahsekat alamat e-mel
      unblocked_email_msg: Alamat e-mel %{username} berjaya dinyahsekat
      unconfirmed_email: E-mel belum disahkan
      undo_sensitized: Nyahtanda sensitif
      undo_silenced: Nyahdiamkan
      undo_suspension: Nyahgantungkan
      unsilenced_msg: Berjaya menjadikan akaun %{username} tidak terhad
      unsubscribe: Buang langganan
      unsuspended_msg: Berjaya menyahgantungkan akaun %{username}
      username: Nama pengguna
      view_domain: Lihat ringkasan untuk domain
      warn: Beri amaran
      web: Sesawang
      whitelisted: Dibenarkan untuk persekutuan
    action_logs:
      action_types:
        approve_appeal: Meluluskan Rayuan
        approve_user: Luluskan Pengguna
        assigned_to_self_report: Buat Laporan
        change_role_user: Tukar Peranan Pengguna
        confirm_user: Sahkan Pengguna
        create_account_warning: Cipta Amaran
        create_announcement: Cipta Pengumuman
        create_canonical_email_block: Cipta Penyekatan E-mel
        create_custom_emoji: Cipta Emoji Tersendiri
        create_domain_allow: Cipta Pelepasan Domain
        create_domain_block: Cipta Penyekatan Domain
        create_email_domain_block: Cipta Penyekatan Domain E-mel
        create_ip_block: Cipta peraturan alamat IP
        create_unavailable_domain: Cipta Domain Tidak Tersedia
        create_user_role: Cipta Peranan
        demote_user: Turunkan Taraf Pengguna
        destroy_announcement: Padam Pengumuman
        destroy_canonical_email_block: Padam Penyekatan E-mel
        destroy_custom_emoji: Padam Emoji Tersendiri
        destroy_domain_allow: Padam Pelepasan Domain
        destroy_domain_block: Padam Penyekatan Domain
        destroy_email_domain_block: Padam Penyekatan Domain E-mel
        destroy_instance: Padamkan Domain
        destroy_ip_block: Padam peraturan alamat IP
        destroy_status: Padam Hantaran
        destroy_unavailable_domain: Padam Domain Tidak Tersedia
        destroy_user_role: Padamkan Peranan
        disable_2fa_user: Nyahdayakan 2FA
        disable_custom_emoji: Nyahdayakan Emoji Tersendiri
        disable_user: Nyahdayakan Pengguna
        enable_custom_emoji: Dayakan Emoji Tersendiri
        enable_user: Dayakan Pengguna
        memorialize_account: Jadikan Akaun Kenangan
        promote_user: Naikkan Taraf Pengguna
        reject_appeal: Menolak Rayuan
        reject_user: Menolak Pengguna
        remove_avatar_user: Buang Avatar
        reopen_report: Buka Semula Laporan
        resend_user: Hantar Semula E-mel Pengesahan
        reset_password_user: Tetapkan Semula Kata Laluan
        resolve_report: Buat Keputusan Laporan
        sensitive_account: Tandakan media di akaun anda sebagai sensitif
        silence_account: Diamkan Akaun
        suspend_account: Gantungkan Akaun
        unassigned_report: Menyahtugaskan Laporan
        unblock_email_account: Nyahsekat alamat e-mel
        unsensitive_account: Nyahtanda media di akaun anda sebagai sensitif
        unsilence_account: Nyahdiamkan Akaun
        unsuspend_account: Nyahgantungkan Akaun
        update_announcement: Kemas Kini Pengumuman
        update_custom_emoji: Kemas Kini Emoji Tersendiri
        update_domain_block: Kemas Kini Penyekatan Domain
        update_ip_block: Kemas kini peraturan IP
        update_status: Kemas Kini Hantaran
        update_user_role: Kemas Kini Peranan
      actions:
        approve_appeal_html: "%{name} meluluskan rayuan keputusan penyederhanaan daripada %{target}"
        approve_user_html: "%{name} meluluskan pendaftaran daripada %{target}"
        assigned_to_self_report_html: "%{name} menugaskan laporan %{target} kepada dirinya sendiri"
        change_role_user_html: "%{name} mengubah peranan %{target}"
        create_account_warning_html: "%{name} telah memberi amaran kepada %{target}"
        create_announcement_html: "%{name} telah mencipta pengumuman baharu %{target}"
        create_custom_emoji_html: "%{name} telah memuat naik emoji baharu %{target}"
        create_domain_allow_html: "%{name} membenarkan persekutuan dengan domain %{target}"
        create_domain_block_html: "%{name} telah menyekat domain %{target}"
        create_ip_block_html: "%{name} telah mencipta peraturan alamat IP %{target}"
        create_unavailable_domain_html: "%{name} telah menghentikan penghantaran ke domain %{target}"
        create_user_role_html: "%{name} mewujudkan peranan %{target}"
        demote_user_html: "%{name} telah menurunkan taraf pengguna %{target}"
        destroy_announcement_html: "%{name} telah memadamkan pengumuman %{target}"
        destroy_custom_emoji_html: "%{name} telah memadam emoji %{target}"
        destroy_domain_allow_html: "%{name} telah membuang kebenaran persekutuan dengan domain %{target}"
        destroy_domain_block_html: "%{name} telah menyahsekat domain %{target}"
        destroy_instance_html: "%{name} telah memadam domain %{target}"
        destroy_ip_block_html: "%{name} telah memadamkan peraturan untuk alamat IP %{target}"
        destroy_status_html: "%{name} telah membuang hantaran oleh %{target}"
        destroy_unavailable_domain_html: "%{name} telah menyambung penghantaran ke domain %{target}"
        destroy_user_role_html: "%{name} telah memadam peranan %{target}"
        disable_2fa_user_html: "%{name} menyahdayakan keperluan dua faktor bagi pengguna %{target}"
        disable_custom_emoji_html: "%{name} telah menyahdayakan emoji %{target}"
        disable_user_html: "%{name} telah menyahdayakan log masuk bagi pengguna %{target}"
        enable_custom_emoji_html: "%{name} telah mendayakan emoji %{target}"
        enable_user_html: "%{name} telah mendayakan log masuk untuk pengguna %{target}"
        memorialize_account_html: "%{name} telah mengubah akaun %{target} menjadi halaman kenangan"
        promote_user_html: "%{name} telah menaikkan taraf pengguna %{target}"
        reject_appeal_html: "%{name} menolak rayuan keputusan penyederhanaan daripada %{target}"
        reject_user_html: "%{name} menolak pendaftaran daripada %{target}"
        remove_avatar_user_html: "%{name} telah membuang avatar %{target}"
        reopen_report_html: "%{name} telah membuka semula laporan %{target}"
        reset_password_user_html: "%{name} telah menetapkan semula kata laluan pengguna %{target}"
        resolve_report_html: "%{name} telah menyelesaikan laporan %{target}"
        sensitive_account_html: "%{name} telah menanda media %{target} sebagai sensitif"
        silence_account_html: "%{name} telah mendiamkan akaun %{target}"
        suspend_account_html: "%{name} telah menggantung akaun %{target}"
        unassigned_report_html: "%{name} telah menyahtugaskan laporan %{target}"
        unblock_email_account_html: "%{name} menyahsekat alamat e-mel %{target}"
        unsensitive_account_html: "%{name} telah menyahtanda media %{target} sebagai sensitif"
        unsilence_account_html: "%{name} telah menyahdiamkan akaun %{target}"
        unsuspend_account_html: "%{name} telah menyahgantungkan akaun %{target}"
        update_announcement_html: "%{name} telah mengemaskini pengumuman %{target}"
        update_custom_emoji_html: "%{name} telah mengemaskini emoji %{target}"
        update_domain_block_html: "%{name} telah mengemaskini penyekatan domain untuk %{target}"
        update_ip_block_html: "%{name} telah mengubah peraturan IP %{target}"
        update_status_html: "%{name} telah mengemaskini hantaran oleh %{target}"
        update_user_role_html: "%{name} telah mengubah peranan %{target}"
      deleted_account: akaun dipadamkan
      empty: Tiada log dijumpai.
      filter_by_action: Tapis mengikut tindakan
      filter_by_user: Tapis mengikut pengguna
      title: Log audit
    announcements:
      destroyed_msg: Pengumuman berjaya dipadam!
      edit:
        title: Sunting pengumuman
      empty: Tiada pengumuman dijumpai.
      live: Langsung
      new:
        create: Cipta pengumuman
        title: Pengumuman baharu
      publish: Terbitkan
      published_msg: Pengumuman berjaya diterbitkan!
      scheduled_for: Dijadualkan untuk %{time}
      scheduled_msg: Pengumuman dijadualkan untuk terbitan!
      title: Pengumuman
      unpublish: Nyahterbit
      unpublished_msg: Pengumuman berjaya dinyahterbitkan!
      updated_msg: Pengumuman berjaya dikemaskini!
    critical_update_pending: Kemas kini kritikal belum selesai
    custom_emojis:
      assign_category: Menugaskan kategori
      by_domain: Domain
      copied_msg: Telah berjaya mencipta salinan tempatan emoji
      copy: Salin
      copy_failed_msg: Tidak dapat membuat salinan tempatan emoji tersebut
      create_new_category: Cipta kategori baharu
      created_msg: Emoji berjaya dicipta!
      delete: Padam
      destroyed_msg: Emoji berjaya dimusnahkan!
      disable: Nyahdayakan
      disabled: Dinyahdayakan
      disabled_msg: Emoji tersebut berjaya dinyahdayakan
      emoji: Emoji
      enable: Dayakan
      enabled: Didayakan
      enabled_msg: Emoji tersebut berjaya didayakan
      image_hint: PNG atau GIF sehingga %{size}
      list: Senarai
      listed: Disenaraikan
      new:
        title: Tambah emoji sendiri baharu
      no_emoji_selected: Tiada emoji diubah kerana tiada yang dipilih
      not_permitted: Anda tidak dibenarkan untuk membuat tindakan ini
      overwrite: Tulis ganti
      shortcode: Kod pendek
      shortcode_hint: Sekurang-kurangnya 2 aksara, hanya aksara angka abjad dan garis bawah
      title: Emoji sendiri
      uncategorized: Tidak dikategorikan
      unlist: Nyahsenaraikan
      unlisted: Dinyahsenaraikan
      update_failed_msg: Tidak boleh mengemaskini emoji tersebut
      updated_msg: Emoji berjaya dikemaskini!
      upload: Muat naik
    dashboard:
      active_users: pengguna aktif
      interactions: interaksi
      media_storage: Penyimpanan media
      new_users: pengguna baru
      opened_reports: laporan dibuka
      pending_appeals_html:
        other: "<strong>%{count}</strong> rayuan masih belum selesai"
      pending_reports_html:
        other: "<strong>%{count}</strong> laporan masih belum selesai"
      pending_tags_html:
        other: "<strong>%{count}</strong> tanda pagar masih belum selesai"
      pending_users_html:
        other: "<strong>%{count}</strong> pengguna masih menunggu"
      resolved_reports: laporan diselesaikan
      software: Perisian
      sources: Sumber pendaftaran
      space: Kegunaan ruang
      title: Papan pemuka
      top_languages: Bahasa paling aktif
      top_servers: Pelayan paling aktif
      website: Laman web
    disputes:
      appeals:
        empty: Tiada rayuan ditemui.
        title: Rayuan
    domain_allows:
      add_new: Benarkan persekutuan dengan domain
      created_msg: Domain telah berjaya dibenarkan untuk persekutuan
      destroyed_msg: Domain telah dibuang kebenaran daripada persekutuan
      export: Eksport
      import: Import
      undo: Buang kebenaran persekutuan dengan domain
    domain_blocks:
      add_new: Tambah penyekatan domain baharu
      confirm_suspension:
        cancel: Batal
        confirm: Gantung
        permanent_action: Membuat asal penggantungan tidak akan memulihkan sebarang data atau perhubungan.
        preamble_html: Anda akan menggantung <strong>%{domain}</strong> dan subdomainnya.
        remove_all_data: Ini akan mengalih keluar semua kandungan, media dan data profil untuk akaun domain ini daripada sever anda.
        stop_communication: Server anda akan berhenti berkomunikasi dengan server ini.
        title: Sahkan blok domain untuk %{domain}
        undo_relationships: Ini akan membuat asal sebarang hubungan ikut antara akaun server ini dan akaun anda.
      created_msg: Sekatan domain sedang diproses
      destroyed_msg: Sekatan domain telah diundurkan
      domain: Domain
      edit: Sunting penyekatan domain
      existing_domain_block: Anda telah pun mengenakan had yang lebih ketat kepada %{name}.
      existing_domain_block_html: Anda telah mengenakan pengehadan yang lebih tegas ke atas %{name}, anda perlu <a href="%{unblock_url}">menyahsekatinya</a> dahulu.
      export: Eksport
      import: Import
      new:
        create: Cipta sekatan
        hint: Sekatan domain tidak akan menghindarkan penciptaan entri akaun dalam pangkalan data, tetapi akan dikenakan kaedah penyederhanaan khusus tertentu pada akaun-akaun tersebut secara retroaktif dan automatik.
        severity:
          desc_html: "<strong>Had</strong> akan menjadikan siaran daripada akaun di domain ini tidak kelihatan kepada sesiapa sahaja yang tidak mengikutinya. <strong>Tangguhkan</strong> akan mengalih keluar semua kandungan, media dan data profil untuk akaun domain ini daripada server anda. Gunakan <strong>Tiada</strong> jika anda hanya mahu menolak fail media."
          noop: Tiada
          silence: Hadkan
          suspend: Gantungkan
        title: Sekatan domain baharu
      no_domain_block_selected: Tiada sekatan domain diubah kerana tiada yang dipilih
      not_permitted: Anda tidak dibenarkan untuk melaksanakan tindakan ini
      obfuscate: Mengaburkan nama domain
      obfuscate_hint: Mengaburkan nama domain secara separa dalam senarai sekiranya pengehadan pengiklanan senarai domain didayakan
      private_comment: Ulasan peribadi
      private_comment_hint: Ulasan mengenai pengehadan domain ini untuk kegunaan dalaman penyederhana.
      public_comment: Ulasan awam
      public_comment_hint: Ulasan mengenai pengehadan domain ini untuk orang awam, sekiranya pengehadan pengiklanan senarai domain didayakan.
      reject_media: Tolak fail media
      reject_media_hint: Buang fail media yang disimpan secara tempatan dan tolak sebarang muat turun pada masa hadapan. Tidak terpakai untuk penggantungan
      reject_reports: Tolak laporan
      reject_reports_hint: Abaikan semua laporan daripada domain ini. Tidak terpakai untuk penggantungan
      undo: Undurkan penyekatan domain
      view: Lihat penyekatan domain
    email_domain_blocks:
      add_new: Tambah baharu
      attempts_over_week:
        other: "%{count} cubaan pendaftaran sepanjang minggu lepas"
      delete: Padam
      dns:
        types:
          mx: Rekod MX
      domain: Domain
      new:
        create: Tambah domain
        resolve: Menyelesaikan domain
      not_permitted: Tidak dibenarkan
      resolved_through_html: Diselesaikan melalui %{domain}
    export_domain_allows:
      new:
        title: Import kebenaran domain
      no_file: Tiada fail dipilih
    export_domain_blocks:
      import:
        description_html: Anda akan mengimport senarai blok domain. Sila semak senarai ini dengan teliti, terutamanya jika anda belum mengarang senarai ini sendiri.
        existing_relationships_warning: Hubungan ikut sedia ada
        private_comment_description_html: 'Untuk membantu anda menjejak dari mana datangnya blok yang diimport, blok yang diimport akan dibuat dengan ulasan peribadi berikut: <q>%{comment}</q>'
        private_comment_template: Diimport daripada %{source} pada %{date}
        title: Import blok domain
      invalid_domain_block: 'Satu atau lebih blok domain telah dilangkau kerana ralat berikut: %{error}'
      new:
        title: Import blok domain
      no_file: Tiada fail yang dipilih
    follow_recommendations:
      description_html: "<strong>Saranan ikutan membantu pengguna baharu mencari kandungan menarik dengan cepat</strong>. Apabila pengguna belum cukup berinteraksi dengan akaun lain untuk membentuk saranan ikutan tersendiri, akaun-akaun inilah yang akan disarankan. Ia dinilai semula setiap hari dari gabungan keterlibatan tertinggi terkini dan juga jumlah pengikut tempatan tertinggi mengikut bahasa masing-masing."
      language: Untuk bahasa
      status: Status
      suppress: Hadkan saranan ikutan
      suppressed: Dihadkan
      title: Saranan ikutan
      unsuppress: Tetap semula saranan ikutan
    instances:
      availability:
        description_html:
          other: Jika penghantaran ke domain gagal <strong>%{count} hari</strong> tanpa berjaya, tiada percubaan penghantaran selanjutnya akan dibuat melainkan penghantaran <em>dari</em> domain diterima.
        failure_threshold_reached: Ambang kegagalan dicapai pada %{date}.
        failures_recorded:
          other: Percubaan gagal pada %{count} hari.
        no_failures_recorded: Tiada kegagalan dalam rekod.
        title: Ketersediaan
        warning: Percubaan terakhir untuk menyambung ke pelayan ini tidak berjaya
      back_to_all: Semua
      back_to_limited: Terhad
      back_to_warning: Amaran
      by_domain: Domain
      confirm_purge: Adakah anda pasti mahu menghapuskan senarai ini secara kekal daripada domain ini?
      content_policies:
        comment: Catatan dalaman
        description_html: Anda boleh menentukan dasar kandungan yang akan digunakan pada semua akaun daripada domain ini dan mana-mana subdomainnya.
        limited_federation_mode_description_html: Anda boleh memilih sama ada untuk membenarkan persekutuan dengan domain ini.
        policies:
          reject_media: Tolak media
          reject_reports: Tolak laporan
          silence: Hadkan
          suspend: Gantung
        policy: Dasar
        reason: Sebab awam
        title: Dasar kandungan
      dashboard:
        instance_accounts_dimension: Akaun paling ramai diikuti
        instance_accounts_measure: akaun disimpan
        instance_followers_measure: pengikut kami di situ
        instance_follows_measure: pengikut mereka di sini
        instance_languages_dimension: Bahasa teratas
        instance_media_attachments_measure: lampiran media yang disimpan
        instance_reports_measure: laporan mengenai mereka
        instance_statuses_measure: Hantaran yang disimpan
      delivery:
        all: Semua
        clear: Buang ralat penghantaran
        failing: Gagal
        restart: Mulakan semula penghantaran
        stop: Hentikan penghantaran
        unavailable: Tidak tersedia
      delivery_available: Penghantaran tersedia
      delivery_error_days: Hari ralat penghantaran
      delivery_error_hint: Jika penghantaran tidak berjaya selama %{count} hari, ia akan ditanda sebagai tidak boleh dihantar.
      destroyed_msg: Data daripada %{domain} kini beratur untuk pemadaman segera.
      empty: Tiada domain dijumpai.
      known_accounts:
        other: "%{count} akaun dikenali"
      moderation:
        all: Semua
        limited: Terhad
        title: Penyederhanaan
      private_comment: Ulasan peribadi
      public_comment: Ulasan awam
      purge: Singkir
      purge_description_html: Jika anda percaya domain ini berada di luar talian selama-lamanya, anda boleh memadamkan semua rekod akaun dan data yang berkaitan daripada domain ini daripada storan anda. Ini mungkin mengambil sedikit masa.
      title: Persekutuan
      total_blocked_by_us: Disekati kami
      total_followed_by_them: Diikuti mereka
      total_followed_by_us: Diikuti kami
      total_reported: Laporan tentang mereka
      total_storage: Lampiran media
      totals_time_period_hint_html: Jumlah yang dipaparkan di bawah termasuk data untuk sepanjang masa.
      unknown_instance: Pada masa ini tiada rekod domain ini pada pelayan ini.
    invites:
      deactivate_all: Nyahaktifkan semua
      filter:
        all: Semua
        available: Tersedia
        expired: Tamat tempoh
        title: Tapis
      title: Undangan
    ip_blocks:
      add_new: Cipta peraturan
      created_msg: Telah berjaya menambah peraturan alamat IP baharu
      delete: Padam
      expires_in:
        '1209600': 2 minggu
        '15778476': 6 bulan
        '2629746': 1 bulan
        '31556952': 1 tahun
        '86400': 1 hari
        '94670856': 3 tahun
      new:
        title: Cipta peraturan alamat IP baharu
      no_ip_block_selected: Tiada peraturan alamat IP diubah kerana tiada yang dipilih
      title: Peraturan alamat IP
    relationships:
      title: Hubungan %{acct}
    relays:
      add_new: Tambah geganti baharu
      delete: Padam
      description_html: "<strong>Geganti persekutuan</strong> ialah pelayan perantara yang saling menukar hantaran awam dalam jumlah yang banyak di antara pelayan yang melanggan ia dan menerbitkan kepadanya. <strong>Ia boleh bantu pelayan kecil dan sederhana untuk menemui kandungan daripada dunia persekutuan</strong>, yang mana jika tidak digunakan akan memerlukan pengguna tempatan mengikut orang lain di pelayan jarak jauh secara manual."
      disable: Nyahdayakan
      disabled: Dinyahdayakan
      enable: Dayakan
      enable_hint: Apabila didayakan, pelayan anda akan melanggan kesemua hantaran awam daripada geganti ini, dan akan mula menghantar hantaran awam pelayan ini kepadanya.
      enabled: Didayakan
      inbox_url: URL geganti
      pending: Menunggu kelulusan geganti
      save_and_enable: Simpan dan dayakan
      setup: Tetapkan sambungan geganti
      signatures_not_enabled: Geganti tidak akan berfungsi dengan betul apabila mod selamat atau mod persekutuan terhad didayakan
      status: Status
      title: Geganti
    report_notes:
      created_msg: Catatan laporan telah berjaya dicipta!
      destroyed_msg: Catatan laporan telah berjaya dipadam!
    reports:
      account:
        notes:
          other: "%{count} catatan"
      action_log: Log audit
      action_taken_by: Tindakan diambil oleh
      actions:
        delete_description_html: Hantaran yang dilaporkan akan dihapuskan dan pelanggaran itu akan direkodkan bagi membantu anda menguruskan pelanggaran pada akaun yang sama di masa akan datang.
        mark_as_sensitive_description_html: Media di dalam hantaran yang dilaporkan akan ditandakan sebagai sensitif dan pelanggaran itu akan direkodkan bagi membantu anda menguruskan pelanggaran pada akaun yang sama di masa akan datang.
        other_description_html: Lihat lebih banyak pilihan untuk mengawal tingkah laku akaun dan menyesuaikan komunikasi ke akaun yang dilaporkan.
        resolve_description_html: Tiada tindakan akan diambil terhadap akaun yang dilaporkan, tiada pelanggaran direkodkan dan laporan akan ditutup.
        silence_description_html: Akaun itu akan kelihatan hanya kepada mereka yang telah mengikutinya atau mencarinya secara manual, mengehadkan capaiannya dengan teruk. Sentiasa boleh dikembalikan. Menutup semua laporan terhadap akaun ini.
        suspend_description_html: Akaun dan semua kandungannya akan tidak boleh diakses dan akhirnya dipadamkan, dan berinteraksi dengannya adalah mustahil. Boleh diterbalikkan dalam masa 30 hari. Menutup semua laporan terhadap akaun ini.
      actions_description_remote_html: Tentukan tindakan yang perlu diambil untuk menyelesaikan laporan ini. Ini hanya akan menjejaskan cara server<strong>anda</strong> berkomunikasi dengan akaun jauh ini dan mengendalikan kandungannya.
      add_to_report: Tambahkan lebih banyak pada laporan
      are_you_sure: Adakah anda pasti?
      assign_to_self: Menugaskan kepada saya
      assigned: Penyederhana yang ditugaskan
      by_target_domain: Domain bagi akaun yang dilaporkan
      cancel: Batal
      category: Kumpulan
      category_description_html: Sebab akaun dan/atau kandungan ini dilaporkan akan disebut dalam komunikasi dengan akaun yang dilaporkan
      comment:
        none: Tiada
      comment_description_html: 'Untuk memberikan maklumat lanjut, %{name} menulis:'
      confirm: Konfirm
      confirm_action: Sahkan tindakan penyederhanaan terhadap @%{acct}
      created_at: Dilaporkan
      delete_and_resolve: Padam hantaran
      forwarded: Dipanjangkan
      forwarded_to: Dipanjangkan ke %{domain}
      mark_as_resolved: Tanda sebagai sudah selesai
      mark_as_sensitive: Tandakan sebagai sensitif
      mark_as_unresolved: Tanda sebagai belum selesai
      no_one_assigned: Tiada sesiapa
      notes:
        create: Tambah catatan
        create_and_resolve: Selesaikan dengan catatan
        create_and_unresolve: Buka semula dengan catatan
        delete: Padam
        placeholder: Terangkan tindakan apa yang telah diambil, atau sebarang kemas kini lain yang berkaitan...
        title: Catatan
      notes_description_html: Lihat dan tinggalkan nota kepada moderator lain dan diri masa depan anda
      processed_msg: 'Laporan #%{id} berjaya diproses'
      quick_actions_description_html: 'Ambil tindakan pantas atau tatal ke bawah untuk melihat kandungan yang dilaporkan:'
      remote_user_placeholder: pengguna jauh dari %{instance}
      reopen: Buka semula laporan
      report: 'Laporan #%{id}'
      reported_account: Akaun yang dilaporkan
      reported_by: Dilaporkan oleh
      resolved: Diselesaikan
      resolved_msg: Laporan berjaya diselesaikan!
      skip_to_actions: Langkau ke tindakan
      status: Status
      statuses: Kandungan yang dilaporkan
      statuses_description_html: Kandungan yang menyinggung perasaan akan disebut dalam komunikasi dengan akaun yang dilaporkan
      summary:
        action_preambles:
          delete_html: 'Anda akan <strong>mengalih keluar</strong> beberapa siaran <strong>@%{acct}</strong>. Ini akan:'
          mark_as_sensitive_html: 'Anda akan <strong>menandai</strong> beberapa siaran <strong>@%{acct}</strong> sebagai <strong>sensitif</strong>. Ini akan:'
          silence_html: 'Anda akan <strong>menghadkan</strong> akaun <strong>@%{acct}</strong>. Ini akan:'
          suspend_html: 'Anda akan <strong>menggantung</strong> akaun <strong>@%{acct}</strong>. Ini akan:'
        actions:
          delete_html: Alih keluar pos yang menyinggung perasaan
          mark_as_sensitive_html: Tandai media pos yang menyinggung perasaan sebagai sensitif
          silence_html: Hadkan capaian <strong>@%{acct}</strong> dengan ketat dengan menjadikan profil dan kandungan mereka hanya kelihatan kepada orang yang sudah mengikuti mereka atau melihat profil itu secara manual
          suspend_html: Gantung <strong>@%{acct}</strong>, menjadikan profil dan kandungan mereka tidak boleh diakses dan mustahil untuk berinteraksi dengannya
        close_report: 'Tandai laporan #%{id} sebagai diselesaikan'
        close_reports_html: Tandai <strong>semua</strong> laporan terhadap <strong>@%{acct}</strong> sebagai telah diselesaikan
        delete_data_html: Padamkan profil dan kandungan <strong>@%{acct}</strong> 30 hari dari sekarang melainkan mereka dibatalkan penggantungan buat sementara waktu
        preview_preamble_html: "<strong>@%{acct}</strong> akan menerima amaran dengan kandungan berikut:"
        record_strike_html: Rakam bantahan terhadap <strong>@%{acct}</strong> untuk membantu anda mempertingkatkan tentang pelanggaran akaun ini pada masa hadapan
        warning_placeholder: Penaakulan tambahan pilihan untuk tindakan penyederhanaan.
      target_origin: Asalan akaun yang dilaporkan
      title: Laporan
      unassign: Nyahtugaskan
      unknown_action_msg: 'Tindakan tidak diketahui: %{action}'
      unresolved: Nyahselesaikan
      updated_at: Dikemaskini
      view_profile: Lihat profil
    roles:
      add_new: Tambah peranan
      assigned_users:
        other: "%{count} pengguna"
      categories:
        administration: Pentadbiran
        devops: DevOps
        invites: Undangan
        moderation: Penyederhanaan
        special: Khas
      delete: Padam
      description_html: Dengan <strong>peranan pengguna</strong>, anda boleh menyesuaikan fungsi dan kawasan Mastodon yang boleh diakses oleh pengguna anda.
      edit: Sunting peranan '%{name}'
      everyone: Kebenaran lalai
      everyone_full_description_html: Ini ialah <strong>peranan asas</strong> yang mempengaruhi <strong>semua pengguna</strong>, walaupun mereka yang tidak mempunyai peranan yang ditetapkan. Semua peranan lain mewarisi kebenaran daripadanya.
      permissions_count:
        other: "%{count} kebenaran"
      privileges:
        administrator: Pentadbir
        administrator_description: Users with this permission will bypass every permission
        delete_user_data: Padamkan Data Pengguna
        delete_user_data_description: Membenarkan pengguna menghapuskan data pengguna lain tanpa bertangguh
        invite_users: Mengundang pengguna
        invite_users_description: Membenarkan pengguna mengundang orang baharu ke pelayan
        manage_announcements: Menguruskan pengumuman
        manage_announcements_description: Membenarkan pengguna menguruskan pengumuman pada pelayan
        manage_appeals: Menguruskan rayuan
        manage_appeals_description: Membenarkan pengguna menyemak rayuan terhadap tindakan penyederhanaan
        manage_blocks: Menguruskan sekatan
        manage_custom_emojis: Menguruskan emoji tersuai
        manage_custom_emojis_description: Membenarkan pengguna menguruskan emoji tersuai pada pelayan
        manage_federation: Menguruskan persekutuan
        manage_federation_description: Membenarkan pengguna menyekat atau membenarkan persekutuan dengan domain yang lain dan mengawal kebolehhantaran
        manage_invites: Menguruskan undangan
        manage_invites_description: Membenarkan pengguna mengimbas dan menyahaktifkan pautan undangan
        manage_reports: Uruskan Laporan
        manage_reports_description: Membenarkan pengguna menyemak laporan dan melaksanakan tindakan penyederhanaan terhadapnya
        manage_roles: Uruskan Peranan
        manage_roles_description: Membenarkan pengguna mengurus dan menetapkan peranan di bawah mereka
        manage_rules: Uruskan Peraturan
        manage_rules_description: Membenarkan pengguna mengubah peraturan pelayan
        manage_settings: Uruskan Tetapan
        manage_settings_description: Membenarkan pengguna mengubah tetapan tapak
        manage_taxonomies: Uruskan Taksonomi
        manage_taxonomies_description: Membenarkan pengguna menyemak kandungan sohor kini dan mengemas kini tetapan tanda pagar
        manage_user_access: Uruskan Akses Pengguna
        manage_users: Uruskan Pengguna
        manage_users_description: Membenarkan pengguna melihat butiran pengguna lain dan melaksanakan tindakan penyederhanaan terhadapnya
        manage_webhooks: Menguruskan webhook
        manage_webhooks_description: Membenarkan pengguna menyediakan webhook bagi acara pentadbiran
        view_audit_log: Melihat log audit
        view_audit_log_description: Membenarkan pengguna melihat sejarah tindakan pentadbiran pada pelayan
        view_dashboard: Melihat papan pemuka
        view_dashboard_description: Membenarkan pengguna mencapai papan pemuka dan pelbagai metrik
        view_devops: DevOps
        view_devops_description: Membenarkan pengguna mencapai papan pemuka Sidekiq dan pgHero
      title: Peranan
    rules:
      add_new: Tambah peraturan
      delete: Padam
      description_html: Walaupun ramai yang berkata mereka telah membaca dan bersetuju dengan terma-terma perkhidmatan, selalunya orang tidak baca dengan teliti sehinggalah terjadinya sesuatu masalah. <strong>Buatkan peraturan pelayan anda lebih mudah dilihat dalam sekali pandang dengan menyediakannya dalam bentuk senarai titik peluru rata.</strong> Cuba untuk kekalkan setiap peraturan khusus itu pendek dan mudah, tetapi jangan pula terlalu pisahkannya menjadi terlalu banyak item yang berlainan.
      edit: Sunting peraturan
      empty: Masih belum ada peraturan pelayan yang ditakrifkan.
      title: Peraturan pelayan
    settings:
      about:
        manage_rules: Uruskan peraturan pelayan
        preamble: Memberikan maklumat mendalam mengenai cara pelayan dikendalikan, disederhanakan, dibiayai.
        rules_hint: Terdapat kawasan khas untuk peraturan yang dijangka untuk dipatuhi oleh pengguna anda.
        title: Tentang
      appearance:
        preamble: Menyesuaikan antara muka web Mastodon.
        title: Penampilan
      branding:
        preamble: Penjenamaan server anda membezakannya daripada server lain dalam rangkaian. Maklumat ini mungkin dipaparkan merentasi pelbagai persekitaran, seperti antara muka web Mastodon, aplikasi asli, dalam pratonton pautan di tapak web lain dan dalam aplikasi pemesejan, dan sebagainya. Atas sebab ini, adalah lebih baik untuk memastikan maklumat ini jelas, pendek dan padat.
        title: Penjenamaan
      captcha_enabled:
        desc_html: Ini bergantung pada skrip luaran daripada hCaptcha, yang mungkin menjadi kebimbangan keselamatan dan privasi. Selain itu, <strong>ini boleh menjadikan proses pendaftaran menjadi kurang dapat diakses oleh sesetengah orang (terutamanya orang kurang upaya)</strong>. Atas sebab ini, sila pertimbangkan langkah alternatif seperti pendaftaran berasaskan kelulusan atau jemputan.
        title: Memerlukan pengguna baharu menyelesaikan CAPTCHA untuk mengesahkan akaun mereka
      content_retention:
        preamble: Kawal cara kandungan yang dijana pengguna disimpan dalam Mastodon.
        title: Pengekalan kandungan
      default_noindex:
        desc_html: Mempengaruhi semua pengguna yang tidak menukar tetapan ini sendiri
        title: Tarik pengguna keluar daripada pengindeksan enjin carian secara lalai
      discovery:
        follow_recommendations: Ikut cadangan
        profile_directory: Direktori profil
        public_timelines: Garis masa awam
        publish_statistics: Terbitkan statistik
        title: Penemuan
        trends: Sohor kini
      domain_blocks:
        all: Kepada semua orang
        disabled: Tidak kepada sesiapa
        users: Kepada pengguna tempatan yang telah dilog masuk
      registrations:
        preamble: Kawal siapa yang boleh membuat akaun pada pelayan anda.
        title: Pendaftaran
      registrations_mode:
        modes:
          approved: Kelulusan diperlukan untuk pendaftaran
          none: Tiada siapa boleh mendaftar
          open: Sesiapapun boleh mendaftar
      security:
        authorized_fetch: Memerlukan pengesahan daripada pelayan bersekutu
        authorized_fetch_overridden_hint: Pada masa ini anda tidak dapat menukar tetapan ini kerana ia ditindih oleh pemboleh ubah persekitaran.
        federation_authentication: Penguatkuasaan pengesahan persekutuan
      title: Tetapan server
    site_uploads:
      delete: Hapuskan fail yang dimuat naik
      destroyed_msg: Muat naik tapak berjaya dihapuskan!
    software_updates:
      critical_update: Penting — sila kemas kini dengan segera
      documentation_link: Ketahui lebih lanjut
      release_notes: Catatan keluaran
      title: Kemas kini tersedia
      type: Jenis
      types:
        major: Keluaran utama
        minor: Keluaran kecil
        patch: Keluaran tampung — pembetulan pepijat dan perubahan yang mudah diterapkan
      version: Versi
    statuses:
      account: Penulis
      application: Aplikasi
      back_to_account: Kembali ke halaman akaun
      back_to_report: Kembali ke halaman laporan
      batch:
        remove_from_report: Alih keluar daripada laporan
        report: Laporan
      deleted: Dipadamkan
      favourites: Sukaan
      history: Sejarah versi
      in_reply_to: Membalas kepada
      language: Bahasa
      media:
        title: Media
      metadata: Metadata
      no_status_selected: Tiada hantaran diubah kerana tiada yang dipilih
      open: Buka hantaran
      original_status: Hantaran asal
      reblogs: Ulang siar
      status_changed: Hantaran diubah
      trending: Sohor kini
      visibility: Visibiliti
      with_media: Dengan media
    strikes:
      actions:
        delete_statuses: "%{name} memadam hantaran %{target}"
        disable: "%{name} membekukan akaun %{target}"
        mark_statuses_as_sensitive: "%{name} menandakan hantaran %{target} sebagai sensitif"
        none: "%{name} menghantar amaran kepada %{target}"
        sensitive: "%{name} menandakan akaun %{target} sebagai sensitif"
        silence: "%{name} telah mengehadkan akaun %{target}"
        suspend: "%{name} telah menggantungkan akaun %{target}"
      appeal_approved: Dirayu
      appeal_pending: Rayuan yang belum selesai
      appeal_rejected: Rayuan ditolak
    system_checks:
      database_schema_check:
        message_html: Terdapat migrasi pangkalan data yang belum selesai. Sila jalankannya untuk memastikan aplikasi berfungsi seperti yang diharapkan
      elasticsearch_health_red:
        message_html: Kelompok Elasticsearch tidak sihat (status merah), ciri carian tidak tersedia
      elasticsearch_health_yellow:
        message_html: Kelompok Elasticsearch tidak sihat (status kuning), anda mungkin ingin menyiasat sebabnya
      elasticsearch_index_mismatch:
        message_html: Pemetaan indeks Elasticsearch sudah lapuk. Sila jalankan <code>tootctl search deploy --only=%{value}</code>
      elasticsearch_preset:
        action: Lihat pendokumenan
        message_html: Kelompok Elasticsearch anda mempunyai lebih daripada satu nod, tetapi Mastodon tidak ditatarajah untuk menggunakannya.
      elasticsearch_preset_single_node:
        action: Lihat pendokumenan
        message_html: Kelompok Elasticsearch anda hanya mempunyai satu nod, <code>ES_PRESET</code> hendaklah ditetapkan kepada <code>single_node_cluster</code>.
      elasticsearch_reset_chewy:
        message_html: Indeks sistem Elasticsearch anda sudah lapuk kerana perubahan tetapan. Sila jalankan <code>tootctl search deploy --reset-chewy</code> untuk mengemas kininya.
      elasticsearch_running_check:
        message_html: Tidak dapat menyambung ke Elasticsearch. Sila semak sama ada ia sedang berjalan atau lumpuhkan carian teks penuh
      elasticsearch_version_check:
        message_html: 'Versi Elasticsearch tidak serasi: %{value}'
        version_comparison: Elasticsearch %{running_version} sedang berjalan manakala %{required_version} diperlukan
      rules_check:
        action: Urus peraturan server
        message_html: Anda belum menentukan sebarang peraturan server.
      sidekiq_process_check:
        message_html: Tiada proses Sidekiq berjalan untuk baris gilir %{value}. Sila semak konfigurasi Sidekiq anda
      software_version_critical_check:
        action: Lihat kemas kini yang tersedia
        message_html: Kemas kini kritikal Mastodon telah tersedia, sila kemas kini secepat yang mungkin.
      software_version_patch_check:
        action: Lihat kemas kini yang tersedia
        message_html: Kemas kini pembetulan pepijat Mastodon telah tersedia.
      upload_check_privacy_error:
        action: Semak di sini untuk maklumat lanjut
        message_html: "<strong>Server web anda salah konfigurasi. Privasi pengguna anda berisiko</strong>"
      upload_check_privacy_error_object_storage:
        action: Semak di sini untuk maklumat lanjut
        message_html: "<strong>Ruang objek anda salah konfigurasi. Privasi pengguna anda berisiko</strong>"
    tags:
      review: Semak status
      updated_msg: Tetapan hashtag berjaya dikemas kini
    title: Pentadbiran
    trends:
      allow: Izin
      approved: Diluluskan
      disallow: Tidak membenarkan
      links:
        allow: Membenarkan pautan
        allow_provider: Membenarkan penerbit
        description_html: Ini ialah pautan yang sedang banyak dikongsi oleh akaun tempat server anda melihat siaran daripadanya. Ia boleh membantu pengguna anda mengetahui perkara yang berlaku di dunia. Tiada pautan dipaparkan secara terbuka sehingga anda meluluskan penerbit. Anda juga boleh membenarkan atau menolak pautan individu.
        disallow: Tidak membenarkan pautan
        disallow_provider: Tolak penerbit
        no_link_selected: Tiada pautan ditukar kerana tiada pautan dipilih
        publishers:
          no_publisher_selected: Tiada penerbit ditukar kerana tiada penerbit dipilih
        shared_by_over_week:
          other: Dikongsi oleh %{count} orang sepanjang minggu lepas
        title: Pautan yang sedang sohor kini
        usage_comparison: Dikongsi %{today} kali hari ini, berbanding %{yesterday} semalam
      not_allowed_to_trend: Tidak dibenarkan menjadi trend
      only_allowed: Hanya dibenarkan
      pending_review: Menunggu semak semula
      preview_card_providers:
        allowed: Pautan daripada penerbit ini boleh mengikut aliran
        description_html: Ini adalah domain dari mana pautan sering dikongsi pada server anda. Pautan tidak akan menjadi aliran secara terbuka melainkan domain pautan itu diluluskan. Kelulusan (atau penolakan) anda dilanjutkan kepada subdomain.
        rejected: Pautan daripada penerbit ini tidak akan menjadi sohor kini
        title: Penerbit
      rejected: Ditolak
      statuses:
        allow: Izinkan hantaran
        allow_account: Izinkan penulis
        description_html: Ini adalah post yang server anda tahu tentang yang sedang dikongsi dan menjadi kegemaran ramai pada masa ini. Ia boleh membantu pengguna baharu dan kembali anda mencari lebih ramai orang untuk diikuti. Tiada pos dipaparkan secara terbuka sehingga anda meluluskan pengarang dan pengarang membenarkan akaun mereka dicadangkan kepada orang lain. Anda juga boleh membenarkan atau menolak pos individu.
        disallow: Tidak membenarkan hantaran
        disallow_account: Tidak membenarkan penulis
        no_status_selected: Tiada pos sohor kini ditukar kerana tiada yang dipilih
        not_discoverable: Pengarang tidak mengikut serta untuk dapat ditemui
        shared_by:
          other: Dikongsi atau disukai %{friendly_count} kali
        title: Hantaran hangat
      tags:
        current_score: Markah semasa %{score}
        dashboard:
          tag_accounts_measure: pengguna unik
          tag_languages_dimension: Bahasa teratas
          tag_servers_dimension: Pelayan teratas
          tag_servers_measure: pelayan lain
          tag_uses_measure: penggunaan keseluruhan
        description_html: Ini adalah hashtag yang kini muncul dalam banyak pos yang server anda lihat. Ia boleh membantu pengguna anda mengetahui perkara yang paling ramai dibincangkan pada masa ini. Tiada hashtag dipaparkan secara terbuka sehingga anda meluluskannya.
        listable: Boleh dicadangkan
        no_tag_selected: Tiada tag ditukar kerana tiada yang dipilih
        not_listable: Tidak akan dicadangkan
        not_trendable: Tidak akan muncul di bawah sohor kini
        not_usable: Tidak boleh digunakan
        peaked_on_and_decaying: Di atas pada %{date}, kini menurun
        title: Tanda pagar sedang sohor kini
        trendable: Boleh muncul di bawah sohor kini
        trending_rank: 'Sohor kini #%{rank}'
        usable: Boleh digunakan
        usage_comparison: Digunakan %{today} kali hari ini, berbanding %{yesterday} semalam
        used_by_over_week:
          other: Digunakan oleh %{count} orang sepanjang minggu lepas
      trending: Sohor kini
    warning_presets:
      add_new: Tambah baharu
      delete: Padam
      edit_preset: Edit pratetap amaran
      empty: Anda belum menentukan sebarang pratetap amaran lagi.
    webhooks:
      add_new: Tambah titik akhir
      delete: Padam
      description_html: "<strong>Webhook</strong> membolehkan Mastodon menolak <strong>pemberitahuan masa nyata</strong> tentang acara yang dipilih ke aplikasi anda sendiri, supaya aplikasi anda boleh <strong>mencetuskan reaksi secara automatik</strong>."
      disable: Lumpuhkan
      disabled: Dilumpuhkan
      edit: Edit titik akhir
      empty: You don't have any webhook endpoints configured yet.
      enable: Dayakan
      enabled: Aktif
      enabled_events:
        other: "%{count} acara yang didayakan"
      events: Acara
      new: Webhook baru
      rotate_secret: Putar rahsia
      secret: Menandatangani rahsia
      status: Status
      title: Webhook
      webhook: Webhook
  admin_mailer:
    new_appeal:
      actions:
        delete_statuses: untuk memadamkan pos mereka
        disable: untuk membekukan akaun mereka
        mark_statuses_as_sensitive: untuk menandakan pos mereka sebagai sensitif
        none: amaran
        sensitive: untuk menandakan akaun mereka sebagai sensitif
        silence: untuk mengehadkan akaun mereka
        suspend: untuk menggantung akaun mereka
      body: "%{target} sedang merayu keputusan penyederhanaan sebanyak %{action_taken_by} dari %{date}, iaitu %{type}. Mereka tulis:"
      next_steps: Anda boleh meluluskan rayuan untuk membuat asal keputusan penyederhanaan atau mengabaikannya.
      subject: "%{username} sedang merayu keputusan penyederhanaan pada %{instance}"
    new_critical_software_updates:
      body: Versi kritikal baharu Mastodon telah dikeluarkan, anda mungkin ingin mengemas kini secepat yang mungkin!
      subject: Kemas kini kritikal Mastodon telah tersedia untuk %{instance}!
    new_pending_account:
      body: Butiran akaun baharu ada di bawah. Anda boleh meluluskan atau menolak aplikasi ini.
      subject: Akaun baharu disediakan untuk semakan pada %{instance} (%{username})
    new_report:
      body: "%{reporter} telah melaporkan %{target}"
      body_remote: Seseorang daripada %{domain} telah melaporkan %{target}
      subject: Laporan baharu untuk %{instance} (#%{id})
    new_software_updates:
      body: Versi baharu Mastodon telah dikeluarkan, anda mungkin mahu mengemas kini!
      subject: Versi baharu Mastodon telah tersedia untuk %{instance}!
    new_trends:
      body: 'Item berikut memerlukan semakan sebelum boleh dipaparkan secara terbuka:'
      new_trending_links:
        title: Pautan sohor kini
      new_trending_statuses:
        title: Pos sohor kini
      new_trending_tags:
        title: Hashtag sohor kini
      subject: Trend baharu untuk kesemakan pada %{instance}
  aliases:
    add_new: Buat alias
    created_msg: Berjaya mencipta alias baharu. Anda kini boleh memulakan perpindahan daripada akaun lama.
    deleted_msg: Berjaya mengalih keluar alias. Beralih dari akaun itu ke akaun ini tidak akan dapat dilakukan lagi.
    empty: Anda tidak mempunyai alias.
    hint_html: Jika anda ingin beralih dari akaun lain ke akaun ini, di sini anda boleh membuat alias, yang diperlukan sebelum anda boleh meneruskan dengan memindahkan pengikut dari akaun lama ke akaun ini. Tindakan ini dengan sendirinya <strong>tidak berbahaya dan boleh diterbalikkan</strong>. <strong>Penghijrahan akaun dimulakan daripada akaun lama</strong>.
    remove: Nyahpaut alias
  appearance:
    animations_and_accessibility: Animasi dan kebolehaksesan
    discovery: Penemuan
    localization:
      body: Mastodon diterjemahkan oleh sukarelawan.
      guide_link: https://crowdin.com/project/mastodon
      guide_link_text: Sesiapa sahaja boleh memberi sumbangan.
    sensitive_content: Kandungan sensitif
  application_mailer:
    salutation: "%{name},"
    unsubscribe: Nyahlanggan
    view: 'Lihat:'
    view_profile: Lihat profil
    view_status: Lihat hantaran
  applications:
    created: Aplikasi berjaya dibuat
    destroyed: Aplikasi berjaya dipadamkan
    logout: Log keluar
    regenerate_token: Menjana semula token akses
    token_regenerated: Token akses berjaya dijana semula
    warning: Berhati-hati dengan data ini. Jangan sekali-kali berkongsi dengan sesiapa pun!
    your_token: Token akses anda
  auth:
    apply_for_account: Minta akaun
    captcha_confirmation:
      help_html: Jika anda menghadapi masalah menyelesaikan CAPTCHA, anda boleh menghubungi kami melalui %{email} dan kami boleh membantu anda.
      hint_html: Hanya satu perkara lagi! Kami perlu mengesahkan anda seorang manusia (ini supaya kami dapat mengelakkan spam!). Selesaikan CAPTCHA di bawah dan klik "Teruskan".
      title: Pemeriksaan keselamatan
    delete_account: Padam akaun
    delete_account_html: Jika anda ingin memadamkan akaun anda, anda boleh <a href="%{path}">teruskan ke sini</a>. Anda akan diminta untuk pengesahan.
    description:
      prefix_invited_by_user: "@%{name} menjemput anda untuk menyertai server Mastodon ini!"
      prefix_sign_up: Daftar pada Mastodon hari ini!
      suffix: Dengan akaun, anda akan dapat mengikuti orang, menyiarkan kemas kini dan bertukar-tukar mesej dengan pengguna dari mana-mana server Mastodon dan banyak lagi!
    didnt_get_confirmation: Tidak menerima pautan pengesahan?
    dont_have_your_security_key: Tiada kunci keselamatan anda?
    forgot_password: Terlupa kata laluan anda?
    invalid_reset_password_token: Token tetapan semula kata laluan tidak sah atau tamat tempoh. Sila minta yang baharu.
    link_to_otp: Masukkan kod dua faktor dari telefon anda atau kod pemulihan
    link_to_webauth: Gunakan peranti kunci keselamatan anda
    log_in_with: Daftar masuk dengan
    login: Daftar masuk
    logout: Daftar keluar
    migrate_account: Pindah kepada akaun lain
    migrate_account_html: Jika anda ingin mengubah hala akaun ini kepada akaun lain, anda boleh <a href="%{path}">konfigurasikannya di sini</a>.
    or_log_in_with: Atau daftar masuk dengan
    progress:
      details: Maklumat anda
      review: Ulasan kami
      rules: Terima peraturan
    providers:
      cas: CAS
      saml: SAML
    register: Daftar
    registration_closed: "%{instance} tidak menerima ahli-ahli baru"
    resend_confirmation: Hantar semula pautan pengesahan
    reset_password: Tetapkan semula kata laluan
    rules:
      accept: Terima
      back: Kembali
      invited_by: 'Anda boleh menyertai %{domain} terima kasih kepada jemputan yang anda terima daripada:'
      preamble: Ini ditetapkan dan dikuatkuasakan oleh penyederhana %{domain}.
      preamble_invited: Sebelum anda meneruskan, sila pertimbangkan peraturan asas yang ditetapkan oleh penyederhana %{domain}.
      title: Beberapa peraturan asas.
      title_invited: Anda telah dijemput.
    security: Keselamatan
    set_new_password: Tetapkan kata laluan baharu
    setup:
      link_not_received: Tidak mendapat pautan?
      title: Semak peti masuk anda
    sign_in:
      preamble_html: Log masuk dengan bukti kelayakan <strong>%{domain}</strong> anda. Jika akaun anda dihoskan pada server lain, anda tidak akan dapat log masuk di sini.
      title: Log masuk ke %{domain}
    sign_up:
      manual_review: Pendaftaran pada %{domain} melalui semakan manual oleh penyederhana kami. Untuk membantu kami memproses pendaftaran anda, tulis sedikit tentang diri anda dan sebab anda mahukan akaun di %{domain}.
      title: Mari sediakan anda pada %{domain}.
    status:
      account_status: Status akaun
      functional: Akaun anda beroperasi sepenuhnya.
      redirecting_to: Akaun anda tidak aktif kerana ia sedang mengubah hala ke %{acct}.
      self_destruct: Memandangkan %{domain} akan ditutup, anda hanya akan mendapat capaian terhad kepada akaun anda.
      view_strikes: Lihat pelanggaran yang lepas terhadap akaun anda
    too_fast: Borang diserahkan terlalu cepat, cuba lagi.
    use_security_key: Gunakan kunci keselamatan
  challenge:
    confirm: Teruskan
    hint_html: "<strong>Petua:</strong> Kami tidak akan meminta kata laluan anda lagi untuk sejam berikutnya."
    invalid_password: Kata laluan tidak sah
    prompt: Sahkan kata laluan untuk teruskan
  crypto:
    errors:
      invalid_key: bukan kunci Ed25519 atau Curve25519 yang sah
  date:
    formats:
      default: "%b %d, %Y"
      with_month_name: "%B %d, %Y"
  datetime:
    distance_in_words:
      about_x_hours: "%{count}j"
      about_x_months: "%{count}bln"
      about_x_years: "%{count}thn"
      almost_x_years: "%{count}thn"
      half_a_minute: Sebentar tadi
      less_than_x_minutes: "%{count}m"
      less_than_x_seconds: Baru sahaja
      over_x_years: "%{count}thn"
      x_days: "%{count}h"
      x_minutes: "%{count}m"
      x_months: "%{count}bln"
      x_seconds: "%{count}s"
  deletes:
    challenge_not_passed: Maklumat yang anda masukkan tidak betul
    confirm_password: Masukkan kata laluan semasa anda untuk mengesahkan identiti anda
    confirm_username: Masukkan nama pengguna anda untuk mengesahkan prosedur
    proceed: Padam akaun
    success_msg: Akaun anda telah berjaya dipadamkan
    warning:
      before: 'Sebelum meneruskan, sila baca nota ini dengan teliti:'
      caches: Kandungan yang telah dicache oleh server lain mungkin berterusan
      data_removal: Pos anda dan data lain akan dialih keluar secara kekal
      irreversible: Anda tidak akan dapat memulihkan atau mengaktifkan semula akaun anda
      more_details_html: Untuk butiran lanjut, lihat <a href="%{terms_path}">dasar privasi</a>.
      username_available: Nama pengguna anda akan tersedia semula
      username_unavailable: Nama pengguna anda akan kekal tidak tersedia
  disputes:
    strikes:
      action_taken: Tindakan diambil
      appeal: Rayu
      appeal_approved: Rayuan pelanggaran ini telah berjaya dan tidak lagi sah
      appeal_rejected: Rayuan ini telah ditolak
      appeal_submitted_at: Rayuan dihantar
      appealed_msg: Rayuan anda sudah dikemukakan. Jika diluluskan, anda akan diberitahu.
      appeals:
        submit: Hantar rayuan
      approve_appeal: Luluskan rayuan
      associated_report: Laporan berkaitan
      created_at: Tarikh
      description_html: Ini ialah tindakan yang diambil terhadap akaun anda dan amaran telah dihantarkan kepada anda oleh staf %{instance}.
      recipient: Ditujukan kepada
      reject_appeal: Tolak rayuan
      status: 'Hantaran #%{id}'
      status_removed: Hantaran sudah dikeluarkan daripada sistem
      title: "%{action} dari %{date}"
      title_actions:
        delete_statuses: Pemadaman hantaran
        disable: Pembekuan akaun
        mark_statuses_as_sensitive: Menandakan hantaran sebagai sensitif
        none: Amaran
        sensitive: Menandakan akaun sebagai sensitif
        silence: Keterbatasan akaun
        suspend: Penggantungan akaun
      your_appeal_approved: Rayuan anda telah diluluskan
      your_appeal_pending: Anda telah menghantar rayuan
      your_appeal_rejected: Rayuan anda telah ditolak
  edit_profile:
    basic_information: Maklumat Asas
    hint_html: "<strong>Sesuaikan perkara yang orang lihat pada profil awam anda dan di sebelah siaran anda.</strong> Orang lain lebih berkemungkinan mengikuti anda kembali dan berinteraksi dengan anda apabila anda mempunyai profil dan gambar profil yang telah diisi."
    other: Lain-lain
  errors:
    '400': Permintaan yang anda serahkan tidak sah atau salah bentuk.
    '403': Anda tidak mempunyai kebenaran untuk melihat halaman ini.
    '404': Halaman yang anda cari tiada di sini.
    '406': Halaman ini tidak tersedia dalam format yang diminta.
    '410': Halaman yang anda cari tidak wujud di sini lagi.
    '422':
      content: Pengesahan keselamatan gagal. Adakah anda menyekat kuki?
      title: Pengesahan keselamatan gagal
    '429': Terlalu banyak permintaan
    '500':
      content: Kami minta maaf, tetapi ada masalah di pihak kami.
      title: Halaman ini tidak betul
    '503': Halaman tidak dapat disampaikan kerana kegagalan pelayan sementara.
    noscript_html: Untuk menggunakan aplikasi web Mastodon, sila dayakan JavaScript. Sebagai alternatif, cuba salah satu <a href="%{apps_path}">apl asli</a> untuk Mastodon untuk platform anda.
  existing_username_validator:
    not_found: tidak dapat mencari pengguna tempatan dengan nama pengguna itu
    not_found_multiple: tidak dapat mencari %{usernames}
  exports:
    archive_takeout:
      date: Tarikh
      download: Muat turun arkib anda
      hint_html: Anda boleh meminta arkib <strong>pos dan media yang dimuat naik</strong> anda. Data yang dieksport akan berada dalam format ActivityPub, boleh dibaca oleh mana-mana perisian yang mematuhi. Anda boleh meminta arkib setiap 7 hari.
      in_progress: Mengkompil arkib anda...
      request: Minta arkib anda
      size: Saiz
    blocks: Blok anda
    bookmarks: Penanda buku
    csv: CSV
    domain_blocks: Domain disekat
    lists: Senarai
    mutes: Redaman anda
    storage: Storan Media
  featured_tags:
    add_new: Tambah baharu
    errors:
      limit: Anda telah memaparkan bilangan maksimum hashtag
    hint_html: "<strong>Tampilkan hashtag paling penting anda pada profil anda.</strong> Alat yang hebat untuk menjejaki karya kreatif dan projek jangka panjang anda, hashtag yang ditampilkan dipaparkan dengan jelas pada profil anda dan membenarkan akses pantas kepada pos anda sendiri."
  filters:
    contexts:
      account: Profil
      home: Rumah dan senarai
      notifications: Pemberitahuan
      public: Garis masa awam
      thread: Perbualan
    edit:
      add_keyword: Tambah kata kunci
      keywords: Kata kunci
      statuses: Pos individu
      statuses_hint_html: Penapis ini digunakan untuk memilih pos individu tanpa mengira sama ada ia sepadan dengan kata kunci di bawah. <a href="%{path}">Semak atau alih keluar siaran daripada penapis</a>.
      title: Sunting penapis
    errors:
      deprecated_api_multiple_keywords: Parameter ini tidak boleh ditukar daripada aplikasi ini kerana ia digunakan pada lebih daripada satu kata kunci penapis. Gunakan aplikasi yang lebih terkini atau antara muka web.
      invalid_context: Tiada atau konteks tidak sah dibekalkan
    index:
      contexts: Penapis dalam %{contexts}
      delete: Padam
      empty: Anda tiada penapis.
      expires_in: Tamat tempoh dalam %{distance}
      expires_on: Tamat tempoh pada %{date}
      keywords:
        other: "%{count} kata kunci"
      statuses:
        other: "%{count} hantaran"
      statuses_long:
        other: "%{count} pos individu disembunyikan"
      title: Penapis
    new:
      save: Simpan penapis baru
      title: Tambah penapis baru
    statuses:
      back_to_filter: Balik kepada penapis
      batch:
        remove: Alih keluar daripada penapis
      index:
        hint: Penapis ini digunakan untuk memilih pos individu tanpa mengira kriteria lain. Anda boleh menambah lebih banyak siaran pada penapis ini daripada antara muka web.
        title: Hantaran ditapis
  generic:
    all: Semua
    cancel: Batal
    changes_saved_msg: Perubahan berjaya disimpan!
    confirm: Konfirm
    copy: Salin
    delete: Padam
    deselect: Nyahpilih semua
    none: Tiada
    order_by: Disusun mengikut
    save_changes: Simpan perubahan
    today: hari ini
    validation_errors:
      other: Ada yang belum betul! Sila semak %{count} ralat di bawah
  imports:
    errors:
      empty: Fail CSV kosong
      incompatible_type: Tidak serasi dengan jenis import yang dipilih
      invalid_csv_file: 'Fail CSV tidak sah. Ralat: %{error}'
      over_rows_processing_limit: mengandungi lebih daripada %{count} baris
      too_large: Fail terlalu besar
    failures: Kegagalan
    imported: Diimport
    mismatched_types_warning: Nampaknya anda mungkin telah memilih jenis yang salah untuk import ini, sila semak semula.
    modes:
      merge: Gabung
      merge_long: Simpan rekod sedia ada dan tambah rekod baharu
      overwrite: Tulis ganti
      overwrite_long: Gantikan rekod semasa dengan yang baharu
    preface: Anda boleh mengimport data yang telah anda eksport dari server lain, seperti senarai orang yang anda ikuti atau sekat.
    recent_imports: Import terkini
    states:
      finished: Selesai
      in_progress: Dalam proses
      scheduled: Dijadualkan
      unconfirmed: Tidak disahkan
    status: Status
    success: Data anda telah berjaya dimuat naik dan akan diproses dalam masa yang ditetapkan
    time_started: Mula pada
    titles:
      blocking: Mengimport akaun yang disekat
      bookmarks: Mengimport penanda halaman
      domain_blocking: Mengimport domain yang disekat
      following: Mengimport akaun diikuti
      lists: Mengimport senarai
      muting: Mengimport akaun teredam
    type: Jenis import
    type_groups:
      constructive: Ikutan & Penanda Halaman
      destructive: Sekatan dan redaman
    types:
      blocking: Senarai menyekat
      bookmarks: Penanda buku
      domain_blocking: Senarai sekatan domain
      following: Senarai berikut
      lists: Senarai
      muting: Senyapkan senarai
    upload: Muat naik
  invites:
    delete: Nyahaktifkan
    expired: Tamat tempoh
    expires_in:
      '1800': 30 minit
      '21600': 6 jam
      '3600': Sejam
      '43200': 12 jam
      '604800': Seminggu
      '86400': Sehari
    expires_in_prompt: Jangan
    generate: Hasilkan pautan jemputan
    invited_by: 'Anda telah dijemput oleh:'
    max_uses_prompt: Tiada had
    prompt: Jana dan kongsi pautan dengan orang lain untuk memberikan akses kepada server ini
    table:
      expires_at: Tamat Tempoh
      uses: Kegunaan
    title: Jemput orang
  lists:
    errors:
      limit: Anda telah mencapai bilangan maksimum senarai
  login_activities:
    authentication_methods:
      otp: aplikasi pengesahan dua faktor
      password: kata laluan
      webauthn: kunci keselamatan
    description_html: Jika anda melihat aktiviti yang anda tidak kenali, pertimbangkan untuk menukar kata laluan anda dan dayakan pengesahan dua faktor.
    empty: Tiada sejarah pengesahan tersedia
    failed_sign_in_html: Percubaan log masuk gagal dengan %{method} daripada %{ip} (%{browser})
    successful_sign_in_html: Log masuk yang berjaya dengan %{method} daripada %{ip} (%{browser})
    title: Sejarah pengesahan
  mail_subscriptions:
    unsubscribe:
      action: Ya, nyahlanggan
      complete: Menyahlanggan
      emails:
        notification_emails:
          favourite: emel pemberitahuan sukaan
      title: Hentikan langganan
  media_attachments:
    validations:
      images_and_video: Tidak boleh melampirkan video pada pos yang sudah mengandungi imej
      not_ready: Tidak boleh melampirkan fail yang belum selesai diproses. Cuba lagi sebentar lagi!
      too_many: Tidak boleh melampirkan lebih daripada 4 fail
  migrations:
    acct: Dipindah ke
    cancel: Batalkan ubah hala
    cancel_explanation: Membatalkan ubah hala akan mengaktifkan semula akaun semasa anda, tetapi tidak akan mengembalikan pengikut yang telah dialihkan ke akaun tersebut.
    cancelled_msg: Berjaya membatalkan ubah hala.
    errors:
      already_moved: ialah akaun yang sama yang telah anda pindahkan
      missing_also_known_as: bukan alias untuk akaun ini
      move_to_self: tidak boleh menjadi akaun semasa
      not_found: tidak dapat dicarikan
    followers_count: Pengikut semasa bergerak
    incoming_migrations: Beralih dari akaun lain
    incoming_migrations_html: Untuk beralih dari akaun lain ke akaun ini, mula-mula anda perlu <a href="%{path}">membuat alias akaun</a>.
    moved_msg: Akaun anda kini mengubah hala ke %{acct} dan pengikut anda sedang dialihkan.
    not_redirecting: Akaun anda tidak mengubah hala ke mana-mana akaun lain pada masa ini.
    on_cooldown: Anda telah memindahkan akaun anda baru-baru ini. Fungsi ini akan tersedia semula dalam %{count} hari.
    past_migrations: Penghijrahan yang lalu
    proceed_with_move: Pindah pengikut
    redirected_msg: Akaun anda kini mengubah hala ke %{acct}.
    redirecting_to: Akaun anda mengubah hala ke %{acct}.
    set_redirect: Tetapkan ubah hala
    warning:
      backreference_required: Akaun baharu mesti terlebih dahulu dikonfigurasikan untuk merujuk semula akaun ini
      before: 'Sebelum meneruskan, sila baca nota ini dengan teliti:'
      cooldown: Selepas berpindah terdapat tempoh menunggu di mana anda tidak akan dapat bergerak lagi
      disabled_account: Akaun semasa anda tidak akan dapat digunakan sepenuhnya selepas itu. Walau bagaimanapun, anda akan mempunyai akses kepada eksport data serta pengaktifan semula.
      followers: Tindakan ini akan mengalihkan semua pengikut daripada akaun semasa ke akaun baharu
      only_redirect_html: Sebagai alternatif, anda boleh <a href="%{path}">hanya meletakkan ubah hala pada profil anda</a>.
      other_data: Tiada data lain akan dialihkan secara automatik
      redirect: Profil akaun semasa anda akan dikemas kini dengan notis ubah hala dan dikecualikan daripada carian
  moderation:
    title: Penyederhanaan
  move_handler:
    carry_blocks_over_text: Pengguna ini berpindah dari %{acct}, yang telah anda sekat.
    carry_mutes_over_text: Pengguna ini berpindah dari %{acct}, yang telah anda redamkan.
    copy_account_note_text: 'Pengguna ini berpindah dari %{acct}, berikut ialah nota anda yang terdahulu tentang mereka:'
  navigation:
    toggle_menu: Togol menu
  notification_mailer:
    admin:
      report:
        subject: "%{name} menyerahkan laporan"
      sign_up:
        subject: "%{name} telah mendaftar"
    favourite:
      body: 'Hantaran anda disukai oleh %{name}:'
      subject: "%{name} menyukai hantaran anda"
      title: Sukaan baharu
    follow:
      body: "%{name} kini mengikuti anda!"
      subject: "%{name} kini mengikuti anda"
      title: Pengikut baru
    follow_request:
      action: Urus permintaan ikut
      body: "%{name} telah meminta untuk mengikuti anda"
      subject: 'Pengikut belum selesai: %{name}'
      title: Permintaan ikutan baru
    mention:
      action: Balas
      body: 'Anda telah disebut oleh %{name} dalam:'
      subject: Anda telah disebut oleh %{name}
      title: Sebutan baru
    poll:
      subject: Tinjauan pendapat oleh %{name} telah tamat
    reblog:
      body: 'Siaran anda telah dirangsang oleh %{name}:'
      subject: "%{name} meningkatkan siaran anda"
      title: Rangsangan baru
    status:
      subject: "%{name} baru sahaja diposkan"
    update:
      subject: "%{name} telah menyunting satu hantaran"
  notifications:
    email_events_hint: 'Pilih acara yang ingin anda terima pemberitahuan:'
  number:
    human:
      decimal_units:
        format: "%n%u"
        units:
          billion: B
          million: J
          quadrillion: Q
          thousand: K
          trillion: T
  otp_authentication:
    code_hint: Masukkan kod yang dijana oleh apl pengesah anda untuk mengesahkan
    description_html: Jika anda mendayakan <strong>pengesahan dua faktor</strong> menggunakan apl pengesah, log masuk memerlukan anda untuk memiliki telefon anda, yang akan menjana token untuk anda masukkan.
    enable: Dayakan
    instructions_html: "<strong>Imbas kod QR ini ke dalam Google Authenticator atau apl TOTP serupa pada telefon anda</strong>. Mulai sekarang, aplikasi itu akan menjana token yang perlu anda masukkan semasa log masuk."
    manual_instructions: 'Jika anda tidak dapat mengimbas kod QR dan perlu memasukkannya secara manual, berikut ialah rahsia teks biasa:'
    setup: Sediakan
    wrong_code: Kod yang dimasukkan adalah tidak sah! Adakah masa server dan masa peranti betul?
  pagination:
    newer: Lebih baharu
    next: Seterusnya
    older: Lebih lama
    prev: Sebelum ini
    truncate: "&hellip;"
  polls:
    errors:
      already_voted: Anda telah pun mengundi pada tinjauan pendapat ini
      duplicate_options: mengandungi item pendua
      duration_too_long: terlalu jauh ke masa hadapan
      duration_too_short: terlalu cepat
      expired: Undian telah pun tamat
      invalid_choice: Pilihan undi yang dipilih tidak wujud
      over_character_limit: tidak boleh lebih panjang daripada %{max} aksara setiap satu
      self_vote: Anda tidak boleh mengundi dalam tinjauan pendapat anda sendiri
      too_few_options: mesti mempunyai lebih daripada satu item
      too_many_options: tidak boleh mengandungi lebih daripada %{max} item
  preferences:
    other: Lain-lain
    posting_defaults: Penyiaran lalai
    public_timelines: Garis masa awam
  privacy:
    hint_html: "<strong>Sesuaikan cara anda mahu profil anda dan pos anda ditemui.</strong> Pelbagai ciri dalam Mastodon boleh membantu anda menjangkau khalayak yang lebih luas apabila didayakan. Luangkan sedikit masa untuk menyemak tetapan ini untuk memastikan ia sesuai dengan kes penggunaan anda."
    privacy: Privasi
    privacy_hint_html: Kawal berapa banyak yang anda ingin dedahkan untuk manfaat orang lain. Orang ramai menemui profil menarik dan apl hebat dengan menyemak imbas ikutan orang lain dan melihat apl mana yang mereka siarkan, tetapi anda mungkin lebih suka menyembunyikannya.
    reach: Tercapai
    reach_hint_html: Kawal sama ada anda ingin ditemui dan diikuti oleh orang baharu. Adakah anda mahu pos anda dipaparkan pada skrin Teroka? Adakah anda mahu orang lain melihat anda dalam pengesyoran ikutan mereka? Adakah anda mahu menerima semua pengikut baharu secara automatik atau mempunyai kawalan terperinci ke atas setiap pengikut?
    search: Cari
    search_hint_html: Kawal cara anda ingin ditemui. Adakah anda mahu orang mencari anda melalui perkara yang anda siarkan secara terbuka? Adakah anda mahu orang di luar Mastodon mencari profil anda semasa mencari di web? Harap maklum bahawa jumlah pengecualian daripada semua enjin carian tidak boleh dijamin untuk maklumat awam.
    title: Privasi dan capaian
  privacy_policy:
    title: Dasar Privasi
  reactions:
    errors:
      limit_reached: Had tindak balas yang berbeza dicapai
      unrecognized_emoji: bukan emoji yang diiktiraf
  relationships:
    activity: Aktiviti akaun
    confirm_follow_selected_followers: Adakah anda pasti mahu mengikuti pengikut yang dipilih?
    confirm_remove_selected_followers: Adakah anda pasti mahu mengalih keluar pengikut yang dipilih?
    confirm_remove_selected_follows: Adakah anda pasti mahu mengalih keluar mengikuti yang dipilih?
    dormant: Tidak aktif
    follow_failure: Tidak dapat mengikuti beberapa akaun yang dipilih.
    follow_selected_followers: Ikut pengikut yang dipilih
    followers: Pengikut
    following: Ikutan
    invited: Dijemput
    last_active: Terakhir aktif
    most_recent: Terkini
    moved: Dipindah
    mutual: Saling setuju
    primary: Utama
    relationship: Hubungan
    remove_selected_domains: Alih keluar semua pengikut daripada domain yang dipilih
    remove_selected_followers: Alih keluar pengikut yang dipilih
    remove_selected_follows: Nyahikut pengguna yang dipilih
    status: Status akaun
  remote_follow:
    missing_resource: Tidak dapat mencari URL ubah hala yang diperlukan untuk akaun anda
  reports:
    errors:
      invalid_rules: tidak merujuk peraturan yang sah
  rss:
    content_warning: 'Amaran kandungan:'
    descriptions:
      account: Pos awam daripada @%{acct}
      tag: 'Siaran awam ditandakan #%{hashtag}'
  scheduled_statuses:
    over_daily_limit: Anda telah melebihi had %{limit} pos berjadual untuk hari ini
    over_total_limit: Anda telah melebihi had %{limit} pos berjadual
  self_destruct:
    lead_html: Malangnya, <strong>%{domain}</strong> akan ditutup secara kekal. Jika anda mempunyai akaun di situ, anda tidak akan dapat terus menggunakannya, tetapi anda masih boleh meminta sandaran data anda.
    title: Pelayan ini akan ditutup
  sessions:
    activity: Aktiviti terakhir
    browser: Pelayar
    browsers:
      alipay: Alipay
      blackberry: BlackBerry
      chrome: Chrome
      edge: Microsoft Edge
      electron: Electron
      firefox: Firefox
      generic: Pelayar yang tidak diketahui
      huawei_browser: Pelayar Huawei
      ie: Internet Explorer
      micro_messenger: MicroMessenger
      nokia: Pelayar Nokia S40 Ovi
      opera: Opera
      otter: Otter
      phantom_js: PhantomJS
      qq: Pelayar QQ
      safari: Safari
      uc_browser: Pelayar UC
      unknown_browser: Pelayar yang tidak diketahui
      weibo: Weibo
    current_session: Sesi sekarang
    description: "%{browser} pada %{platform}"
    explanation: Pelayar-pelayar web berikut sedang didaftar masuk pada akaun Mastodon anda.
    ip: IP
    platforms:
      adobe_air: Adobe Air
      android: Android
      blackberry: BlackBerry
      chrome_os: ChromeOS
      firefox_os: Firefox OS
      ios: iOS
      kai_os: KaiOS
      linux: Linux
      mac: macOS
      unknown_platform: Platform yang tidak diketahui
      windows: Windows
      windows_mobile: Windows Mobile
      windows_phone: Windows Phone
    revoke: Batalkan
    revoke_success: Sesi berjaya dibatalkan
    title: Sesi
    view_authentication_history: Lihat sejarah pengesahan akaun anda
  settings:
    account: Akaun
    account_settings: Tetapan akaun
    aliases: Alias ​​akaun
    appearance: Penampilan
    authorized_apps: Apl yang dibenarkan
    back: Kembali ke Mastodon
    delete: Pemadaman akaun
    development: Pembangunan
    edit_profile: Sunting profil
    featured_tags: Tanda pagar terpilih
    import: Import
    import_and_export: Import dan eksport
    migrate: Penghijrahan akaun
    preferences: Keutamaan
    profile: Profil
    relationships: Ikutan dan pengikut
    statuses_cleanup: Pemadaman hantaran automatik
    strikes: Pelanggaran penyederhanaan
    two_factor_authentication: Pengesahan Dua Faktor
    webauthn_authentication: Kunci keselamatan
  statuses:
    attached:
      audio:
        other: "%{count} audio"
      description: 'Dilampirkan: %{attached}'
      image:
        other: "%{count} imej"
      video:
        other: "%{count} video"
    boosted_from_html: Dirangsang daripada %{acct_link}
    content_warning: 'Amaran kandungan: %{warning}'
    default_language: Sama dengan bahasa antara muka
    disallowed_hashtags:
      other: 'mengandungi hashtag yang tidak dibenarkan: %{tags}'
    edited_at_html: Disunting %{date}
    errors:
      in_reply_not_found: Pos yang anda cuba balas nampaknya tidak wujud.
    over_character_limit: had aksara %{max} melebihi
    pin_errors:
      direct: Pos yang hanya boleh dilihat oleh pengguna yang disebut tidak boleh disematkan
      limit: Anda telah menyematkan bilangan maksimum pos
      ownership: Siaran orang lain tidak boleh disematkan
      reblog: Rangsangan tidak boleh disematkan
    title: '%{name}: "%{quote}"'
    visibilities:
<<<<<<< HEAD
      private: Pengikut sahaja
      private_long: Hanya tunjukkan kepada pengikut
=======
>>>>>>> 26c78392
      public: Awam
  statuses_cleanup:
    enabled: Padam hantaran lama secara automatik
    enabled_hint: Memadamkan pos anda secara automatik setelah mereka mencapai ambang umur yang ditentukan, melainkan ia sepadan dengan salah satu pengecualian di bawah
    exceptions: Pengecualian
    explanation: Oleh kerana pemadaman pos adalah operasi yang mahal, ini dilakukan perlahan-lahan dari semasa ke semasa apabila server tidak sibuk. Atas sebab ini, pos anda mungkin dipadamkan seketika selepas ia mencapai ambang umur.
    ignore_favs: Abaikan sukaan
    ignore_reblogs: Abaikan rangsangan
    interaction_exceptions: Pengecualian berdasarkan interaksi
    interaction_exceptions_explanation: Sila ambil perhatian bahawa tiada jaminan untuk pos dipadamkan jika ia berada di bawah ambang kegemaran atau tingkatkan selepas sekali melepasinya.
    keep_direct: Simpan mesej langsung
    keep_direct_hint: Tidak memadamkan sebarang mesej langsung anda
    keep_media: Simpan siaran dengan lampiran media
    keep_media_hint: Tidak memadamkan mana-mana pos anda yang mempunyai lampiran media
    keep_pinned: Simpan hantaran disemat
    keep_pinned_hint: Tidak memadamkan mana-mana hantaran yang anda sematkan
    keep_polls: Kekalkan tinjauan pendapat
    keep_polls_hint: Tidak memadamkan mana-mana tinjauan pendapat anda
    keep_self_bookmark: Simpan hantaran yang anda menandabuku
    keep_self_bookmark_hint: Tidak memadamkan hantaran anda jika anda sudah menandabukunya
    keep_self_fav: Simpan hantaran yang anda gemarkan
    keep_self_fav_hint: Tidak memadamkan hantaran anda jika anda telah menggemarkannya
    min_age:
      '1209600': 2 minggu
      '15778476': 6 bulan
      '2629746': Sebulan
      '31556952': Setahun
      '5259492': 2 bulan
      '604800': Seminggu
      '63113904': 2 tahun
      '7889238': 3 bulan
    min_age_label: Ambang umur
    min_favs: Simpan hantaran digemarkan sekurang-kurangnya
    min_favs_hint: Tidak memadamkan mana-mana pos anda yang telah menerima sekurang-kurangnya bilangan kegemaran ini. Biarkan kosong untuk memadamkan pos tanpa mengira bilangan kegemaran mereka
    min_reblogs: Pastikan pos dipertingkatkan sekurang-kurangnya
    min_reblogs_hint: Tidak memadamkan mana-mana pos anda yang telah dirangsang sekurang-kurangnya bilangan kali ini. Biarkan kosong untuk memadamkan pos tanpa mengira bilangan rangsangannya
  stream_entries:
    sensitive_content: Kandungan sensitif
  strikes:
    errors:
      too_late: Rayuan pelanggaran ini sudah terlalu lambat
  tags:
    does_not_match_previous_name: tidak sepadan dengan nama sebelumnya
  themes:
    contrast: Mastodon (Kontras tinggi)
    default: Mastodon (Gelap)
    mastodon-light: Mastodon (Cahaya)
  time:
    formats:
      default: "%b %d, %Y, %H:%M"
      month: "%b %Y"
      time: "%H:%M"
      with_time_zone: "%d %b %Y, %H:%M %Z"
  translation:
    errors:
      quota_exceeded: Kuota penggunaan seluruh pelayan untuk perkhidmatan terjemahan telah berlebihan.
      too_many_requests: Terdapat terlalu banyak permintaan kepada perkhidmatan terjemahan baru-baru ini.
  two_factor_authentication:
    add: Tambah
    disable: Nyahdayakan 2FA
    disabled_success: Pengesahan dua faktor berjaya dilumpuhkan
    edit: Sunting
    enabled: Pengesahan dua faktor didayakan
    enabled_success: Pengesahan dua faktor berjaya didayakan
    generate_recovery_codes: Pengesahan dua faktor berjaya didayakan
    lost_recovery_codes: Kod pemulihan membolehkan anda mendapatkan semula akses kepada akaun anda jika anda kehilangan telefon anda. Jika anda telah kehilangan kod pemulihan anda, anda boleh menjana semula kod tersebut di sini. Kod pemulihan lama anda akan menjadi tidak sah.
    methods: Kaedah dua faktor
    otp: App pengesahan
    recovery_codes: Kod pemulihan sandaran
    recovery_codes_regenerated: Kod pemulihan berjaya dijana semula
    recovery_instructions_html: Jika anda pernah kehilangan akses kepada telefon anda, anda boleh menggunakan salah satu kod pemulihan di bawah untuk mendapatkan semula akses kepada akaun anda. <strong>Pastikan kod pemulihan selamat</strong>. Sebagai contoh, anda boleh mencetaknya dan menyimpannya bersama dokumen penting lain.
    webauthn: Kunci keselamatan
  user_mailer:
    appeal_approved:
      explanation: Rayuan pelanggaran yang dikemukakan pada %{appeal_date} terhadap akaun anda pada %{strike_date} telah diluluskan. Akaun anda kini dalam kedudukan yang baik.
      subject: Rayuan anda dari %{date} telah diluluskan
      title: Rayuan diluluskan
    appeal_rejected:
      explanation: Rayuan pelanggaran yang dikemukakan pada %{appeal_date} terhadap akaun anda pada %{strike_date} telah ditolak.
      subject: Rayuan anda dari %{date} telah ditolak
      title: Rayuan ditolak
    backup_ready:
      subject: Arkib anda sedia untuk dimuat turun
      title: Arkibkan bawa pulang
    suspicious_sign_in:
      change_password: tukar kata laluan anda
      details: 'Berikut ialah butiran log masuk:'
      explanation: Kami telah mengesan log masuk ke akaun anda daripada alamat IP baharu.
      further_actions_html: Jika ini bukan anda, kami mengesyorkan agar anda %{action} dengan segera dan dayakan pengesahan dua faktor untuk memastikan akaun anda selamat.
      subject: Akaun anda telah diakses daripada alamat IP baharu
      title: Daftar masuk baru
    warning:
      appeal: Hantar rayuan
      appeal_description: Jika anda percaya ini adalah satu kesilapan, anda boleh menyerahkan rayuan kepada kakitangan %{instance}.
      categories:
        spam: Spam
        violation: Kandungan melanggar garis panduan komuniti berikut
      explanation:
        delete_statuses: Sesetengah pos anda didapati melanggar satu atau lebih garis panduan komuniti dan kemudiannya telah dialih keluar oleh penyederhana %{instance}.
        disable: Anda tidak lagi boleh menggunakan akaun anda, tetapi profil anda dan data lain kekal utuh. Anda boleh meminta sandaran data anda, menukar tetapan akaun atau memadam akaun anda.
        mark_statuses_as_sensitive: Sesetengah pos anda telah ditandakan sebagai sensitif oleh penyederhana %{instance}. Ini bermakna orang ramai perlu mengetik media dalam pos sebelum pratonton dipaparkan. Anda boleh menandai media sebagai sensitif sendiri apabila menyiarkan pada masa hadapan.
        sensitive: Mulai sekarang, semua fail media anda yang dimuat naik akan ditandakan sebagai sensitif dan tersembunyi di sebalik amaran klik lalu.
        silence: Anda masih boleh menggunakan akaun anda tetapi hanya orang yang sudah mengikuti anda akan melihat pos anda pada server ini dan anda mungkin dikecualikan daripada pelbagai ciri penemuan. Walau bagaimanapun, orang lain mungkin masih mengikuti anda secara manual.
        suspend: Anda tidak lagi boleh menggunakan akaun anda dan profil anda serta data lain tidak lagi boleh diakses. Anda masih boleh log masuk untuk meminta sandaran data anda sehingga data dialih keluar sepenuhnya dalam masa kira-kira 30 hari, tetapi kami akan mengekalkan beberapa data asas untuk menghalang anda daripada mengelak daripada penggantungan.
      reason: 'Sebab:'
      statuses: 'Catatan yang dipetik:'
      subject:
        delete_statuses: Pos anda pada %{acct} telah dialih keluar
        disable: Akaun %{acct} anda telah dibekukan
        mark_statuses_as_sensitive: Pos anda pada %{acct} telah ditandakan sebagai sensitif
        none: Amaran untuk %{acct}
        sensitive: Pos anda di %{acct} akan ditandakan sebagai sensitif mulai sekarang
        silence: Akaun %{acct} anda telah dihadkan
        suspend: Akaun %{acct} anda telah digantung
      title:
        delete_statuses: Pos dialih keluar
        disable: Akaun dibekukan
        mark_statuses_as_sensitive: Pos ditandakan sebagai sensitif
        none: Amaran
        sensitive: Akaun ditandakan sebagai sensitif
        silence: Akaun terhad
        suspend: Akaun digantung
    welcome:
      explanation: Berikut ialah beberapa petua untuk anda bermula
      subject: Selamat datang kepada Mastodon
      title: Selamat datang, %{name}!
  users:
    follow_limit_reached: Anda tidak boleh mengikut lebih daripada %{limit} orang
    go_to_sso_account_settings: Pergi ke tetapan akaun pembekal identiti anda
    invalid_otp_token: Kod dua faktor tidak sah
    otp_lost_help_html: Jika anda kehilangan akses kepada kedua-duanya, anda boleh menghubungi %{email}
    signed_in_as: 'Didaftar masuk sebagai:'
  verification:
    extra_instructions_html: <strong>Petua:</strong> Pautan di tapak web anda mungkin tidak kelihatan. Bahagian penting ialah <code>rel="me"</code> yang menghalang penyamaran pada tapak web dengan kandungan yang dijana pengguna. Anda juga boleh menggunakan tag <code>link</code> dalam pengepala halaman dan bukannya <code>a</code>, tetapi HTML mesti boleh diakses tanpa melaksanakan JavaScript.
    here_is_how: Ini caranya
    hint_html: "<strong>Mengesahkan identiti anda di Mastodon adalah untuk semua orang.</strong> Berdasarkan standard web terbuka, percuma kini dan selamanya. Apa yang anda perlukan ialah tapak web peribadi yang orang mengenali anda. Apabila anda memaut ke tapak web ini dari profil anda, kami akan menyemak sama ada tapak web tersebut memaut kembali ke profil anda dan menunjukkan penunjuk visual padanya."
    instructions_html: Salin dan tampal kod di bawah ke dalam HTML tapak web anda. Kemudian tambahkan alamat tapak web anda ke dalam salah satu medan tambahan pada profil anda daripada tab "Edit profil" dan simpan perubahan.
    verification: Pengesahan
    verified_links: Pautan anda yang disahkan
  webauthn_credentials:
    add: Tambahkan kunci keselamatan baharu
    create:
      error: Terdapat masalah menambah kunci keselamatan anda. Sila cuba lagi.
      success: Kunci keselamatan anda telah berjaya ditambahkan.
    delete: Padam
    delete_confirmation: Adakah anda pasti mahu memadamkan kunci keselamatan ini?
    description_html: Jika anda mendayakan <strong>pengesahan kunci keselamatan</strong>, log masuk memerlukan anda menggunakan salah satu kunci keselamatan anda.
    destroy:
      error: Terdapat masalah memadamkan kunci keselamatan anda. Sila cuba lagi.
      success: Kunci keselamatan anda telah berjaya dipadamkan.
    invalid_credential: Kunci keselamatan tidak sah
    nickname_hint: Masukkan nama panggilan kunci keselamatan baharu anda
    not_enabled: Anda belum mendayakan WebAuthn lagi
    not_supported: Pelayan ini tidak menyokong kunci keselamatan
    otp_required: Untuk menggunakan kunci keselamatan, sila mengaktifkan pengesahan dua faktor dahulu.
    registered_on: Didaftar pada %{date}<|MERGE_RESOLUTION|>--- conflicted
+++ resolved
@@ -1550,11 +1550,6 @@
       reblog: Rangsangan tidak boleh disematkan
     title: '%{name}: "%{quote}"'
     visibilities:
-<<<<<<< HEAD
-      private: Pengikut sahaja
-      private_long: Hanya tunjukkan kepada pengikut
-=======
->>>>>>> 26c78392
       public: Awam
   statuses_cleanup:
     enabled: Padam hantaran lama secara automatik
