--- conflicted
+++ resolved
@@ -6,11 +6,7 @@
     = date_range(@time_period)
 
   - if @instance.persisted?
-<<<<<<< HEAD
-    = render 'dashboard', instance_domain: @instance.domain, period_end_at: @time_period.last, period_start_at: @time_period.first
-=======
     = render 'admin/instances/dashboard', instance_domain: @instance.domain, period_end_at: @time_period.last, period_start_at: @time_period.first
->>>>>>> 609a4018
   - else
     %p
       = t('admin.instances.unknown_instance')
