--- conflicted
+++ resolved
@@ -52,11 +52,7 @@
 
       # Create or update the pull request
       - name: Create Pull Request
-<<<<<<< HEAD
-        uses: peter-evans/create-pull-request@v7.0.5
-=======
         uses: peter-evans/create-pull-request@v7
->>>>>>> 609a4018
         with:
           commit-message: 'New Crowdin translations'
           title: 'New Crowdin Translations (automated)'
