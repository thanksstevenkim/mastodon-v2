--- conflicted
+++ resolved
@@ -1391,11 +1391,6 @@
       reblog: A heeze cannae be preent
     title: '%{name}: "%{quote}"'
     visibilities:
-<<<<<<< HEAD
-      private: Follaers-ainly
-      private_long: Ainly shaw tae follaers
-=======
->>>>>>> 26c78392
       public: Public
   statuses_cleanup:
     enabled: Automatically delete auld posts
