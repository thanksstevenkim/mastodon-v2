--- conflicted
+++ resolved
@@ -20,10 +20,6 @@
           invalid: ez da domeinu izen baliogarria
       messages:
         invalid_domain_on_line: "%{value} ez da domeinu izen baliogarria"
-<<<<<<< HEAD
-        too_many_lines: "%{limit} lerroko muga gainditzen du"
-=======
->>>>>>> 609a4018
       models:
         account:
           attributes:
