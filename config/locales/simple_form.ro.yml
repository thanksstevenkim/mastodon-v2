---
ro:
  simple_form:
    hints:
      account:
        attribution_domains_as_text: Una pe linie. Protejează împotriva atribuirilor false.
        discoverable: Este posibil ca postările și profilul tău să fie recomandate în diferite zone ale Mastodon, iar profilul tău ar poate fi sugerat altor utilizatori.
        display_name: Numele dvs. complet sau numele dvs. amuzant.
        fields: Pagina ta principală, pronumele tale, vârsta, sau orice îți dorești.
        indexable: Postările tale publice pot apărea în rezultatele căutărilor pe Mastodon. Persoanele care au interacționat cu postările tale vor putea să le caute oricând.
        note: 'Poți @menționa alte persoane sau #hashtag-uri.'
        show_collections: Oamenii vor putea să răsfoiască urmăriți și urmăritorii dvs. Oamenii pe care îi urmăriți vor vedea că îi urmăriți indiferent.
<<<<<<< HEAD
        unlocked: Alte persoane vă vor putea urmări fără a solicita aprobare. Debifați dacă doriți să revizuiți cererile și să alegeți dacă doriți să acceptați sau să respingeți noii urmăritori.
=======
        unlocked: Alte persoane vă vor putea urmări fără a solicita aprobare. Debifați dacă doriți să revizuiți cererile de urmărire și să alegeți dacă doriți să acceptați sau să respingeți noii urmăritori.
>>>>>>> 609a4018
      account_alias:
        acct: Specificați numele de utilizator@domeniu al contului de la care doriți să treceți
      account_migration:
        acct: Specificați numele de utilizator@domeniu al contului la care doriți să vă mutați
      account_warning_preset:
        text: Poți utiliza sintaxe precum URL, hastag sau menționări
        title: Opțional. Nu este vizibil pentru destinatar
      admin_account_action:
        include_statuses: Utilizatorul va vedea ce postări au provocat acțiunea de moderare sau avertismentul
        send_email_notification: Utilizatorul va primi o explicație cu privire la ceea ce sa întâmplat cu contul lui
        text_html: Opțional. Poți utiliza sintaxe. Poți <a href="%{path}">adăuga avertismente predefinite</a> pentru a salva timp
        type_html: Alege ce se întâmplă cu <strong>%{acct}</strong>
        types:
          disable: Împiedicați utilizatorul să-și folosească contul, dar nu ștergeți sau ascundeți conținutul acestuia.
          none: Utilizați acest lucru pentru a trimite o avertizare utilizatorului, fără a declanșa nicio altă acțiune.
          sensitive: Forțează toate atașamentele media ale acestui utilizator să fie marcate ca sensibile.
          silence: Împiedicați utilizatorul să poată posta cu vizibilitate publică, ascundeți postările și notificările de la persoanele care nu le urmăresc. Închide toate rapoartele pentru acest cont.
          suspend: Preveniți orice interacțiune din sau către acest cont și ștergeți conținutul acestuia. Reversibil în 30 de zile. Închide toate rapoartele pentru acest cont.
        warning_preset_id: Opțional. Poți adăuga text personalizat la sfârșitul presetului
      announcement:
        all_day: Când este bifat, numai datele intervalului de timp vor fi afișate
        ends_at: Opțional. Anunțul va fi automat nepublicat în acest moment
        scheduled_at: Lăsați necompletat pentru a publica anunțul imediat
        starts_at: Opțional. În cazul în care anunțul tău este legat de un anumit interval de timp
        text: Poți folosi sintaxa de postare. Te rugăm să fii atent la spațiul pe care anunțul îl va ocupa pe ecranul utilizatorului
      appeal:
        text: Puteți contesta un avertisment o singură dată
      defaults:
        autofollow: Persoanele care se înregistrează datorită invitației tale te vor urmări automat
        avatar: WEBP, PNG, GIF sau JPG. Cel mult %{size}. Va fi redimensionată la %{dimensions}px
        bot: Acest cont performează în cea mai mare parte acțiuni automate și nu poate fi monitorizat
        context: Contextele în care filtrul trebuie aplicat
        current_password: În scopuri de securitate, vă rugăm să introduceţi parola contului curent
        current_username: Pentru a confirma, vă rugăm să introduceţi numele de utilizator al contului curent
        digest: Este trimis doar după o lungă perioadă de inactivitate și numai dacă primești mesaje personale în perioada de absență
        email: Vei primi un e-mail de confirmare
        header: WEBP, PNG, GIF sau JPG. Cel mult %{size}. Va fi redimensionată la %{dimensions}px
        inbox_url: Copiază adresa URL de pe prima pagină a reului pe care vrei să îl utilizezi
        irreversible: Postările sortate vor dispărea ireversibil, chiar dacă filtrul este ulterior șters
        locale: Limba interfaței de utilizator, e-mailurile si notificările push
        password: Utilizează cel puțin 8 caractere
        phrase: Vor fi potrivite indiferent de textul din casetă sau advertismentul unei postări
        scopes: La care API-uri aplicația are nevoie de acces. Dacă selectezi un scop principal nu mai e nevoie să selectezi fiecare sub-scop al acestuia.
        setting_aggregate_reblogs: Nu afișa impulsurile noi pentru postările care au fost deja recent impulsionate (afectează doar noile impulsuri primite)
        setting_always_send_emails: În mod normal, notificările prin e-mail nu vor fi trimise când utilizați în mod activ Mastodon
        setting_default_sensitive: Fișierele media sensibile sunt ascunse implicit și pot fi dezvăluite cu un clic
        setting_display_media_default: Ascunde conținutul media marcat ca sensibil (NSFW)
        setting_display_media_hide_all: Întotdeauna ascunde tot conținutul media
        setting_display_media_show_all: Întotdeauna afișează conținutul media marcat ca sensibil
        setting_use_blurhash: Gradienții sunt bazați pe culorile vizualelor ascunse, dar ofuscă orice detalii
        setting_use_pending_items: Ascunde actualizările cronologice din spatele unui click în loc de a derula automat fluxul
        username: Poți folosi litere, numere sau liniuțe de subliniere
        whole_word: Când fraza sau cuvântul este doar alfanumeric, acesta se aplică doar dacă există o potrivire completă
      domain_allow:
        domain: Acest domeniu va putea prelua date de pe acest server și datele primite de la el vor fi procesate și stocate
      email_domain_block:
        domain: Acesta poate fi numele de domeniu care apare în adresa de e-mail sau în înregistrarea MX pe care o utilizează. Acestea vor fi verificate la înscriere.
        with_dns_records: Se va face o încercare de a rezolva înregistrările DNS ale domeniului dat și rezultatele vor fi de asemenea afișate pe lista neagră
      featured_tag:
        name: 'Iată câteva dintre hashtag-urile pe care le-ai folosit cel mai recent:'
      filters:
        action: Alege ce acţiune va fi efectuată atunci când o postare corespunde filtrului
        actions:
          hide: Ascunde complet conținutul filtrat, ca și cum nu ar exista
          warn: Ascunde conținutul filtrat în spatele unui avertisment care menționează titlul filtrului
      form_admin_settings:
        activity_api_enabled: Numărul de postări publicate local, utilizatori activi și înregistrări noi în grupe săptămânale
        app_icon: WEBP, PNG, GIF sau JPG. Înlocuiește pictograma implicită a aplicației pe dispozitivele mobile cu o pictogramă personalizată.
        backups_retention_period: Utilizatorii au posibilitatea de a genera arhive ale postărilor lor pentru a le descărca mai târziu. Când este setat la o valoare pozitivă, aceste arhive vor fi șterse automat din spațiul dvs. de stocare după numărul de zile specificat.
        bootstrap_timeline_accounts: Aceste conturi vor fi fixate în partea de sus a recomandărilor de urmărire ale noilor utilizatori.
        closed_registrations_message: Afișat când înscrierile sunt închise
        content_cache_retention_period: Toate postările de pe alte servere (inclusiv amplificarea și răspunsurile) vor fi șterse după numărul specificat de zile, fără a ține cont de interacțiunea utilizatorului local cu acele postări. Aceasta include postările în care un utilizator local le-a marcat ca marcaje sau favorite. Mențiunile private între utilizatorii din diferite instanțe se vor pierde și vor fi imposibil de restaurat. Utilizarea acestei setări este destinată cazurilor cu scop special și încalcă multe așteptări ale utilizatorilor atunci când este implementată pentru uz general.
        custom_css: Puteți aplica stiluri personalizate pe versiunea web a Mastodon.
        favicon: WEBP, PNG, GIF sau JPG. Suprascrie favicon-ul implicit Mastodon cu o pictogramă personalizată.
        mascot: Suprascrie ilustrația din interfața web avansată.
        media_cache_retention_period: Fișierele media din postările făcute de utilizatorii la distanță sunt stocate în cache pe serverul dvs. Când este setată la o valoare pozitivă, fișierele media vor fi ștearse după numărul specificat de zile. Dacă datele media sunt solicitate după ce sunt șterse, acestea vor fi re-descărcate, dacă conținutul sursă este încă disponibil. Din cauza restricțiilor cu privire la frecvența cu care cardurile de previzualizare a linkurilor interogează site-urile terțelor părți, se recomandă să setați această valoare la cel puțin 14 zile, sau cardurile de previzualizare a linkurilor nu vor fi actualizate la cerere înainte de această oră.
        peers_api_enabled: O listă de nume de domenii pe care acest server le-a întâlnit în fediverse. Nu sunt incluse aici date despre dacă vă federați cu un anumit server, doar că serverul dvs. știe despre asta. Acesta este folosit de serviciile care colectează statistici despre federație în sens general.
        profile_directory: Directorul de profil listează toți utilizatorii care au optat pentru a fi descoperibili.
        require_invite_text: Când înscrierile necesită aprobare manuală, faceți introducerea textului „De ce doriți să vă alăturați?” obligatorie și nu opțională
        site_contact_email: Cum vă pot contacta oamenii pentru întrebări juridice sau de asistență.
        site_contact_username: Cum vă pot contacta oamenii pe Mastodon.
        site_extended_description: Orice informație suplimentară care poate fi utilă vizitatorilor și utilizatorilor dvs. Poate fi structurată cu sintaxa Markdown.
        site_short_description: O descriere scurtă pentru a ajuta la identificarea unică a serverului dvs. Cine-l conduce, pentru cine este?
        site_terms: Utilizați propria politică de confidențialitate sau lăsați necompletat pentru a o utiliza pe cea implicit. Poate fi structurată cu sintaxa Markdown.
        site_title: Cum se pot referi oamenii la serverul dvs. în afară de numele său de domeniu.
        status_page_url: URL-ul unei pagini unde oamenii pot vedea starea acestui server în timpul unei întreruperi
        theme: Tema pe care vizitatorii deconectați și utilizatorii noi o văd.
        thumbnail: O imagine de aproximativ 2:1 afișată alături de informațiile serverului dvs.
        timeline_preview: Vizitatorii deconectați vor putea să răsfoiască cele mai recente postări publice disponibile pe server.
        trendable_by_default: Omiteți revizuirea manuală a conținutului în tendințe. Elementele individuale pot fi în continuare eliminate din tendințe după fapt.
        trends: Tendințele arată ce postări, hashtag-uri și știri câștigă teren pe serverul dvs.
        trends_as_landing_page: Afișați conținut în tendințe utilizatorilor deconectați și vizitatorilor în loc de o descriere a acestui server. Necesită ca tendințele să fie activate.
      form_challenge:
        current_password: Ați intrat într-o zonă securizată
      imports:
        data: Fișierul CSV exportat de la o altă instanță
      invite_request:
        text: Acest lucru ne va ajuta să revizuim cererea dvs
      ip_block:
        comment: Opțional. Amintiți-vă de ce ați adăugat această regulă.
        expires_in: Adresele IP sunt o resursă finită, uneori sunt partajate și adesea se schimbă. Din acest motiv, blocurile IP nedefinite nu sunt recomandate.
        ip: Introduceți o adresă IPv4 sau IPv6. Puteți bloca întregul spectru folosind sintaxa CIDR. Aveți grijă să nu vă blocați!
        severities:
          no_access: Blocați accesul la toate resursele
          sign_up_block: Nu vor fi posibile înscrieri noi
          sign_up_requires_approval: Înscrierile noi vor necesita aprobarea dvs.
        severity: Alegeți ce se va întâmpla cu cererile de la acestă adresă IP
      rule:
        hint: Opțional. Oferiți mai multe detalii despre regulă
        text: Descrieți o regulă sau o cerință pentru utilizatorii de pe acest server. Încercați să o faceți scurtă și simplă
      sessions:
        otp: 'Introdu codul pentru dubla protecție generat de telefonul mobil sau unul din codurile de rezervă:'
        webauthn: Dacă este o cheie USB, asigurați-vă că o introduceți și, dacă este necesar, atingeți-o.
      settings:
        indexable: Pagina dvs. de profil poate apărea în rezultatele căutării pe Google, Bing și altele.
        show_application: Veți putea întotdeauna să vedeți ce aplicație v-a publicat postarea.
      tag:
        name: Poți doar să schimbi caseta literelor, de exemplu, pentru a o face mai lizibilă
      user:
        chosen_languages: Doar postările în limbile selectate vor fi afișate în fluxurile publice
        role: Rolul controlează ce permisiuni are utilizatorul.
      user_role:
        color: Culoare care va fi folosită pentru rol în întreaga interfață, ca RGB în format hexazecimal
    labels:
      account:
        attribution_domains_as_text: Site-uri web care vă pot credita
        fields:
          name: Etichetă
          value: Conținut
      account_alias:
        acct: Identificatorul contului vechi
      account_migration:
        acct: Identificatorul contului nou
      account_warning_preset:
        text: Text presetat
        title: Titlu
      admin_account_action:
        include_statuses: Include postările raportate în e-mail
        send_email_notification: Notificați utilizatorul prin e-mail
        text: Avertisment personalizat
        type: Acțiune
        types:
          disable: Dezactivează
          none: Nu fă nimic
          silence: Liniște
          suspend: Suspendă și șterge ireversibil datele contului
        warning_preset_id: Utilizează un avertisment predefinit
      announcement:
        all_day: Eveniment pe toată ziua
        ends_at: Sfârșitul evenimentului
        scheduled_at: Programare publicare
        starts_at: Începerea evenimentului
        text: Anunţ
      defaults:
        autofollow: Invită să te urmărească
        avatar: Fotografie de profil
        bot: Acesta este un cont automat (bot)
        chosen_languages: Limbile filtrului
        confirm_new_password: Confirmă noua parolă
        confirm_password: Confirmă parola
        context: Contextele filtrului
        current_password: Parola actuală
        data: Date
        display_name: Numele afișat
        email: Adresa de e-mail
        expires_in: Expiră după
        fields: Rețele externe - Unde mai poți fi găsit
        header: Antet
        inbox_url: Adresa URL a inbox-ului
        irreversible: Lasă înloc să ascunzi
        locale: Limbă
        max_uses: Numărul maxim de utilizatori
        new_password: Parola nouă
        note: Descriere
        otp_attempt: Cod dublă protecție
        password: Parolă
        phrase: Cuvânt sau frază
        setting_advanced_layout: Activează interfața web avansată
        setting_aggregate_reblogs: Grupează impulsurile în fluxuri
        setting_auto_play_gif: Redă automat animațiile GIF
        setting_boost_modal: Arată dialogul de confirmare înainte de a impulsiona
        setting_default_language: În ce limbă postezi
        setting_default_privacy: Cine vede postările tale
        setting_default_sensitive: Întotdeauna marchează conținutul media ca fiind sensibil
        setting_delete_modal: Arată dialogul de confirmare înainte de a șterge o postare
        setting_display_media: Afișare media
        setting_display_media_default: Standard
        setting_display_media_hide_all: Ascunde toate
        setting_display_media_show_all: Arată toate
        setting_expand_spoilers: Întotdeauna extinde postările marcate cu avertismente referitoare la conținut
        setting_hide_network: Ascunde rețeaua
        setting_reduce_motion: Redu mișcarea în animații
        setting_system_font_ui: Utilizează fontul standard as sistemului
        setting_theme: Tema siteului
        setting_trends: Arată tendințele de astăzi
        setting_unfollow_modal: Arată dialogul de confirmare înainte de a nu mai urmări pe cineva
        setting_use_blurhash: Arată gradiente colorate pentru media ascunse
        setting_use_pending_items: Modul lent
        severity: Severitate
        type: Ce importați
        username: Nume de utilizator
        username_or_email: Numele de utilizator sau adresa de E-mail
        whole_word: Cuvânt întreg
      email_domain_block:
        with_dns_records: Include înregistrările MX și IP-urile domeniului
      interactions:
        must_be_follower: Blochează notificările de la persoane care nu te urmăresc
        must_be_following: Blochează notificările de la persoane pe care nu le urmărești
        must_be_following_dm: Blochează mesajele directe de la persoane pe care nu le urmărești
      invite:
        comment: Comentariu
      invite_request:
        text: De ce vrei să te alături?
      notification_emails:
        digest: Trimite rezumate
        favourite: Trimite e-mail când cineva favorizează unul din statusurile tale
        follow: Trimite e-mail când cineva te urmărește
        follow_request: Trimite e-mail când cineva trimite o cerere de urmărire
        mention: Trimite e-mail când cineva te menționează
        pending_account: Noul cont trebuie revizuit
        reblog: Trimite e-mail când cineva impulsionează una din postările tale
      tag:
        listable: Permite acestui hashtag să apară în căutări și în directorul de profil
        trendable: Permite acestui hashtag să apară sub tendințe
    'no': Nu
    recommended: Recomandat
    required:
      mark: "*"
      text: obligatoriu
    'yes': Da<|MERGE_RESOLUTION|>--- conflicted
+++ resolved
@@ -10,11 +10,7 @@
         indexable: Postările tale publice pot apărea în rezultatele căutărilor pe Mastodon. Persoanele care au interacționat cu postările tale vor putea să le caute oricând.
         note: 'Poți @menționa alte persoane sau #hashtag-uri.'
         show_collections: Oamenii vor putea să răsfoiască urmăriți și urmăritorii dvs. Oamenii pe care îi urmăriți vor vedea că îi urmăriți indiferent.
-<<<<<<< HEAD
-        unlocked: Alte persoane vă vor putea urmări fără a solicita aprobare. Debifați dacă doriți să revizuiți cererile și să alegeți dacă doriți să acceptați sau să respingeți noii urmăritori.
-=======
         unlocked: Alte persoane vă vor putea urmări fără a solicita aprobare. Debifați dacă doriți să revizuiți cererile de urmărire și să alegeți dacă doriți să acceptați sau să respingeți noii urmăritori.
->>>>>>> 609a4018
       account_alias:
         acct: Specificați numele de utilizator@domeniu al contului de la care doriți să treceți
       account_migration:
