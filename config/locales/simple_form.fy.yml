--- conflicted
+++ resolved
@@ -3,11 +3,7 @@
   simple_form:
     hints:
       account:
-<<<<<<< HEAD
-        attribution_domains_as_text: Ien per rigel. Beskermet tsjin falske attribúsjes.
-=======
         attribution_domains: Ien per rigel. Beskermet tsjin falske attribúsjes.
->>>>>>> 609a4018
         discoverable: Jo iepenbiere berjochten kinne útljochte wurde op ferskate plakken binnen Mastodon en jo account kin oanrekommandearre wurde oan oare brûkers.
         display_name: Jo folsleine namme of in aardige bynamme.
         fields: Jo website, persoanlike foarnammewurden, leeftiid, alles wat jo mar kwyt wolle.
@@ -153,12 +149,9 @@
         min_age: Mei net leger wêze as de minimale fereaske leeftiid neffens de wetten fan jo jurisdiksje.
       user:
         chosen_languages: Allinnich berjochten yn de selektearre talen wurde op de iepenbiere tiidline toand
-<<<<<<< HEAD
-=======
         date_of_birth:
           one: Wy moatte derfoar soargje dat jo op syn minst %{count} binne om Mastodon te brûken. Dit wurdt net bewarre.
           other: Wy moatte derfoar soargje dat jo op syn minst %{count} binne om Mastodon te brûken. Dit wurdt net bewarre.
->>>>>>> 609a4018
         role: De rol bepaalt hokker rjochten in brûker hat.
       user_role:
         color: Kleur dy’t brûkt wurdt foar de rol yn de UI, as RGB yn heksadesimaal formaat
@@ -172,11 +165,7 @@
         url: Wêr’t eveneminten nei ta stjoerd wurde
     labels:
       account:
-<<<<<<< HEAD
-        attribution_domains_as_text: Websites dy’t jo wurdearring jaan meie
-=======
         attribution_domains: Websites dy’t jo wurdearring jaan meie
->>>>>>> 609a4018
         discoverable: Profyl en bydragen yn sykalgoritmen opnimme litte
         fields:
           name: Label
