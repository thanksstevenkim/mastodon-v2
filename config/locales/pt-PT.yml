---
pt-PT:
  about:
    about_mastodon_html: 'A rede social do futuro: sem publicidade e sem vigilância empresarial; desenho ético e descentralizado! Toma posse dos teus dados com o Mastodon!'
    contact_missing: Por definir
    contact_unavailable: n.d.
    hosted_on: Mastodon alojado em %{domain}
    title: Sobre
  accounts:
    followers:
      one: Seguidor
      other: Seguidores
    following: Seguindo
    instance_actor_flash: Esta conta é um ator virtual utilizado para representar o servidor em si e não um utilizador individual. É utilizada para efeitos de federação e não deve ser suspensa.
    last_active: última atividade
    link_verified_on: A posse desta hiperligação foi verificada em %{date}
    nothing_here: Não há nada aqui!
    pin_errors:
      following: Tens de estar a seguir a pessoa que pretendes apoiar
    posts:
      one: Publicação
      other: Publicações
    posts_tab_heading: Publicações
    self_follow_error: Não é permitido seguir a tua própria conta
  admin:
    account_actions:
      action: Executar ação
      already_silenced: Esta conta já foi limitada.
      already_suspended: Esta conta já foi suspensa.
      title: Executar ação de moderação em %{acct}
    account_moderation_notes:
      create: Deixar uma nota
      created_msg: Nota de moderação criada com sucesso!
      destroyed_msg: Nota de moderação destruída!
    accounts:
      add_email_domain_block: Bloquear domínio de e-mail
      approve: Aprovar
      approved_msg: Inscrição de %{username} aprovada com sucesso
      are_you_sure: Tens a certeza?
      avatar: Imagem de perfil
      by_domain: Domínio
      change_email:
        changed_msg: E-mail alterado com sucesso!
        current_email: E-mail atual
        label: Alterar e-mail
        new_email: Novo e-mail
        submit: Alterar e-mail
        title: Alterar e-mail para %{username}
      change_role:
        changed_msg: Função alterada com sucesso!
        edit_roles: Gerir funções de utilizador
        label: Alterar função
        no_role: Nenhuma função
        title: Alterar a função de %{username}
      confirm: Confirmar
      confirmed: Confirmado
      confirming: A confirmar
      custom: Personalizado
      delete: Eliminar dados
      deleted: Eliminada
      demote: Despromovida
      destroyed_msg: Os dados de %{username} estão agora em fila de espera para serem eliminados de imediato
      disable: Congelar
      disable_sign_in_token_auth: Desativar token de autenticação por e-mail
      disable_two_factor_authentication: Desativar autenticação por dois fatores (2FA)
      disabled: Congelada
      display_name: Nome a mostrar
      domain: Domínio
      edit: Editar
      email: E-mail
      email_status: Estado do e-mail
      enable: Descongelar
      enable_sign_in_token_auth: Ativar token de autenticação por e-mail
      enabled: Ativado
      enabled_msg: Descongelou a conta %{username}
      followers: Seguidores
      follows: A seguir
      header: Cabeçalho
      inbox_url: URL da caixa de entrada
      invite_request_text: Razões para te juntares a nós
      invited_by: Convidado(a) por
      ip: IP
      joined: Aderiu
      location:
        all: Todos
        local: Local
        remote: Remoto
        title: Local
      login_status: Estado de início de sessão
      media_attachments: Anexos multimédia
      memorialize: Converter num memorial
      memorialized: Em memória
      memorialized_msg: Conta %{username} transformada com sucesso em memorial
      moderation:
        active: Ativo
        all: Todos
        disabled: Desativado
        pending: Pendente
        silenced: Limitadas
        suspended: Supensos
        title: Moderação
      moderation_notes: Notas de moderação
      most_recent_activity: Atividade mais recente
      most_recent_ip: IP mais recente
      no_account_selected: Nenhuma conta foi alterada porque nenhuma foi selecionada
      no_limits_imposed: Sem limites impostos
      no_role_assigned: Nenhuma função atribuída
      not_subscribed: Não inscrito
      pending: Revisão pendente
      perform_full_suspension: Suspender
      previous_strikes: Reprimendas anteriores
      previous_strikes_description_html:
        one: Esta conta tem <strong>1</strong> reprimenda.
        other: Esta conta tem <strong>%{count}</strong> reprimendas.
      promote: Promover
      protocol: Protocolo
      public: Público
      push_subscription_expires: A inscrição PuSH expira
      redownload: Atualizar perfil
      redownloaded_msg: Perfil de %{username} atualizado a partir da origem com sucesso
      reject: Rejeitar
      rejected_msg: Inscrição de %{username} rejeitada com sucesso
      remote_suspension_irreversible: Os dados desta conta foram eliminados irreversivelmente.
      remote_suspension_reversible_hint_html: A conta foi suspensa no servidor de origem e os seus dados serão totalmente eliminados em %{date}. Até lá, o servidor de origem poderá recuperar esta conta sem quaisquer efeitos negativos. Se desejares eliminar todos os dados desta conta imediatamente, podes fazê-lo em baixo.
      remove_avatar: Remover a imagem de perfil
      remove_header: Remover o cabeçalho
      removed_avatar_msg: Imagem de perfil de %{username} removida
      removed_header_msg: Imagem de cabeçalho de %{username} removida
      resend_confirmation:
        already_confirmed: Este utilizador já está confirmado
        send: Reenviar hiperligação de confirmação
        success: Hiperligação de confirmação enviada com sucesso!
      reset: Repor
      reset_password: Criar nova palavra-passe
      resubscribe: Reinscrever
      role: Função
      search: Pesquisar
      search_same_email_domain: Outros utilizadores com o mesmo domínio de e-mail
      search_same_ip: Outros utilizadores com o mesmo IP
      security: Segurança
      security_measures:
        only_password: Apenas palavra-passe
        password_and_2fa: Palavra-passe e 2FA
      sensitive: Marcar como sensível
      sensitized: Marcada como sensível
      shared_inbox_url: URL da caixa de entrada partilhada
      show:
        created_reports: Denúncias realizadas
        targeted_reports: Denunciada por outros
      silence: Limitar
      silenced: Limitada
      statuses: Publicações
      strikes: Reprimendas anteriores
      subscribe: Inscrever-me
      suspend: Suspender
      suspended: Suspensa
      suspension_irreversible: Os dados desta conta foram eliminados irreversivelmente. Podes cancelar a suspensão da conta para torná-la utilizável, mas não irás recuperar os dados que possuías anteriormente.
      suspension_reversible_hint_html: A conta foi suspensa e os dados serão totalmente eliminados em %{date}. Até lá, a conta poderá ser recuperada sem quaisquer efeitos negativos. Se desejas eliminar todos os dados desta conta imediatamente, podes fazê-lo em baixo.
      title: Contas
      unblock_email: Desbloquear endereço de e-mail
      unblocked_email_msg: Endereço de e-mail de %{username} desbloqueado com sucesso
      unconfirmed_email: E-mail por confirmar
      undo_sensitized: Desmarcar como sensível
      undo_silenced: Desfazer limitação
      undo_suspension: Desfazer supensão
      unsilenced_msg: Limitações da conta %{username} removidas com sucesso
      unsubscribe: Cancelar inscrição
      unsuspended_msg: Foi cancelada a suspensão da conta %{username}
      username: Nome de utilizador
      view_domain: Ver resumo do domínio
      warn: Advertir
      web: Web
      whitelisted: Permitido para a federação
    action_logs:
      action_types:
        approve_appeal: Aprovar contestação
        approve_user: Aprovar utilizador
        assigned_to_self_report: Atribuir denúncia
        change_email_user: Alterar e-mail do utilizador
        change_role_user: Alterar função do utilizador
        confirm_user: Confirmar utilizador
        create_account_warning: Criar aviso
        create_announcement: Criar mensagem de manutenção
        create_canonical_email_block: Criar bloqueio de e-mail
        create_custom_emoji: Criar emoji personalizado
        create_domain_allow: Criar permissão de domínio
        create_domain_block: Criar bloqueio de domínio
        create_email_domain_block: Criar bloqueio de domínio de e-mail
        create_ip_block: Criar regra de IP
        create_relay: Criar retransmissor
        create_unavailable_domain: Criar domínio indisponível
        create_user_role: Criar função
        demote_user: Despromover utilizador
        destroy_announcement: Eliminar mensagem de manutenção
        destroy_canonical_email_block: Eliminar bloqueio de e-mail
        destroy_custom_emoji: Eliminar emoji personalizado
        destroy_domain_allow: Eliminar permissão de domínio
        destroy_domain_block: Eliminar bloqueio de domínio
        destroy_email_domain_block: Eliminar bloqueio de domínio de e-mail
        destroy_instance: Purgar domínio
        destroy_ip_block: Eliminar regra de IP
        destroy_relay: Eliminar retransmissor
        destroy_status: Eliminar publicação
        destroy_unavailable_domain: Eliminar domínio indisponível
        destroy_user_role: Eliminar função
        disable_2fa_user: Desativar 2FA
        disable_custom_emoji: Desativar emoji personalizado
        disable_relay: Desativar retransmissor
        disable_sign_in_token_auth_user: Desativar token de autenticação por e-mail para o utilizador
        disable_user: Desativar utilizador
        enable_custom_emoji: Ativar emoji personalizado
        enable_relay: Ativar retransmissor
        enable_sign_in_token_auth_user: Ativar token de autenticação por e-mail para o utilizador
        enable_user: Ativar utilizador
        memorialize_account: Transformar conta num memorial
        promote_user: Promover utilizador
<<<<<<< HEAD
=======
        publish_terms_of_service: Publicar Termos de Serviço
>>>>>>> 609a4018
        reject_appeal: Rejeitar contestação
        reject_user: Rejeitar utilizador
        remove_avatar_user: Remover imagem de perfil
        reopen_report: Reabrir denúncia
        resend_user: Reenviar e-mail de confirmação
        reset_password_user: Repor palavra-passe
        resolve_report: Resolver denúncia
        sensitive_account: Marcar conta com conteúdo sensível
        silence_account: Limitar conta
        suspend_account: Suspender conta
        unassigned_report: Anular atribuição desta denúncia
        unblock_email_account: Desbloquear endereço de e-mail
        unsensitive_account: Desmarcar conta com conteúdo sensível
        unsilence_account: Deixar de limitar a conta
        unsuspend_account: Retirar suspensão da conta
        update_announcement: Atualizar mensagem de manutenção
        update_custom_emoji: Atualizar emoji personalizado
        update_domain_block: Atualizar bloqueio de domínio
        update_ip_block: Atualizar regra de IP
        update_report: Atualizar denúncia
        update_status: Atualizar publicação
        update_user_role: Atualizar função
      actions:
        approve_appeal_html: "%{name} aprovou a contestação da decisão de moderação de %{target}"
        approve_user_html: "%{name} aprovou a inscrição de %{target}"
        assigned_to_self_report_html: "%{name} atribuiu a denúncia %{target} a si próprio"
        change_email_user_html: "%{name} alterou o endereço de e-mail do utilizador %{target}"
        change_role_user_html: "%{name} alterou a função de %{target}"
        confirm_user_html: "%{name} confirmou o endereço de e-mail do utilizador %{target}"
        create_account_warning_html: "%{name} enviou um aviso para %{target}"
        create_announcement_html: "%{name} criou a nova mensagem de manutenção %{target}"
        create_canonical_email_block_html: "%{name} bloqueou o e-mail com a hash %{target}"
        create_custom_emoji_html: "%{name} enviou o novo emoji %{target}"
        create_domain_allow_html: "%{name} permitiu a federação com o domínio %{target}"
        create_domain_block_html: "%{name} bloqueou o domínio %{target}"
        create_email_domain_block_html: "%{name} bloqueou o domínio de e-mail %{target}"
        create_ip_block_html: "%{name} criou uma regra para o IP %{target}"
        create_relay_html: "%{name} criou o retransmissor %{target}"
        create_unavailable_domain_html: "%{name} parou as entregas ao domínio %{target}"
        create_user_role_html: "%{name} criou a função %{target}"
        demote_user_html: "%{name} despromoveu o utilizador %{target}"
        destroy_announcement_html: "%{name} eliminou a mensagem de manutenção %{target}"
        destroy_canonical_email_block_html: "%{name} desbloqueou o e-mail com a hash %{target}"
        destroy_custom_emoji_html: "%{name} eliminou o emoji %{target}"
        destroy_domain_allow_html: "%{name} bloqueou a federação com o domínio %{target}"
        destroy_domain_block_html: "%{name} desbloqueou o domínio %{target}"
        destroy_email_domain_block_html: "%{name} desbloqueou o domínio de e-mail %{target}"
        destroy_instance_html: "%{name} purgou o domínio %{target}"
        destroy_ip_block_html: "%{name} eliminou a regra para o IP %{target}"
        destroy_relay_html: "%{name} eliminou o retransmissor %{target}"
        destroy_status_html: "%{name} removeu a publicação de %{target}"
        destroy_unavailable_domain_html: "%{name} retomou as entregas ao domínio %{target}"
        destroy_user_role_html: "%{name} eliminou a função %{target}"
        disable_2fa_user_html: "%{name} desativou o requerimento de autenticação em dois passos para o utilizador %{target}"
        disable_custom_emoji_html: "%{name} desativou o emoji %{target}"
        disable_relay_html: "%{name} desativou o retransmissor %{target}"
        disable_sign_in_token_auth_user_html: "%{name} desativou o token de autenticação por e-mail para %{target}"
        disable_user_html: "%{name} desativou o início de sessão para o utilizador %{target}"
        enable_custom_emoji_html: "%{name} ativou o emoji %{target}"
        enable_relay_html: "%{name} ativou o retransmissor %{target}"
        enable_sign_in_token_auth_user_html: "%{name} ativou o token de autenticação por e-mail para %{target}"
        enable_user_html: "%{name} ativou o início de sessão para o utilizador %{target}"
        memorialize_account_html: "%{name} transformou a conta de %{target} num memorial"
        promote_user_html: "%{name} promoveu o utilizador %{target}"
<<<<<<< HEAD
=======
        publish_terms_of_service_html: "%{name} publicou a atualização dos termos de serviço"
>>>>>>> 609a4018
        reject_appeal_html: "%{name} rejeitou a contestação da decisão de moderação de %{target}"
        reject_user_html: "%{name} rejeitou a inscrição de %{target}"
        remove_avatar_user_html: "%{name} removeu a imagem de perfil de %{target}"
        reopen_report_html: "%{name} reabriu a denúncia %{target}"
        resend_user_html: "%{name} reenviou o e-mail de confirmação para %{target}"
        reset_password_user_html: "%{name} restabeleceu a palavra-passe do utilizador %{target}"
        resolve_report_html: "%{name} resolveu a denúncia %{target}"
        sensitive_account_html: "%{name} marcou a multimédia de %{target} como sensível"
        silence_account_html: "%{name} limitou a conta de %{target}"
        suspend_account_html: "%{name} suspendeu a conta de %{target}"
        unassigned_report_html: "%{name} deixou de atribuir a denúncia %{target}"
        unblock_email_account_html: "%{name} desbloqueou o endereço de e-mail de %{target}"
        unsensitive_account_html: "%{name} desmarcou a multimédia de %{target} como sensível"
        unsilence_account_html: "%{name} deixou de limitar a conta de %{target}"
        unsuspend_account_html: "%{name} desativou a suspensão de %{target}"
        update_announcement_html: "%{name} atualizou a mensagem de manutenção %{target}"
        update_custom_emoji_html: "%{name} atualizou o emoji %{target}"
        update_domain_block_html: "%{name} atualizou o bloqueio de domínio para %{target}"
        update_ip_block_html: "%{name} alterou regra para o IP %{target}"
        update_report_html: "%{name} atualizou a denúncia %{target}"
        update_status_html: "%{name} atualizou a publicação de %{target}"
        update_user_role_html: "%{name} alterou a função %{target}"
      deleted_account: conta eliminada
      empty: Não foram encontrados registos.
      filter_by_action: Filtrar por ação
      filter_by_user: Filtrar por utilizador
      title: Registo de auditoria
      unavailable_instance: "(nome de domínio indisponível)"
    announcements:
<<<<<<< HEAD
=======
      back: Voltar às mensagem de manutenção
>>>>>>> 609a4018
      destroyed_msg: Mensagem de manutenção eliminada com sucesso!
      edit:
        title: Editar mensagem de manutenção
      empty: Nenhuma mensagem de manutenção encontrada.
      live: Em tempo real
      new:
        create: Criar mensagem de manutenção
        title: Nova mensagem de manutenção
<<<<<<< HEAD
=======
      preview:
        disclaimer: Dado que os utilizadores não podem opor-se a elas, as notificações por e-mail devem ser limitadas a anúncios importantes, como notificações de violação de dados pessoais ou de encerramento de servidores.
        explanation_html: 'O e-mail será enviado para <strong>%{display_count} utilizadores</strong>. O texto seguinte será incluído na mensagem de e-mail:'
        title: Pré-visualização da mensagem de manutenção
>>>>>>> 609a4018
      publish: Publicar
      published_msg: Mensagem de manutenção publicada com sucesso!
      scheduled_for: Agendado para %{time}
      scheduled_msg: Mensagem de manutenção agendada para publicação!
      title: Mensagens de manutenção
      unpublish: Anular publicação
      unpublished_msg: Mensagem de manutenção corretamente retirada de publicação!
      updated_msg: Mensagem de manutenção atualizada com sucesso!
    critical_update_pending: Atualização crítica pendente
    custom_emojis:
      assign_category: Atribuir categoria
      by_domain: Domínio
      copied_msg: Cópia local do emoji criada com sucesso
      copy: Copiar
      copy_failed_msg: Não foi possível criar uma cópia local deste emoji
      create_new_category: Criar nova categoria
      created_msg: Emoji criado com sucesso!
      delete: Eliminar
      destroyed_msg: Emoji destruído com sucesso!
      disable: Desativar
      disabled: Desativado
      disabled_msg: Emoji desativado com sucesso
      emoji: Emoji
      enable: Ativar
      enabled: Ativado
      enabled_msg: Emoji ativado com sucesso
      image_hint: PNG ou GIF até %{size}
      list: Lista
      listed: Na lista
      new:
        title: Adicionar novo emoji personalizado
      no_emoji_selected: Nenhum emoji foi alterado, pois nenhum foi selecionado
      not_permitted: Não estás autorizado a executar esta ação
      overwrite: Substituir
      shortcode: Código de atalho
      shortcode_hint: Pelo menos 2 caracteres, apenas caracteres alfanuméricos e traços inferiores (_)
      title: Emojis personalizados
      uncategorized: Não categorizados
      unlist: Não listar
      unlisted: Não listado
      update_failed_msg: Não foi possível atualizar esse emoji
      updated_msg: Emoji atualizado com sucesso!
      upload: Enviar
    dashboard:
      active_users: utilizadores ativos
      interactions: interações
      media_storage: Armazenamento de multimédia
      new_users: novos utilizadores
      opened_reports: denúncias abertas
      pending_appeals_html:
        one: "<strong>%{count}</strong> contestação pendente"
        other: "<strong>%{count}</strong> contestações pendentes"
      pending_reports_html:
        one: "<strong>%{count}</strong> denúncia pendente"
        other: "<strong>%{count}</strong> denuncias pendentes"
      pending_tags_html:
        one: "<strong>%{count}</strong> etiqueta pendente"
        other: "<strong>%{count}</strong> etiquetas pendentes"
      pending_users_html:
        one: "<strong>%{count}</strong> utilizador pendente"
        other: "<strong>%{count}</strong> utilizadores pendentes"
      resolved_reports: denúncias resolvidas
      software: Software
      sources: Origem das inscrições
      space: Utilização do espaço
      title: Painel de controlo
      top_languages: Principais idiomas ativos
      top_servers: Servidores mais ativos
      website: Website
    disputes:
      appeals:
        empty: Nenhuma contestação encontrada.
        title: Contestação
    domain_allows:
      add_new: Permitir federação com o domínio
      created_msg: O domínio foi autorizado com êxito para a federação
      destroyed_msg: Foi revogada a permissão de federação para o domínio
      export: Exportar
      import: Importar
      undo: Revogar federação com o domínio
    domain_blocks:
      add_new: Adicionar novo bloqueio de domínio
      confirm_suspension:
        cancel: Cancelar
        confirm: Suspender
        permanent_action: Desfazer a suspensão não restaurará nenhum dado ou relacionamento.
        preamble_html: Estás prestes a suspender <strong>%{domain}</strong> e os seus subdomínios.
        remove_all_data: Isto irá remover todo o conteúdo, multimédias e dados de perfil para este domínio do teu servidor.
        stop_communication: O teu servidor irá parar de comunicar com estes servidores.
        title: Confirmar o bloqueio de domínio para %{domain}
        undo_relationships: Isto irá desfazer qualquer relação entre as contas desses servidores e as tuas.
      created_msg: O bloqueio do domínio está a ser processado
      destroyed_msg: Foi retirado o bloqueio de domínio
      domain: Domínio
      edit: Editar bloqueio de domínio
      existing_domain_block: Já tinhas imposto limites mais restritivos a %{name}.
      existing_domain_block_html: Já tinhas imposto limites mais restritivos a %{name}. Primeiro, precisas de o <a href="%{unblock_url}">desbloquear</a>.
      export: Exportar
      import: Importar
      new:
        create: Criar bloqueio
        hint: O bloqueio do domínio não impedirá a criação de registos de contas na base de dados, mas aplicará retroativamente e automaticamente métodos de moderação específicos a essas contas.
        severity:
          desc_html: "<strong>Limitar</strong> tornará as mensagens das contas neste domínio invisíveis a qualquer pessoa que não as esteja a seguir. <strong>Suspender</strong> removerá do teu servidor todo o conteúdo, multimédias e dados de perfil das contas deste domínio. Utiliza <strong>Nenhum</strong> se apenas quiseres rejeitar ficheiros multimédia."
          noop: Nenhum
          silence: Limitar
          suspend: Suspender
        title: Novo bloqueio de domínio
      no_domain_block_selected: Nenhum bloqueio de domínio foi alterado pois nenhum foi selecionado
      not_permitted: Não estás autorizado a executar esta ação
      obfuscate: Ofuscar nome de domínio
      obfuscate_hint: Ofuscar parcialmente o nome de domínio na lista, caso estejam definidas limitações na publicação da lista de domínios
      private_comment: Comentário privado
      private_comment_hint: Comentário sobre essa limitação de domínio para uso interno pelos moderadores.
      public_comment: Comentário público
      public_comment_hint: Comentário sobre esta limitação de domínio para o público geral, se estiver ativada a divulgação da lista de limitações de domínio.
      reject_media: Rejeitar ficheiros multimédia
      reject_media_hint: Remove ficheiros multimédia armazenados localmente e rejeita a descarga de novos ficheiros no futuro. Sem pertinência para suspensões
      reject_reports: Rejeitar denúncias
      reject_reports_hint: Ignorar todas as denúncias provenientes deste domínio. Sem pertinência para suspensões
      undo: Anular o bloqueio por domínio
      view: Ver domínios bloqueados
    email_domain_blocks:
      add_new: Adicionar novo
      allow_registrations_with_approval: Permitir inscrições com aprovação
      attempts_over_week:
        one: "%{count} tentativa na última semana"
        other: "%{count} tentativas de inscrição na última semana"
      created_msg: Domínio de e-mail bloqueado com sucesso
      delete: Eliminar
      dns:
        types:
          mx: Registo MX
      domain: Domínio
      new:
        create: Adicionar domínio
        resolve: Domínio de resolução
        title: Bloquear novo domínio de e-mail
      no_email_domain_block_selected: Não foram alterados quaisquer bloqueios de domínios de e-mail, uma vez que nenhum foi selecionado
      not_permitted: Não permitido
      resolved_dns_records_hint_html: O nome de domínio resolve para os seguintes domínios MX, que são, em última análise, responsáveis por aceitar o e-mail. Bloquear um domínio MX irá bloquear as inscrições de qualquer endereço de e-mail que use o mesmo domínio MX, mesmo quando o nome de domínio visível é diferente. <strong>Cuidado para não bloquear os principais fornecedores de e-mail.</strong>
      resolved_through_html: Resolvido através de %{domain}
      title: Domínios de e-mail bloqueados
    export_domain_allows:
      new:
        title: Importar permissões de domínio
      no_file: Nenhum ficheiro selecionado
    export_domain_blocks:
      import:
        description_html: Estás prestes a importar uma lista de bloqueios de domínio. Por favor, revê esta lista com muito cuidado, especialmente se não tiveres sido o autor desta lista.
        existing_relationships_warning: Relações de seguimento existentes
        private_comment_description_html: 'Para te ajudar a rastrear a origem dos bloqueios importados, estes serão criados com o seguinte comentário privado: <q>%{comment}</q>'
        private_comment_template: Importado de %{source} em %{date}
        title: Importar bloqueios de domínio
      invalid_domain_block: 'Um ou mais blocos de domínio foram ignorados devido ao(s) seguinte(s) erro(s): %{error}'
      new:
        title: Importar bloqueios de domínio
      no_file: Nenhum ficheiro selecionado
    fasp:
      debug:
        callbacks:
          created_at: Criado em
          delete: Eliminar
          ip: Endereço de IP
          request_body: Corpo do pedido
          title: Depurar Callbacks
      providers:
        active: Ativo
        base_url: URL base
        callback: Callback
        delete: Eliminar
        edit: Editar Fornecedor
        finish_registration: Terminar inscrição
        name: Nome
        providers: Fornecedores
        public_key_fingerprint: Impressão digital da chave pública
        registration_requested: Requerida inscrição
        registrations:
          confirm: Confirmar
          description: Recebeu uma inscrição de um FASP. Rejeite-a se não foi você que a iniciou. Se foi você que a iniciou, compare cuidadosamente o nome e a impressão digital da chave antes de confirmar a inscrição.
          reject: Rejeitar
          title: Confirmar Inscrição no FASP
        save: Guardar
        select_capabilities: Selecionar Capacidades
        sign_in: Iniciar Sessão
        status: Estado
        title: Fornecedores de Serviços Auxiliares no Fediverso
      title: FASP
    follow_recommendations:
      description_html: "<strong>Recomendações de quem seguir ajudam novos utilizadores a encontrar conteúdo interessante rapidamente.</strong>. Quando um utilizador não interage com outros o suficiente para formar recomendações personalizadas, estas contas são recomendadas. Elas são recalculadas diariamente a partir de uma mistura de contas com mais atividade recente e maior número de seguidores locais para um determinado idioma."
      language: Para o idioma
      status: Estado
      suppress: Suprimir recomendação de contas a seguir
      suppressed: Suprimida
      title: Seguir recomendações
      unsuppress: Restaurar recomendações de contas a seguir
    instances:
      audit_log:
        title: Registos de auditoria recentes
        view_all: Ver registos de auditoria completos
      availability:
        description_html:
          one: Se a entrega ao domínio falhar <strong>%{count} dia</strong> sem sucesso, não serão efetuadas mais tentativas de entrega, a não ser que seja recebida uma entrega <em>do</em> domínio.
          other: Se a entrega ao domínio falhar <strong>%{count} dias diferentes</strong> sem sucesso, não serão efetuadas mais tentativas de entrega, a não ser que seja recebida uma entrega <em>do</em> domínio.
        failure_threshold_reached: Limite de falhas atingido em %{date}.
        failures_recorded:
          one: Tentativa falhada em %{count} dia.
          other: Tentativas falhadas em %{count} dias diferentes.
        no_failures_recorded: Sem falhas registadas.
        title: Disponibilidade
        warning: A última tentativa de conectar a este servidor não foi bem sucedida
      back_to_all: Todas
      back_to_limited: Limitadas
      back_to_warning: Aviso
      by_domain: Domínio
      confirm_purge: Tem a certeza de que deseja eliminar permanentemente os dados deste domínio?
      content_policies:
        comment: Nota interna
        description_html: Pode definir políticas de conteúdo que serão aplicadas a todas as contas deste domínio e a qualquer um dos seus subdomínios.
        limited_federation_mode_description_html: Pode escolher se deseja permitir a federação com este domínio.
        policies:
          reject_media: Rejeitar multimédia
          reject_reports: Rejeitar denúncias
          silence: Limitar
          suspend: Suspender
        policy: Política
        reason: Justificação pública
        title: Políticas de conteúdo
      dashboard:
        instance_accounts_dimension: Contas mais seguidas
        instance_accounts_measure: contas armazenadas
        instance_followers_measure: nossos seguidores lá
        instance_follows_measure: os seguidores deles aqui
        instance_languages_dimension: Idiomas mais populares
        instance_media_attachments_measure: anexos multimédia armazenados
        instance_reports_measure: denúncias sobre eles
        instance_statuses_measure: publicações armazenadas
      delivery:
        all: Todas
        clear: Limpar erros de entrega
        failing: A falhar
        restart: Reiniciar entrega
        stop: Parar entrega
        unavailable: Indisponível
      delivery_available: Entrega disponível
      delivery_error_days: Dias de erro de entrega
      delivery_error_hint: Se a entrega não for possível durante %{count} dias, será automaticamente marcada como não realizável.
      destroyed_msg: Os dados de %{domain} estão agora na fila para iminente eliminação.
      empty: Não foram encontrados domínios.
      known_accounts:
        one: "%{count} conta conhecida"
        other: "%{count} contas conhecidas"
      moderation:
        all: Todas
        limited: Limitadas
        title: Moderação
<<<<<<< HEAD
=======
      moderation_notes:
        create: Adicionar Nota de Moderação
        created_msg: Nota de moderação da instância criada com sucesso!
        description_html: Ver e deixar notas para outros moderadores e para referência futura
        destroyed_msg: Nota de moderação da instância eliminada com sucesso!
        placeholder: Informações sobre esta instância, ações tomadas ou qualquer outra informação que o ajude na moderação desta instância no futuro.
        title: Notas de Moderação
>>>>>>> 609a4018
      private_comment: Comentário privado
      public_comment: Comentário público
      purge: Purgar
      purge_description_html: Se crês que este domínio está definitivamente desativado, podes eliminar todos os seus registos de contas e dados associados do seu armazenamento. Isso pode demorar algum tempo.
      title: Federação
      total_blocked_by_us: Bloqueado(s) por nós
      total_followed_by_them: Seguido(s) por eles
      total_followed_by_us: Seguido(s) por nós
      total_reported: Denúncias sobre eles
      total_storage: Anexos multimédia
      totals_time_period_hint_html: Os totais mostrados abaixo incluem dados referentes ao tempo total.
      unknown_instance: Atualmente não há registo deste domínio neste servidor.
    invites:
      deactivate_all: Desativar todos
      filter:
        all: Todos
        available: Disponíveis
        expired: Expirados
        title: Filtro
      title: Convites
    ip_blocks:
      add_new: Criar regra
      created_msg: Nova regra de IP corretamente adicionada
      delete: Eliminar
      expires_in:
        '1209600': 2 semanas
        '15778476': 6 meses
        '2629746': 1 mês
        '31556952': 1 ano
        '86400': 1 dia
        '94670856': 3 anos
      new:
        title: Criar nova regra de IP
      no_ip_block_selected: Nenhuma regra de IP foi alterada pois nenhuma foi selecionada
      title: Regras de IP
    relationships:
      title: Relações de %{acct}
    relays:
      add_new: Adicionar novo repetidor
      delete: Eliminar
      description_html: Um <strong>repetidor de federação</strong> é um servidor intermediário que troca grandes volumes de publicações públicas entre instâncias que o subscrevem e publicam. <strong>Ele pode ajudar pequenas e medias instâncias a descobrir conteúdo do fediverso</strong> que, de outro modo, exigiria que os utilizadores locais seguissem manualmente outras pessoas em instâncias remotas.
      disable: Desativar
      disabled: Desativado
      enable: Ativar
      enable_hint: Uma vez ativado, a tua instância irá assinar todas as publicações deste repetidor e irá começar a enviar as suas publicações públicas para lá.
      enabled: Ativado
      inbox_url: URL do repetidor
      pending: À espera da aprovação do repetidor
      save_and_enable: Guardar e ativar
      setup: Configurar uma conexão ao repetidor
      signatures_not_enabled: Os repetidores não funcionarão corretamente enquanto o modo seguro ou o modo de lista branca estiverem ativados
      status: Estado
      title: Retransmissores
    report_notes:
      created_msg: Nota de denúncia criada com sucesso!
      destroyed_msg: Nota de denúncia eliminada com sucesso!
    reports:
      account:
        notes:
          one: "%{count} nota"
          other: "%{count} notas"
      action_log: Registo de auditoria
      action_taken_by: Ação tomada por
      actions:
        delete_description_html: As publicações denunciadas serão eliminadas e será registada uma reprimenda para ajudar-te a tomar medidas em futuras infrações pela mesma conta.
        mark_as_sensitive_description_html: A multimédia nas publicações denunciadas será marcada como sensível e será registada uma reprimenda para ajudar-te a tomar medidas em futuras infrações pela mesma conta.
        other_description_html: Veja mais opções para controlar o comportamento da conta e personalizar a comunicação para a conta denunciada.
        resolve_description_html: Nenhuma ação será tomada contra a conta denunciada, não será registada nenhuma reprimenda e a denúncia será fechada.
        silence_description_html: O perfil será visível apenas para aqueles que já o seguem ou o procurem manualmente, limitando fortemente o seu alcance. Pode sempre ser revertido. Encerra todas as denúncias contra esta conta.
        suspend_description_html: A conta e todo o seu conteúdo ficará inacessível e, eventualmente apagado, pelo que interagir com ela será impossível. Reversível durante 30 dias. Encerra todas as denúncias contra esta conta.
      actions_description_html: Decida a ação a tomar para resolver esta denúncia. Se decidir por uma ação punitiva contra a conta denunciada, um e-mail de notificação será enviado, excetuando quando selecionada a categoria <strong>Spam</strong>.
      actions_description_remote_html: Decida quais as medidas a tomar para resolver esta denúncia. Isso apenas afetará como <strong>o seu</strong> servido comunica com esta conta remota e gere o seu conteúdo.
      actions_no_posts: Esta denúncia não tem nenhuma publicação associada para ser eliminada
      add_to_report: Adicionar mais à denúncia
      already_suspended_badges:
        local: Já suspenso neste servidor
        remote: Já suspenso no servidor deles
      are_you_sure: Tem a certeza?
      assign_to_self: Atribuída a mim
      assigned: Atribuída ao moderador
      by_target_domain: Domínio da conta denunciada
      cancel: Cancelar
      category: Categoria
      category_description_html: A razão pela qual esta conta e/ou conteúdo foi denunciado será citada na comunicação com a conta denunciada
      comment:
        none: Nenhum
      comment_description_html: 'Para fornecer mais informações, %{name} escreveu:'
      confirm: Confirmar
      confirm_action: Confirmar a ação de moderação contra @%{acct}
      created_at: Denunciado
      delete_and_resolve: Eliminar publicações
      forwarded: Encaminhado
      forwarded_replies_explanation: Esta denúncia é de um utilizador remoto e sobre conteúdo remoto. Foi encaminhada para si porque o conteúdo denunciado é em resposta a um dos seus utilizadores.
      forwarded_to: Encaminhado para %{domain}
      mark_as_resolved: Marcar como resolvido
      mark_as_sensitive: Marcar como sensível
      mark_as_unresolved: Marcar como não resolvido
      no_one_assigned: Ninguém
      notes:
        create: Adicionar nota
        create_and_resolve: Resolver com nota
        create_and_unresolve: Reabrir com nota
        delete: Eliminar
        placeholder: Descreve as ações que foram tomadas ou quaisquer outras atualizações relacionadas...
        title: Notas
      notes_description_html: Visualiza e deixa anotações para outros moderadores e para ti próprio no futuro
      processed_msg: 'Denúncia #%{id} processada com sucesso'
      quick_actions_description_html: 'Toma uma ação rápida ou desliza para baixo para ver o conteúdo denunciado:'
      remote_user_placeholder: o utilizador remoto de %{instance}
      reopen: Reabrir denúncia
      report: 'Denúncia #%{id}'
      reported_account: Conta denunciada
      reported_by: Denunciado por
      reported_with_application: Denunciado com a aplicação
      resolved: Resolvido
      resolved_msg: Denúncia resolvida com sucesso!
      skip_to_actions: Passar para as ações
      status: Estado
      statuses: Conteúdo denunciado
      statuses_description_html: O conteúdo ofensivo será citado na comunicação com a conta denunciada
      summary:
        action_preambles:
          delete_html: 'Estás prestes a <strong>remover</strong> algumas das publicações de <strong>@%{acct}</strong>. Isto irá:'
          mark_as_sensitive_html: 'Estás prestes a <strong>marcar</strong> algumas das publicações de <strong>@%{acct}</strong>como <strong>sensíveis</strong>. Isto irá:'
          silence_html: 'Estás prestes a <strong>limitar a conta de</strong> <strong>@%{acct}</strong>. Isto irá:'
          suspend_html: 'Estás prestes a <strong>suspender a conta de</strong> <strong>@%{acct}</strong>. Isto irá:'
        actions:
          delete_html: Eliminar as publicações ofensivas
          mark_as_sensitive_html: Marcar a multimédia das publicações ofensivas como sensível
          silence_html: Limita fortemente o alcance de <strong>@%{acct}</strong>, tornando o seu perfil e conteúdo apenas visíveis para pessoas que já o está a seguir ou a procurar manualmente o perfil
          suspend_html: Suspender <strong>@%{acct}</strong>, tornando o seu perfil e conteúdo inacessíveis e impossível de interagir
        close_report: 'Marcar denúncia #%{id} como resolvida'
        close_reports_html: Marcar <strong>todas as</strong> denúncias contra <strong>@%{acct}</strong> como resolvidas
        delete_data_html: Eliminar o perfil de <strong>@%{acct}</strong> e conteúdos daqui a 30 dias, a não ser que entretanto seja suspenso
        preview_preamble_html: "<strong>@%{acct}</strong> receberá um aviso com o seguinte conteúdo:"
        record_strike_html: Registar uma reprimenda a <strong>@%{acct}</strong> para te ajudar a agravar futuras violações desta conta
        send_email_html: Enviar um e-mail de aviso a <strong>@%{acct}</strong>
        warning_placeholder: Argumentos adicionais opcionais para a ação de moderação.
      target_origin: Origem da conta denunciada
      title: Denúncias
      unassign: Não atribuir
      unknown_action_msg: 'Ação desconhecida: %{action}'
      unresolved: Por resolver
      updated_at: Atualizado
      view_profile: Ver perfil
    roles:
      add_new: Adicionar função
      assigned_users:
        one: "%{count} utilizador"
        other: "%{count} utilizadores"
      categories:
        administration: Administração
        devops: DevOps
        invites: Convites
        moderation: Moderação
        special: Especiais
      delete: Eliminar
      description_html: Com as <strong>funções de utilizador</strong>, podes personalizar quais as funções e áreas do Mastodon a que os teus utilizadores podem aceder.
      edit: Editar função '%{name}'
      everyone: Permissões padrão
      everyone_full_description_html: Esta é a <strong>função base</strong> que afeta <strong>todos os utilizadores</strong>, mesmo aqueles sem uma função atribuída. Todas as outras funções herdam as permissões desta.
      permissions_count:
        one: "%{count} permissão"
        other: "%{count} permissões"
      privileges:
        administrator: Administrador
        administrator_description: Utilizadores com esta permissão irão contornar todas as permissões
        delete_user_data: Eliminar dados de utilizador
        delete_user_data_description: Permite que os utilizadores eliminem os dados de outros utilizadores sem tempo de espera
        invite_users: Convidar utilizadores
        invite_users_description: Permite aos utilizadores convidar pessoas novas para o servidor
        manage_announcements: Gerir mensagens de manutenção
        manage_announcements_description: Permite aos utilizadores gerirem as mensagem de manutenção no servidor
        manage_appeals: Gerir contestações
        manage_appeals_description: Permite aos utilizadores analisarem contestações contra ações de moderação
        manage_blocks: Gerir bloqueios
        manage_blocks_description: Permite aos utilizadores bloquearem fornecedores de e-mail e endereços IP
        manage_custom_emojis: Gerir emojis personalizados
        manage_custom_emojis_description: Permite aos utilizadores gerirem os emojis personalizados do servidor
        manage_federation: Gerir federação
        manage_federation_description: Permite aos utilizadores bloquearem ou permitirem a federação com outros domínios e controlar a entregabilidade
        manage_invites: Gerir convites
        manage_invites_description: Permite aos utilizadores pesquisarem e desativarem hiperligações de convite
        manage_reports: Gerir denúncias
        manage_reports_description: Permite aos utilizadores reverem denúncias e executarem ações de moderação contra eles
        manage_roles: Gerir funções
        manage_roles_description: Permite aos utilizadores a gestão e atribuição de funções abaixo dos seus
        manage_rules: Gerir regras
        manage_rules_description: Permite aos utilizadores alterar as regras do servidor
        manage_settings: Gerir configurações
        manage_settings_description: Permite aos utilizadores alterar as configurações do site
        manage_taxonomies: Gerir taxonomias
        manage_taxonomies_description: Permite aos utilizadores rever o conteúdo em tendência e atualizar as configurações de hashtag
        manage_user_access: Gerir acesso de utilizador
        manage_user_access_description: Permite aos utilizadores desativarem a autenticação de dois fatores de outros utilizadores, alterarem os seus endereços de correio eletrónico e redefinirem as suas palavras-passe
        manage_users: Gerir utilizadores
        manage_users_description: Permite aos utilizadores ver os detalhes de outros utilizadores e executar ações de moderação contra eles
        manage_webhooks: Gerir webhooks
        manage_webhooks_description: Permite aos utilizadores configurar webhooks para eventos administrativos
        view_audit_log: Ver registo de auditoria
        view_audit_log_description: Permite aos utilizadores ver um histórico de ações administrativas no servidor
        view_dashboard: Ver painel de controlo
        view_dashboard_description: Permite aos utilizadores acederem ao painel de controlo e a várias estatísticas
        view_devops: DevOps
        view_devops_description: Permite aos utilizadores aceder aos painéis de controlo do Sidekiq e pgHero
      title: Funções
    rules:
      add_new: Adicionar regra
      add_translation: Adicionar tradução
      delete: Eliminar
      description_html: Embora a maioria afirme ter lido e concordado com os termos de serviço, geralmente as pessoas só os leem depois de lhes surgir um problema. <strong>Torne fácil a leitura rápida das regras do seu servidor, apresentando-as numa lista de tópicos.</strong> Tente que cada regra seja sucinta e simples, mas tente também não dividi-las num número excessivo de tópicos separados.
      edit: Editar regra
      empty: Ainda não foi definida nenhuma regra do servidor.
<<<<<<< HEAD
      title: Regras do servidor
=======
      move_down: Mover para baixo
      move_up: Mover para cima
      title: Regras do servidor
      translation: Tradução
      translations: Traduções
      translations_explanation: Opcionalmente, pode adicionar traduções para as regras do servidor. A versão predefinida será apresentada se não estiver disponível uma versão traduzida. Certifique-se sempre de que qualquer tradução fornecida está em sincronia com a versão predefinida.
>>>>>>> 609a4018
    settings:
      about:
        manage_rules: Gerir regras do servidor
        preamble: Forneça informações aprofundadas sobre como o servidor é operado, moderado, financiado.
        rules_hint: Existe uma área dedicada às regras a que os teus utilizadores devem aderir.
        title: Sobre
<<<<<<< HEAD
=======
      allow_referrer_origin:
        desc: Quando os seus utilizadores clicam em links para sites externos, o navegador deles pode enviar o endereço do seu servidor Mastodon como referenciador. Desative esta opção se isso identificar inequivocamente os seus utilizadores, por exemplo, se este for um servidor Mastodon pessoal.
        title: Permitir que sites externos vejam o seu servidor Mastodon como uma fonte de tráfego
>>>>>>> 609a4018
      appearance:
        preamble: Personaliza a interface web do Mastodon.
        title: Aparência
      branding:
        preamble: A marca do teu servidor diferencia-a de outros servidores na rede. Essa informação pode ser mostrada em vários ambientes, como a interface web do Mastodon, aplicações nativas, visualizações de hiperligações em outros sites e dentro de aplicações de mensagens, etc. Por esta razão, é melhor manter esta informação clara, curta e concisa.
        title: Marca
      captcha_enabled:
        desc_html: Isto depende de scripts externos da hCaptcha, o que pode ser uma preocupação de segurança e privacidade. Além disso, <strong>isto pode tornar o processo de registo menos acessível para algumas pessoas (especialmente as com limitações físicas)</strong>. Por isso, considera medidas alternativas tais como registo mediante aprovação ou sob convite.
        title: Requerer que novos utilizadores resolvam um CAPTCHA para confirmar a conta
      content_retention:
        danger_zone: Zona de perigo
        preamble: Controla a forma como o conteúdo gerado pelo utilizador é armazenado no Mastodon.
        title: Retenção de conteúdo
      default_noindex:
        desc_html: Afeta todos os utilizadores que não tenham alterado esta configuração
        title: Desativar, por omissão, a indexação de utilizadores por parte dos motores de pesquisa
      discovery:
        follow_recommendations: Recomendações de contas
        preamble: Revelar conteúdos interessantes é fundamental para a entrada de novos utilizadores que podem não conhecer ninguém no Mastodon. Controla como os vários recursos de descoberta funcionam no teu servidor.
<<<<<<< HEAD
=======
        privacy: Privacidade
>>>>>>> 609a4018
        profile_directory: Diretório de perfis
        public_timelines: Cronologias públicas
        publish_statistics: Publicar estatísticas
        title: Descobrir
        trends: Tendências
      domain_blocks:
        all: Para toda a gente
        disabled: Para ninguém
        users: Para utilizadores locais que se encontrem autenticados
      registrations:
        moderation_recommandation: Certifique-se de que dispõe de uma equipa de moderação adequada e reativa antes de abrir as inscrições a todos!
        preamble: Controle quem pode criar uma conta no seu servidor.
        title: Inscrições
      registrations_mode:
        modes:
          approved: Registo sujeito a aprovação
          none: Ninguém se pode registar
          open: Qualquer pessoa se pode registar
        warning_hint: Recomendamos a utilização de “É necessária aprovação para o registo”, a menos que esteja confiante de que a sua equipa de moderação pode tratar o spam e os registos maliciosos de forma atempada.
      security:
        authorized_fetch: Exigir autenticação de servidores federados
        authorized_fetch_hint: Exigir autenticação de servidores federados permite uma aplicação mais rigorosa de bloqueios tanto ao nível do utilizador como do servidor. No entanto, isso é feito à custa de uma diminuição de desempenho, reduz o alcance das suas respostas e pode introduzir problemas de compatibilidade com alguns serviços federados. Além disso, isso não impede os atores mais empenhados de aceder às suas publicações e contas públicas.
        authorized_fetch_overridden_hint: Atualmente não pode alterar esta configuração porque ela é substituída por uma variável de ambiente.
        federation_authentication: Imposição de autenticação da federação
      title: Definições do servidor
    site_uploads:
      delete: Eliminar ficheiro enviado
      destroyed_msg: Envio do site eliminado com sucesso!
    software_updates:
      critical_update: Crítico — por favor, atualize rapidamente
      description: Recomenda-se que mantenha a sua instalação do Mastodon atualizada para beneficiar das últimas correções e funcionalidades. Além disso, é por vezes crítico atualizar o Mastodon de forma atempada para evitar problemas de segurança. Por estas razões, o Mastodon verifica as atualizações a cada 30 minutos e irá notificá-lo de acordo com as suas preferências de notificação por e-mail.
      documentation_link: Saber mais
      release_notes: Notas de lançamento
      title: Atualizações disponíveis
      type: Tipo
      types:
        major: Versão principal
        minor: Versão menor
        patch: Versão de atualização — correções de problemas e alterações fáceis de aplicar
      version: Versão
    statuses:
      account: Autor
      application: Aplicação
      back_to_account: Voltar à página da conta
      back_to_report: Voltar à página da denúncia
      batch:
        add_to_report: 'Adicionar à denúncia #%{id}'
        remove_from_report: Remover da denúncia
        report: Denúncia
      contents: Conteúdo
      deleted: Eliminado
      favourites: Favoritos
      history: Histórico de versões
      in_reply_to: Em resposta a
      language: Idioma
      media:
        title: Multimédia
      metadata: Metadados
      no_history: Esta publicação não foi editada
      no_status_selected: Nenhum estado foi alterado porque nenhum foi selecionado
      open: Abrir publicação
      original_status: Publicação original
      reblogs: Impulsos
<<<<<<< HEAD
      status_changed: Publicação alterada
      title: Publicações da conta
      trending: Em tendência
=======
      replied_to_html: Respondeu a %{acct_link}
      status_changed: Publicação alterada
      status_title: Publicado por @%{name}
      title: Publicações da conta - @%{name}
      trending: Em destaque
      view_publicly: Visualizar publicamente
>>>>>>> 609a4018
      visibility: Visibilidade
      with_media: Com multimédia
    strikes:
      actions:
        delete_statuses: "%{name} eliminou as publicações de %{target}"
        disable: "%{name} congelou a conta de %{target}"
        mark_statuses_as_sensitive: "%{name} marcou as publicações de %{target} como sensíveis"
        none: "%{name} enviou uma advertência a %{target}"
        sensitive: "%{name} marcou a conta de %{target} como sensível"
        silence: "%{name} limitou a conta de %{target}"
        suspend: "%{name} suspendeu a conta de %{target}"
      appeal_approved: Contestado
      appeal_pending: Contestação pendente
      appeal_rejected: Contestação rejeitada
    system_checks:
      database_schema_check:
        message_html: Existem migrações de bases de dados pendentes. Execute-as para garantir que a aplicação se comporta como esperado
<<<<<<< HEAD
=======
      elasticsearch_analysis_index_mismatch:
        message_html: As definições do analisador de índices do Elasticsearch estão desactualizadas. Por favor, execute <code>tootctl search deploy --only-mapping --only=%{value}</code>
>>>>>>> 609a4018
      elasticsearch_health_red:
        message_html: O cluster elasticsearch não está de boa saúde (estado vermelho), as funcionalidades de pesquisa não estão disponíveis
      elasticsearch_health_yellow:
        message_html: O cluster elasticsearch não está de boa saúde (estado amarelo), pode querer investigar o motivo
      elasticsearch_index_mismatch:
        message_html: Os mapeamentos de índice Elasticsearch estão desatualizados. Execute <code>tootctl search deploy --only=%{value}</code>
      elasticsearch_preset:
        action: Ver a documentação
        message_html: O seu cluster elasticsearch tem mais de um nó, mas o Mastodon não está configurado para os usar.
      elasticsearch_preset_single_node:
        action: Ver documentação
        message_html: O seu cluster elasticsearch tem apenas um nó, <code>ES_PRESET</code> deve ser configurado para <code>single_node_cluster</code>.
      elasticsearch_reset_chewy:
        message_html: O seu índice de sistema Elasticsearch está desatualizado devido a uma mudança de configuração. Execute <code>tootctl search deploy --reset-chewy</code> para o atualizar.
      elasticsearch_running_check:
        message_html: Não foi possível conectar ao Elasticsearch. Verifique se está em execução ou desative a pesquisa de texto completo
      elasticsearch_version_check:
        message_html: 'Versão de Elasticsearch incompatível: %{value}'
        version_comparison: A versão de Elasticsearch %{running_version} está em execução. No entanto, é obrigatória a versão %{required_version}
      rules_check:
        action: Gerir regras do servidor
        message_html: Não definiu nenhuma regra para o servidor.
      sidekiq_process_check:
        message_html: Nenhum processo Sidekiq em execução para a(s) fila(s) %{value}. Reveja a configuração do seu Sidekiq
      software_version_check:
        action: Ver atualizações disponíveis
        message_html: Está disponível uma atualização do Mastodon.
      software_version_critical_check:
        action: Ver atualizações disponíveis
        message_html: Está disponível uma atualização crítica do Mastodon. Por favor, atualize assim que possível.
      software_version_patch_check:
        action: Ver atualizações disponíveis
        message_html: Está disponível uma atualização do Mastodon com correções de problemas.
      upload_check_privacy_error:
        action: Verifique aqui para mais informações
        message_html: "<strong>O seu servidor web está mal configurado. A privacidade dos seus utilizadores está em risco.</strong>"
      upload_check_privacy_error_object_storage:
        action: Verifique aqui para mais informações
        message_html: "<strong>O seu armazenamento de objetos está mal configurado. A privacidade dos seus utilizadores está em risco.</strong>"
    tags:
      moderation:
        not_trendable: Não pode ser destacado
        not_usable: Não utilizável
        pending_review: Revisão pendente
        review_requested: Revisão solicitada
        reviewed: Revista
        title: Estado
        trendable: Pode ser destaque
        unreviewed: Não revista
        usable: Utilizável
      name: Nome
      newest: Mais recente
      oldest: Mais antiga
      open: Ver publicamente
      reset: Repor
      review: Estado da revisão
      search: Pesquisar
      title: Etiquetas
      updated_msg: 'Definições de #etiquetas atualizadas com sucesso'
    terms_of_service:
      back: Voltar aos Termos do Serviço
      changelog: O que mudou
      create: Use o seu próprio
      current: Atual
      draft: Rascunho
      generate: Utilizar modelo
      generates:
        action: Gerar
        chance_to_review_html: "<strong>Os termos de serviço gerados não serão publicados automaticamente.</strong> Terá a possibilidade de rever os resultados. Por favor, preencha os detalhes necessários para prosseguir."
        explanation_html: O modelo de termos de serviço fornecido destina-se apenas a fins informativos e não deve ser interpretado como aconselhamento jurídico sobre qualquer assunto. Consulte o seu próprio consultor jurídico sobre a sua situação e questões jurídicas específicas que tenha.
        title: Configuração dos Termos de Serviço
      going_live_on_html: Em vigor desde %{date}
      history: Histórico
      live: Em tempo real
      no_history: Ainda não há nenhuma alteração registada nos termos de serviço.
      no_terms_of_service_html: Atualmente, não tem quaisquer termos de serviço configurados. Os termos de serviço destinam-se a proporcionar clareza e a protegê-lo de potenciais responsabilidades em litígios com os seus utilizadores.
      notified_on_html: Utilizadores notificados em %{date}
      notify_users: Notificar utilizadores
      preview:
        explanation_html: 'O e-mail será enviado para <strong>%{display_count} utilizadores</strong> que se inscreveram antes de %{date}. O texto seguinte será incluído na mensagem de e-mail:'
        send_preview: Enviar pré-visualização para %{email}
        send_to_all:
          one: Enviar %{display_count} e-mail
          other: Enviar %{display_count} e-mails
        title: Pré-visualizar termos de notificação de serviço
      publish: Publicar
      published_on_html: Publicado em %{date}
      save_draft: Guardar rascunho
      title: Termos de Serviço
    title: Administração
    trends:
      allow: Permitir
      approved: Aprovado
      confirm_allow: Tem a certeza que pretende permitir as etiquetas selecionadas?
      confirm_disallow: Tem a certeza que pretende rejeitar as etiquetas selecionadas?
      disallow: Não permitir
      links:
        allow: Permitir hiperligação
        allow_provider: Permitir editor
        confirm_allow: Tem a certeza que pretende permitir as hiperligações selecionadas?
        confirm_allow_provider: Tem a certeza que pretende permitir os fornecedores selecionados?
        confirm_disallow: Tem a certeza que pretende rejeitar as hiperligações selecionadas?
        confirm_disallow_provider: Tem a certeza que pretende rejeitar os fornecedores selecionados?
        description_html: Estas são as hiperligações que presentemente estão a ser muito partilhadas por contas visíveis pelo seu servidor. Estas podem ajudar os seus utilizador a descobrir o que está a acontecer no mundo. Nenhuma hiperligação é mostrada publicamente até que o editor a aprove. Também pode permitir ou rejeitar hiperligações individuais.
        disallow: Não permitir hiperligação
        disallow_provider: Não permitir editor
        no_link_selected: Nenhuma hiperligação foi alterada, pois nenhuma foi selecionada
        publishers:
          no_publisher_selected: Nenhum editor foi alterado, pois nenhum foi selecionado
        shared_by_over_week:
          one: Partilhado por uma pessoa na última semana
          other: Partilhado por %{count} pessoas na última semana
        title: Hiperligações em destaque
        usage_comparison: Partilhado %{today} vezes hoje, em comparação com %{yesterday} ontem
      not_allowed_to_trend: Não permitido para destaque
      only_allowed: Apenas permitidos
      pending_review: Pendente de revisão
      preview_card_providers:
<<<<<<< HEAD
        allowed: As hiperligações deste editor podem ser tendência
        description_html: Estes são os domínios a partir dos quais hiperligações são frequentemente partilhadas no seu servidor. As suas hiperligações não serão colocadas em alta a menos que o seu domínio de origem seja aprovado. A sua aprovação (ou rejeição) estende-se a subdomínios.
        rejected: As hiperligações deste editor não podem ser tendência
=======
        allowed: As hiperligações deste editor podem ser destaque
        description_html: Estes são os domínios a partir dos quais hiperligações são frequentemente partilhadas no seu servidor. As hiperligações não serão colocadas em destaque sem que o seu domínio de origem seja aprovado. A sua aprovação (ou rejeição) estende-se a subdomínios.
        rejected: As hiperligações deste editor não podem ser destaque
>>>>>>> 609a4018
        title: Editores
      rejected: Rejeitado
      statuses:
        allow: Permitir publicação
        allow_account: Permitir autor
        confirm_allow: Tem a certeza que pretende aceitar os estados selecionados?
        confirm_allow_account: Tem a certeza que pretende aceitar as contas selecionadas?
        confirm_disallow: Tem a certeza que pretende rejeitar os estados selecionados?
        confirm_disallow_account: Tem a certeza que pretende rejeitar as contas selecionadas?
<<<<<<< HEAD
        description_html: Estas são publicações que o seu servidor conhece e que estão a ser muito partilhadas e adicionadas aos favoritos neste momento. Pode ajudar os seus utilizadores novos e antigos a encontrar mais pessoas para seguir. Nenhuma publicação é apresentada publicamente até que o autor seja aprovado e o autor permita que a sua conta seja sugerida a outros. Também pode permitir ou rejeitar mensagens individuais.
=======
        description_html: Estas são publicações que o seu servidor conhece e que estão a ser muito partilhadas e adicionadas aos favoritos neste momento. Pode ajudar os seus utilizadores novos e que estão a regressar a encontrar mais pessoas para seguir. Nenhuma publicação é apresentada publicamente até que o autor seja aprovado e o autor permita que a sua conta seja sugerida a outros. Também pode permitir ou rejeitar mensagens individuais.
>>>>>>> 609a4018
        disallow: Não permitir publicação
        disallow_account: Não permitir autor
        no_status_selected: Não foram alteradas quaisquer publicações em destaque, uma vez que nenhuma foi selecionada
        not_discoverable: O autor optou por não permitir que a sua conta seja sugerida a outros
        shared_by:
          one: Partilhada ou adicionada aos favoritos uma vez
          other: Partilhada ou adicionada aos favoritos %{friendly_count} vezes
<<<<<<< HEAD
        title: Publicações em tendência
=======
        title: Publicações em destaque
>>>>>>> 609a4018
      tags:
        current_score: Pontuação atual %{score}
        dashboard:
          tag_accounts_measure: utilizadores únicos
          tag_languages_dimension: Idiomas mais populares
          tag_servers_dimension: Servidores mais populares
          tag_servers_measure: servidores diferentes
          tag_uses_measure: utilizações totais
        description_html: 'Estas são as #etiquetas que aparecem atualmente com frequência em publicações visíveis pelo seu servidor. Isto pode ajudar os seus utilizadores a descobrirem o que está ser mais falado no momento. Nenhuma #etiqueta será mostrada publicamente até que a aprove.'
        listable: Pode ser sugerida
        no_tag_selected: Nenhuma etiqueta foi alterada, pois nenhuma foi selecionada
        not_listable: Não será sugerida
        not_trendable: Não aparecerá nas tendências
        not_usable: Não pode ser utilizada
        peaked_on_and_decaying: No auge em %{date}, agora em declínio
<<<<<<< HEAD
        title: Etiquetas em tendência
        trendable: Pode aparecer nas tendências
=======
        title: Etiquetas em destaques
        trendable: Pode aparecer nos destaques
>>>>>>> 609a4018
        trending_rank: 'Tendência #%{rank}'
        usable: Pode ser utilizada
        usage_comparison: Utilizada %{today} vezes hoje, em comparação com %{yesterday} ontem
        used_by_over_week:
          one: Utilizada por uma pessoa na última semana
          other: Utilizada por %{count} pessoas na última semana
      title: Recomendações e destaques
      trending: Em destaque
    warning_presets:
      add_new: Adicionar novo
      delete: Eliminar
      edit_preset: Editar o aviso predefinido
      empty: Ainda não definiu nenhum aviso predefinido.
      title: Predefinições de aviso
    webhooks:
      add_new: Adicionar endpoint
      delete: Eliminar
      description_html: Um <strong>webhook</strong> possibilita que o Mastodon envie <strong>notificações em tempo real</strong> de eventos selecionados, para uma aplicação sua, de modo que esta possa <strong>despoletar ações automaticamente</strong>.
      disable: Desativar
      disabled: Desativado
      edit: Editar endpoint
      empty: Não tem ainda qualquer endpoint de webhook configurado.
      enable: Ativar
      enabled: Ativo
      enabled_events:
        one: 1 evento ativado
        other: "%{count} eventos ativados"
      events: Eventos
      new: Novo webhook
      rotate_secret: Alternar segredo
      secret: Segredo de assinatura
      status: Estado
      title: Webhooks
      webhook: Webhook
  admin_mailer:
    auto_close_registrations:
      body: Devido à falta de atividade recente dos moderadores, as inscrições em %{instance} foram automaticamente alteradas para requererem revisão manual, para evitar que %{instance} seja utilizada como plataforma para potenciais más intenções. Pode voltar a alterar para inscrições abertas em qualquer altura.
      subject: As inscrições em %{instance} foram automaticamente alteradas para requererem aprovação
    new_appeal:
      actions:
        delete_statuses: para eliminar as publicações dele
        disable: para congelar a conta dele
        mark_statuses_as_sensitive: marcar as publicações dele como sensíveis
        none: uma advertência
        sensitive: para marcar a conta dele como sensível
        silence: para limitar a conta dele
        suspend: para suspender a conta dele
      body: "%{target} está a contestar uma decisão de moderação de %{action_taken_by} a %{date}, que consistiu em %{type}. Ele escreveu:"
      next_steps: Podes aprovar a contestação para reverter a decisão de moderação ou ignorá-la.
      subject: "%{username} está a contestar a decisão de moderação em %{instance}"
    new_critical_software_updates:
      body: Foram lançadas novas versões críticas do Mastodon. Pode querer atualizar assim que possível!
      subject: Estão disponíveis atualizações críticas do Mastodon para %{instance}!
    new_pending_account:
      body: Abaixo, estão os pormenores da nova conta. Pode aprovar ou rejeitar esta inscrição.
      subject: Nova conta para revisão em %{instance} (%{username})
    new_report:
      body: "%{reporter} denunciou %{target}"
      body_remote: Alguém de %{domain} denunciou %{target}
      subject: Nova denúncia para %{instance} (#%{id})
    new_software_updates:
      body: Foram lançadas novas versões do Mastodon, talvez queira atualizar!
      subject: Estão disponíveis novas versões do Mastodon para %{instance}!
    new_trends:
      body: 'Os seguintes itens necessitam de uma revisão antes de poderem ser apresentados publicamente:'
      new_trending_links:
        title: Hiperligações em destaque
      new_trending_statuses:
        title: Publicações em destaque
      new_trending_tags:
<<<<<<< HEAD
        title: Etiquetas em tendência
      subject: Novas tendências para serem revistas em %{instance}
=======
        title: Etiquetas em destaque
      subject: Novos destaques para revisão em %{instance}
>>>>>>> 609a4018
  aliases:
    add_new: Criar pseudónimo
    created_msg: Criaste com sucesso um novo pseudónimo. Podes agora iniciar a migração da conta antiga.
    deleted_msg: O pseudónimo foi removido com êxito. Deixará de ser possível passar dessa conta para esta.
    empty: Não tens pseudónimos.
    hint_html: Se quiseres mudar de outra conta para esta, podes criar aqui um pseudónimo, que é necessário antes de poderes prosseguir com a migração de seguidores da conta antiga para esta. Esta ação por si só é <strong>inofensiva e reversível</strong>. <strong>A migração da conta é iniciada a partir da conta antiga</strong>.
    remove: Desvincular pseudónimo
  appearance:
    advanced_web_interface: Interface web avançada
    advanced_web_interface_hint: 'Se quiseres utilizar toda a largura do teu ecrã, a interface web avançada permite configurar várias colunas diferentes para veres tanta informação ao mesmo tempo quanto quiseres: página inicial, notificações, cronologia federada, qualquer número de listas e etiquetas.'
    animations_and_accessibility: Animações e acessibilidade
    confirmation_dialogs: Caixas de confirmação
    discovery: Descobrir
    localization:
      body: O Mastodon é traduzido por voluntários.
      guide_link: https://pt.crowdin.com/project/mastodon/
      guide_link_text: Todos podem contribuir.
    sensitive_content: Conteúdo sensível
  application_mailer:
    notification_preferences: Alterar preferências de e-mail
    salutation: "%{name},"
    settings: 'Alterar preferências de e-mail: %{link}'
    unsubscribe: Cancelar subscrição
    view: 'Ver:'
    view_profile: Ver perfil
    view_status: Ver publicação
  applications:
    created: Aplicação criada com sucesso
    destroyed: Aplicação eliminada com sucesso
    logout: Sair
    regenerate_token: Regenerar token de acesso
    token_regenerated: Token de acesso regenerado com sucesso
    warning: Cuidado com estes dados. Não partilhes com ninguém!
    your_token: O teu token de acesso
  auth:
    apply_for_account: Solicitar uma conta
    captcha_confirmation:
      help_html: Se tiveres problemas a resolver o CAPTCHA, podes entrar em contacto connosco através de %{email} e poderemos ajudar-te.
      hint_html: Só mais uma coisa! Precisamos confirmar que és um humano (isto para que possamos evitar spam!). Resolve o CAPTCHA abaixo e clica em "Continuar".
      title: Verificação de segurança
    confirmations:
      awaiting_review: O teu endereço de e-mail está confirmado! A equipa de %{domain} está agora a analisar a tua inscrição. Receberás um e-mail se a tua conta for aprovada!
      awaiting_review_title: A tua inscrição está a ser revista
      clicking_this_link: clicar nesta hiperligação
      login_link: iniciar sessão
      proceed_to_login_html: Podes agora prosseguir para %{login_link}.
      redirect_to_app_html: Devias ter sido reencaminhado para a aplicação <strong>%{app_name}</strong>. Se isso não aconteceu, tenta %{clicking_this_link} ou regressa manualmente para a aplicação.
      registration_complete: O teu registo sem %{domain} está agora concluído!
      welcome_title: Bem-vindo(a), %{name}!
      wrong_email_hint: Se este endereço de correio eletrónico não estiver correto, podes alterá-lo nas definições de conta.
    delete_account: Eliminar conta
    delete_account_html: Se pretenderes eliminar a tua conta, podes <a href="%{path}">fazê-lo aqui</a>. Será pedida uma confirmação.
    description:
      prefix_invited_by_user: "@%{name} convidou-o a juntar-se a esta instância do Mastodon!"
      prefix_sign_up: Inscreva-se hoje no Mastodon!
      suffix: Com uma conta, poderá seguir pessoas, publicar atualizações e trocar mensagens com utilizadores de qualquer instância Mastodon e muito mais!
    didnt_get_confirmation: Não recebeu uma hiperligação de confirmação?
    dont_have_your_security_key: Não tem a sua chave de segurança?
    forgot_password: Esqueceu-se da palavra-passe?
    invalid_reset_password_token: Token de modificação da palavra-passe é inválido ou expirou. Por favor, solicita um novo.
    link_to_otp: Introduza um código de dois fatores do seu telemóvel ou um código de recuperação
    link_to_webauth: Utilize o seu dispositivo de chave de segurança
    log_in_with: Iniciar sessão com
    login: Entrar
    logout: Sair
    migrate_account: Mudar para uma conta diferente
    migrate_account_html: Se desejas redirecionar esta conta para uma outra podes <a href="%{path}">configurar isso aqui</a>.
    or_log_in_with: Ou iniciar sessão com
    progress:
      confirm: Confirmar e-mail
      details: Os teus dados
      review: A nossa avaliação
      rules: Aceitar regras
    providers:
      cas: CAS
      saml: SAML
    register: Registar
    registration_closed: "%{instance} não está a aceitar novos membros"
    resend_confirmation: Reenviar hiperligação de confirmação
    reset_password: Criar nova palavra-passe
    rules:
      accept: Aceitar
      back: Voltar
      invited_by: 'Pode inscrever-se em %{domain} graças ao convite que recebeu de:'
      preamble: Estas são definidas e aplicadas pelos moderadores de %{domain}.
      preamble_invited: Antes de prosseguir, por favor, considere as regras base definidas pelos moderadores de %{domain}.
      title: Algumas regras básicas.
      title_invited: Foi convidado.
    security: Alterar palavra-passe
    set_new_password: Editar palavra-passe
    setup:
      email_below_hint_html: Verifique a sua pasta de spam ou solicite outra. Pode corrigir o seu endereço de e-mail se estiver errado.
<<<<<<< HEAD
      email_settings_hint_html: Clica na hiperligação que enviamos para verificar %{email}. Esperaremos aqui.
=======
      email_settings_hint_html: Clique na hiperligação que enviámos para %{email} para começar a utilizar o Mastodon. Estaremos à espera aqui mesmo.
>>>>>>> 609a4018
      link_not_received: Não recebeu uma hiperligação?
      new_confirmation_instructions_sent: Irá receber uma nova mensagem de e-mail com a hiperligação de confirmação dentro de alguns minutos!
      title: Verifique a caixa de entrada do seu e-mail
    sign_in:
      preamble_html: Iniciar sessão com as suas credenciais de <strong>%{domain}</strong>. Se a sua conta estiver hospedada noutro servidor, não poderá iniciar sessão aqui.
      title: Iniciar sessão em %{domain}
    sign_up:
      manual_review: As inscrições em %{domain} passam por uma revisão manual pelos nossos moderadores. Para nos ajudar a processar o teu pedido de inscrição, escreve um pouco sobre ti e o motivo para quereres uma conta em %{domain}.
<<<<<<< HEAD
      preamble: Com uma conta neste servidor Mastodon, poderás seguir qualquer outra pessoa na rede, independentemente do servidor onde a conta esteja hospedada.
=======
      preamble: Com uma conta neste servidor Mastodon, poderás seguir qualquer outra pessoa no fediverso, independentemente do local onde a tua conta está alojada.
>>>>>>> 609a4018
      title: Vamos lá inscrever-te em %{domain}.
    status:
      account_status: Estado da conta
      confirming: A aguardar a confirmação do e-mail para ser concluída.
      functional: A tua conta está totalmente operacional.
      pending: A tua inscrição está a ser analisada pela nossa equipa. Este processo pode demorar algum tempo. Receberás um e-mail se a tua inscrição for aprovada.
      redirecting_to: A tua conta está inativa porque está atualmente a ser redirecionada para %{acct}.
      self_destruct: Como %{domain} vai fechar, só terás acesso limitado à tua conta.
      view_strikes: Ver as reprimendas anteriores sobre a tua conta
    too_fast: Formulário enviado demasiado rapidamente, tenta novamente.
    use_security_key: Usar chave de segurança
    user_agreement_html: Eu li e concordo com os <a href="%{terms_of_service_path}" target="_blank">termos do serviço</a> e <a href="%{privacy_policy_path}" target="_blank">política de privacidade</a>
    user_privacy_agreement_html: Eu li e concordo com a <a href="%{privacy_policy_path}" target="_blank">política de privacidade</a>
  author_attribution:
    example_title: Texto de exemplo
    hint_html: Estás a escrever notícias ou artigos de blogue fora do Mastodon? Controla a forma como és creditados quando estes são partilhados no Mastodon.
    instructions: 'Certifica-te que este código está no HTML do teu artigo:'
    more_from_html: Mais de %{name}
    s_blog: Blogue de %{name}
    then_instructions: Em seguida, adiciona o nome de domínio da publicação no campo abaixo.
    title: Atribuição do autor
  challenge:
    confirm: Continuar
    hint_html: "<strong>Dica:</strong> Não vamos pedir novamente a tua palavra-passe durante a próxima hora."
    invalid_password: Palavra-passe inválida
    prompt: Confirma a palavra-passe para continuar
  crypto:
    errors:
      invalid_key: não é uma chave Ed25519 ou Curve25519 válida
  date:
    formats:
      default: "%d %b %Y"
      with_month_name: "%d %B %Y"
  datetime:
    distance_in_words:
      about_x_hours: "%{count}h"
      about_x_months: "%{count} meses"
      about_x_years: "%{count} anos"
      almost_x_years: "%{count} anos"
      half_a_minute: Agora mesmo
      less_than_x_minutes: "%{count}m"
      less_than_x_seconds: Agora mesmo
      over_x_years: "%{count} anos"
      x_days: "%{count} dias"
      x_minutes: "%{count}m"
      x_months: "%{count} meses"
      x_seconds: "%{count}s"
  deletes:
    challenge_not_passed: A informação que inseriste não estava correta
    confirm_password: Introduz a palavra-passe atual para verificar a tua identidade
    confirm_username: Introduz o teu nome de utilizador para confirmar o procedimento
    proceed: Eliminar conta
    success_msg: A tua conta foi eliminada com sucesso
    warning:
      before: 'Antes de continuares, por favor lê cuidadosamente estas notas:'
      caches: O conteúdo que foi armazenado em cache por outras instâncias pode perdurar
      data_removal: As tuas publicações e outros dados serão eliminados permanentemente
      email_change_html: Podes <a href="%{path}">alterar o teu e-mail</a> sem eliminar a tua conta
      email_contact_html: Se ainda assim não o recebeste, podes enviar um e-mail para <a href="mailto:%{email}">%{email}</a> para obter ajuda
      email_reconfirmation_html: Se não recebeste a mensagem de e-mail de confirmação, podes <a href="%{path}">solicitá-la novamente</a>
      irreversible: Não será possível restaurar ou reativar a tua conta
      more_details_html: Para mais pormenores, lê a <a href="%{terms_path}">política de privacidade</a>.
      username_available: O teu nome de utilizador ficará novamente disponível
      username_unavailable: O teu nome de utilizador permanecerá indisponível
  disputes:
    strikes:
      action_taken: Ação tomada
      appeal: Contestar
      appeal_approved: Esta reprimenda foi alvo de uma contestação aceite, pelo que já não é válida
      appeal_rejected: A contestação foi rejeitada
      appeal_submitted_at: Contestação submetida
      appealed_msg: A tua contestação foi submetida. Se for aprovada, receberás uma notificação.
      appeals:
        submit: Submeter contestação
      approve_appeal: Aprovar contestação
      associated_report: Denúncia associada
      created_at: Data
      description_html: Estas são as ações tomadas contra a tua conta e avisos que te foram enviados pela equipa de %{instance}.
      recipient: Endereçado a
      reject_appeal: Rejeitar contestação
      status: 'Publicação #%{id}'
      status_removed: Publicação já eliminada do sistema
      title: "%{action} de %{date}"
      title_actions:
        delete_statuses: Eliminação da publicação
        disable: Congelamento da conta
        mark_statuses_as_sensitive: Marcação das publicações como sensíveis
        none: Advertência
        sensitive: Marcação da conta como sensível
        silence: Limitação da conta
        suspend: Suspensão da conta
      your_appeal_approved: A tua contestação foi aprovada
      your_appeal_pending: Submeteste uma contestação
      your_appeal_rejected: A tua contestação foi rejeitada
  edit_profile:
    basic_information: Informação básica
    hint_html: "<strong>Personalizq o que as pessoas veem no teu perfil público e junto das tuas publicações.</strong> É mais provável que as outras pessoas te sigam de volta ou interajam contigo se tiveres um perfil preenchido e uma imagem de perfil."
    other: Outro
  errors:
    '400': O pedido que submeteste foi inválido ou mal formulado.
    '403': Não tens a permissão necessária para ver esta página.
    '404': A página que procuras não existe.
    '406': Esta página não está disponível no formato solicitado.
    '410': A página que procuras já não existe.
    '422':
      content: "A verificação de segurança falhou. \nDesativaste o uso de cookies?"
      title: A verificação de segurança falhou
    '429': Demasiados pedidos
    '500':
      content: Pedimos desculpa, mas algo correu mal da nossa parte.
      title: Esta página não está correta
    '503': A página não pôde ser apresentada devido a uma falha temporária do servidor.
    noscript_html: Para usar a aplicação web do Mastodon, ativa o JavaScript. Alternativamente, experimenta uma das <a href="%{apps_path}">aplicações nativas</a> para o Mastodon na tua plataforma.
  existing_username_validator:
    not_found: não foi possível encontrar um utilizador local com esse nome
    not_found_multiple: não foi possível encontrar %{usernames}
  exports:
    archive_takeout:
      date: Data
      download: Descarregar o teu arquivo
      hint_html: Podes pedir um arquivo das tuas <strong>publicações e ficheiros multimédia enviados</strong>. Os dados no ficheiro exportado estarão no formato ActivityPub, que pode ser lido com qualquer programa compatível. Podes solicitar um arquivo a cada 7 dias.
      in_progress: A compilar o teu arquivo...
      request: Pedir o teu arquivo
      size: Tamanho
    blocks: Bloqueaste
    bookmarks: Marcadores
    csv: CSV
    domain_blocks: Bloqueios de domínio
    lists: Listas
    mutes: Que ocultaste
    storage: Armazenamento de multimédia
  featured_tags:
    add_new: Adicionar nova
    errors:
      limit: Já destacaste o número máximo de etiquetas permitido
    hint_html: "<strong>Coloca as etiquetas mais importantes no teu perfil.</strong> Uma excelente ferramenta para acompanhar os teus trabalhos criativos e projetos a longo prazo, as etiquetas em destaque são apresentadas de forma proeminente no teu perfil e permitem um acesso rápido às tuas próprias publicações."
  filters:
    contexts:
      account: Perfis
      home: Cronologia inicial
      notifications: Notificações
      public: Cronologias públicas
      thread: Conversações
    edit:
      add_keyword: Adicionar palavra-chave
      keywords: Palavras-chave
      statuses: Publicações individuais
      statuses_hint_html: Este filtro aplica-se a publicações individuais selecionadas independentemente de estas corresponderem às palavras-chave abaixo. <a href="%{path}">Revê ou remove publicações do filtro</a>.
      title: Editar filtros
    errors:
      deprecated_api_multiple_keywords: Estes parâmetros não podem ser alterados a partir desta aplicação porque se aplicam a mais de um filtro de palavra-chave. Usa uma aplicação mais recente ou a interface web.
      invalid_context: Inválido ou nenhum contexto fornecido
    index:
      contexts: Filtros em %{contexts}
      delete: Eliminar
      empty: Não tens filtros.
      expires_in: Expira em %{distance}
      expires_on: Expira em %{date}
      keywords:
        one: "%{count} palavra-chave"
        other: "%{count} palavras-chaves"
      statuses:
        one: "%{count} publicação"
        other: "%{count} publicações"
      statuses_long:
        one: "%{count} publicação individual ocultada"
        other: "%{count} publicações individuais ocultadas"
      title: Filtros
    new:
      save: Guardar novo filtro
      title: Adicionar novo filtro
    statuses:
      back_to_filter: Voltar ao filtro
      batch:
        remove: Retirar do filtro
      index:
        hint: Este filtro aplica-se a publicações individuais selecionadas independentemente de outros critérios. Podes adicionar mais publicações a este filtro através da interface web.
        title: Publicações filtradas
  generic:
    all: Tudo
    all_items_on_page_selected_html:
      one: "<strong>%{count}</strong> item nesta página está selecionado."
      other: Todo os <strong>%{count}</strong> itens nesta página estão selecionados.
    all_matching_items_selected_html:
      one: "<strong>%{count}</strong> item que corresponde à pesquisa está selecionado."
      other: Todos os <strong>%{count}</strong> itens que correspondem à pesquisa estão selecionados.
    cancel: Cancelar
    changes_saved_msg: Alterações guardadas!
    confirm: Confirmar
    copy: Copiar
    delete: Eliminar
    deselect: Desmarcar todos
    none: Nenhum
    order_by: Ordenar por
    save_changes: Guardar alterações
    select_all_matching_items:
      one: Selecionar %{count} item que corresponde à pesquisa.
      other: Selecionar todos os %{count} itens que correspondem à pesquisa.
    today: hoje
    validation_errors:
      one: Algo ainda não está correto! Revê o erro abaixo
      other: Algo ainda não está correto! Revê os %{count} erros abaixo
  imports:
    errors:
      empty: Ficheiro CSV vazio
      incompatible_type: Incompatível com o tipo de importação selecionado
      invalid_csv_file: 'Arquivo CSV inválido. Erro: %{error}'
      over_rows_processing_limit: contém mais de %{count} linhas
      too_large: O ficheiro é demasiado grande
    failures: Falhas
    imported: Importado
    mismatched_types_warning: Parece que selecionaste o tipo errado para esta importação, por favor verifica novamente.
    modes:
      merge: Juntar
      merge_long: Manter os registos existentes e adicionar novos registos
      overwrite: Substituir
      overwrite_long: Substituir os registos atuais pelos novos
    overwrite_preambles:
<<<<<<< HEAD
      blocking_html: Estás prestes a <strong>substituir a tua lista de bloqueios</strong> com até <strong>%{total_items} contas</strong> de <strong>%{filename}</strong>.
      bookmarks_html: Estás prestes a <strong>substituir os teus marcadores</strong> com até <strong>%{total_items} publicações</strong> de <strong>%{filename}</strong>.
      domain_blocking_html: Estás prestes a <strong>substituir a tua lista de bloqueios de domínio</strong> com até <strong>%{total_items} domínios</strong> de <strong>%{filename}</strong>.
      following_html: Estás prestes a <strong>seguir</strong> até <strong>%{total_items} contas</strong> de <strong>%{filename}</strong> e <strong>parar de seguir quaisquer outras contas</strong>.
      lists_html: Estás prestes a substituir <strong>as tuas listas</strong> pelo conteúdo de <strong>%{filename}</strong>. Até <strong>%{total_items} contas</strong> serão adicionadas a novas listas.
      muting_html: Estás prestes a <strong>substituir a tua lista de contas ocultadas</strong> com até <strong>%{total_items} contas</strong> de <strong>%{filename}</strong>.
    preambles:
      blocking_html: Estás prestes a <strong>bloquear</strong> até <strong>%{total_items} contas</strong> de <strong>%{filename}</strong>.
      bookmarks_html: Estás prestes a adicionar até <strong>%{total_items} publicações</strong> de <strong>%{filename}</strong> aos teus <strong>marcadores</strong>.
      domain_blocking_html: Estás prestes a <strong>bloquear</strong> até <strong>%{total_items} domínios</strong> de <strong>%{filename}</strong>.
      following_html: Estás prestes a <strong>seguir</strong> até <strong>%{total_items} contas</strong> de <strong>%{filename}</strong>.
      lists_html: Estás prestes a adicionar até <strong>%{total_items} contas</strong> do ficheiro <strong>%{filename}</strong> para <strong>as tuas listas</strong>. Novas listas serão criadas se não existir uma lista onde as adicionar.
      muting_html: Estás prestes a <strong>ocultar</strong> até <strong>%{total_items} contas</strong> de <strong>%{filename}</strong>.
=======
      blocking_html:
        one: Estás prestes a substituir a <strong>tua lista de bloqueios</strong> com até <strong>conta%{count}</strong> de <strong>%{filename}</strong>.
        other: Estás prestes a <strong>substituir a tua lista de bloqueios</strong> com até <strong>%{count} contas</strong> de <strong>%{filename}</strong>.
      bookmarks_html:
        one: Estás prestes a <strong>substituir os teus marcadores</strong> com até <strong>%{count} publicações</strong> de <strong>%{filename}</strong>.
        other: Estás prestes a <strong>substituir os teus marcadores</strong> com até <strong>%{count} publicação</strong> de <strong>%{filename}</strong>.
      domain_blocking_html:
        one: Estás prestes a <strong>substituir a tua lista de bloqueios de domínio</strong> com até <strong>%{count} domínio</strong> de <strong>%{filename}</strong>.
        other: Estás prestes a <strong>substituir a tua lista de bloqueios de domínio</strong> com até <strong>%{count} domínios</strong> de <strong>%{filename}</strong>.
      following_html:
        one: Estás prestes a <strong>seguir</strong> até <strong>%{count} conta</strong> de <strong>%{filename}</strong> e <strong>parar de seguir quaisquer outras contas</strong>.
        other: Estás prestes a <strong>seguir</strong> até <strong>%{count} contas</strong> de <strong>%{filename}</strong> e <strong>parar de seguir quaisquer outras contas</strong>.
      lists_html:
        one: Estás prestes a substituir <strong>as tuas listas</strong> pelo conteúdo de <strong>%{filename}</strong>. Até <strong>%{count} conta</strong> serão adicionadas a novas listas.
        other: Estás prestes a substituir <strong>as tuas listas</strong> pelo conteúdo de <strong>%{filename}</strong>. Até <strong>%{count} contas</strong> serão adicionadas a novas listas.
      muting_html:
        one: Estás prestes a <strong>substituir a tua lista de conta ocultada</strong> com até <strong>%{count} conta</strong> de <strong>%{filename}</strong>.
        other: Estás prestes a <strong>substituir a tua lista de contas ocultadas</strong> com até <strong>%{count} contas</strong> de <strong>%{filename}</strong>.
    preambles:
      blocking_html:
        one: Estás prestes a <strong>bloquear</strong> até <strong>%{count} conta</strong> de <strong>%{filename}</strong>.
        other: Estás prestes a <strong>bloquear</strong> até <strong>%{count} contas</strong> de <strong>%{filename}</strong>.
      bookmarks_html:
        one: Estás prestes a adicionar até <strong>%{count} publicação</strong> de <strong>%{filename}</strong> aos teus <strong>marcadores</strong>.
        other: Estás prestes a adicionar até <strong>%{count} publicações</strong> de <strong>%{filename}</strong> aos teus <strong>marcadores</strong>.
      domain_blocking_html:
        one: Estás prestes a <strong>bloquear</strong> até <strong>%{count} domínio</strong> de <strong>%{filename}</strong>.
        other: Estás prestes a <strong>bloquear</strong> até <strong>%{count} domínios</strong> de <strong>%{filename}</strong>.
      following_html:
        one: Estás prestes a <strong>seguir</strong> até <strong>%{count} conta</strong> de <strong>%{filename}</strong>.
        other: Estás prestes a <strong>seguir</strong> até <strong>%{count} contas</strong> de <strong>%{filename}</strong>.
      lists_html:
        one: Estás prestes a adicionar até <strong>%{count} conta</strong> do ficheiro <strong>%{filename}</strong> para <strong>as tuas listas</strong>. Novas listas serão criadas se não existir uma lista onde as adicionar.
        other: Estás prestes a adicionar até <strong>%{count} contas</strong> do ficheiro <strong>%{filename}</strong> para <strong>as tuas listas</strong>. Novas listas serão criadas se não existir uma lista onde as adicionar.
      muting_html:
        one: Estás prestes a <strong>ocultar</strong> até <strong>%{count} conta</strong> de <strong>%{filename}</strong>.
        other: Estás prestes a <strong>ocultar</strong> até <strong>%{count} contas</strong> de <strong>%{filename}</strong>.
>>>>>>> 609a4018
    preface: Podes importar dados que tenhas exportado de outra instância, como a lista de pessoas que segues ou bloqueadas.
    recent_imports: Importações recentes
    states:
      finished: Concluído
      in_progress: Em progresso
      scheduled: Agendado
      unconfirmed: Não confirmado
    status: Estado
    success: Os teus dados foram enviados corretamente e serão processados em breve
    time_started: Iniciado em
    titles:
      blocking: Importar contas bloqueadas
      bookmarks: Importar marcadores
      domain_blocking: Importar domínios bloqueados
      following: Importar contas seguidas
      lists: Importar listas
      muting: Importar contas ocultadas
    type: Tipo de importação
    type_groups:
      constructive: Seguidores e marcadores
      destructive: Bloqueios e ocultados
    types:
      blocking: Lista de bloqueios
      bookmarks: Marcadores
      domain_blocking: Lista de domínios bloqueados
      following: Lista de pessoas que estás a seguir
      lists: Listas
      muting: Lista de utilizadores silenciados
    upload: Enviar
  invites:
    delete: Desativar
    expired: Expirados
    expires_in:
      '1800': 30 minutos
      '21600': 6 horas
      '3600': 1 hora
      '43200': 12 horas
      '604800': 1 semana
      '86400': 1 dia
    expires_in_prompt: Nunca
    generate: Gerar hiperligação de convite
    invalid: Este convite não é válido
    invited_by: 'Foste convidado por:'
    max_uses:
      one: 1 utilização
      other: "%{count} utilizações"
    max_uses_prompt: Sem limite
    prompt: Gerar e partilhar hiperligações com outras pessoas para permitir acesso a essa instância
    table:
      expires_at: Expira
      uses: Utilizações
    title: Convidar pessoas
  lists:
    errors:
      limit: Atingiste o número máximo de listas permitido
  login_activities:
    authentication_methods:
      otp: aplicação de autenticação de dois fatores
      password: palavra-passe
      sign_in_token: código de segurança de e-mail
      webauthn: chaves de segurança
    description_html: Se vires atividade que não reconheces, considera alterar a tua palavra-passe e ativar a autenticação de dois fatores.
    empty: Sem histórico de autenticação disponível
    failed_sign_in_html: Tentativa falhada de início de sessão com %{method} de %{ip} (%{browser})
    successful_sign_in_html: Sessão corretamente iniciada com %{method} de %{ip} (%{browser})
    title: Histórico de autenticação
  mail_subscriptions:
    unsubscribe:
      action: Sim, cancelar subscrição
      complete: Subscrição cancelada
      confirmation_html: Tens a certeza que desejas cancelar a subscrição para receber %{type} pelo Mastodon em %{domain} no teu e-mail em %{email}? Podes sempre subscrever novamente nas tuas <a href="%{settings_path}">definições de notificação por e-mail</a>.
      emails:
        notification_emails:
          favourite: e-mails de notificação de favoritos
          follow: e-mails de notificação de seguidor
          follow_request: e-mails de pedido de seguidor
          mention: e-mails de notificação de menção
          reblog: e-mails de notificação de impulsos
      resubscribe_html: Se tiveres anulado a subscrição por engano, podes voltar a subscrevê-la nas <a href="%{settings_path}">definições de notificação por e-mail</a>.
      success_html: Não receberás novamente %{type} do Mastodon em %{domain} para o teu e-mail em %{email}.
      title: Cancelar subscrição
  media_attachments:
    validations:
      images_and_video: Não é possível anexar um vídeo a uma publicação que já contém imagens
      not_found: Multimédia %{ids} não encontrada ou já anexada a outra publicação
      not_ready: Não é possível anexar ficheiros que ainda não acabaram de ser processados. Tenta outra vez daqui a pouco!
      too_many: Não é possível anexar mais de 4 ficheiros
  migrations:
    acct: Mudou-se para
    cancel: Cancelar redirecionamento
    cancel_explanation: Se cancelares o redirecionamento irás reativar a tua conta atual, mas não trará de volta os seguidores que foram migrados para essa conta.
    cancelled_msg: Redirecionamento cancelado corretamente.
    errors:
      already_moved: é a mesma conta para a qual já migraste
      missing_also_known_as: não é um pseudónimo desta conta
      move_to_self: não pode ser a conta atual
      not_found: não foi encontrado
      on_cooldown: Estás no período de espera
    followers_count: Seguidores no momento da migração
    incoming_migrations: A migrar de uma conta diferente
    incoming_migrations_html: Para passar de outra conta para esta, primeiro é necessário <a href="%{path}">criar um pseudónimo de conta</a>.
    moved_msg: A tua conta está agora a ser redirecionada para %{acct} e os teus seguidores estão a ser transferidos.
    not_redirecting: A rua conta não está atualmente a ser redirecionada para nenhuma outra conta.
    on_cooldown: Migraste recentemente a tua conta. Esta função ficará disponível novamente em %{count} dias.
    past_migrations: Migrações anteriores
    proceed_with_move: Migrar seguidores
    redirected_msg: A tua conta está agora a redirecionar para %{acct}.
    redirecting_to: A tua conta está a redirecionar para %{acct}.
    set_redirect: Definir redirecionamento
    warning:
      backreference_required: A nova conta deve primeiro ser configurada para que esta seja referenciada
      before: 'Antes de continuares, lê cuidadosamente estas notas:'
      cooldown: Após a migração, há um período de tempo de espera durante o qual não poderás voltar a migrar
      disabled_account: Posteriormente, a tua conta atual não será totalmente utilizável. No entanto, continuarás a ter acesso à exportação de dados, bem como à reativação.
      followers: Esta ação irá migrar todos os seguidores da conta atual para a nova conta
      only_redirect_html: Em alternativa, podes <a href="%{path}">apenas colocar um redirecionamento no teu perfil</a>.
      other_data: Nenhum outro dado será migrado automaticamente
      redirect: O perfil da tua conta atual será atualizado com um aviso de redirecionamento e será excluído das pesquisas
  moderation:
    title: Moderação
  move_handler:
    carry_blocks_over_text: Este utilizador migrou de %{acct}, que tinhas bloqueado.
    carry_mutes_over_text: Este utilizador migrou de %{acct}, que tinhas ocultado.
    copy_account_note_text: 'Este utilizador migrou de %{acct}, aqui estão as tuas notas anteriores sobre ele:'
  navigation:
    toggle_menu: Alternar o menu
  notification_mailer:
    admin:
      report:
        subject: "%{name} submeteu uma denúncia"
      sign_up:
        subject: "%{name} inscreveu-se"
    favourite:
      body: 'A tua publicação foi adicionada aos favoritos por %{name}:'
      subject: "%{name} adicionou a tua publicação aos favoritos"
      title: Novo favorito
    follow:
      body: "%{name} está a seguir-te!"
      subject: "%{name} começou a seguir-te"
      title: Novo seguidor
    follow_request:
      action: Gerir pedidos de seguidores
      body: "%{name} solicitou autorização para te seguir"
      subject: 'Seguidor pendente: %{name}'
      title: Nova solicitação de seguidor
    mention:
      action: Responder
      body: 'Foste mencionado por %{name}:'
      subject: "%{name} mencionou-te"
      title: Nova menção
    poll:
      subject: A sondagem de %{name} terminou
    reblog:
      body: 'A tua publicação foi impulsionada por %{name}:'
      subject: "%{name} impulsionou a tua publicação"
      title: Novo impulso
    status:
      subject: "%{name} acabou de publicar"
    update:
      subject: "%{name} editou uma publicação"
  notifications:
    administration_emails: Notificações por e-mail do administrador
    email_events: Eventos para notificações por e-mail
    email_events_hint: 'Seleciona os casos para os quais desejas receber notificações:'
  number:
    human:
      decimal_units:
        format: "%n%u"
        units:
          billion: MM
          million: M
          quadrillion: Q
          thousand: mil
          trillion: T
  otp_authentication:
    code_hint: Introduz o código gerado pela tua aplicação de autenticação para confirmar
    description_html: Se ativares a <strong>autenticação de dois fatores</strong> utilizando uma aplicação de autenticação, para iniciar sessão terás de estar na posse do seu telemóvel, que gerará tokens para introduzires.
    enable: Ativar
    instructions_html: "<strong>Digitaliza este código QR no Google Authenticator ou numa aplicação TOTP semelhante a partir do teu telemóvel</strong>. A partir desse momento, essa aplicação irá gerar tokens que terás que inserir para acederes à tua conta."
    manual_instructions: 'Se não conseguires digitalizar o código QR e precisares de o inserir manualmente, eis o código por extenso:'
    setup: Configurar
    wrong_code: O código introduzido é inválido! A hora do servidor e a hora do dispositivo estão corretos?
  pagination:
    newer: Mais nova
    next: Seguinte
    older: Mais antiga
    prev: Anterior
    truncate: "&hellip;"
  polls:
    errors:
      already_voted: Já votaste nesta sondagem
      duplicate_options: contém itens duplicados
      duration_too_long: está demasiado à frente no futuro
      duration_too_short: é demasiado cedo
      expired: A sondagem já terminou
      invalid_choice: A opção de voto escolhida não existe
      over_character_limit: não pode ter mais do que %{max} caracteres cada um
      self_vote: Não podes votar numa sondagem criada por ti
      too_few_options: tem de ter mais do que um item
      too_many_options: não pode conter mais do que %{max} itens
  preferences:
    other: Outro
    posting_defaults: Padrões de publicação
    public_timelines: Cronologias públicas
  privacy:
    hint_html: "<strong>Define como queres que o teu perfil e as tuas publicações são encontradas.</strong> Várias funcionalidades no Mastodon podem ajudar a alcançar um público mais amplo quando ativadas. Tira um momento para rever estas definições para garantir que se aplicam ao teu caso de utilização."
    privacy: Privacidade
    privacy_hint_html: Controla quanto pretendes partilhar para o benefício de outros. As pessoas descobrem perfis e aplicações interessantes navegando pelos seguidores de outras pessoas e vendo que aplicações eles usam para publicar, mas podes preferir não revelar essa informação.
    reach: Alcance
    reach_hint_html: Controla se queres ser descoberto e seguido por novas pessoas. Queres que as tuas publicações apareçam no ecrã Explorar? Pretendes que outras pessoas te vejam nas recomendações deles? Queres aceitar todos os novos seguidores automaticamente ou ter um controlo individual sobre cada um?
    search: Pesquisa
    search_hint_html: Controla como desejas ser encontrado. Queres que as pessoas te encontrem com base nas tuas publicações? Que pessoas fora do Mastodon encontrem o teu perfil quando pesquisarem na web? Nota que a exclusão total de todos os motores de busca não pode ser garantida para informação pública.
    title: Privacidade e alcance
  privacy_policy:
    title: Política de Privacidade
  reactions:
    errors:
      limit_reached: Foi atingido o limite de diferentes reações
      unrecognized_emoji: não é um emoji reconhecido
  redirects:
    prompt: Se confias nesta hiperligação, clica nela para continuar.
    title: Estás a deixar %{instance}.
  relationships:
    activity: Atividade da conta
    confirm_follow_selected_followers: Tens a certeza que desejas seguir os seguidores selecionados?
    confirm_remove_selected_followers: Tens a certeza que desejas seguir os seguidores selecionados?
    confirm_remove_selected_follows: Tens certeza que desejas remover os seguidores selecionados?
    dormant: Inativo
    follow_failure: Não foi possível seguir algumas das contas selecionadas.
    follow_selected_followers: Seguir seguidores selecionados
    followers: Seguidores
    following: Seguindo
    invited: Convidado
    last_active: Última atividade
    most_recent: Mais recente
    moved: Mudou-se
    mutual: Mútuo
    primary: Primário
    relationship: Relação
    remove_selected_domains: Remover todos os seguidores dos domínios selecionados
    remove_selected_followers: Remover seguidores selecionados
    remove_selected_follows: Deixar de seguir os utilizadores selecionados
    status: Estado da conta
  remote_follow:
    missing_resource: Não foi possível encontrar o URL de redirecionamento para a tua conta
  reports:
    errors:
      invalid_rules: não faz referência a regras válidas
  rss:
    content_warning: 'Aviso de conteúdo:'
    descriptions:
      account: Publicações públicas de @%{acct}
      tag: 'Publicações públicas marcadas com #%{hashtag}'
  scheduled_statuses:
    over_daily_limit: Excedeste o limite de %{limit} publicações agendadas para hoje
    over_total_limit: Excedeste o limite de %{limit} publicações agendadas
<<<<<<< HEAD
    too_soon: A data de agendamento tem de ser futura
=======
    too_soon: a data tem de ser no futuro
>>>>>>> 609a4018
  self_destruct:
    lead_html: Infelizmente, <strong>%{domain}</strong> vai fechar definitivamente. Se tinhas conta nele, não podes continuar a usá-lo, mas ainda podes pedir uma cópia dos teus dados.
    title: Este servidor vai fechar
  sessions:
    activity: Última atividade
    browser: Navegador
    browsers:
      alipay: Alipay
      blackberry: Blackberry
      chrome: Chrome
      edge: Microsoft Edge
      electron: Electron
      firefox: Firefox
      generic: Navegador desconhecido
      huawei_browser: Navegador Huawei
      ie: Internet Explorer
      micro_messenger: MicroMessenger
      nokia: Navegador Nokia S40 Ovi
      opera: Opera
      otter: Lontra
      phantom_js: PhantomJS
      qq: QQ Browser
      safari: Safari
      uc_browser: Navegador UC
      unknown_browser: Navegador desconhecido
      weibo: Weibo
    current_session: Sessão atual
    date: Data
    description: "%{browser} em %{platform}"
    explanation: Estes são os navegadores que estão conectados com a tua conta do Mastodon.
    ip: IP
    platforms:
      adobe_air: Adobe Air
      android: Android
      blackberry: Blackberry
      chrome_os: ChromeOS
      firefox_os: SO Firefox
      ios: iOS
      kai_os: KaiOS
      linux: Linux
      mac: macOS
      unknown_platform: Plataforma desconhecida
      windows: Windows
      windows_mobile: Windows Mobile
      windows_phone: Windows Phone
    revoke: Revogar
    revoke_success: Sessão corretamente revogada
    title: Sessões
    view_authentication_history: Ver histórico de autenticação da tua conta
  settings:
    account: Conta
    account_settings: Definições da conta
    aliases: Pseudónimos da conta
    appearance: Aparência
    authorized_apps: Aplicações autorizadas
    back: Voltar ao Mastodon
    delete: Eliminação da conta
    development: Desenvolvimento
    edit_profile: Editar perfil
    export: Exportar
    featured_tags: Etiquetas destacadas
    import: Importar
    import_and_export: Importar e exportar
    migrate: Migração de conta
    notifications: Notificações por e-mail
    preferences: Preferências
    profile: Perfil
    relationships: Seguindo e seguidores
    severed_relationships: Relações cortadas
    statuses_cleanup: Eliminação automática da publicação
    strikes: Reprimendas de moderação
    two_factor_authentication: Autenticação de dois fatores
    webauthn_authentication: Chaves de segurança
  severed_relationships:
    download: Descarregar (%{count})
    event_type:
      account_suspension: Suspensão de conta (%{target_name})
      domain_block: Suspensão de servidor (%{target_name})
      user_domain_block: Bloqueou %{target_name}
    lost_followers: Seguidores perdidos
    lost_follows: Contas seguidas perdidas
    preamble: Podes perder seguidores e pessoas que segues quando bloqueias um domínio ou quando os teus moderadores decidem suspender um servidor remoto. Quando isso acontecer, poderás descarregar as listas de relações cortadas, para serem inspecionadas e possivelmente importadas para outro servidor.
    purged: As informações sobre este servidor foram purgadas pelos administradores do servidor.
    type: Evento
  statuses:
    attached:
      audio:
        one: "%{count} áudio"
        other: "%{count} áudios"
      description: 'Anexadas: %{attached}'
      image:
        one: "%{count} imagem"
        other: "%{count} imagens"
      video:
        one: "%{count} vídeo"
        other: "%{count} vídeos"
    boosted_from_html: Impulsionado por %{acct_link}
    content_warning: 'Aviso de conteúdo: %{warning}'
    default_language: Igual ao idioma da interface
    disallowed_hashtags:
      one: 'continha uma #etiqueta proibida: %{tags}'
      other: 'continha as #etiquetas proibidas: %{tags}'
    edited_at_html: Editado em %{date}
    errors:
      in_reply_not_found: A publicação a que estás a tentar responder parece não existir.
    over_character_limit: limite de caracteres %{max} excedido
    pin_errors:
      direct: As publicações que só são visíveis para os utilizadores mencionados não podem ser fixadas
      limit: Já fixaste a quantidade máxima de publicações
      ownership: Não podem ser fixadas publicações de outras pessoas
      reblog: Não é possível fixar um impulso
<<<<<<< HEAD
=======
    quote_policies:
      followers: Seguidores e utilizadores mencionados
      nobody: Apenas utilizadores mencionados
      public: Todos
>>>>>>> 609a4018
    title: '%{name}: "%{quote}"'
    visibilities:
      direct: Direto
      private: Só para seguidores
      private_long: Mostrar só aos seguidores
      public: Público
      public_long: Todos podem ver
      unlisted: Não listado
      unlisted_long: Todos podem ver, mas não aparecerá nas cronologias públicas
  statuses_cleanup:
    enabled: Eliminar publicações antigas automaticamente
    enabled_hint: Elimina automaticamente as tuas publicações assim que atingirem um certo limite de tempo, a não ser que correspondam a uma das seguintes exceções
    exceptions: Exceções
    explanation: Como eliminar publicações é uma operação custosa, isto é feito lentamente ao longo do tempo, quando o servidor não está ocupado. Por esta razão, as tuas publicações podem ser eliminadas um pouco depois de atingirem o limite de idade definido.
    ignore_favs: Ignorar favoritos
    ignore_reblogs: Ignorar os impulsos
    interaction_exceptions: Exceções baseadas em interações
    interaction_exceptions_explanation: Tem em atenção que não há garantia de que as mensagens sejam eliminadas se ficarem abaixo do limite de favoritos ou de impulsionamento depois de os terem ultrapassado.
    keep_direct: Manter mensagens diretas
    keep_direct_hint: Não elimina nenhuma das tuas mensagens diretas
    keep_media: Manter publicações com anexos de multimédia
    keep_media_hint: Não elimina nenhuma das tuas publicações com multimédia anexada
    keep_pinned: Manter publicações afixadas
    keep_pinned_hint: Não elimina nenhuma das tuas publicações afixadas
    keep_polls: Manter sondagens
    keep_polls_hint: Não elimina nenhuma das tuas sondagens
    keep_self_bookmark: Manter as publicações que marquei
    keep_self_bookmark_hint: Não elimina as tuas próprias publicações se as tiveres nos marcadores
    keep_self_fav: Manter as publicações que adicionei aos favoritos
    keep_self_fav_hint: Não elimina as tuas próprias publicações se as tiveres adicionado aos favoritos
    min_age:
      '1209600': 2 semanas
      '15778476': 6 meses
      '2629746': 1 mês
      '31556952': 1 ano
      '5259492': 2 meses
      '604800': 1 semana
      '63113904': 2 anos
      '7889238': 3 meses
    min_age_label: Limite de idade
    min_favs: Manter publicações adicionadas aos favoritos pelos menos
    min_favs_hint: Não elimina nenhuma das tuas publicações que tenham sido adicionadas aos favoritos este número de vezes. Deixa em branco para eliminar publicações, independentemente do número de vezes que tenham sido adicionadas aos favoritos
    min_reblogs: Manter as publicações impulsionadas, pelo menos
    min_reblogs_hint: Não elimina nenhuma das tuas mensagens que tenham sido impulsionada pelo menos este número de vezes. Deixa em branco para eliminar as mensagens independentemente do número de impulsionamentos
  stream_entries:
    sensitive_content: Conteúdo sensível
  strikes:
    errors:
      too_late: É tarde demais para contestar esta reprimenda
  tags:
    does_not_match_previous_name: não coincide com o nome anterior
  terms_of_service:
    title: Termos de Serviço
  terms_of_service_interstitial:
    future_preamble_html: Estamos a fazer algumas alterações aos nossos termos de serviço, que entrarão em vigor a partir de <strong>%{date}</strong>. Recomendamos que reveja os termos atualizados.
    past_preamble_html: Alterámos os nossos termos de serviço desde a sua última visita. Recomendamos que reveja os termos atualizados.
    review_link: Rever termos de serviço
    title: Os termos de serviço de %{domain} estão a ser alterados
  themes:
    contrast: Mastodon (alto contraste)
    default: Mastodon (escuro)
    mastodon-light: Mastodon (claro)
    system: Automático (usar tema do sistema)
  time:
    formats:
      default: "%H:%M em %d de %b de %Y"
      month: "%b de %Y"
      time: "%H:%M"
      with_time_zone: "%d %b de %Y, %H:%M %Z"
  translation:
    errors:
      quota_exceeded: A quota de uso do servidor para o serviço de tradução foi excedida.
      too_many_requests: Houve muitos pedidos ao serviço de tradução ultimamente.
  two_factor_authentication:
    add: Adicionar
    disable: Desactivar autenticação por dois factores (2FA)
    disabled_success: Autenticação de dois fatores desativada com sucesso
    edit: Editar
    enabled: A autenticação de dois fatores está ativada
    enabled_success: Autenticação de dois fatores ativada com sucesso
    generate_recovery_codes: Gerar códigos para recuperar conta
    lost_recovery_codes: Os códigos de recuperação permitem que recupere o acesso à tua conta caso percas o teu telemóvel. Se perderes os códigos de recuperação, podes criar uns novos aqui. Os teus códigos antigos serão revogados.
    methods: Métodos de autenticação de dois fatores
    otp: Aplicação de autenticação
    recovery_codes: Cópia de segurança dos códigos de recuperação
    recovery_codes_regenerated: Os códigos de recuperação foram corretamente gerados
    recovery_instructions_html: Se perderes o seu telemóvel, poderás usar um dos códigos de recuperação para voltares a ter acesso à tua conta. <strong>Guarda os códigos de recuperação em lugar seguro</strong>. Por exemplo, podes imprimi-los e guardá-los junto a outros documentos importantes.
    webauthn: Chaves de segurança
  user_mailer:
    announcement_published:
      description: 'Os administradores do %{domain} estão a fazer um anúncio:'
      subject: Mensagem de manutenção do serviço
      title: 'Mensagem de manutenção de %{domain} '
    appeal_approved:
      action: Configurações da conta
      explanation: A contestação à reprimenda contra a tua conta em %{strike_date}, enviada a %{appeal_date}, foi aceite. A tua conta encontra-se novamente em situação regular.
      subject: A tua contestação em %{date} foi aceite
      subtitle: A tua conta está em situação regular novamente.
      title: Contestação aceite
    appeal_rejected:
      explanation: A contestação à reprimenda contra a tua conta em %{strike_date}, submetida em %{appeal_date}, foi rejeitada.
      subject: A tua contestação a %{date} foi rejeitada
      subtitle: A tua contestação foi rejeitada.
      title: Contestação rejeitada
    backup_ready:
      explanation: Pediste uma cópia de segurança da tua conta Mastodon.
      extra: Está pronta para ser descarregada!
      subject: O teu arquivo está pronto para ser descarregado
      title: Arquivo de ficheiros
    failed_2fa:
      details: 'Eis os pormenores da tentativa de início de sessão:'
      explanation: Alguém tentou iniciar sessão na tua conta, mas forneceu um segundo fator de autenticação inválido.
      further_actions_html: Se não foste tu, recomendamos %{action} imediatamente, pois a conta pode ter sido comprometida.
      subject: Falha na autenticação do segundo fator
      title: Falha na autenticação do segundo fator
    suspicious_sign_in:
      change_password: alterar a palavra-passe
      details: 'Eis os pormenores do início de sessão:'
      explanation: Detetámos um início de sessão na tua conta a partir dum endereço IP novo.
      further_actions_html: Se não foste tu, recomendamos %{action} imediatamente e ativar a autenticação de dois fatores para manter a conta segura.
      subject: A tua conta foi acedida a partir de um endereço IP novo
      title: Um início de sessão novo
    terms_of_service_changed:
      agreement: Ao continuar a utilizar %{domain}, concordas com estes termos. Se discordares dos termos atualizados, poderás rescindir o teu acordo com %{domain} a qualquer momento através da eliminação da tua conta.
      changelog: 'Em resumo, eis o que esta atualização significa para ti:'
      description: 'Está a receber esta mensagem porque vamos alterar os nossos termos de serviço em %{domain}. Estas atualizações entram em vigor em %{date}. Recomendamos que leia os termos de serviço atualizados em:'
      description_html: Está a receber esta mensagem porque vamos alterar os nossos termos de serviço em %{domain}. Estas atualizações entram em vigor em <strong>%{date}</strong>. Recomendamos que leia os <a href="%{path}" target="_blank">termos de serviço atualizados aqui</a>.
      sign_off: A equipa de %{domain}
      subject: Atualizações dos nossos termos de serviço
      subtitle: Os termos de serviço de %{domain} estão a mudar
      title: Atualização importante
    warning:
      appeal: Submeter uma contestação
      appeal_description: Se achas que isto é um erro, podes submeter uma contestação para a equipa de %{instance}.
      categories:
        spam: Publicidade indesejada / spam
        violation: O conteúdo infringe as seguintes diretrizes da comunidade
      explanation:
        delete_statuses: Algumas das tuas mensagens foram consideradas como violando uma ou mais diretrizes da comunidade e foram subsequentemente removidas pelos moderadores do %{instance}.
        disable: Já não podes utilizar a tua conta, mas o teu perfil e outros dados permanecem intactos. Podes solicitar uma cópia de segurança dos teus dados, alterar as definições da conta ou eliminar a tua conta.
        mark_statuses_as_sensitive: Algumas das tuas publicações foram marcadas como sensíveis pelos moderadores de %{instance}. Isto significa que as pessoas terão de tocar/clicar nas publicações para que possa ser apresentada uma pré-visualização. No futuro, quando publicares, lembra-te que podes marcar os elementos multimédia como problemáticos.
        sensitive: A partir de agora, todos os ficheiros multimédia que enviares serão marcados como sensíveis e escondidos sob um aviso pedido para tocar/clicar para os ver.
        silence: Podes ainda utilizar a tua conta, mas apenas as pessoas que já te seguem poderão ver as tuas mensagens neste servidor, e poderás ser excluído de várias funcionalidades de divulgação. No entanto, outros poderão ainda seguir-te manualmente.
        suspend: Não podes mais utilizar a tua conta, e o teu perfil e outros dados já não se encontram acessíveis. Poderás ainda iniciar sessão para solicitar uma cópia dos teus dados até os mesmos serem totalmente removidos em cerca de 30 dias, porém reteremos alguns dados básicos para impedirmos que evites a suspensão.
      reason: 'Motivo:'
      statuses: 'Publicações citadas:'
      subject:
        delete_statuses: As tuas publicações em %{acct} foram removidas
        disable: A tua conta %{acct} foi congelada
        mark_statuses_as_sensitive: As tuas publicações em %{acct} foram marcadas como sensíveis
        none: Aviso para %{acct}
        sensitive: A partir de agora, as tuas publicações em %{acct} serão marcadas como sensíveis
        silence: A tua conta %{acct} foi limitada
        suspend: A tua conta %{acct} foi suspensa
      title:
        delete_statuses: Publicações removidas
        disable: Conta congelada
        mark_statuses_as_sensitive: Publicações marcadas como sensíveis
        none: Aviso
        sensitive: Conta marcada como sensível
        silence: Conta limitada
        suspend: Conta suspensa
    welcome:
      apps_android_action: Obter no Google Play
      apps_ios_action: Obter na App Store
      apps_step: Descarrega as nossas aplicações oficiais.
      apps_title: Aplicações Mastodon
      checklist_subtitle: 'Vamos começar nesta nova fronteira social:'
      checklist_title: Passos de boas-vindas
      edit_profile_action: Personalizar
      edit_profile_step: Aumenta as tuas interações com um perfil completo.
      edit_profile_title: Personaliza o teu perfil
      explanation: Aqui estão algumas dicas para começar
      feature_action: Mais informações
      feature_audience: O Mastodon oferece-te uma possibilidade única de gerir a tua audiência sem intermediários. O Mastodon implantado na sua própria infraestrutura permite seguires e seres seguido a partir de qualquer outro servidor Mastodon online e não está sob o controlo de ninguém a não ser o teu.
      feature_audience_title: Conquista o teu público
      feature_control: Sabes melhor o que queres ver na cronologia da tua página inicial. Não há algoritmos ou anúncios que te façam perder tempo. Segue qualquer pessoa em qualquer servidor Mastodon a partir de uma única conta e recebe as tuas mensagens por ordem cronológica, e torna o teu canto da Internet um pouco mais parecido contigo.
      feature_control_title: Mantém o controlo da tua própria cronologia
      feature_creativity: O Mastodon suporta publicações de áudio, vídeo e imagens, descrições de acessibilidade, sondagens, avisos de conteúdo, avatares animados, emojis personalizados, controlo de corte de miniaturas e muito mais, para te ajudar a expressares-te online. Quer estejas a publicar a tua arte, a tua música ou o teu podcast, o Mastodon está aqui para ti.
      feature_creativity_title: Criatividade inigualável
      feature_moderation: O Mastodon coloca a tomada de decisões de volta nas tuas mãos. Cada servidor cria as suas próprias regras e regulamentos, que são aplicados localmente e não de cima para baixo como as redes sociais corporativas, tornando-o mais flexível para responder às necessidades de diferentes grupos de pessoas. Junta-te a um servidor com as regras com as quais concordas ou aloja o teu próprio servidor.
      feature_moderation_title: Moderando como deve ser
      follow_action: Seguir
      follow_step: Seguir pessoas interessantes é o objetivo do Mastodon.
      follow_title: Personaliza a cronologia na tua página inicial
      follows_subtitle: Segue contas conhecidas
      follows_title: Quem seguir
      follows_view_more: Ver mais pessoas para seguir
      hashtags_recent_count:
        one: "%{people} pessoa nos últimos 2 dias"
        other: "%{people} pessoas nos últimos 2 dias"
      hashtags_subtitle: Explore o que está em destaque nos últimos 2 dias
      hashtags_title: Etiquetas em destaque
      hashtags_view_more: Ver mais etiquetas em destaque
      post_action: Compor
      post_step: Diz olá para o mundo com texto, fotos, vídeos ou sondagens.
      post_title: Faz a tua primeira publicação
<<<<<<< HEAD
      share_action: Partilhar
=======
>>>>>>> 609a4018
      share_step: Diz aos teus amigos como te podem encontrar no Mastodon.
      share_title: Partilha o teu perfil de Mastodon
      sign_in_action: Iniciar sessão
      subject: Bem-vindo ao Mastodon
      title: Bem-vindo a bordo, %{name}!
  users:
    follow_limit_reached: Não podes seguir mais do que %{limit} pessoas
    go_to_sso_account_settings: Ir para as definições de conta do seu fornecedor de identidade
    invalid_otp_token: Código de dois fatores inválido
    otp_lost_help_html: Se perdeste o acesso a ambos, podes entrar em contacto com %{email}
    rate_limited: Demasiadas tentativas de autenticação, tenta novamente mais tarde.
    seamless_external_login: A sessão foi iniciada através de um serviço externo, pelo que as definições de palavra-passe e e-mail não estão disponíveis.
    signed_in_as: 'Registado como:'
  verification:
    extra_instructions_html: <strong>Dica:</strong> a hiperligação no teu site pode ser invisível. A parte importante é <code>rel="me"</code> que impede a falsificação de identidade em sítios na web com conteúdos gerados pelos utilizadores. Podes até utilizar uma etiqueta <code>link</code> no cabeçalho da página ao invés de <code>a</code>, mas o HTML deve ser acessível sem executar JavaScript.
    here_is_how: Eis o que fazer
    hint_html: "<strong>Verificar a sua identidade no Mastodon é para todos.</strong> Baseado em normas públicas da web, agora e para sempre gratuitas. Tudo o que precisas é de um site pessoal pelo qual as pessoas te reconheçam. Quando colocas no teu perfil uma hiperligação para esse site, vamos verificar que o site tem uma hiperligação de volta para o teu perfil e mostrar um indicador visual."
    instructions_html: Copia e cola o código abaixo no HTML do teu site. Em seguida, adiciona o endereço do teu site num dos campos extras no teu perfil, na aba "Editar perfil" e guarda as alterações.
    verification: Verificação
    verified_links: As tuas hiperligações verificadas
    website_verification: Verificação do sítio web
  webauthn_credentials:
    add: Adicionar nova chave de segurança
    create:
      error: Ocorreu um problema ao adicionar a chave de segurança. Tenta novamente.
      success: A tua chave de segurança foi corretamente adicionada.
    delete: Eliminar
    delete_confirmation: Tens a certeza de que pretendes eliminar esta chave de segurança?
    description_html: Se ativares a <strong>autenticação com chave de segurança</strong>, vais passar a precisar de usar uma das suas chaves de segurança para aceder à tua conta.
    destroy:
      error: Ocorreu um problema ao remover a tua chave de segurança. Tenta novamente.
      success: A tua chave de segurança foi corretamente eliminada.
    invalid_credential: Chave de segurança inválida
    nickname_hint: Introduz a alcunha da tua nova chave de segurança
    not_enabled: Ainda não ativaste o WebAuthn
    not_supported: Este navegador não funciona com chaves de segurança
    otp_required: Para utilizares chaves de segurança, ativa primeiro a autenticação de dois fatores.
    registered_on: Registado em %{date}<|MERGE_RESOLUTION|>--- conflicted
+++ resolved
@@ -214,10 +214,7 @@
         enable_user: Ativar utilizador
         memorialize_account: Transformar conta num memorial
         promote_user: Promover utilizador
-<<<<<<< HEAD
-=======
         publish_terms_of_service: Publicar Termos de Serviço
->>>>>>> 609a4018
         reject_appeal: Rejeitar contestação
         reject_user: Rejeitar utilizador
         remove_avatar_user: Remover imagem de perfil
@@ -282,10 +279,7 @@
         enable_user_html: "%{name} ativou o início de sessão para o utilizador %{target}"
         memorialize_account_html: "%{name} transformou a conta de %{target} num memorial"
         promote_user_html: "%{name} promoveu o utilizador %{target}"
-<<<<<<< HEAD
-=======
         publish_terms_of_service_html: "%{name} publicou a atualização dos termos de serviço"
->>>>>>> 609a4018
         reject_appeal_html: "%{name} rejeitou a contestação da decisão de moderação de %{target}"
         reject_user_html: "%{name} rejeitou a inscrição de %{target}"
         remove_avatar_user_html: "%{name} removeu a imagem de perfil de %{target}"
@@ -315,10 +309,7 @@
       title: Registo de auditoria
       unavailable_instance: "(nome de domínio indisponível)"
     announcements:
-<<<<<<< HEAD
-=======
       back: Voltar às mensagem de manutenção
->>>>>>> 609a4018
       destroyed_msg: Mensagem de manutenção eliminada com sucesso!
       edit:
         title: Editar mensagem de manutenção
@@ -327,13 +318,10 @@
       new:
         create: Criar mensagem de manutenção
         title: Nova mensagem de manutenção
-<<<<<<< HEAD
-=======
       preview:
         disclaimer: Dado que os utilizadores não podem opor-se a elas, as notificações por e-mail devem ser limitadas a anúncios importantes, como notificações de violação de dados pessoais ou de encerramento de servidores.
         explanation_html: 'O e-mail será enviado para <strong>%{display_count} utilizadores</strong>. O texto seguinte será incluído na mensagem de e-mail:'
         title: Pré-visualização da mensagem de manutenção
->>>>>>> 609a4018
       publish: Publicar
       published_msg: Mensagem de manutenção publicada com sucesso!
       scheduled_for: Agendado para %{time}
@@ -590,8 +578,6 @@
         all: Todas
         limited: Limitadas
         title: Moderação
-<<<<<<< HEAD
-=======
       moderation_notes:
         create: Adicionar Nota de Moderação
         created_msg: Nota de moderação da instância criada com sucesso!
@@ -599,7 +585,6 @@
         destroyed_msg: Nota de moderação da instância eliminada com sucesso!
         placeholder: Informações sobre esta instância, ações tomadas ou qualquer outra informação que o ajude na moderação desta instância no futuro.
         title: Notas de Moderação
->>>>>>> 609a4018
       private_comment: Comentário privado
       public_comment: Comentário público
       purge: Purgar
@@ -813,28 +798,21 @@
       description_html: Embora a maioria afirme ter lido e concordado com os termos de serviço, geralmente as pessoas só os leem depois de lhes surgir um problema. <strong>Torne fácil a leitura rápida das regras do seu servidor, apresentando-as numa lista de tópicos.</strong> Tente que cada regra seja sucinta e simples, mas tente também não dividi-las num número excessivo de tópicos separados.
       edit: Editar regra
       empty: Ainda não foi definida nenhuma regra do servidor.
-<<<<<<< HEAD
-      title: Regras do servidor
-=======
       move_down: Mover para baixo
       move_up: Mover para cima
       title: Regras do servidor
       translation: Tradução
       translations: Traduções
       translations_explanation: Opcionalmente, pode adicionar traduções para as regras do servidor. A versão predefinida será apresentada se não estiver disponível uma versão traduzida. Certifique-se sempre de que qualquer tradução fornecida está em sincronia com a versão predefinida.
->>>>>>> 609a4018
     settings:
       about:
         manage_rules: Gerir regras do servidor
         preamble: Forneça informações aprofundadas sobre como o servidor é operado, moderado, financiado.
         rules_hint: Existe uma área dedicada às regras a que os teus utilizadores devem aderir.
         title: Sobre
-<<<<<<< HEAD
-=======
       allow_referrer_origin:
         desc: Quando os seus utilizadores clicam em links para sites externos, o navegador deles pode enviar o endereço do seu servidor Mastodon como referenciador. Desative esta opção se isso identificar inequivocamente os seus utilizadores, por exemplo, se este for um servidor Mastodon pessoal.
         title: Permitir que sites externos vejam o seu servidor Mastodon como uma fonte de tráfego
->>>>>>> 609a4018
       appearance:
         preamble: Personaliza a interface web do Mastodon.
         title: Aparência
@@ -854,10 +832,7 @@
       discovery:
         follow_recommendations: Recomendações de contas
         preamble: Revelar conteúdos interessantes é fundamental para a entrada de novos utilizadores que podem não conhecer ninguém no Mastodon. Controla como os vários recursos de descoberta funcionam no teu servidor.
-<<<<<<< HEAD
-=======
         privacy: Privacidade
->>>>>>> 609a4018
         profile_directory: Diretório de perfis
         public_timelines: Cronologias públicas
         publish_statistics: Publicar estatísticas
@@ -921,18 +896,12 @@
       open: Abrir publicação
       original_status: Publicação original
       reblogs: Impulsos
-<<<<<<< HEAD
-      status_changed: Publicação alterada
-      title: Publicações da conta
-      trending: Em tendência
-=======
       replied_to_html: Respondeu a %{acct_link}
       status_changed: Publicação alterada
       status_title: Publicado por @%{name}
       title: Publicações da conta - @%{name}
       trending: Em destaque
       view_publicly: Visualizar publicamente
->>>>>>> 609a4018
       visibility: Visibilidade
       with_media: Com multimédia
     strikes:
@@ -950,11 +919,8 @@
     system_checks:
       database_schema_check:
         message_html: Existem migrações de bases de dados pendentes. Execute-as para garantir que a aplicação se comporta como esperado
-<<<<<<< HEAD
-=======
       elasticsearch_analysis_index_mismatch:
         message_html: As definições do analisador de índices do Elasticsearch estão desactualizadas. Por favor, execute <code>tootctl search deploy --only-mapping --only=%{value}</code>
->>>>>>> 609a4018
       elasticsearch_health_red:
         message_html: O cluster elasticsearch não está de boa saúde (estado vermelho), as funcionalidades de pesquisa não estão disponíveis
       elasticsearch_health_yellow:
@@ -1073,15 +1039,9 @@
       only_allowed: Apenas permitidos
       pending_review: Pendente de revisão
       preview_card_providers:
-<<<<<<< HEAD
-        allowed: As hiperligações deste editor podem ser tendência
-        description_html: Estes são os domínios a partir dos quais hiperligações são frequentemente partilhadas no seu servidor. As suas hiperligações não serão colocadas em alta a menos que o seu domínio de origem seja aprovado. A sua aprovação (ou rejeição) estende-se a subdomínios.
-        rejected: As hiperligações deste editor não podem ser tendência
-=======
         allowed: As hiperligações deste editor podem ser destaque
         description_html: Estes são os domínios a partir dos quais hiperligações são frequentemente partilhadas no seu servidor. As hiperligações não serão colocadas em destaque sem que o seu domínio de origem seja aprovado. A sua aprovação (ou rejeição) estende-se a subdomínios.
         rejected: As hiperligações deste editor não podem ser destaque
->>>>>>> 609a4018
         title: Editores
       rejected: Rejeitado
       statuses:
@@ -1091,11 +1051,7 @@
         confirm_allow_account: Tem a certeza que pretende aceitar as contas selecionadas?
         confirm_disallow: Tem a certeza que pretende rejeitar os estados selecionados?
         confirm_disallow_account: Tem a certeza que pretende rejeitar as contas selecionadas?
-<<<<<<< HEAD
-        description_html: Estas são publicações que o seu servidor conhece e que estão a ser muito partilhadas e adicionadas aos favoritos neste momento. Pode ajudar os seus utilizadores novos e antigos a encontrar mais pessoas para seguir. Nenhuma publicação é apresentada publicamente até que o autor seja aprovado e o autor permita que a sua conta seja sugerida a outros. Também pode permitir ou rejeitar mensagens individuais.
-=======
         description_html: Estas são publicações que o seu servidor conhece e que estão a ser muito partilhadas e adicionadas aos favoritos neste momento. Pode ajudar os seus utilizadores novos e que estão a regressar a encontrar mais pessoas para seguir. Nenhuma publicação é apresentada publicamente até que o autor seja aprovado e o autor permita que a sua conta seja sugerida a outros. Também pode permitir ou rejeitar mensagens individuais.
->>>>>>> 609a4018
         disallow: Não permitir publicação
         disallow_account: Não permitir autor
         no_status_selected: Não foram alteradas quaisquer publicações em destaque, uma vez que nenhuma foi selecionada
@@ -1103,11 +1059,7 @@
         shared_by:
           one: Partilhada ou adicionada aos favoritos uma vez
           other: Partilhada ou adicionada aos favoritos %{friendly_count} vezes
-<<<<<<< HEAD
-        title: Publicações em tendência
-=======
         title: Publicações em destaque
->>>>>>> 609a4018
       tags:
         current_score: Pontuação atual %{score}
         dashboard:
@@ -1123,13 +1075,8 @@
         not_trendable: Não aparecerá nas tendências
         not_usable: Não pode ser utilizada
         peaked_on_and_decaying: No auge em %{date}, agora em declínio
-<<<<<<< HEAD
-        title: Etiquetas em tendência
-        trendable: Pode aparecer nas tendências
-=======
         title: Etiquetas em destaques
         trendable: Pode aparecer nos destaques
->>>>>>> 609a4018
         trending_rank: 'Tendência #%{rank}'
         usable: Pode ser utilizada
         usage_comparison: Utilizada %{today} vezes hoje, em comparação com %{yesterday} ontem
@@ -1200,13 +1147,8 @@
       new_trending_statuses:
         title: Publicações em destaque
       new_trending_tags:
-<<<<<<< HEAD
-        title: Etiquetas em tendência
-      subject: Novas tendências para serem revistas em %{instance}
-=======
         title: Etiquetas em destaque
       subject: Novos destaques para revisão em %{instance}
->>>>>>> 609a4018
   aliases:
     add_new: Criar pseudónimo
     created_msg: Criaste com sucesso um novo pseudónimo. Podes agora iniciar a migração da conta antiga.
@@ -1299,11 +1241,7 @@
     set_new_password: Editar palavra-passe
     setup:
       email_below_hint_html: Verifique a sua pasta de spam ou solicite outra. Pode corrigir o seu endereço de e-mail se estiver errado.
-<<<<<<< HEAD
-      email_settings_hint_html: Clica na hiperligação que enviamos para verificar %{email}. Esperaremos aqui.
-=======
       email_settings_hint_html: Clique na hiperligação que enviámos para %{email} para começar a utilizar o Mastodon. Estaremos à espera aqui mesmo.
->>>>>>> 609a4018
       link_not_received: Não recebeu uma hiperligação?
       new_confirmation_instructions_sent: Irá receber uma nova mensagem de e-mail com a hiperligação de confirmação dentro de alguns minutos!
       title: Verifique a caixa de entrada do seu e-mail
@@ -1312,11 +1250,7 @@
       title: Iniciar sessão em %{domain}
     sign_up:
       manual_review: As inscrições em %{domain} passam por uma revisão manual pelos nossos moderadores. Para nos ajudar a processar o teu pedido de inscrição, escreve um pouco sobre ti e o motivo para quereres uma conta em %{domain}.
-<<<<<<< HEAD
-      preamble: Com uma conta neste servidor Mastodon, poderás seguir qualquer outra pessoa na rede, independentemente do servidor onde a conta esteja hospedada.
-=======
       preamble: Com uma conta neste servidor Mastodon, poderás seguir qualquer outra pessoa no fediverso, independentemente do local onde a tua conta está alojada.
->>>>>>> 609a4018
       title: Vamos lá inscrever-te em %{domain}.
     status:
       account_status: Estado da conta
@@ -1535,21 +1469,6 @@
       overwrite: Substituir
       overwrite_long: Substituir os registos atuais pelos novos
     overwrite_preambles:
-<<<<<<< HEAD
-      blocking_html: Estás prestes a <strong>substituir a tua lista de bloqueios</strong> com até <strong>%{total_items} contas</strong> de <strong>%{filename}</strong>.
-      bookmarks_html: Estás prestes a <strong>substituir os teus marcadores</strong> com até <strong>%{total_items} publicações</strong> de <strong>%{filename}</strong>.
-      domain_blocking_html: Estás prestes a <strong>substituir a tua lista de bloqueios de domínio</strong> com até <strong>%{total_items} domínios</strong> de <strong>%{filename}</strong>.
-      following_html: Estás prestes a <strong>seguir</strong> até <strong>%{total_items} contas</strong> de <strong>%{filename}</strong> e <strong>parar de seguir quaisquer outras contas</strong>.
-      lists_html: Estás prestes a substituir <strong>as tuas listas</strong> pelo conteúdo de <strong>%{filename}</strong>. Até <strong>%{total_items} contas</strong> serão adicionadas a novas listas.
-      muting_html: Estás prestes a <strong>substituir a tua lista de contas ocultadas</strong> com até <strong>%{total_items} contas</strong> de <strong>%{filename}</strong>.
-    preambles:
-      blocking_html: Estás prestes a <strong>bloquear</strong> até <strong>%{total_items} contas</strong> de <strong>%{filename}</strong>.
-      bookmarks_html: Estás prestes a adicionar até <strong>%{total_items} publicações</strong> de <strong>%{filename}</strong> aos teus <strong>marcadores</strong>.
-      domain_blocking_html: Estás prestes a <strong>bloquear</strong> até <strong>%{total_items} domínios</strong> de <strong>%{filename}</strong>.
-      following_html: Estás prestes a <strong>seguir</strong> até <strong>%{total_items} contas</strong> de <strong>%{filename}</strong>.
-      lists_html: Estás prestes a adicionar até <strong>%{total_items} contas</strong> do ficheiro <strong>%{filename}</strong> para <strong>as tuas listas</strong>. Novas listas serão criadas se não existir uma lista onde as adicionar.
-      muting_html: Estás prestes a <strong>ocultar</strong> até <strong>%{total_items} contas</strong> de <strong>%{filename}</strong>.
-=======
       blocking_html:
         one: Estás prestes a substituir a <strong>tua lista de bloqueios</strong> com até <strong>conta%{count}</strong> de <strong>%{filename}</strong>.
         other: Estás prestes a <strong>substituir a tua lista de bloqueios</strong> com até <strong>%{count} contas</strong> de <strong>%{filename}</strong>.
@@ -1587,7 +1506,6 @@
       muting_html:
         one: Estás prestes a <strong>ocultar</strong> até <strong>%{count} conta</strong> de <strong>%{filename}</strong>.
         other: Estás prestes a <strong>ocultar</strong> até <strong>%{count} contas</strong> de <strong>%{filename}</strong>.
->>>>>>> 609a4018
     preface: Podes importar dados que tenhas exportado de outra instância, como a lista de pessoas que segues ou bloqueadas.
     recent_imports: Importações recentes
     states:
@@ -1844,11 +1762,7 @@
   scheduled_statuses:
     over_daily_limit: Excedeste o limite de %{limit} publicações agendadas para hoje
     over_total_limit: Excedeste o limite de %{limit} publicações agendadas
-<<<<<<< HEAD
-    too_soon: A data de agendamento tem de ser futura
-=======
     too_soon: a data tem de ser no futuro
->>>>>>> 609a4018
   self_destruct:
     lead_html: Infelizmente, <strong>%{domain}</strong> vai fechar definitivamente. Se tinhas conta nele, não podes continuar a usá-lo, mas ainda podes pedir uma cópia dos teus dados.
     title: Este servidor vai fechar
@@ -1960,13 +1874,10 @@
       limit: Já fixaste a quantidade máxima de publicações
       ownership: Não podem ser fixadas publicações de outras pessoas
       reblog: Não é possível fixar um impulso
-<<<<<<< HEAD
-=======
     quote_policies:
       followers: Seguidores e utilizadores mencionados
       nobody: Apenas utilizadores mencionados
       public: Todos
->>>>>>> 609a4018
     title: '%{name}: "%{quote}"'
     visibilities:
       direct: Direto
@@ -2164,10 +2075,6 @@
       post_action: Compor
       post_step: Diz olá para o mundo com texto, fotos, vídeos ou sondagens.
       post_title: Faz a tua primeira publicação
-<<<<<<< HEAD
-      share_action: Partilhar
-=======
->>>>>>> 609a4018
       share_step: Diz aos teus amigos como te podem encontrar no Mastodon.
       share_title: Partilha o teu perfil de Mastodon
       sign_in_action: Iniciar sessão
