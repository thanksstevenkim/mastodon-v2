---
gd:
  about:
    about_mastodon_html: 'An lìonra sòisealta dhan àm ri teachd: Gun sanasachd, gun chaithris corporra, dealbhadh beusail agus dì-mheadhanachadh! Gabh sealbh air an dàta agad fhèin le Mastodon!'
    contact_missing: Cha deach a shuidheachadh
    contact_unavailable: Chan eil seo iomchaidh
    hosted_on: Mastodon ’ga òstadh air %{domain}
    title: Mu dhèidhinn
  accounts:
    followers:
      few: Luchd-leantainn
      one: Neach-leantainn
      other: Luchd-leantainn
      two: Luchd-leantainn
    following: A’ leantainn
    instance_actor_flash: "’S e actar biortail a tha sa chunntas seo a riochdaicheas am frithealaiche fhèin seach cleachdaiche sònraichte. Tha e ’ga chleachdadh a chùm co-nasgaidh agus cha bu chòir dhut a chur à rèim."
    last_active: an gnìomh mu dheireadh
    link_verified_on: Chaidh dearbhadh cò leis a tha an ceangal seo %{date}
    nothing_here: Chan eil dad an-seo!
    pin_errors:
      following: Feumaidh tu neach a leantainn mus urrainn dhut a bhrosnachadh
    posts:
      few: Postaichean
      one: Post
      other: Postaichean
      two: Postaichean
    posts_tab_heading: Postaichean
    self_follow_error: Chan fhaod thu an cunntas agad fhèn a leantainn
  admin:
    account_actions:
      action: Gabh an gnìomh
      already_silenced: Chaidh an cunntas seo a chuingeachadh mu thràth.
      already_suspended: Chaidh an cunntas seo a chur à rèim mu thràth.
      title: Gabh gnìomh maorsainneachd air %{acct}
    account_moderation_notes:
      create: Fàg nòta
      created_msg: Chaidh nòta na maorsainneachd a chruthachadh!
      destroyed_msg: Chaidh nòta na maorsainneachd a mhilleadh!
    accounts:
      add_email_domain_block: Bac àrainn a’ phuist-d
      approve: Aontaich ris
      approved_msg: Chaidh aontachadh ris an iarrtas clàraidh aig %{username}
      are_you_sure: A bheil thu cinnteach?
      avatar: Avatar
      by_domain: Àrainn
      change_email:
        changed_msg: Chaidh am post-d atharrachadh!
        current_email: Am post-d làithreach
        label: Atharraich am post-d
        new_email: Post-d ùr
        submit: Atharraich am post-d
        title: Atharraich am post-d airson %{username}
      change_role:
        changed_msg: Chaidh an dreuchd atharrachadh!
        edit_roles: Stiùirich dreuchdan nan cleachdaichean
        label: Atharraich an dreuchd
        no_role: Gun dreuchd
        title: Atharraich an dreuchd aig %{username}
      confirm: Dearbh
      confirmed: Chaidh a dhearbhachadh
      confirming: "’Ga dhearbhadh"
      custom: Gnàthaichte
      delete: Sguab às an dàta
      deleted: Chaidh a sguabadh às
      demote: Ìslich
      destroyed_msg: Chaidh an dàta aig %{username} a chur air a’ chiutha ach an dèid a sguabadh às an ceann greis bheag
      disable: Reòth
      disable_sign_in_token_auth: Cuir à comas dearbhadh le tòcan puist-d
      disable_two_factor_authentication: Cuir an dearbhadh dà-cheumnach à comas
      disabled: Reòthte
      display_name: Ainm-taisbeanaidh
      domain: Àrainn
      edit: Deasaich
      email: Post-d
      email_status: Staid a’ phuist-d
      enable: Dì-reòth
      enable_sign_in_token_auth: Cuir an comas dearbhadh le tòcan puist-d
      enabled: An comas
      enabled_msg: Chaidh an cunntas aig %{username} a dhì-reòthadh
      followers: Luchd-leantainn
      follows: A’ leantainn
      header: Bann-cinn
      inbox_url: URL a’ bhogsa a-steach
      invite_request_text: Adhbharan na ballrachd
      invited_by: Air cuireadh fhaighinn o
      ip: IP
      joined: Air ballrachd fhaighinn
      location:
        all: Na h-uile
        local: Ionadail
        remote: Cèin
        title: Ionad
      login_status: Staid a’ chlàraidh a-steach
      media_attachments: Ceanglachain mheadhanan
      memorialize: Dèan cuimhneachan dheth
      memorialized: Mar chuimhneachan
      memorialized_msg: Chaidh cunntas cuimhneachain a dhèanamh dhe %{username}
      moderation:
        active: Gnìomhach
        all: Na h-uile
        disabled: À comas
        pending: Ri dhèiligeadh
        silenced: Cuingichte
        suspended: À rèim
        title: Maorsainneachd
      moderation_notes: Nòtaichean na maorsainneachd
      most_recent_activity: A’ ghnìomhachd as ùire
      most_recent_ip: An IP as ùire
      no_account_selected: Cha deach cunntas sam bith atharrachadh o nach deach gin dhiubh a thaghadh
      no_limits_imposed: Cha deach crìoch sam bith a sparradh
      no_role_assigned: Cha deach dreuchd iomruineadh
      not_subscribed: Gun fho-sgrìobhadh
      pending: A’ feitheamh air lèirmheas
      perform_full_suspension: Cuir à rèim
      previous_strikes: Rabhaidhean roimhe
      previous_strikes_description_html:
        few: Fhuair an cunntas seo <strong>%{count}</strong> rabhaidhean.
        one: Fhuair an cunntas seo <strong>%{count}</strong> rabhadh.
        other: Fhuair an cunntas seo <strong>%{count}</strong> rabhadh.
        two: Fhuair an cunntas seo <strong>%{count}</strong> rabhadh.
      promote: Àrdaich
      protocol: Pròtacal
      public: Poblach
      push_subscription_expires: Falbhaidh an ùine air an fho-sgrìobhadh PuSH
      redownload: Ath-nuadhaich a’ phròifil
      redownloaded_msg: Chaidh a’ phròifil aig %{username} on tùs
      reject: Diùlt
      rejected_msg: Chaidh an t-iarrtas clàraidh aig %{username} a dhiùltadh
      remote_suspension_irreversible: Chaidh dàta a’ chunntais seo a sguabadh às gu buan.
      remote_suspension_reversible_hint_html: Chaidh an cunntas a chur à rèim air an fhrithealaiche aca agus thèid an dàta aige a sguabadh às gu buan %{date}. Gus an dig an t-àm ud, ’s urrainn dhan fhrithealaiche chèin an cunntas aiseag fhathast gun droch bhuaidh sam bith air. Nam bu toigh leat gach dàta a’ chunntais a thoirt air falbh sa bhad, ’s urrainn dhut sin a dhèanamh gu h-ìosal.
      remove_avatar: Thoir air falbh an t-avatar
      remove_header: Thoir air falbh am bann-cinn
      removed_avatar_msg: Chaidh dealbh an avatar aig %{username} a thoirt air falbh
      removed_header_msg: Chaidh dealbh a’ bhanna-chinn aig %{username} a thoirt air falbh
      resend_confirmation:
        already_confirmed: Chaidh an cleachdaiche seo a dhearbhadh mu thràth
        send: Cuir an ceangal dearbhaidh a-rithist
        success: Chaidh ceangal dearbhaidh a chur!
      reset: Ath-shuidhich
      reset_password: Ath-shuidhich am facal-faire
      resubscribe: Fo-sgrìobh a-rithist
      role: Dreuchd
      search: Lorg
      search_same_email_domain: Cleachdaichean eile aig a bheil an aon àrainn puist-d
      search_same_ip: Cleachdaichean eile aig a bheil an t-aon IP
      security: Tèarainteachd
      security_measures:
        only_password: Facal-faire a-mhàin
        password_and_2fa: Facal-faire ’s dà-cheumnach
      sensitive: Spàrr an fhrionasachd air
      sensitized: Chaidh comharradh gu bheil e frionasach
      shared_inbox_url: URL a’ bhogsa a-steach cho-roinnte
      show:
        created_reports: Gearanan a chaidh a dhèanamh
        targeted_reports: Gearanan le càch
      silence: Cuingich
      silenced: Cuingichte
      statuses: Postaichean
      strikes: Rabhaidhean roimhe
      subscribe: Fo-sgrìobh
      suspend: Cuir à rèim
      suspended: À rèim
      suspension_irreversible: Chaidh dàta a’ chunntais seo a sguabadh às gu buan. ’S urrainn an cunntas a chur ann an rèim a-rithist ach an gabh a chleachdadh ach chan fhaigh thu gin dhen dàta air ais a b’ àbhaist a bhith aige.
      suspension_reversible_hint_html: Chaidh an cunntas a chur à rèim agus thèid an dàta aige a sguabadh às gu buan %{date}. Gus an dig an t-àm ud, gabhaidh an cunntas aiseag fhathast gun droch bhuaidh sam bith air. Nam bu toigh leat gach dàta a’ chunntais a thoirt air falbh sa bhad, ’s urrainn dhut sin a dhèanamh gu h-ìosal.
      title: Cunntasan
      unblock_email: Dì-bhac an seòladh puist-d
      unblocked_email_msg: Chaidh am post-d aig %{username} a dhì-bhacadh
      unconfirmed_email: Post-d gun dearbhadh
      undo_sensitized: Na spàrr an fhrionasachd air tuilleadh
      undo_silenced: Dì-chuingich
      undo_suspension: Cuir ann an rèim a-rithist
      unsilenced_msg: Chaidh an cunntas aig %{username} a dhì-chuingeachadh
      unsubscribe: Cuir crìoch air an fho-sgrìobhadh
      unsuspended_msg: Chaidh an cunntas aig %{username} a chur ann an rèim a-rithist
      username: Ainm-cleachdaiche
      view_domain: Seall geàrr-chunntas na h-àrainn
      warn: Thoir rabhadh
      web: Lìon
      whitelisted: Ceadaichte a chùm co-nasgaidh
    action_logs:
      action_types:
        approve_appeal: Thoir aonta ris an ath-thagradh
        approve_user: Aontaich ris a’ chleachdaiche
        assigned_to_self_report: Iomruin an gearan
        change_email_user: Atharraich post-d a’ chleachdaiche
        change_role_user: Atharraich dreuchd a’ chleachdaiche
        confirm_user: Dearbh an cleachdaiche
        create_account_warning: Cruthaich rabhadh
        create_announcement: Cruthaich brath-fios
        create_canonical_email_block: Cruthaich bacadh puist-d
        create_custom_emoji: Cruthaich Emoji gnàthaichte
        create_domain_allow: Cruthaich ceadachadh àrainne
        create_domain_block: Cruthaich bacadh àrainne
        create_email_domain_block: Cruthaich bacadh àrainne puist-d
        create_ip_block: Cruthaich riaghailt IP
        create_relay: Cruthaich ath-sheachadan
        create_unavailable_domain: Cruthaich àrainn nach eil ri fhaighinn
        create_user_role: Cruthaich dreuchd
        create_username_block: Cruthaich riaghailt ainm-cleachdaiche
        demote_user: Ìslich an cleachdaiche
        destroy_announcement: Sguab às am brath-fios
        destroy_canonical_email_block: Sguab às bacadh a’ phuist-d
        destroy_custom_emoji: Sguab às an t-Emoji gnàthaichte
        destroy_domain_allow: Sguab às ceadachadh na h-àrainne
        destroy_domain_block: Sguab às bacadh na h-àrainne
        destroy_email_domain_block: Sguab às bacadh na h-àrainne puist-d
        destroy_instance: Purgaidich an àrainn
        destroy_ip_block: Sguab às an riaghailt IP
        destroy_relay: Sguab às an t-ath-sheachadan
        destroy_status: Sguab às am post
        destroy_unavailable_domain: Sguab às àrainn nach eil ri fhaighinn
        destroy_user_role: Mill an dreuchd
        destroy_username_block: Sguab às riaghailt ainm-cleachdaiche
        disable_2fa_user: Cuir an dearbhadh dà-cheumnach à comas
        disable_custom_emoji: Cuir an t-Emoji gnàthaichte à comas
        disable_relay: Cuir an t-ath-sheachadan à comas
        disable_sign_in_token_auth_user: Cuir à comas dearbhadh le tòcan puist-d dhan chleachdaiche
        disable_user: Cuir an cleachdaiche à comas
        enable_custom_emoji: Cuir an t-Emoji gnàthaichte an comas
        enable_relay: Cuir an ath-sheachadan an comas
        enable_sign_in_token_auth_user: Cuir an comas dearbhadh le tòcan puist-d dhan chleachdaiche
        enable_user: Cuir an cleachdaiche an comas
        memorialize_account: Dèan cuimhneachan dhen chunntas
        promote_user: Àrdaich an cleachdaiche
        publish_terms_of_service: Foillsich teirmichean na seirbheise
        reject_appeal: Diùlt an t-ath-thagradh
        reject_user: Diùlt an cleachdaiche
        remove_avatar_user: Thoir air falbh an t-avatar
        reopen_report: Fosgail an gearan a-rithist
        resend_user: Cuir am post-d dearbhaidh a-rithist
        reset_password_user: Ath-shuidhich am facal-faire
        resolve_report: Fuasgail an gearan
        sensitive_account: Spàrr an fhrionasachd air a’ chunntas seo
        silence_account: Cuingich an cunntas
        suspend_account: Cuir an cunntas à rèim
        unassigned_report: Dì-iomruin an gearan
        unblock_email_account: Dì-bhac an seòladh puist-d
        unsensitive_account: Na spàrr an fhrionasachd air a’ chunntas seo tuilleadh
        unsilence_account: Dì-chuingich an cunntas
        unsuspend_account: Cuir an cunntas ann an rèim a-rithist
        update_announcement: Ùraich am brath-fios
        update_custom_emoji: Ùraich an t-Emoji gnàthaichte
        update_domain_block: Ùraich bacadh na h-àrainne
        update_ip_block: Ùraich an riaghailt IP
        update_report: Ùraich an gearan
        update_status: Ùraich am post
        update_user_role: Ùraich an dreuchd
        update_username_block: Ùraich riaghailt ainm-cleachdaiche
      actions:
        approve_appeal_html: Dh’aontaich %{name} ri ath-thagradh air co-dhùnadh na maorsainneachd o %{target}
        approve_user_html: Dh’aontaich %{name} ri clàradh o %{target}
        assigned_to_self_report_html: Dh’iomruin %{name} an gearan %{target} dhaibh fhèin
        change_email_user_html: Dh’atharraich %{name} seòladh puist-d a’ chleachdaiche %{target}
        change_role_user_html: Atharraich %{name} an dreuchd aig %{target}
        confirm_user_html: Dhearbh %{name} seòladh puist-d a’ chleachdaiche %{target}
        create_account_warning_html: Chuir %{name} rabhadh gu %{target}
        create_announcement_html: Chruthaich %{name} brath-fios %{target} ùr
        create_canonical_email_block_html: Bhac %{name} am post-d air a bheil an hais %{target}
        create_custom_emoji_html: Luchdaich %{name} suas Emoji %{target} ùr
        create_domain_allow_html: Cheadaich %{name} co-nasgadh leis an àrainn %{target}
        create_domain_block_html: Bhac %{name} an àrainn %{target}
        create_email_domain_block_html: Bhac %{name} an àrainn puist-d %{target}
        create_ip_block_html: Chruthaich %{name} riaghailt dhan IP %{target}
        create_relay_html: Chruthaich %{name} an t-ath-sheachadan %{target}
        create_unavailable_domain_html: Sguir %{name} ris an lìbhrigeadh dhan àrainn %{target}
        create_user_role_html: Chruthaich %{name} an dreuchd %{target}
        create_username_block_html: Chuir %{name} riaghailt ris airson ainmean-cleachdaidh sa bheil %{target}
        demote_user_html: Dh’ìslich %{name} an cleachdaiche %{target}
        destroy_announcement_html: Sguab %{name} às am brath-fios %{target}
        destroy_canonical_email_block_html: Dhì-bhac %{name} am post-d air a bheil an hais %{target}
        destroy_custom_emoji_html: Sguab %{name} às an Emoji %{target}
        destroy_domain_allow_html: Dì-cheadaich %{name} co-nasgadh leis an àrainn %{target}
        destroy_domain_block_html: Dì-bhac %{name} an àrainn %{target}
        destroy_email_domain_block_html: Dì-bhac %{name} an àrainn puist-d %{target}
        destroy_instance_html: Phurgaidich %{name} an àrainn %{target}
        destroy_ip_block_html: Sguab %{name} às riaghailt dhan IP %{target}
        destroy_relay_html: Sguab %{name} às an t-ath-sheachadan %{target}
        destroy_status_html: Thug %{name} post aig %{target} air falbh
        destroy_unavailable_domain_html: Lean %{name} air adhart leis an lìbhrigeadh dhan àrainn %{target}
        destroy_user_role_html: Sguab %{name} às an dreuchd %{target}
        destroy_username_block_html: Thug %{name} an riaghailt airson ainmean-cleachdaidh sa bheil %{target} air falbh
        disable_2fa_user_html: Chuir %{name} riatanas an dearbhaidh dà-cheumnaich à comas dhan chleachdaiche %{target}
        disable_custom_emoji_html: Chuir %{name} an Emoji %{target} à comas
        disable_relay_html: Chuir %{name} an t-ath-sheachadan %{target} à comas
        disable_sign_in_token_auth_user_html: Chuir %{name} à comas dearbhadh le tòcan puist-d dha %{target}
        disable_user_html: Chuir %{name} an clàradh a-steach à comas dhan chleachdaiche %{target}
        enable_custom_emoji_html: Chuir %{name} an Emoji %{target} an comas
        enable_relay_html: Chuir %{name} an t-ath-sheachadan %{target} an comas
        enable_sign_in_token_auth_user_html: Chuir %{name} an comas dearbhadh le tòcan puist-d dha %{target}
        enable_user_html: Chuir %{name} an clàradh a-steach an comas dhan chleachdaiche %{target}
        memorialize_account_html: Rinn %{name} duilleag cuimhneachain dhen chunntas aig %{target}
        promote_user_html: Dh’àrdaich %{name} an cleachdaiche %{target}
        publish_terms_of_service_html: Dh’fhoillsich %{name} ùrachadh air teirmichean na seirbheise
        reject_appeal_html: Dhiùlt %{name} an t-ath-thagradh air co-dhùnadh na maorsainneachd o %{target}
        reject_user_html: Dhiùlt %{name} an clàradh o %{target}
        remove_avatar_user_html: Thug %{name} avatar aig %{target} air falbh
        reopen_report_html: Dh’fhosgail %{name} an gearan %{target} a-rithist
        resend_user_html: Chuir %{name} am post-d dearbhaidh airson %{target} a-rithist
        reset_password_user_html: Dh’ath-shuidhich %{name} am facal-faire aig a’ chleachdaiche %{target}
        resolve_report_html: Dh’fhuasgail %{name} an gearan %{target}
        sensitive_account_html: Chuir %{name} comharra gu bheil e frionasach ri meadhan aig %{target}
        silence_account_html: Chuingich %{name} an cunntas aig %{target}
        suspend_account_html: Chuir %{name} an cunntas aig %{target} à rèim
        unassigned_report_html: Neo-iomruin %{name} an gearan %{target}
        unblock_email_account_html: Dhì-bhac %{name} an seòladh puist-d aig %{target}
        unsensitive_account_html: Chuir %{name} comharra nach eil e frionasach ri meadhan aig %{target}
        unsilence_account_html: Dì-chuingich %{name} an cunntas aig %{target}
        unsuspend_account_html: Chuir %{name} an cunntas aig %{target} ann an rèim a-rithist
        update_announcement_html: Dh’ùraich %{name} am brath-fios %{target}
        update_custom_emoji_html: Dh’ùraich %{name} an Emoji %{target}
        update_domain_block_html: Dh’ùraich %{name} bacadh na h-àrainne %{target}
        update_ip_block_html: Sguab %{name} às riaghailt dhan IP %{target}
        update_report_html: Dh’ùraich %{name} an gearan %{target}
        update_status_html: Dh’ùraich %{name} post le %{target}
        update_user_role_html: Dh’atharraich %{name} an dreuchd %{target}
        update_username_block_html: Dh’ùraich %{name} an riaghailt airson ainmean-cleachdaidh sa bheil %{target}
      deleted_account: chaidh an cunntas a sguabadh às
      empty: Cha deach loga a lorg.
      filter_by_action: Criathraich a-rèir gnìomha
      filter_by_user: Criathraich a-rèir cleachdaiche
      title: Sgrùd an loga
      unavailable_instance: "(chan eil ainm na h-àrainn ri fhaighinn)"
    announcements:
      back: Air ais gu na brathan
      destroyed_msg: Chaidh am brath-fios a sguabadh às!
      edit:
        title: Deasaich am brath-fios
      empty: Cha deach brath-fios a lorg.
      live: Beò
      new:
        create: Cruthaich brath-fios
        title: Brath-fios ùr
      preview:
        disclaimer: Air sgàth ’s nach urrainn dhan luchd-cleachdaidh an diùltadh, bu chòir dhut na brathan air a’ phost-d a chuingeachadh air brathan-fios cudromach mar briseadh a-steach air dàta pearsanta no brath-fios mu dhùnadh an fhrithealaiche.
        explanation_html: 'Thèid am post-d seo a chur gu <strong>%{display_count} luchd-cleachdaidh</strong>. Thèid an teacsa seo a ghabhail a-staigh sa phost-d:'
        title: Ro-shealladh air a’ bhrath-fhios
      publish: Foillsich
      published_msg: Chaidh am brath-fios fhoillseachadh!
      scheduled_for: Chaidh a chur air an sgeideal %{time}
      scheduled_msg: Thèid am brath-fios fhoillseachadh a-rèir sgeideil!
      title: Brathan-fios
      unpublish: Neo-fhoillsich
      unpublished_msg: Chaidh am brath-fios a dhì-fhoillseachadh!
      updated_msg: Chaidh am brath-fios ùrachadh!
    critical_update_pending: Ùrachadh èiginneach ri dhèiligeadh
    custom_emojis:
      assign_category: Iomruin roinn-seòrsa dha
      by_domain: Àrainn
      copied_msg: Chaidh lethbhreac ionadail dhen Emoji a chruthachadh
      copy: Dèan lethbhreac
      copy_failed_msg: Na dèan lethbhreac ionadail dhen Emoji sin
      create_new_category: Cruthaich roinn-seòrsa ùr
      created_msg: Chaidh an t-Emoji a chruthachadh!
      delete: Sguab às
      destroyed_msg: Chaidh an Emoji gnàthaichte a mhilleadh!
      disable: Cuir à comas
      disabled: Chaidh a chur à comas
      disabled_msg: Chaidh an t-Emoji sin a chur à comas
      emoji: Emoji
      enable: Cuir an comas
      enabled: Chaidh a chur an comas
      enabled_msg: Chaidh an t-Emoji sin a chur an comas
      image_hint: PNG no GIF suas ri %{size}
      list: Liosta
      listed: Liostaichte
      new:
        title: Cuir Emoji gnàthaichte ùr ris
      no_emoji_selected: Cha deach Emoji sam bith atharrachadh o nach deach gin dhiubh a thaghadh
      not_permitted: Chan fhaod thu seo a dhèanamh
      overwrite: Sgrìobh thairis air
      shortcode: Geàrr-chòd
      shortcode_hint: Co-dhiù 2 charactar, litrichean gun stràcan, àireamhan is fo-loidhnichean a-mhàin
      title: Emojis gnàthaichte
      uncategorized: Gun roinn-seòrsa
      unlist: Falaich o liostaichean
      unlisted: Falaichte o liostaichean
      update_failed_msg: Cha b’ urrainn dhuinn an t-Emoji sin ùrachadh
      updated_msg: Chaidh an t-Emoji ùrachadh!
      upload: Luchdaich suas
    dashboard:
      active_users: cleachdaichean gnìomhach
      interactions: eadar-ghnìomhan
      media_storage: Stòras mheadhanan
      new_users: cleachdaichean ùra
      opened_reports: gearanan air am fosgladh
      pending_appeals_html:
        few: "<strong>%{count}</strong> ath-thagraidhean ri dhèiligeadh"
        one: "<strong>%{count}</strong> ath-thagradh ri dhèiligeadh"
        other: "<strong>%{count}</strong> ath-thagradh ri dhèiligeadh"
        two: "<strong>%{count}</strong> ath-thagradh ri dhèiligeadh"
      pending_reports_html:
        few: "<strong>%{count}</strong> gearanan ri dhèiligeadh"
        one: "<strong>%{count}</strong> ghearan ri dhèiligeadh"
        other: "<strong>%{count}</strong> gearan ri dhèiligeadh"
        two: "<strong>%{count}</strong> ghearan ri dhèiligeadh"
      pending_tags_html:
        few: "<strong>%{count}</strong> tagaichean hais ri dhèiligeadh"
        one: "<strong>%{count}</strong> taga hais ri dhèiligeadh"
        other: "<strong>%{count}</strong> taga hais ri dhèiligeadh"
        two: "<strong>%{count}</strong> thaga hais ri dhèiligeadh"
      pending_users_html:
        few: "<strong>%{count}</strong> cleachdaichean ri dhèiligeadh"
        one: "<strong>%{count}</strong> chleachdaiche ri dhèiligeadh"
        other: "<strong>%{count}</strong> cleachdaiche ri dhèiligeadh"
        two: "<strong>%{count}</strong> chleachdaiche ri dhèiligeadh"
      resolved_reports: gearanan air am fuasgladh
      software: Bathar-bog
      sources: Tùsan clàraidh
      space: Caitheamh àite
      title: Deas-bhòrd
      top_languages: Brod nan cànan gnìomhach
      top_servers: Brod nam frithealaichean gnìomhach
      website: Làrach-lìn
    disputes:
      appeals:
        empty: Cha deach ath-thagradh a lorg.
        title: Ath-thagraidhean
    domain_allows:
      add_new: Ceadaich co-nasgadh le àrainn
      created_msg: Chaidh an àrainn a cheadachadh a chùm co-nasgaidh
      destroyed_msg: Chan eil co-nasgadh leis an àrainn seo ceadaichte tuilleadh
      export: Às-phortadh
      import: Ion-phortadh
      undo: Na ceadaich co-nasgadh leis an àrainn
    domain_blocks:
      add_new: Cuir bacadh àrainne ùr ris
      confirm_suspension:
        cancel: Sguir dheth
        confirm: Cuir à rèim
        permanent_action: Ma chuireas tu seo ann an rèim a-rithist, cha dèid dàta no dàimh sam bith aiseag.
        preamble_html: Tha thu an impis <strong>%{domain}</strong> ’s na fo-àrainnean aige a chur à rèim.
        remove_all_data: Bheir seo air falbh gach susbaint, meadhan is dàta pròifil aig cunntasan na h-àrainne seo on fhrithealaiche agad.
        stop_communication: Cha dèan am frithealaiche agad conaltradh leis na frithealaichean sin tuilleadh.
        title: Dearbh bacadh na h-àrainne %{domain}
        undo_relationships: Brisidh seo dàimh leantainn sam bith eadar cunntasan o na frithealaichean sin is am frithealaiche agad-sa.
      created_msg: Tha bacadh na h-àrainne ’ga phròiseasadh
      destroyed_msg: Chan eil an àrainn ’ga bacadh tuilleadh
      domain: Àrainn
      edit: Deasaich bacadh na h-àrainne
      existing_domain_block: Chuir thu cuingeachaidhean nas teinne air %{name} mu thràth.
      existing_domain_block_html: Chuir thu cuingeachadh nas teinne air %{name} mu thràth, feumaidh tu a <a href="%{unblock_url}">dì-bhacadh</a> an toiseach.
      export: Às-phortadh
      import: Ion-phortadh
      new:
        create: Cruthaich bacadh
        hint: Cha chuir bacadh na h-àrainne crìoch air cruthachadh chunntasan san stòr-dàta ach cuiridh e dòighean maorsainneachd sònraichte an sàs gu fèin-obrachail air a h-uile dàta a tha aig na cunntasan ud.
        severity:
          desc_html: Falaichidh an <strong>cuingeachadh</strong> postaichean o chunntasan na h-àrainne seo do dhuine sam bith nach ail a’ leantainn orra. Bheir an <strong>cur à rèim</strong> air falbh gach susbaint, meadhan is dàta pròifil aig cunntasan na h-àrainne seo on fhrithealaiche agad. Tagh <strong>Chan eil gin</strong> mur eil thu ach airson faidhlichean meadhain a dhiùltadh.
          noop: Chan eil gin
          silence: Cuingich
          suspend: Cuir à rèim
        title: Bacadh àrainne ùr
      no_domain_block_selected: Cha deach bacadh àrainn sam bith atharrachadh o nach deach gin dhiubh a thaghadh
      not_permitted: Chan fhaod thu seo a dhèanamh
      obfuscate: Doilleirich ainm na h-àrainne
      obfuscate_hint: Doilleirich pàirt de dh’ainm na h-àrainne air an liosta ma tha foillseachadh liosta nan cuingeachaidhean àrainne an comas
      private_comment: Beachd prìobhaideach
      private_comment_hint: Beachd mu chuingeachadh na h-àrainne seo nach cleachd ach na maoir.
      public_comment: Beachd poblach
      public_comment_hint: Beachd poblach mu chuingeachadh na h-àrainne seo ma tha foillseachadh liosta nan cuingeachaidhean àrainne an comas.
      reject_media: Diùlt faidhlichean meadhain
      reject_media_hint: Bheir seo air falbh na faidhlichean meadhain a chaidh a stòradh agus diùltaidh e luchdadh a-nuas sam bith dhiubh san àm ri teachd. Chan eil buaidh aig seo fo chur à rèim
      reject_reports: Diùlt gearanan
      reject_reports_hint: Leig seachad gearan sam bith a thig a-steach on àrainn seo. Chan eil buaidh aig seo fo chur à rèim
      undo: Neo-dhèan bacadh na h-àrainne
      view: Seall bacadh na h-àrainne
    email_domain_blocks:
      add_new: Cuir tè ùr ris
      allow_registrations_with_approval: Ceadaich clàradh le aontachadh
      attempts_over_week:
        few: "%{count} oidhirpean clàraidh rè na seachdain seo chaidh"
        one: "%{count} oidhirp clàraidh rè na seachdain seo chaidh"
        other: "%{count} oidhirp clàraidh rè na seachdain seo chaidh"
        two: "%{count} oidhirp clàraidh rè na seachdain seo chaidh"
      created_msg: Chaidh àrainn a’ phuist-d a bhacadh
      delete: Sguab às
      dns:
        types:
          mx: Clàr MX
      domain: Àrainn
      new:
        create: Cuir àrainn ris
        resolve: Fuasgail an àrainn
        title: Bac àrainn puist-d ùr
      no_email_domain_block_selected: Cha deach bacadh àrainn puist-d sam bith atharrachadh o nach deach gin dhiubh a thaghadh
      not_permitted: Chan eil seo ceadaichte
      resolved_dns_records_hint_html: Thèid ainm na h-àrainne fhuasgladh nan àrainnean MX a leanas agus an urra riutha-san gun gabh iad ri post-d. Ma bhacas tu àrainn MX, bacaidh seo an clàradh o sheòladh puist-d sam bith a chleachdas an aon àrainn MX fiù ’s ma bhios ainm àrainne eadar-dhealaichte ’ga sealltainn. <strong>Thoir an aire nach bac thu solaraichean puist-d mòra.</strong>
      resolved_through_html: Chaidh fuasgladh slighe %{domain}
      title: Bacadh àrainnean puist-d
    export_domain_allows:
      new:
        title: Ion-phortaich àrainnean ceadaichte
      no_file: Cha deach faidhle a thaghadh
    export_domain_blocks:
      import:
        description_html: Tha thu an impis bacaidhean àrainne ion-phortadh. Dèan lèirmheas glè chùramach air an liosta seo, gu h-àraidh mur an do chruinnich thu fhèin an liosta seo.
        existing_relationships_warning: Dàimhean leantainn làithreach
        private_comment_description_html: 'Airson do chuideachadh ach an tracaich thu cò às a thàinig bacaidhean a chaidh ion-phortadh, thèid am beachd prìobhaideach seo a chur ris na bacaidhean air an ion-phortadh: <q>%{comment}</q>'
        private_comment_template: Chaidh ion-phortadh o %{source} %{date}
        title: Ion-phortaich bacaidhean àrainne
      invalid_domain_block: 'Chaidh leum a ghearradh thar bacadh àrainne no dhà ri linn mearachd: %{error}'
      new:
        title: Ion-phortaich bacaidhean àrainne
      no_file: Cha deach faidhle a thaghadh
    fasp:
      debug:
        callbacks:
          created_at: Air a chruthachadh
          delete: Sguab às
          ip: Seòladh IP
          request_body: Bodhaig an iarrtais
          title: Gairmean air ais dì-bhugachaidh
      providers:
        active: Gnìomhach
        base_url: URL bunaiteach
        callback: Gairm air ais
        delete: Sguab às
        edit: Deasaich an solaraiche
        finish_registration: Crìochnaich an clàradh
        name: Ainm
        providers: Solaraichean
        public_key_fingerprint: Lorg-meòir na h-iuchrach poblaiche
        registration_requested: Chaidh clàradh iarraidh
        registrations:
          confirm: Dearbh
          description: Fhuair thu clàradh o FASP. Diùlt e mur an do chuir thu fhèin seo a’ dol. Mas e tusa a bh’ ann, dèan coimeas cùramach air ainm agus lorg-meòir na h-iuchraiche mus dearbh thu an clàradh.
          reject: Diùlt
          title: Dearbh an clàradh FASP
        save: Sàbhail
        select_capabilities: Tagh comasan
        sign_in: Clàraich a-steach
        status: Staid
        title: Fediverse Auxiliary Service Providers
      title: FASP
    follow_recommendations:
      description_html: "<strong>Cuidichidh molaidhean leantainn an luchd-cleachdaidh ùr ach an lorg iad susbaint inntinneach gu luath</strong>. Mur an do ghabh cleachdaiche conaltradh gu leòr le càch airson molaidhean leantainn gnàthaichte fhaighinn, mholamaid na cunntasan seo ’nan àite. Thèid an àireamhachadh às ùr gach latha, stèidhichte air na cunntasan air an robh an conaltradh as trice ’s an luchd-leantainn ionadail as motha sa chànan."
      language: Dhan chànan
      status: Staid
      suppress: Mùch na molaidhean leantainn
      suppressed: Mùchte
      title: Molaidhean leantainn
      unsuppress: Aisig am moladh leantainn
    instances:
      audit_log:
        title: Logaichean sgrùdaidh o chionn goirid
        view_all: Seall na logaichean sgrùdaidh slàna
      availability:
        description_html:
          few: Ma dh’fhàilligeas an lìbhrigeadh dhan àrainn fad <strong>%{count} làithean</strong>, chan fheuch sinn a-rithist leis an lìbhrigeadh ach às dèidh lìbhrigeadh fhaighinn <em>on àrainn ud fhèin</em>.
          one: Ma dh’fhàilligeas an lìbhrigeadh dhan àrainn fad <strong>%{count} latha</strong>, chan fheuch sinn a-rithist leis an lìbhrigeadh ach às dèidh lìbhrigeadh fhaighinn <em>on àrainn ud fhèin</em>.
          other: Ma dh’fhàilligeas an lìbhrigeadh dhan àrainn fad <strong>%{count} latha</strong>, chan fheuch sinn a-rithist leis an lìbhrigeadh ach às dèidh lìbhrigeadh fhaighinn <em>on àrainn ud fhèin</em>.
          two: Ma dh’fhàilligeas an lìbhrigeadh dhan àrainn fad <strong>%{count} latha</strong>, chan fheuch sinn a-rithist leis an lìbhrigeadh ach às dèidh lìbhrigeadh fhaighinn <em>on àrainn ud fhèin</em>.
        failure_threshold_reached: Chaidh stairsneach an fhàilligidh a ruigsinn %{date}.
        failures_recorded:
          few: Oidhirp a dh’fhàillig rè %{count} làithean.
          one: Oidhirp a dh’fhàillig rè %{count} latha.
          other: Oidhirp a dh’fhàillig rè %{count} latha.
          two: Oidhirp a dh’fhàillig rè %{count} latha.
        no_failures_recorded: Cha deach fàilligeadh sam bith a chlàradh.
        title: Faotainneachd
        warning: Cha deach leis an oidhirp mu dheireadh air ceangal ris an fhrithealaiche seo
      back_to_all: Na h-uile
      back_to_limited: Cuingichte
      back_to_warning: Rabhadh
      by_domain: Àrainn
      confirm_purge: A bheil thu cinnteach gu bheil thu airson an dàta on àrainn seo a sguabadh às gu buan?
      content_policies:
        comment: Nòta
        description_html: "’S urrainn dhut poileasaidhean susbainte a mhìneachadh a thèid a chur an sàs air a h-uile cunntas on àrainn seo ’s a fo-àrainnean-se."
        limited_federation_mode_description_html: "’S urrainn dhut taghadh an ceadaich thu co-nasgadh leis an àrainn seo gus nach ceadaich."
        policies:
          reject_media: A’ diùltadh meadhanan
          reject_reports: A’ diùltadh gearanan
          silence: Cuingichte
          suspend: À rèim
        policy: Poileasaidh
        reason: Adhbhar poblach
        title: Poileasaidhean susbainte
      dashboard:
        instance_accounts_dimension: Cunntasan ’gan leantainn as trice
        instance_accounts_measure: cunntasan ’gan stòradh
        instance_followers_measure: an luchd-leantainn againne thall
        instance_follows_measure: an luchd-leantainn acasan an-seo
        instance_languages_dimension: Brod nan cànan
        instance_media_attachments_measure: ceanglachain mheadhanan ’gan stòradh
        instance_reports_measure: gearanan mun dèidhinn
        instance_statuses_measure: postaichean ’gan stòradh
      delivery:
        all: Na h-uile
        clear: Falamhaich na mearachdan lìbhrigidh
        failing: A’ fàilligeadh
        restart: Ath-thòisich air an lìbhrigeadh
        stop: Cuir stad air an lìbhrigeadh
        unavailable: Chan eil e ri làimh
      delivery_available: Tha lìbhrigeadh ri fhaighinn
      delivery_error_days: Làithean le mearachd lìbhrigidh
      delivery_error_hint: Mura gabh a lìbhrigeadh fad %{count} là(ithean), thèid comharra a chur ris gu fèin-obrachail a dh’innseas nach gabh a lìbhrigeadh.
      destroyed_msg: Tha an dàta o %{domain} air ciutha an sguabaidh às aithghearr.
      empty: Cha deach àrainn a lorg.
      known_accounts:
        few: "%{count} cunntasan as aithne dhuinn"
        one: "%{count} chunntas as aithne dhuinn"
        other: "%{count} cunntas as aithne dhuinn"
        two: "%{count} chunntas as aithne dhuinn"
      moderation:
        all: Na h-uile
        limited: Cuingichte
        title: Maorsainneachd
      moderation_notes:
        create: Cuir ris nòta maorsainneachd
        created_msg: Chaidh nòta maorsainneachd mun ionstans a chruthachadh!
        description_html: Seall is sgrìobh nòtaichean do mhaoir eile is dhut fhèin san àm ri teachd
        destroyed_msg: Chaidh nòta maorsainneachd mun ionstans a sguabadh às!
        placeholder: Fiosrachadh mun ionstans seo, gnìomhan a chaidh a ghabhail no rud sam bith eile a chuidicheas thu le maorsainneachd an ionstans seo san àm ri teachd.
        title: Nòtaichean na maorsainneachd
      private_comment: Beachd prìobhaideach
      public_comment: Beachd poblach
      purge: Purgaidich
      purge_description_html: Ma tha thu dhen bheachd gu bheil an àrainn seo far loidhne gu buan, ’s urrainn dhut a h-uile clàr cunntais ’s an dàta co-cheangailte on àrainn ud a sguabadh às san stòras agad. Dh’fhaoidte gun doir sin greis mhath.
      title: Co-nasgadh
      total_blocked_by_us: "‘Ga bhacadh leinne"
      total_followed_by_them: "’Ga leantainn leotha-san"
      total_followed_by_us: "’Ga leantainn leinne"
      total_reported: Gearanan mun dèidhinn
      total_storage: Ceanglachain mheadhanan
      totals_time_period_hint_html: Gabhaidh na h-iomlanan gu h-ìosal a-staigh an dàta o chian nan cian.
      unknown_instance: Chan eil clàr dhen àrainn seo air an fhrithealaiche seo.
    invites:
      deactivate_all: Cuir na h-uile à gnìomh
      filter:
        all: Na h-uile
        available: Ri fhaighinn
        expired: Dh’fhalbh an ùine air
        title: Criathraich
      title: Cuiridhean
    ip_blocks:
      add_new: Cruthaich riaghailt
      created_msg: Chaidh riaghailt IP ùr a chur ris
      delete: Sguab às
      expires_in:
        '1209600': 2 sheachdain
        '15778476': leth-bhliadhna
        '2629746': mìos
        '31556952': bliadhna
        '86400': latha
        '94670856': 3 bliadhnaichean
      new:
        title: Cruthaich riaghailt IP ùr
      no_ip_block_selected: Cha deach riaghailt IP sam bith atharrachadh o nach deach gin dhiubh a thaghadh
      title: Riaghailtean IP
    relationships:
      title: Na dàimhean aig %{acct}
    relays:
      add_new: Cuir ath-sheachadan ùr ris
      delete: Sguab às
      description_html: "’S e frithealaiche eadar-mheadhanach a th’ ann an <strong>ath-sheachadan co-nasgaidh</strong> a nì iomlaid air grunnan mòra de phostaichean poblach eadar na frithealaichean a dh’fho-sgrìobhas ’s a dh’fhoillsicheas dha. <strong>’S urrainn dha cuideachadh a thoirt do dh’fhrithealaichean beaga is meadhanach mòr ach an rùraich iad susbaint sa cho-shaoghal</strong> agus às an aonais, bhiodh aig cleachdaichean ionadail daoine eile a leantainn air frithealaichean cèine a làimh."
      disable: Cuir à comas
      disabled: Chaidh a chur à comas
      enable: Cuir an comas
      enable_hint: Nuair a bhios seo air a chur an comas, nì am frithealaiche agad fo-sgrìobhadh air a h-uile post poblach on ath-sheachadan seo agus tòisichidh e air postaichean poblach an fhrithealaiche seo a chur a-null dha.
      enabled: Chaidh a chur an comas
      inbox_url: URL an ath-sheachadain
      pending: A’ feitheamh ri aontachadh an ath-sheachadain
      save_and_enable: Sàbhail ’s cuir an comas
      setup: Suidhich ceangal ri ath-sheachadain
      signatures_not_enabled: Dh’fhaoidte nach obraich ath-sheachadain mar bu chòir nuair a bhios am modh tèarainte no modh a’ cho-nasgaidh chuingichte an comas
      status: Staid
      title: Ath-sheachadain
    report_notes:
      created_msg: Chaidh nòta a chruthachadh dhan ghearan!
      destroyed_msg: Chaidh nòta a’ ghearain a sguabadh às!
    reports:
      account:
        notes:
          few: "%{count} nòtaichean"
          one: "%{count} nòta"
          other: "%{count} nòta"
          two: "%{count} nòta"
      action_log: Sgrùd an loga
      action_taken_by: Chaidh an gnìomh a ghabhail le
      actions:
        delete_description_html: Thèid na postaichean le gearan orra a sguabadh às agus rabhadh a chlàradh gus do chuideachadh ach am bi thu nas teinne le droch-ghiùlan on aon chunntas sam àm ri teachd.
        mark_as_sensitive_description_html: Thèid comharra an fhrionasachd a chur ris na meadhanan sna postaichean le gearan orra agus rabhadh a chlàradh gus do chuideachadh ach am bi thu nas teinne le droch-ghiùlan on aon chunntas sam àm ri teachd.
        other_description_html: Seall barrachd roghainnean airson giùlan a’ chunntais a stiùireadh agus an conaltradh leis a’ chunntas a chaidh gearan a dhèanamh mu dhèidhinn a ghnàthachadh.
        resolve_description_html: Cha dèid gnìomh sam bith a ghabhail an aghaidh a’ chunntais le gearan air agus thèid an gearan a dhùnadh gun rabhadh a chlàradh.
        silence_description_html: Chan fhaic ach an fheadhainn a tha ’ga leantainn mu thràth no a lorgas a làimh e an cunntas seo agus cuingichidh seo uiread nan daoine a ruigeas e gu mòr. Gabhaidh seo a neo-dhèanamh uair sam bith. Dùinidh seo gach gearan mun chunntas seo.
        suspend_description_html: Cha ghabh an cunntas seo agus an t-susbaint gu leòr aige inntrigeadh gus an dèid a sguabadh às air deireadh na sgeòil agus cha ghabh eadar-ghabhail a dhèanamh leis. Gabhaidh seo a neo-dhèanamh am broinn 30 latha. Dùinidh seo gach gearan mun chunntas seo.
      actions_description_html: Cuir romhad dè nì thu airson an gearan seo fhuasgladh. Ma chuireas tu peanas air a’ chunntas le gearan air, gheibh iad brath air a’ phost-d mura tagh thu an roinn-seòrsa <strong>Spama</strong>.
      actions_description_remote_html: Cuir romhad dè an gnìomh a ghabhas tu airson an gearan seo fhuasgladh. Cha bheir seo buaidh ach air mar a làimhsicheas am frithealaiche <strong>agadsa</strong> an cunntas cèin seo is mar a nì e conaltradh leis.
      actions_no_posts: Chan eil post ri sguabadh às ris a’ ghearan seo
      add_to_report: Cuir barrachd ris a’ ghearan
      already_suspended_badges:
        local: Chaidh an cur à rèim air an fhrithealaiche seo mu thràth
        remote: Chaidh an cur à rèim air an fhrithealaiche aca-san mu thràth
      are_you_sure: A bheil thu cinnteach?
      assign_to_self: Iomruin dhomh-sa
      assigned: Maor iomruinte
      by_target_domain: Àrainn cunntas a’ ghearain
      cancel: Sguir dheth
      category: Roinn-seòrsa
      category_description_html: Thèid iomradh a thoirt air adhbhar a’ ghearain mun chunntas/susbaint seo sa chonaltradh leis a’ chunntas mun a chaidh an gearan a thogail
      comment:
        none: Chan eil gin
      comment_description_html: 'Airson barrachd fiosrachaidh a sholar, sgrìobh %{name}:'
      confirm: Dearbh
      confirm_action: Dearbh gnìomh na maorsainneachd an aghaidh @%{acct}
      created_at: Chaidh an gearan a dhèanamh
      delete_and_resolve: Sguab às na postaichean
      forwarded: Chaidh a shìneadh air adhart
      forwarded_replies_explanation: Tha an gearan seo o chleachdaiche cèin agus mu shusbaint chèin. Chaidh a shìneadh air adhart thugad on as e freagairt do neach-cleachdaidh agad-sa a tha san t-susbaint a tha na cois.
      forwarded_to: Chaidh a shìneadh air adhart gu %{domain}
      mark_as_resolved: Cuir comharra gun deach fhuasgladh
      mark_as_sensitive: Cuir comharra gu bheil e frionasach
      mark_as_unresolved: Cuir comharra nach deach fhuasgladh
      no_one_assigned: Gun iomruineadh
      notes:
        create: Cuir nòta ris
        create_and_resolve: Fuasgail le nòta
        create_and_unresolve: Ath-fhosgail le nòta
        delete: Sguab às
        placeholder: Mìnich dè na ghnìomhan a chaidh a ghabhail no naidheachd sam bith eile mu dhèidhinn…
        title: Nòtaichean
      notes_description_html: Seall is sgrìobh nòtaichean do mhaoir eile is dhut fhèin san àm ri teachd
      processed_msg: 'Chaidh gearan #%{id} a phròiseasadh'
      quick_actions_description_html: 'Gabh gnìomh luath no sgrolaich sìos a dh’fhaicinn susbaint a’ ghearain:'
      remote_user_placeholder: cleachdaiche cèin o %{instance}
      reopen: Fosgail an gearan a-rithist
      report: 'Gearan air #%{id}'
      reported_account: Cunntas mun a chaidh a ghearan
      reported_by: Chaidh gearan a dhèanamh le
      reported_with_application: Chaidh an gearan a dhèanamh le aplacaid
      resolved: Air fhuasgladh
      resolved_msg: Chaidh an gearan fhuasgladh!
      skip_to_actions: Geàrr leum dha na gnìomhan
      status: Staid
      statuses: Susbaint le gearan
      statuses_description_html: Thèid iomradh a thoirt air an t-susbaint oilbheumach sa chonaltradh leis a’ chunntas mun a chaidh an gearan a thogail
      summary:
        action_preambles:
          delete_html: 'Tha thu an impis cuid de na postaichean aig <strong>@%{acct}</strong> a <strong>thoirt air falbh</strong>. Seo na thachras:'
          mark_as_sensitive_html: 'Tha thu an impis <strong>comharra</strong> a chur gu bheil cuid de na postaichean aig <strong>@%{acct}</strong> <strong>frionasach</strong>. Seo na thachras:'
          silence_html: 'Tha thu an impis an cunntas aig <strong>@%{acct}</strong> a <strong> chuingeachadh</strong>. Seo na thachras:'
          suspend_html: 'Tha thu an impis an cunntas aig <strong>@%{acct}</strong> a <strong> chur à rèim</strong>. Seo na thachras:'
        actions:
          delete_html: Thoir air falbh na postaichean oilbheumach
          mark_as_sensitive_html: Cuir comharra gu bheil meadhanan nam postaichean oilbheumach frionasach
          silence_html: Thèid cò ruigeas <strong>@%{acct}</strong> a chuingeachadh gu mòr air sgàth ’s nach fhaic ach an fheadhainn a bheil ’ga leantainn mu thràth no a tha a’ lorg na pròifil aca a làimh a’ phròifil is an t-susbaint aca
          suspend_html: Thèid <strong>@%{acct}</strong> a chur à rèim agus cha ghabh a’ phròifil is an t-susbaint aca a ruigsinn no eadar-ghabhail
        close_report: 'Cuir comharra gun deach gearan #%{id} fhuasgladh'
        close_reports_html: Cuir comharra gun deach <strong>gach</strong> gearan an aghaidh <strong>@%{acct}</strong> fhuasgladh
        delete_data_html: Sguab às a’ phròifil ’s an t-susbaint aig <strong>@%{acct}</strong> an ceann 30 latha mura dèid an cur an gnìomh a-rithist roimhe sin
        preview_preamble_html: 'Gheibh <strong>@%{acct}</strong> rabhadh leis an t-susbaint seo:'
        record_strike_html: Clàraich rabhadh an aghaidh <strong>@%{acct}</strong> airson do chuideachadh ach am bi thu nas teinne le droch-ghiùlan on chunntas seo san àm ri teachd
        send_email_html: Cuir post-d rabhaidh gu <strong>@%{acct}</strong>
        warning_placeholder: Adhbharan roghainneil eile air gnìomh na maorsainneachd.
      target_origin: Tùs cunntas a’ ghearain
      title: Gearanan
      unassign: Dì-iomruin
      unknown_action_msg: 'Gnìomh nach aithne dhuinn: %{action}'
      unresolved: Gun fhuasgladh
      updated_at: Air ùrachadh
      view_profile: Seall a’ phròifil
    roles:
      add_new: Cuir dreuchd ris
      assigned_users:
        few: "%{count} cleachdaichean"
        one: "%{count} chleachdaiche"
        other: "%{count} cleachdaiche"
        two: "%{count} chleachdaiche"
      categories:
        administration: Rianachd
        devops: DevOps
        invites: Cuiridhean
        moderation: Maorsainneachd
        special: Sònraichte
      delete: Sguab às
      description_html: Le <strong>dreuchdan chleachdaichean</strong>, ’s urrainn dhut gnàthachadh dè na gleusan is raointean de Mhastodon as urrainn dha na cleachdaichean agad inntrigeadh.
      edit: Deasaich an dreuchd aig “%{name}“
      everyone: Na ceadan bunaiteach
      everyone_full_description_html: Seo an <strong>dreuchd bhunaiteach</strong> a bheir buaidh air <strong>gach cleachdaiche</strong>, fiù an fheadhainn nach deach dreuchd iomruineadh dhaibh. Gheibh a h-uile dreuch ceadan uaipe mar dhìleab.
      permissions_count:
        few: "%{count} ceadan"
        one: "%{count} chead"
        other: "%{count} cead"
        two: "%{count} chead"
      privileges:
        administrator: Rianaire
        administrator_description: Chan eil cuingeachadh sam bith air na cleachdaichean aig bheil an cead seo
        delete_user_data: Sguabadh às dàta cleachdaiche
        delete_user_data_description: Leigidh seo le cleachdaichean dàta chleachdaichean eile a sguabadh às gun dàil
        invite_users: Thoir cuireadh do chleachdaichean
        invite_users_description: Leigidh seo le cleachdaichean cuireadh dhan fhrithealaiche a chur gu daoine eile
        manage_announcements: Stiùireadh nam brathan-fios
        manage_announcements_description: Leigidh seo le cleachdaichean brathan-fios a stiùireadh air an fhrithealaiche
        manage_appeals: Stiùireadh ath-thagraidhean
        manage_appeals_description: Leigidh seo le cleachdaichean lèirmheas a dhèanamh air ath-thagraidhean an aghaidh gnìomhan mhaor
        manage_blocks: Stiùireadh nam bacaidhean
        manage_blocks_description: Leigidh seo le cleachdaichean solaraichean puist-d is seòlaidhean IP a bhacadh
        manage_custom_emojis: Stiùireadh nan Emojis gnàthaichte
        manage_custom_emojis_description: Leigidh seo le cleachdaichean Emojis gnàthaichte a stiùireadh air an fhrithealaiche
        manage_federation: Stiùireadh a’ cho-nasgaidh
        manage_federation_description: Leigidh seo le cleachdaichean an co-nasgadh le àrainnean eile a bhacadh no a cheadachadh agus stiùireadh dè ghabhas lìbhrigeadh
        manage_invites: Stiùireadh nan cuiridhean
        manage_invites_description: Leigidh seo le cleachdaichean ceanglaichean cuiridh a rùrachadh ’s a chur à gnìomh
        manage_reports: Stiùireadh ghearanan
        manage_reports_description: Leigidh seo le cleachdaichean lèirmheas a dhèanamh air gearanan agus gnìomhan maoir a ghabhail ’nan aghaidh
        manage_roles: Stiùireadh dhreuchdan
        manage_roles_description: Leigidh seo le cleachdaichean dreuchdan a stiùireadh is iomruineadh do dh’ìochdaran
        manage_rules: Stiùireadh nan riaghailtean
        manage_rules_description: Leigidh seo le cleachdaichean riaghailtean an fhrithealaiche atharrachadh
        manage_settings: Stiùireadh nan roghainnean
        manage_settings_description: Leigidh seo le cleachdaichean roghainnean na làraich atharrachadh
        manage_taxonomies: Stiùireadh thacsonamaidhean
        manage_taxonomies_description: Leigidh seo le cleachdaichean lèirmheas a dhèanamh air an t-susbaint a tha a’ treandadh agus roghainnean nan tagaichean hais ùrachadh
        manage_user_access: Stiùireadh inntrigeadh chleachdaichean
        manage_user_access_description: Leigidh seo le cleachdaichean gun cuir iad à comas dearbhadh dà-cheumnach càich, gun atharraich iad an seòladh puist-d aca is gun ath-shuidhich iad am facal-faire aca
        manage_users: Stiùireadh chleachdaichean
        manage_users_description: Leigidh seo le cleachdaichean mion-fhiosrachadh càich a shealltainn agus gnìomhan maoir a ghabhail ’nan aghaidh
        manage_webhooks: Stiùireadh nan webhooks
        manage_webhooks_description: Leigidh seo le cleachdaichean webhooks a shuidheachadh do thachartasan na rianachd
        view_audit_log: Coimhead air an loga sgrùdaidh
        view_audit_log_description: Leigidh seo le cleachdaichean coimhead air eachdraidh gnìomhan na rianachd air an fhrithealaiche
        view_dashboard: Coimhead air an deas-bhòrd
        view_dashboard_description: Leigidh seo le cleachdaichean an deas-bhòrd agus meatrachdan inntrigeadh
        view_devops: DevOps
        view_devops_description: Leigidh seo le cleachdaichean na deas-bhùird aig Sidekiq is pgHero inntrigeadh
        view_feeds: Seall loidhnichean-ama beòtha ’s nan cuspairean
        view_feeds_description: Leigidh seo le cleachdaichean loidhnichean-ama beòtha ’s nan cuspairean inntrigeadh ge b’ e dè roghainnean an fhrithealaiche
      title: Dreuchdan
    rules:
      add_new: Cuir riaghailt ris
      add_translation: Cuir eadar-theangachadh ris
      delete: Sguab às
      description_html: Ged a dh’innseas a’ mhòrchuid gun do leugh iad teirmichean na seirbheise is gu bheil iad ag aontachadh riutha, ’s ann mar as trice nach lean daoine orra ’gan leughadh gun deireadh nuair a thachras iad ri duilgheadas. <strong>Dèan e nas fhasa dhaibh gun tuig iad riaghailtean an fhrithealaiche ann am priobadh na sùla is tu a’ toirt liosta peilearaichte dhaibh.</strong> Feuch an cùm thu gach riaghailt goirid is sìmplidh ach feuch nach sgaoil thu ann an iomadh nì iad nas motha.
      edit: Deasaich an riaghailt
      empty: Cha deach riaghailtean an fhrithealaiche a mhìneachadh fhathast.
      move_down: Gluais sìos
      move_up: Gluais suas
      title: Riaghailtean an fhrithealaiche
      translation: Eadar-theangachadh
      translations: Eadar-theangachaidhean
      translations_explanation: "’S urrainn dhut na riaghailtean eadar-theangachadh ma thogras tu. Thèid an luach bunaiteach a shealltainn mur eil eadar-theangachadh ann. Dèan cinnteach an-còmhnaidh gur ionnann an t-eadar-theangachadh ’s an luach bunaiteach."
    settings:
      about:
        manage_rules: Stiùirich riaghailtean an fhrithealaiche
        preamble: Solair fiosrachadh domhainn mu sholar, maorsainneachd is maoineachadh an fhrithealaiche seo.
        rules_hint: Tha roinn sònraichte ann dha na riaghailtean air am bu chòir an luchd-cleachdaidh agad a leantainn.
        title: Mu dhèidhinn
      allow_referrer_origin:
        desc: Nuair a bhriogas an luchd-cleachdaidh agad ceanglaichean gu làraichean air ann taobh a-muigh, dh’fhaoidte gun cuir am brabhsair aca seòladh an fhrithealaiche Mastodon agad thuca mar an referrer. Cuir seo à comas ma dh’aithnicheadh sin an luchd-cleachdaidh fa leth agad, can mas e frithealaiche Mastodon pearsanta a th’ ann.
        title: Ceadaich gum faic làraichean air an taobh a-muigh an fhrithealaiche Mastodon agad mar thùs trafaige
      appearance:
        preamble: Gnàthaich eadar-aghaidh-lìn Mhastodon.
        title: Coltas
      branding:
        preamble: Tha branndadh an fhrithealaiche agad eadar-dhealaichte o fhrithealaichean eile san lìonra. Faodaidh gun nochd am fiosrachadh seo thar iomadh àrainneachd, can eadar-aghaidh-lìn Mhastodon, aplacaidean tùsail, ro-sheallaidhean air ceanglaichean air làraichean-lìn eile agus am broinn aplacaidean theachdaireachdan is mar sin air adhart. Air an adhbhar seo, mholamaid gun cùm thu am fiosrachadh seo soilleir is goirid.
        title: Branndadh
      captcha_enabled:
        desc_html: Tha seo an eisimeil air sgriobtaichean hCaptcha on taobh a-muigh a dh’fhaodadh a bhith ’na dhragh tèarainteachd ’s prìobhaideachd. A bharrachd air sin, <strong>nì seo an clàradh mòran nas do-ruigsinn no chuid (gu h-àraidh an fheadhainn air a bheil ciorram)</strong>. Air na h-adhbharan sin, beachdaich air dòighean eile mar clàradh stèidhichte air aontachadh no cuireadh.
        title: Iarr air cleachdaichean ùra gum fuasgail iad CAPTCHA gus an cunntas aca a dhearbhadh
      content_retention:
        danger_zone: Earrann chunnartach
        preamble: Stiùirich mar a tha susbaint an luchd-cleachdaidh ’ga stòradh ann am Mastodon.
        title: Glèidheadh na susbaint
      default_noindex:
        desc_html: Bidh buaidh air a h-uile cleachdaiche nach do dh’atharraich an roghainn seo dhaibh fhèin
        title: Thoir air falbh ro-aonta nan cleachdaichean air inneacsadh le einnseanan-luirg mar a’ bhun-roghainn
      discovery:
        follow_recommendations: Molaidhean leantainn
        preamble: Tha tighinn an uachdar susbainte inntinniche fìor-chudromach airson toiseach-tòiseachaidh an luchd-cleachdaidh ùr nach eil eòlach air duine sam bith air Mastodon, ma dh’fhaoidte. Stiùirich mar a dh’obraicheas gleusan an rùrachaidh air an fhrithealaiche agad.
        privacy: Prìobhaideachd
        profile_directory: Eòlaire nam pròifil
        public_timelines: Loidhnichean-ama poblach
        publish_statistics: Foillsich an stadastaireachd
        title: Rùrachadh
        trends: Treandaichean
      domain_blocks:
        all: Dhan a h-uile duine
        disabled: Na seall idir
        users: Dhan luchd-chleachdaidh a clàraich a-steach gu h-ionadail
      feed_access:
        modes:
          authenticated: Cleachdaichean a chlàraich a-steach a-mhàin
          disabled: Iarr dreuchd shònraichte a’ chleachdaiche
          public: A h-uile duine
      landing_page:
        values:
          about: Mu dhèidhinn
          local_feed: Loidhne-ama ionadail
          trends: Treandaichean
      registrations:
        moderation_recommandation: Dèan cinnteach gu bheil sgioba maoir deiseil is deònach agad mus fhosgail thu an clàradh dhan a h-uile duine!
        preamble: Stiùirich cò dh’fhaodas cunntas a chruthachadh air an fhrithealaiche agad.
        title: Clàraidhean
      registrations_mode:
        modes:
          approved: Tha aontachadh riatanach airson clàradh
          none: Chan fhaod neach sam bith clàradh
          open: "’S urrainn do neach sam bith clàradh"
        warning_hint: Mholamaid gun chleachd thu “Tha aontachadh riatanach airson clàradh” mur eil earbsa agad gur urrainn dhan sgioba agad spama agus clàraidhean droch-rùnach a làimhseachadh gu sgiobalta.
      security:
        authorized_fetch: Iarr dearbhadh o fhrithealaichean co-naisgte
        authorized_fetch_hint: Ma dh’iarras tu dearbhadh o fhrithealaichean cho-naisgte, gheibh thu an comas gus bacaidhean èigneachadh nas teinne an dà chuid air ìre an luchd-cleachdaidh ’s an fhrithealaiche. Gidheadh, ceannaichidh tu an comas seo le dèanadas nas miosa is ruigsinn nas lugha nam freagairtean agad agus dh’fhaoidte gun èirich duilgheadasan co-chòrdalachd le cuid a sheirbheisean cho-naisgte. A bharrachd air sin, cha bhac seo an fheadhainn dian o fhaighinn nam postaichean is cunntasan poblach agad.
        authorized_fetch_overridden_hint: Chan urrainn dhut an roghainn seo atharrachadh an-dràsta on a tha caochladair àrainne ’ga thar-àithneadh.
        federation_authentication: Èigneachadh dearbhadh a’ cho-nasgaidh
      title: Roghainnean an fhrithealaiche
    site_uploads:
      delete: Sguab às am faidhle a chaidh a luchdadh suas
      destroyed_msg: Chaidh an luchdadh suas dhan làrach a sguabadh às!
    software_updates:
      critical_update: Èiginneach – ùraich cho luath ’s a ghabhas
      description: Mholamaid gun cùm thu an stàladh agad de Mhastodon ùraichte ach am faigh thu buannachd às na càraidhean ’s gleusan as ùire. A bharrachd air sin, bidh e èiginneach aig amannan gun ùraich thu Mastodon gun dàil airson duilgheadasan tèarainteachd a sheachnadh. Seo as adhbhar gun doir Mastodon sùil airson ùrachaidhean gach leth-uair a thìde ’s gun cuir e brath thugad a-rèir nan roghainnean puist-d agad.
      documentation_link: Barrachd fiosrachaidh
      release_notes: Nòtaichean sgaoilidh
      title: Ùrachaidhean a tha ri fhaighinn
      type: Seòrsa
      types:
        major: Sgaoileadh mòr
        minor: Sgaoileadh beag
        patch: Sgaoileadh brèide – càraidhean aig bugaichean ’s atharraichean a tha furasta a chur an sàs
      version: Tionndadh
    statuses:
      account: Ùghdar
      application: Aplacaid
      back_to_account: Till gu duilleag a’ chunntais
      back_to_report: Till gu duilleag a’ ghearain
      batch:
        add_to_report: 'Cuir ris a’ ghearan #%{id}'
        remove_from_report: Thoir air falbh on ghearan
        report: Gearan
      contents: Susbaint
      deleted: Chaidh a sguabadh às
      favourites: Annsachdan
      history: Eachdraidh nan tionndadh
      in_reply_to: Air freagairt gu
      language: Cànan
      media:
        title: Meadhanan
      metadata: Meata-dàta
      no_history: Cha deach am post seo a dheasachadh
      no_status_selected: Cha deach post sam bith atharrachadh o nach deach gin dhiubh a thaghadh
      open: Fosgail am post
      original_status: Am post tùsail
      quotes: Luaidhean
      reblogs: Brosnachaidhean
      replied_to_html: Freagairt do %{acct_link}
      status_changed: Post air atharrachadh
      status_title: Post le @%{name}
      title: Postaichean a’ chunntais – @%{name}
      trending: A’ treandadh
      view_publicly: Seall gu poblach
      view_quoted_post: Seall am post ’ga luaidh
      visibility: Faicsinneachd
      with_media: Le meadhanan riutha
    strikes:
      actions:
        delete_statuses: Sguab %{name} às na postaichean aig %{target}
        disable: Reòth %{name} an cunntas aig %{target}
        mark_statuses_as_sensitive: Chuir %{name} comharra gu bheil na postaichean aig %{target} frionasach
        none: Chuir %{name} rabhadh gu %{target}
        sensitive: Chuir %{name} comharra gu bheil an cunntas aig %{target} frionasach
        silence: Chuingich %{name} an cunntas aig %{target}
        suspend: Chuir %{name} an cunntas aig %{target} à rèim
      appeal_approved: Air ath-thagradh
      appeal_pending: "’Ga ath-thagradh"
      appeal_rejected: Chaidh ath-thagradh a dhiùltadh
    system_checks:
      database_schema_check:
        message_html: Tha imrichean stòir-dhàta ri dhèiligeadh ann. Ruith iad a dhèanamh cinnteach gum bi giùlan na h-aplacaid mar a bhiodhte ’n dùil
      elasticsearch_analysis_index_mismatch:
        message_html: Tha roghainnean anailis an inneacs Elasticsearch ro shean. Ruith <code>tootctl search deploy --only-mapping --only=%{value}</code>
      elasticsearch_health_red:
        message_html: Tha droch-shlàinte air bagaid Elasticsearch (staid dhearg), chan eil gleusan an luirg ri fhaighinn
      elasticsearch_health_yellow:
        message_html: Tha droch-shlàinte air bagaid Elasticsearch (staid bhuidhe), bu chòir dhut sgrùdadh carson
      elasticsearch_index_mismatch:
        message_html: Tha mapachaidhean nan inneacsan Elasticsearch ro shean. Ruith <code>tootctl search deploy --only=%{value}</code>
      elasticsearch_preset:
        action: Faic an docamaideadh
        message_html: Tha iomadh nòd aig a’ bhagaid Elasticsearch agad ach cha deach Mastodon a rèiteachadh gus an cleachdadh uile.
      elasticsearch_preset_single_node:
        action: Faic an docamaideadh
        message_html: Chan eil ach aon nòd a-mhàin air a’ bhagaid Elasticsearch agad, bu chòir dhut <code>single_node_cluster</code> a chur air <code>ES_PRESET</code>.
      elasticsearch_reset_chewy:
        message_html: Tha inneacs siostam Elasticsearch ro shean ri linn atharrachadh roghainne. Ruith <code>tootctl search deploy --reset-chewy</code> airson ùrachadh.
      elasticsearch_running_check:
        message_html: Cha b’ urrainn dhuinn ceangal ri Elasticsearch. Dearbh thu bheil e a’ ruith no cuir an lorg làn-teacsa à comas
      elasticsearch_version_check:
        message_html: 'Tionndadh Elasticsearch nach eil co-chòrdail: %{value}'
        version_comparison: Tha Elasticsearch %{running_version} a ruith ach tha feum air %{required_version}
      rules_check:
        action: Stiùirich riaghailtean an fhrithealaiche
        message_html: Cha do mhìnich thu riaghailtean an fhrithealaiche fhathast.
      sidekiq_process_check:
        message_html: Chan eil pròiseas Sidekiq sam bith a ruith dhan chiutha/dha na ciuthan %{value}. Thoir sùil air an rèiteachadh Sidekiq agad
      software_version_check:
        action: Faic na h-ùrachaidhean a tha ri fhaighinn
        message_html: Tha ùrachadh Mastodon ri fhaighinn.
      software_version_critical_check:
        action: Faic na h-ùrachaidhean a tha ri fhaighinn
        message_html: Tha ùrachadh èiginneach air Mastodon ri fhaighinn, ùraich cho luath ’s a ghabhas.
      software_version_patch_check:
        action: Faic na h-ùrachaidhean a tha ri fhaighinn
        message_html: Tha ùrachadh Mastodon le càraidhean ri fhaighinn.
      upload_check_privacy_error:
        action: Thoir sùil an-seo airson barrachd fiosrachaidh
        message_html: "<strong>Chaidh am frithealaiche agad a dhroch-rèiteachadh. Tha prìobhaideachd an luchd-cleachdaidh agad fo chunnart.</strong>"
      upload_check_privacy_error_object_storage:
        action: Thoir sùil an-seo airson barrachd fiosrachaidh
        message_html: "<strong>Chaidh stòras nan oibseactan agad a dhroch-rèiteachadh. Tha prìobhaideachd an luchd-cleachdaidh agad fo chunnart.</strong>"
    tags:
      moderation:
        not_trendable: Chan fhaod a threandadh
        not_usable: Cha ghabh a chleachdadh
        pending_review: A’ feitheamh air lèirmheas
        review_requested: Chaidh lèirmheas iarraidh
        reviewed: Chaidh lèirmheas a dhèanamh air
        title: Staid
        trendable: Faodaidh a threandadh
        unreviewed: Gun lèirmheas
        usable: Gabhaidh a chleachdadh
      name: Ainm
      newest: As ùire
      oldest: As sine
      open: Seall gu poblach
      reset: Ath-shuidhich
      review: Dèan lèirmheas air an staid
      search: Lorg
      title: Tagaichean hais
      updated_msg: Chaidh roghainnean an taga hais ùrachadh
    terms_of_service:
      back: Air ais gu teirmichean na seirbheise
      changelog: Na chaidh atharrachadh
      create: Cleachd feadhainn agad fhèin
      current: Làithreach
      draft: Dreachd
      generate: Cleachd teamplaid
      generates:
        action: Gin
        chance_to_review_html: "<strong>Cha dèid na teirmichean na seirbheise air an gintinn fhoillseachadh gu fèin-obrachail.</strong> Bidh teans agad gus lèirmheas a dhèanamh air an toradh. Lean am fiosrachadh riatanach airson leantainn air adhart."
        explanation_html: Tha an teamplaid airson teirmichean na seirbheise ’ga sholar a chùm fiosrachaidh a-mhàin agus cha bu chòir a mheas mar chomhairle laghail air cuspair sam bith. Gabh comhairle o neach-lagha agad fhèin air an t-suidheachadh agad ’s air ceistean sam bith agad mun lagh.
        title: Suidheachadh teirmichean na seirbheise
      going_live_on_html: Beò, èifeachdach on %{date}
      history: Eachdraidh
      live: Beò
      no_history: Cha deach atharrachadh sam bith air teirmichean na seirbheise a chlàradh fhathast.
      no_terms_of_service_html: Cha do rèitich thu teirmichean na seirbheise aig an àm seo. Tha teirmichean seirbheise ag amas nithean a dhèanamh soilleir agus do dhìon o uallaichean ann an connspaidean leis an luchd-cleachdaidh agad a dh’èireas ma dh’fhaoidte.
      notified_on_html: Fhuair an luchd-cleachdaidh brath %{date}
      notify_users: Cuir brath dhan luchd-chleachdaidh
      preview:
        explanation_html: 'Thèid am post-d seo a chur gu <strong>%{display_count} luchd-cleachdaidh</strong> a chlàraich ro %{date}. Thèid an teacsa seo a ghabhail a-staigh sa phost-d:'
        send_preview: Cuir ro-shealladh gu %{email}
        send_to_all:
          few: Cuir %{display_count} puist-d
          one: Cuir %{display_count} phost-d
          other: Cuir %{display_count} post-d
          two: Cuir %{display_count} phost-d
        title: Ro-shealladh air brath-fios mu theirmichean na seirbheise
      publish: Foillsich
      published_on_html: Air fhoillseachadh %{date}
      save_draft: Sàbhail dreachd
      title: Teirmichean na seirbheise
    title: Rianachd
    trends:
      allow: Ceadaich
      approved: Aontaichte
      confirm_allow: A bheil thu cinnteach gu bheil thu airson na tagaichean a thagh thu a cheadachadh?
      confirm_disallow: A bheil thu cinnteach gu bheil thu airson na tagaichean a thagh thu a dhì-cheadachadh?
      disallow: Na ceadaich
      links:
        allow: Ceadaich an ceangal
        allow_provider: Ceadaich am foillsichear
        confirm_allow: A bheil thu cinnteach gu bheil thu airson na ceanglaichean a thagh thu a cheadachadh?
        confirm_allow_provider: A bheil thu cinnteach gu bheil thu airson na solaraichean a thagh thu a cheadachadh?
        confirm_disallow: A bheil thu cinnteach gu bheil thu airson na ceanglaichean a thagh thu a dhì-cheadachadh?
        confirm_disallow_provider: A bheil thu cinnteach gu bheil thu airson na solaraichean a thagh thu a dhì-cheadachadh?
        description_html: Seo na ceanglaichean a tha ’gan co-roinneadh le iomadh cunntas on a chì am frithealaiche agad na postaichean. Faodaidh iad a bhith ’nan cuideachadh dhan luchd-cleachdaidh ach am faigh iad a-mach dè tha tachairt air an t-saoghal. Cha dèid ceanglaichean a shealltainn gu poblach gus an aontaich thu ris an fhoillsichear. ’S urrainn dhut ceanglaichean àraidh a cheadachadh no a dhiùltadh cuideachd.
        disallow: Na ceadaich an ceangal
        disallow_provider: Na ceadaich am foillsichear
        no_link_selected: Cha deach ceangal sam bith atharrachadh o nach deach gin dhiubh a thaghadh
        publishers:
          no_publisher_selected: Cha deach foillsichear sam bith atharrachadh o nach deach gin dhiubh a thaghadh
        shared_by_over_week:
          few: Chaidh a cho-roinneadh le %{count} rè na seachdain seo chaidh
          one: Chaidh a cho-roinneadh le %{count} rè na seachdain seo chaidh
          other: Chaidh a cho-roinneadh le %{count} rè na seachdain seo chaidh
          two: Chaidh a cho-roinneadh le %{count} rè na seachdain seo chaidh
        title: Ceanglaichean a’ treandadh
        usage_comparison: Chaidh a cho-roinneadh %{today} tura(i)s an-diugh an coimeas ri %{yesterday} an-dè
      not_allowed_to_trend: Chan fhaod seo treandadh
      only_allowed: An fheadhainn cheadaichte a-mhàin
      pending_review: A’ feitheamh air lèirmheas
      preview_card_providers:
        allowed: Faodaidh ceanglaichean on fhoillsichear seo treandadh
        description_html: Seo na h-àrainnean on a thèid ceanglaichean a cho-roinneadh air an fhrithealaiche agad gu tric. Cha bhi ceanglaichean a’ treandadh mura dh’aontaich thu ri àrainn a’ cheangail. Gabhaidh d’ aonta (no do dhiùltadh) a-staigh na fo-àrainnean.
        rejected: Cha treandaich ceanglaichean on fhoillsichear seo
        title: Foillsichearan
      rejected: Air a dhiùltadh
      statuses:
        allow: Ceadaich am post
        allow_account: Ceadaich an t-ùghdar
        confirm_allow: A bheil thu cinnteach gu bheil thu airson na puist a thagh thu a cheadachadh?
        confirm_allow_account: A bheil thu cinnteach gu bheil thu airson na cunntasan a thagh thu a cheadachadh?
        confirm_disallow: A bheil thu cinnteach gu bheil thu airson na puist a thagh thu a dhì-cheadachadh?
        confirm_disallow_account: A bheil thu cinnteach gu bheil thu airson na cunntasan a thagh thu a dhì-cheadachadh?
        description_html: Seo na postaichean air a bheil am frithealaiche agad eòlach ’s a tha ’gan co-roinneadh is ’nan annsachd gu tric aig an àm seo. Faodaidh iad a bhith ’nan cuideachadh dhan luchd-cleachdaidh ùr no a thill ach an lorg iad daoine airson an leantainn. Cha dèid postaichean a shealltainn gu poblach gus an gabh thu ris an ùghdar agus gus an aontaich an t-ùghdar gun dèid an cunntas aca a mholadh do dhaoine eile. ’S urrainn dhut postaichean àraidh a cheadachadh no a dhiùltadh cuideachd.
        disallow: Na ceadaich am post
        disallow_account: Na ceadaich an t-ùghdar
        no_status_selected: Cha deach post a’ treandadh sam bith atharrachadh o nach deach gin dhiubh a thaghadh
        not_discoverable: Cha do chuir an t-ùghdar roimhe gun gabh a rùrachadh
        shared_by:
          few: Chaidh a cho-roinneadh no a chur ris na h-annsachdan %{friendly_count} tursan
          one: Chaidh a cho-roinneadh no a chur ris na h-annsachdan %{friendly_count} turas
          other: Chaidh a cho-roinneadh no a chur ris na h-annsachdan %{friendly_count} turas
          two: Chaidh a cho-roinneadh no a chur ris na h-annsachdan %{friendly_count} thuras
        title: Postaichean a’ treandadh
      tags:
        current_score: Sgòr làithreach de %{score}
        dashboard:
          tag_accounts_measure: cleachdaidhean àraidh
          tag_languages_dimension: Brod nan cànan
          tag_servers_dimension: Brod nam frithealaichean
          tag_servers_measure: frithealaichean eadar-dhealaichte
          tag_uses_measure: cleachdaidhean iomlan
        description_html: Seo na tagaichean hais a nochdas ann an grunn phostaichean a chì am frithealaiche agad aig an àm seo. Faodaidh iad a bhith ’nan cuideachadh dhan luchd-cleachdaidh agad ach am faigh iad a-mach cò air a tha daoine a’ bruidhinn nas trice aig an àm seo. Cha dèid tagaichean hais a shealltainn gu poblach gus an aontaich thu riutha.
        listable: Gabhaidh a mholadh
        no_tag_selected: Cha deach taga sam bith atharrachadh o nach deach gin dhiubh a thaghadh
        not_listable: Cha dèid a mholadh
        not_trendable: Na nochd sna treandaichean
        not_usable: Cha ghabh a chleachdadh
        peaked_on_and_decaying: Air a’ bhàrr %{date}, a’ crìonadh an-dràsta
        title: Tagaichean hais a’ treandadh
        trendable: Nochd sna treandaichean
        trending_rank: 'A’ treandadh #%{rank}'
        usable: Gabhaidh a chleachdadh
        usage_comparison: Chaidh a chleachdadh %{today} tura(i)s an-diugh an coimeas ri %{yesterday} an-dè
        used_by_over_week:
          few: Chaidh a chleachdadh le %{count} rè na seachdain seo chaidh
          one: Chaidh a chleachdadh le %{count} rè na seachdain seo chaidh
          other: Chaidh a chleachdadh le %{count} rè na seachdain seo chaidh
          two: Chaidh a chleachdadh le %{count} rè na seachdain seo chaidh
      title: Molaidhean ⁊ treandaichean
      trending: A’ treandadh
    username_blocks:
      add_new: Cuir tè ùr ris
      block_registrations: Bac clàradh
      comparison:
        contains: Anns a bheil
        equals: Co-ionnan ri
      contains_html: Anns a bheil %{string}
      created_msg: Chaidh riaghailt ainm-cleachdaiche a chruthachadh
      delete: Sguab às
      edit:
        title: Deasaich riaghailt ainm-cleachdaiche
      matches_exactly_html: Co-ionnan ri %{string}
      new:
        create: Cruthaich riaghailt
        title: Cruthaich riaghailt ainm-cleachdaiche ùr
      no_username_block_selected: Cha deach riaghailt ainm-cleachdaiche sam bith atharrachadh o nach deach gin dhiubh a thaghadh
      not_permitted: Chan eil seo ceadaichte
      title: Riaghailtean ainm-chleachdaiche
      updated_msg: Chaidh riaghailt ainm-cleachdaiche ùrachadh
    warning_presets:
      add_new: Cuir fear ùr ris
      delete: Sguab às
      edit_preset: Deasaich rabhadh ro-shuidhichte
      empty: Cha do mhìnich thu ro-sheataichean rabhaidhean fhathast.
      title: Rabhaidhean ro-shocraichte
    webhooks:
      add_new: Cuir puing-dheiridh ris
      delete: Sguab às
      description_html: Bheir <strong>webhook</strong> comas do Mhastodon gus <strong>brathan fìor-ama</strong> a phutadh dhan aplacaid agad fhèin mu na tachartasan a thagh thu ach an adhbharaich an aplacaid agad <strong>frith-ghnìomhan gu fèin-obrachail</strong>.
      disable: Cuir à comas
      disabled: À comas
      edit: Deasaich a’ phuing-dheiridh
      empty: Cha deach puing-deiridh webhook sam bith a rèiteachadh fhathast.
      enable: Cuir an comas
      enabled: Gnìomhach
      enabled_events:
        few: Tha %{count} tachartasan an comas
        one: Tha %{count} tachartas an comas
        other: Tha %{count} tachartas an comas
        two: Tha %{count} thachartas an comas
      events: Tachartasan
      new: Webhook ùr
      rotate_secret: Cuairtich an rùn
      secret: Rùn soidhnich
      status: Staid
      title: Webhooks
      webhook: Webhook
  admin_mailer:
    auto_close_registrations:
      body: Ri linn dìth gnìomhachd nam maor o chionn goirid, dh’atharraich Mastodon modh nan clàraidhean aig %{instance} ach am feum cunntasan ùra aontachadh a làimh leis an amas gun dèid %{instance} a dhìon o chleachdadh air dòighean droch-rùnach. ’S urrainn dhut na clàraidhean fhosgladh a-rithist uair sam bith.
      subject: Feumaidh clàradh le %{instance} aontachadh a-nis
    new_appeal:
      actions:
        delete_statuses: sguabadh às nam postaichean aca
        disable: reòthadh a’ chunntais aca
        mark_statuses_as_sensitive: comharra gu bheil na postaichean aca frionasach
        none: rabhadh
        sensitive: comharra gu bheil an cunntas aca frionasach
        silence: cuingeachadh a’ chunntais aca
        suspend: cur à rèim a’ chunntais aca
      body: 'Tha %{target} ag ath-thagradh co-dhùnadh na maorsainneachd a thug %{action_taken_by} %{date} agus ’s e %{type} a bh’ ann. Sgrìobh iad:'
      next_steps: "’S urrainn dhut aontachadh ris an ath-thagradh air co-dhùnadh na maorsainneachd no a leigeil seachad."
      subject: Tha %{username} ag ath-thagradh co-dhùnadh na maorsainneachd air %{instance}
    new_critical_software_updates:
      body: Chaidh tionndaidhean èiginneach ùra de Mhastodon a sgaoileadh, bu chòir dhut ùrachadh cho luath ’s a ghabhas!
      subject: Tha ùrachaidhean èiginneach air Mastodon ri fhaighinn dha %{instance}!
    new_pending_account:
      body: Chì thu mion-fhiosrachadh a’ chunntais ùir gu h-ìosal. ’S urrainn dhut gabhail ris an iarrtas seo no a dhiùltadh.
      subject: Tha cunntas ùr air %{instance} a’ feitheamh air lèirmheas (%{username})
    new_report:
      body: Rinn %{reporter} gearan air %{target}
      body_remote: Rinn cuideigin o %{domain} gearan air %{target}
      subject: Tha gearan ùr aig %{instance} (#%{id})
    new_software_updates:
      body: Chaidh tionndaidhean ùra de Mhastodon a sgaoileadh, saoil an dèan thu ùrachadh?
      subject: Tha tionndaidhean ùra de Mhastodon ri fhaighinn dha %{instance}!
    new_trends:
      body: 'Tha na nithean seo feumach air lèirmheas mus nochd iad gu poblach:'
      new_trending_links:
        title: Ceanglaichean a’ treandadh
      new_trending_statuses:
        title: Postaichean a’ treandadh
      new_trending_tags:
        title: Tagaichean hais a’ treandadh
      subject: Tha treandaichean ùra a’ feitheamh air lèirmheas air %{instance}
  aliases:
    add_new: Cruthaich alias
    created_msg: Chaidh an t-alias ùr a chruthachadh. ’S urrainn dhut tòiseachadh air imrich on seann-chunntas a-nis.
    deleted_msg: Chaidh an t-alias a thoirt air falbh. Chan urrainn dhut imrich on chunntas ud chan fhear seo tuilleadh.
    empty: Chan eil alias agad.
    hint_html: Nam bu mhiann leat imrich o chunntas eile dhan fhear seo, ’s urrainn dhut alias a chruthachadh an-seo agus feumaidh tu sin a dhèanamh mus urrainn dhut tòiseachadh air an luchd-leantainn agad imrich on seann-chunntas dhan fhear seo. Tha an gnìomh seo fhèin <strong>neo-chronail is chan eil e buan</strong>. <strong>Tòisichidh tu air imrich a’ chunntais on t-seann-chunntas</strong>.
    remove: Dì-cheangail an t-alias
  appearance:
    advanced_settings: Roghainnean adhartach
    animations_and_accessibility: Beòthachaidhean agus so-ruigsinneachd
    boosting_preferences: Roghainnean brosnachaidh
    boosting_preferences_info_html: "<strong>Gliocas:</strong> Ge b’ e dè na roghainnean, ma nì thu<kbd>Shift</kbd> + <kbd>Briogadh</kbd> air ìomhaigheag%{icon} a’ bhrosnachaidh, thèid a bhrosnachadh sa bhad."
    discovery: Rùrachadh
    localization:
      body: Tha Mastodon ’ga eadar-theangachadh le saor-thoilich.
      guide_link: https://crowdin.com/project/mastodon
      guide_link_text: "’S urrainn do neach sam bith cuideachadh."
    sensitive_content: Susbaint fhrionasach
  application_mailer:
    notification_preferences: Atharraich roghainnean a’ phuist-d
    salutation: "%{name},"
    settings: 'Atharraich roghainnean a’ phuist-d: %{link}'
    unsubscribe: Cuir crìoch air an fho-sgrìobhadh
    view: 'Faic:'
    view_profile: Seall a’ phròifil
    view_status: Seall am post
  applications:
    created: Chaidh an t-iarrtas a chruthachadh
    destroyed: Chaidh an t-iarrtas a sguabadh às
    logout: Clàraich a-mach
    regenerate_token: Ath-ghin an tòcan inntrigidh
    token_regenerated: Chaidh an tòcan inntrigidh ath-ghintinn
    warning: Bi glè chùramach leis an dàta seo. Na co-roinn le duine sam bith e!
    your_token: An tòcan inntrigidh agad
  auth:
    apply_for_account: Iarr cunntas
    captcha_confirmation:
      help_html: Ma tha duilgheadas agad le fuasgladh a’ CAPTCHA, leig fios leinn air %{email} ach an cuidich sinn thu.
      hint_html: Dìreach aon rud eile! Feumaidh sinn dearbhadh gu bheil thu daonna (ach am fàg sinn an spama aig an doras!). Fuasgail an CAPTCHA gu h-ìosal is briog air “Lean air adhart”.
      title: Deuchainn tèarainteachd
    confirmations:
      awaiting_review: Chaidh am post-d agad a dhearbhadh! Nì an sgioba aig %{domain} lèirmheas air a’ chlàradh agad a-nis. Gheibh thu post-d nuair a bhios iad air aontachadh ris a’ chunntas agad!
      awaiting_review_title: Tha an cunntas agad ’ga sgrùdadh
      clicking_this_link: briogadh air a’ cheangal seo
      login_link: clàradh a-steach
      proceed_to_login_html: "’S urrainn dhut %{login_link} a-nis."
      redirect_to_app_html: Bu chòir dhuinn d’ ath-stiùireadh gu aplacaid <strong>%{app_name}</strong>. Mur an do dh’obraich sin, feuch %{clicking_this_link} no till dhan aplacaid a làimh.
      registration_complete: Tha an clàradh agad air %{domain} deiseil a-nis!
      welcome_title: Fàilte ort, %{name}!
      wrong_email_hint: Mur eil an seòladh puist-d seo mar bu chòir, ’s urrainn dhut atharrachadh ann an roghainnean a’ chunntais.
    delete_account: Sguab às an cunntas
    delete_account_html: Nam bu mhiann leat an cunntas agad a sguabadh às, <a href="%{path}">nì thu an-seo e</a>. Thèid dearbhadh iarraidh ort.
    description:
      prefix_invited_by_user: Thug @%{name} cuireadh dhut ach am faigh thu ballrachd air an fhrithealaiche seo de Mhastodon!
      prefix_sign_up: Clàraich le Mastodon an-diugh!
      suffix: Le cunntas, ’s urrainn dhut daoine a leantainn, naidheachdan a phostadh agus conaltradh leis an luchd-chleachdaidh air frithealaiche Mastodon sam bith is a bharrachd!
    didnt_get_confirmation: Nach d’fhuair thu an ceangal dearbhaidh?
    dont_have_your_security_key: Nach eil iuchair tèarainteachd agad?
    forgot_password: Na dhìochuimhnich thu am facal-faire agad?
    invalid_reset_password_token: Tha tòcan ath-shuidheachadh an fhacail-fhaire mì-dhligheach no dh’fhalbh an ùine air. Feuch an iarr thu fear ùr.
    link_to_otp: Cuir a-steach còd dà-cheumnach no còd aisig on fhòn agad
    link_to_webauth: Cleachd uidheam na h-iuchrach tèarainteachd agad
    log_in_with: Clàraich a-steach le
    login: Clàraich a-steach
    logout: Clàraich a-mach
    migrate_account: Imrich gu cunntas eile
    migrate_account_html: Nam bu mhiann leat an cunntas seo ath-stiùireadh gu fear eile, ’s urrainn dhut <a href="%{path}">a rèiteachadh an-seo</a>.
    or_log_in_with: No clàraich a-steach le
    progress:
      confirm: Dearbh am post-d
      details: Am fiosrachadh agad
      review: An lèirmheas againn
      rules: Gabh ris na riaghailtean
    providers:
      cas: CAS
      saml: SAML
    register: Clàraich leinn
    registration_closed: Cha ghabh %{instance} ri buill ùra
    resend_confirmation: Cuir an ceangal dearbhaidh a-rithist
    reset_password: Ath-shuidhich am facal-faire
    rules:
      accept: Gabh ris
      back: Air ais
      invited_by: "’S urrainn dhut ballrachd fhaighinn air %{domain} leis a’ chuireadh a fhuair thu o:"
      preamble: Tha iad ’gan stèidheachadh is a chur an gnìomh leis na maoir aig %{domain}.
      preamble_invited: Mus lean thu air adhart, thoir an aire air na riaghailtean a shuidhich na maoir aig %{domain}.
      title: Riaghailtean bunasach.
      title_invited: Fhuair thu cuireadh.
    security: Tèarainteachd
    set_new_password: Suidhich facal-faire ùr
    setup:
      email_below_hint_html: Thoir sùil air pasgan an spama agad no iarr fear eile. ’S urrainn dhut an seòladh puist-d agad a chur ceart ma tha e ceàrr.
      email_settings_hint_html: Briog air a’ cheangal a chuir sinn gu %{email} airson tòiseachadh air Mastodon a chleachdadh. Fuirichidh sinn ort an-seo.
      link_not_received: Nach d’fhuair thu ceangal?
      new_confirmation_instructions_sent: Gheibh thu post-d ùr le ceangal dearbhaidh an ceann corra mionaid!
      title: Thoir sùil air a’ bhogsa a-steach agad
    sign_in:
      preamble_html: Clàraich a-steach le do theisteas <strong>%{domain}</strong>. Ma tha an cunntas agad ’ga òstadh air frithealaiche eile, chan urrainn dhut clàradh a-steach an-seo.
      title: Clàraich a-steach gu %{domain}
    sign_up:
      manual_review: Nì na maoir againn lèirmheas a làimh air clàraidhean air %{domain}. Airson ar cuideachadh le làimhseachadh do chlàraidh, sgrìobh beagan mu do dhèidhinn agus carson a tha thu ag iarraidh cunntas air %{domain}.
      preamble: Le cunntas air an fhrithealaiche Mastodon seo, ’s urrainn dhut neach sam bith a leantainn air a’ cho-shaoghal, ge b’ e càit a bheil an cunntas aca-san ’ga òstadh.
      title: Suidhicheamaid %{domain} dhut.
    status:
      account_status: Staid a’ chunntais
      confirming: A’ feitheamh air coileanadh an dearbhaidh on phost-d.
      functional: Tha an cunntas agad ag obair gu slàn.
      pending: Feumaidh an sgioba againn lèirmheas a dhèanamh air d’ iarrtas. Dh’fhaoidte gun doir seo greis. Gheibh thu post-d nuair a bhios sinn air aontachadh ri d’ iarrtas.
      redirecting_to: Chan eil an cunntas gad gnìomhach on a tha e ’ga ath-stiùireadh gu %{acct}.
      self_destruct: On a tha %{domain} gu bhith dùnadh, chan fhaigh thu ach inntrigeadh cuingichte dhan chunntas agad.
      view_strikes: Seall na rabhaidhean a fhuair an cunntas agad roimhe
    too_fast: Chaidh am foirm a chur a-null ro luath, feuch ris a-rithist.
    use_security_key: Cleachd iuchair tèarainteachd
    user_agreement_html: Leugh mi agus tha mi ag aontachadh ri <a href="%{terms_of_service_path}" target="_blank">teirmichean na seirbheise</a> agus am <a href="%{privacy_policy_path}" target="_blank">poileasaidh prìobhaideachd</a>
    user_privacy_agreement_html: Leugh mi is tha mi ag aontachadh ris a’ <a href="%{privacy_policy_path}" target="_blank">phoileasaidh prìobhaideachd</a>
  author_attribution:
    example_title: Ball-sampaill teacsa
    hint_html: An sgrìobh thu naidheachdan no bloga taobh a-muigh Mhastodon? Stiùirich mar a thèid iomradh a thoirt ort nuair a bhios na h-artaigilean agad ’gan co-roinneadh air Mastodon.
    instructions: 'Dèan cinnteach gu bheil an còd seo am broinn HTML an artaigil agad:'
    more_from_html: Barrachd o %{name}
    s_blog: Bloga aig %{name}
    then_instructions: An uair sin, cuir ainm àrainn an fhoillseachaidh ris an raon gu h-ìosal.
    title: Aithris air an ùghdar
  challenge:
    confirm: Lean air adhart
    hint_html: "<strong>Gliocas:</strong> Chan iarr sinn am facal-faire agad ort a-rithist fad uair a thìde."
    invalid_password: Facal-faire mì-dhligheach
    prompt: Dearbh am facal-faire airson leantainn air adhart
  crypto:
    errors:
      invalid_key: "– chan e iuchair Ed25519 no Curve25519 dhligheach a th’ ann"
  date:
    formats:
      default: "%d %b %Y"
      with_month_name: "%d %B %Y"
  datetime:
    distance_in_words:
      about_x_hours: "%{count}u"
      about_x_months: "%{count}mì"
      about_x_years: "%{count}bl"
      almost_x_years: "%{count}bl"
      half_a_minute: An-dràsta fhèin
      less_than_x_minutes: "%{count}m"
      less_than_x_seconds: An-dràsta fhèin
      over_x_years: "%{count}bl"
      x_days: "%{count}l"
      x_minutes: "%{count}m"
      x_months: "%{count}mì"
      x_seconds: "%{count}d"
  deletes:
    challenge_not_passed: Chan eil am fiosrachadh a chuir thu a-steach mar bu chòir
    confirm_password: Cuir a-steach am facal-faire làithreach a dhearbhadh cò thusa
    confirm_username: Cuir a-steach an t-ainm-cleachdaiche agad a dhearbhadh a’ ghnìomha
    proceed: Sguab às an cunntas
    success_msg: Chaidh an cunntas agad a sguabadh às
    warning:
      before: 'Mus lean thu air adhart, leugh na nòtaichean seo gu cùramach:'
      caches: Dh’fhaoidte gum mair susbaint ann an tasgadain fhrithealaichean eile
      data_removal: Thèid na postaichean agad ’s dàta eile a thoirt air falbh gu buan
      email_change_html: ’S urrainn dhut <a href="%{path}">an seòladh puist-d agad atharrachadh</a> gun a bhith a’ sguabadh às a’ chunntais agad
      email_contact_html: Mura faigh thu fhathast e, ’s urrainn dhut post-d a chur gu <a href="mailto:%{email}">%{email}</a> airson cuideachaidh
      email_reconfirmation_html: Mur an d’ fhuair thu am post-d dearbhaidh, ’s urrainn dhut <a href="%{path}">iarraidh a-rithist</a>
      irreversible: Chan urrainn dhut an cunntas agad aiseag no ath-ghnìomhachadh
      more_details_html: Airson barrachd fiosrachaidh faic am <a href="%{terms_path}">poileasaidh prìobhaideachd</a>.
      username_available: Bidh an t-ainm-cleachdaiche agad ri fhaighinn a-rithist
      username_unavailable: Cha bhi an t-ainm-cleachdaiche agad ri fhaighinn fhathast
  disputes:
    strikes:
      action_taken: An gnìomh a ghabhadh
      appeal: Ath-thagair
      appeal_approved: Chaidh le ath-thagradh an rabhaidh is chan eil e dligheach tuilleadh
      appeal_rejected: Chaidh an t-ath-thagradh a dhiùltadh
      appeal_submitted_at: Chaidh an t-ath-thagradh a chur a-null
      appealed_msg: Chaidh an t-ath-thagradh agad a chur a-null. Ma thèid aontachadh ris, gheibh thu brath mu dhèidhinn.
      appeals:
        submit: Cuir a-null an t-ath-thagradh
      approve_appeal: Thoir aonta ris an ath-thagradh
      associated_report: An gearan co-cheangailte
      created_at: Ceann-là
      description_html: Seo na gnìomhan a chaidh a ghabhail an aghaidh a’ chunntais agad agus na rabhaidhean a chaidh a chur thugad le luchd-obrach %{instance}.
      recipient: Faightear
      reject_appeal: Diùlt an t-ath-thagradh
      status: 'Post #%{id}'
      status_removed: Chaidh am post a thoirt air falbh on t-siostam mu thràth
      title: "%{action} o %{date}"
      title_actions:
        delete_statuses: Toirt air falbh puist
        disable: Reòthadh cunntais
        mark_statuses_as_sensitive: Comharra na frionasachd air postaichean
        none: Rabhadh
        sensitive: Comharra na frionasachd air cunntais
        silence: Cuingeachadh cunntais
        suspend: Cur à rèim cunntais
      your_appeal_approved: Chaidh aontachadh ris an ath-thagradh agad
      your_appeal_pending: Chuir thu ath-thagradh a-null
      your_appeal_rejected: Chaidh an t-ath-thagradh agad a dhiùltadh
  edit_profile:
    basic_information: Fiosrachadh bunasach
    hint_html: "<strong>Gnàthaich na chithear air a’ phròifil phoblach agad is ri taobh nam postaichean agad.</strong> Bidh càch nas buailtiche do leantainn agus conaltradh leat nuair a bhios tu air a’ phròifil agad a lìonadh agus dealbh rithe."
    other: Eile
  emoji_styles:
    auto: Fèin-obrachail
    native: Tùsail
    twemoji: Twemoji
  errors:
    '400': Cha robh an t-iarrtas a chuir thu a-null dligheach no bha droch-chruth air.
    '403': Chan eil cead agad gus an duilleag seo a shealltainn.
    '404': Chan eil an duilleag a tha thu a’ lorg an-seo.
    '406': Chan eil an duilleag seo ri fhaighinn san fhòrmat a dh’iarr thu.
    '410': Chan eil an duilleag a tha thu a’ lorg an-seo tuilleadh.
    '422':
      content: Dh’fhàillig le dearbhadh na tèarainteachd. A bheil thu a’ bacadh nam briosgaidean?
      title: Dh’fhàillig le dearbhadh na tèarainteachd
    '429': Cus iarrtasan
    '500':
      content: Tha sinn duilich ach chaidh rudeigin ceàrr a-bhos an-seo.
      title: Chan eil an duilleag seo mar bu chòir
    '503': Cha b’ urrainn an duilleag fhrithealadh ri linn mearachd sealach an fhrithealaiche.
    noscript_html: Airson aplacaid-lìn Mastodon a chleachdadh, cuir JavaScript an comas. Mar roghainn eile, ’s urrainn dhut fear dhe na <a href="%{apps_path}">cliantan tùsail</a> airson Mastodon dhan ùrlar agad fheuchainn.
  existing_username_validator:
    not_found: cha b’ urrainn dhuinn cleachdaiche ionadail a lorg air a bheil an t-ainm-cleachdaiche seo
    not_found_multiple: cha b’ urrainn dhuinn %{usernames} a lorg
  exports:
    archive_takeout:
      date: Ceann-latha
      download: Luchdaich a-nuas an tasg-lann agad
      hint_html: "’S urrainn dhut tasg-lann iarraidh dhe <strong>na postaichean agad is meadhanan a luchdaich thu suas</strong>. Thèid an dàta às-phortadh san fhòrmat ActivityPub a ghabhas leughadh le bathar-bog co-chòrdail sam bith. ’S urrainn dhut tasg-lann iarraidh gach 7 làithean."
      in_progress: A’ cruinneachadh na tasg-lainn agad…
      request: Iarr an tasg-lann agad
      size: Meud
    blocks: Tha thu a’ bacadh
    bookmarks: Comharran-lìn
    csv: CSV
    domain_blocks: Bacaidhean àrainne
    lists: Liostaichean
    mutes: Tha thu a’ mùchadh
    storage: Stòras mheadhanan
  featured_tags:
    add_new: Cuir fear ùr ris
    errors:
      limit: Bhrosnaich thu an uiread as motha de thagaichean hais mu thràth
    hint_html: "<strong>Brosnaich na tagaichean hais as cudromaiche agad air a’ phròifil agad.</strong> ’S e deagh-acainn a th’ annta airson sùil a chumail air an obair chruthachail no na pròiseactan fada agad on a thèid na tagaichean hais brosnaichte a shealltainn gu follaiseach air a’ phròifil agad agus ’s urrainnear na postaichean agad inntrigeadh gu luath leotha."
  filters:
    contexts:
      account: Pròifilean
      home: Dachaigh ’s liostaichean
      notifications: Brathan
      public: Loidhnichean-ama poblach
      thread: Còmhraidhean
    edit:
      add_keyword: Cuir facal-luirg ris
      keywords: Faclan-luirg
      statuses: Postaichean fa leth
      statuses_hint_html: Bidh a’ chriathrag seo an sàs air taghadh de phostaichean fa leth ge b’ e am freagair iad ris na faclan-luirg gu h-ìosal gus nach freagair. <a href="%{path}">Dèan lèirmheas air na postaichean no thoir iad air falbh on chriathrag seo</a>.
      title: Deasaich a’ chriathrag
    errors:
      deprecated_api_multiple_keywords: Cha ghabh na paramadairean seo atharrachadh on aplacaid seo on a bhios iad an sàs air iomadh facal-luirg na criathraige. Cleachd aplacaid nas ùire no an eadar-aghaidh-lìn.
      invalid_context: Cha deach co-theacs a sholar no tha e mì-dhligheach
    index:
      contexts: Criathradh am broinn %{contexts}
      delete: Sguab às
      empty: Chan eil criathrag agad.
      expires_in: Falbhaidh an ùine air an ceann %{distance}
      expires_on: Falbhaidh an ùine air %{date}
      keywords:
        few: "%{count} faclan-luirg"
        one: "%{count} fhacal-luirg"
        other: "%{count} facal-luirg"
        two: "%{count} fhacal-luirg"
      statuses:
        few: "%{count} postaichean"
        one: "%{count} phost"
        other: "%{count} post"
        two: "%{count} phost"
      statuses_long:
        few: Chaidh %{count} postaichean fa leth fhalach
        one: Chaidh %{count} phost fa leth fhalach
        other: Chaidh %{count} post fa leth fhalach
        two: Chaidh %{count} phost fa leth fhalach
      title: Criathragan
    new:
      save: Sàbhail a’ chriathrag ùr
      title: Cuir criathrag ùr ris
    statuses:
      back_to_filter: Air ais dhan chriathrag
      batch:
        remove: Thoir air falbh on chriathrag
      index:
        hint: Bidh a’ chriathrag seo an sàs air postaichean fa leth ge b’ e dè na roghainnean eile. ’S urrainn dhut barrachd phostaichean a chur ris a’ chriathrag seo leis an eadar-aghaidh-lìn.
        title: Postaichean criathraichte
  generic:
    all: Na h-uile
    all_items_on_page_selected_html:
      few: Chaidh na <strong>%{count}</strong> nithean uile a thaghadh air an duilleag seo.
      one: Chaidh <strong>%{count}</strong> nì a thaghadh air an duilleag seo.
      other: Chaidh an <strong>%{count}</strong> nì uile a thaghadh air an duilleag seo.
      two: Chaidh an <strong>%{count}</strong> nì uile a thaghadh air an duilleag seo.
    all_matching_items_selected_html:
      few: Chaidh <strong>%{count}</strong> nithean a thaghadh a fhreagras dha na lorg thu.
      one: Chaidh <strong>%{count}</strong> nì a thaghadh a fhreagras dha na lorg thu.
      other: Chaidh <strong>%{count}</strong> nì a thaghadh a fhreagras dha na lorg thu.
      two: Chaidh <strong>%{count}</strong> nì a thaghadh a fhreagras dha na lorg thu.
    cancel: Sguir dheth
    changes_saved_msg: Chaidh na h-atharraichean a shàbhaladh!
    confirm: Dearbh
    copy: Dèan lethbhreac
    delete: Sguab às
    deselect: Dì-thagh na h-uile
    none: Chan eil gin
    order_by: Seòrsaich a-rèir
    save_changes: Sàbhail na h-atharraichean
    select_all_matching_items:
      few: Tagh na %{count} nithean uile a fhreagras dha na lorg thu.
      one: Tagh %{count} nì a fhreagras dha na lorg thu.
      other: Tagh an %{count} nì uile a fhreagras dha na lorg thu.
      two: Tagh an %{count} nì uile a fhreagras dha na lorg thu.
    today: an-diugh
    validation_errors:
      few: Tha rud ann nach eil buileach ceart fhathast! Thoir sùil air na %{count} mhearachdan gu h-ìosal
      one: Tha rud ann nach eil buileach ceart fhathast! Thoir sùil air an %{count} mhearachd gu h-ìosal
      other: Tha rud ann nach eil buileach ceart fhathast! Thoir sùil air an %{count} mearachd gu h-ìosal
      two: Tha rud ann nach eil buileach ceart fhathast! Thoir sùil air an %{count} mhearachd gu h-ìosal
  imports:
    errors:
      empty: Faidhle CSV falamh
      incompatible_type: Chan eil e co-chòrdail le seòrsa an ion-phortaidh a thagh thu
      invalid_csv_file: 'Faidhle CSV mì-dhligheach. Mearachd: %{error}'
      over_rows_processing_limit: tha còrr is %{count} ràgh(an) ann
      too_large: Tha am faidhle ro mhòr
    failures: Fàilligidhean
    imported: Air ion-phortadh
    mismatched_types_warning: Tha coltas gun do thagh thu an seòrsa ceàrr dhan ion-phortadh seo, an toir thu sùil air?
    modes:
      merge: Co-aonaich
      merge_long: Cùm na reacordan a tha ann is cuir feadhainn ùr ris
      overwrite: Sgrìobh thairis air
      overwrite_long: Cuir na reacordan ùra an àite na feadhna a tha ann
    overwrite_preambles:
      blocking_html:
        few: Tha thu an impis suas ri <strong>%{count} cunntasan</strong> o <strong>%{filename}</strong> a chur <strong>an àite liosta nam bacaidhean</strong> agad.
        one: Tha thu an impis suas ri <strong>%{count} chunntas</strong> o <strong>%{filename}</strong> a chur <strong>an àite liosta nam bacaidhean</strong> agad.
        other: Tha thu an impis suas ri <strong>%{count} cunntas</strong> o <strong>%{filename}</strong> a chur <strong>an àite liosta nam bacaidhean</strong> agad.
        two: Tha thu an impis suas ri <strong>%{count} chunntas</strong> o <strong>%{filename}</strong> a chur <strong>an àite liosta nam bacaidhean</strong> agad.
      bookmarks_html:
        few: Tha thu an impis suas ri <strong>%{count} postaichean</strong> o <strong>%{filename}</strong> a chur <strong>an àite nan comharra-lìn</strong> agad.
        one: Tha thu an impis suas ri <strong>%{count} phost</strong> o <strong>%{filename}</strong> a chur <strong>an àite nan comharra-lìn</strong> agad.
        other: Tha thu an impis suas ri <strong>%{count} post</strong> o <strong>%{filename}</strong> a chur <strong>an àite nan comharra-lìn</strong> agad.
        two: Tha thu an impis suas ri <strong>%{count} phost</strong> o <strong>%{filename}</strong> a chur <strong>an àite nan comharra-lìn</strong> agad.
      domain_blocking_html:
        few: Tha thu an impis suas ri <strong>%{count} àrainnean</strong> o <strong>%{filename}</strong> a chur <strong>an àite liosta nam bacaidhean àrainne</strong> agad.
        one: Tha thu an impis suas ri <strong>%{count} àrainn</strong> o <strong>%{filename}</strong> a chur <strong>an àite liosta nam bacaidhean àrainne</strong> agad.
        other: Tha thu an impis suas ri <strong>%{count} àrainn</strong> o <strong>%{filename}</strong> a chur <strong>an àite liosta nam bacaidhean àrainne</strong> agad.
        two: Tha thu an impis suas ri <strong>%{count} àrainn</strong> o <strong>%{filename}</strong> a chur <strong>an àite liosta nam bacaidhean àrainne</strong> agad.
      following_html:
        few: Tha thu an impis suas ri <strong>%{count} cunntasan</strong> o <strong>%{filename}</strong> <strong>a leantainn</strong> agus <strong>sguiridh tu a leantainn neach sam bith eile</strong>.
        one: Tha thu an impis suas ri <strong>%{count} chunntas</strong> o <strong>%{filename}</strong> <strong>a leantainn</strong> agus <strong>sguiridh tu a leantainn neach sam bith eile</strong>.
        other: Tha thu an impis suas ri <strong>%{count} cunntas</strong> o <strong>%{filename}</strong> <strong>a leantainn</strong> agus <strong>sguiridh tu a leantainn neach sam bith eile</strong>.
        two: Tha thu an impis suas ri <strong>%{count} chunntas</strong> o <strong>%{filename}</strong> <strong>a leantainn</strong> agus <strong>sguiridh tu a leantainn neach sam bith eile</strong>.
      lists_html:
        few: Tha thu an impis susbaint <strong>%{filename}</strong> a chur <strong>an àite nan liostaichean agad</strong>. Thèid suas ri <strong>%{count} cunntasan</strong> a chur ri liostaichean ùra.
        one: Tha thu an impis susbaint <strong>%{filename}</strong> a chur <strong>an àite nan liostaichean agad</strong>. Thèid suas ri <strong>%{count} chunntas</strong> a chur ri liostaichean ùra.
        other: Tha thu an impis susbaint <strong>%{filename}</strong> a chur <strong>an àite nan liostaichean agad</strong>. Thèid suas ri <strong>%{count} cunntas</strong> a chur ri liostaichean ùra.
        two: Tha thu an impis susbaint <strong>%{filename}</strong> a chur <strong>an àite nan liostaichean agad</strong>. Thèid suas ri <strong>%{count} chunntas</strong> a chur ri liostaichean ùra.
      muting_html:
        few: Tha thu an impis suas ri <strong>%{count} cunntasan</strong> o <strong>%{filename}</strong> a chur <strong>an àite liosta nan cunntasan mùchte</strong> agad.
        one: Tha thu an impis suas ri <strong>%{count} chunntas</strong> o <strong>%{filename}</strong> a chur <strong>an àite liosta nan cunntasan mùchte</strong> agad.
        other: Tha thu an impis suas ri <strong>%{count} cunntas</strong> o <strong>%{filename}</strong> a chur <strong>an àite liosta nan cunntasan mùchte</strong> agad.
        two: Tha thu an impis suas ri <strong>%{count} chunntas</strong> o <strong>%{filename}</strong> a chur <strong>an àite liosta nan cunntasan mùchte</strong> agad.
    preambles:
      blocking_html:
        few: Tha thu an impis suas ri <strong>%{count} cunntasan</strong> o <strong>%{filename}</strong> a <strong>bhacadh</strong>.
        one: Tha thu an impis suas ri <strong>%{count} chunntas</strong> o <strong>%{filename}</strong> a <strong>bhacadh</strong>.
        other: Tha thu an impis suas ri <strong>%{count} cunntas</strong> o <strong>%{filename}</strong> a <strong>bhacadh</strong>.
        two: Tha thu an impis suas ri <strong>%{count} chunntas</strong> o <strong>%{filename}</strong> a <strong>bhacadh</strong>.
      bookmarks_html:
        few: Tha thu an impis suas ri <strong>%{count} postaichean</strong> o <strong>%{filename}</strong> a chur ris na h-<strong>annsachdan</strong> agad.
        one: Tha thu an impis suas ri <strong>%{count} phost</strong> o <strong>%{filename}</strong> a chur ris na h-<strong>annsachdan</strong> agad.
        other: Tha thu an impis suas ri <strong>%{count} post</strong> o <strong>%{filename}</strong> a chur ris na h-<strong>annsachdan</strong> agad.
        two: Tha thu an impis suas ri <strong>%{count} phost</strong> o <strong>%{filename}</strong> a chur ris na h-<strong>annsachdan</strong> agad.
      domain_blocking_html:
        few: Tha thu an impis suas ri <strong>%{count} àrainnean</strong> o <strong>%{filename}</strong> a <strong>bhacadh</strong>.
        one: Tha thu an impis suas ri <strong>%{count} àrainn</strong> o <strong>%{filename}</strong> a <strong>bhacadh</strong>.
        other: Tha thu an impis suas ri <strong>%{count} àrainn</strong> o <strong>%{filename}</strong> a <strong>bhacadh</strong>.
        two: Tha thu an impis suas ri <strong>%{count} àrainn</strong> o <strong>%{filename}</strong> a <strong>bhacadh</strong>.
      following_html:
        few: Tha thu an impis suas ri <strong>%{count} cunntasan</strong> o <strong>%{filename}</strong> a <strong>leantainn</strong>.
        one: Tha thu an impis suas ri <strong>%{count} chunntas</strong> o <strong>%{filename}</strong> a <strong>leantainn</strong>.
        other: Tha thu an impis suas ri <strong>%{count} cunntas</strong> o <strong>%{filename}</strong> a <strong>leantainn</strong>.
        two: Tha thu an impis suas ri <strong>%{count} chunntas</strong> o <strong>%{filename}</strong> a <strong>leantainn</strong>.
      lists_html:
        few: Tha thu an impis suas ri <strong>%{count} cunntasan</strong> o <strong>%{filename}</strong> a chur ris na <strong>liostaichean</strong> agad. Thèid liostaichean ùra a chruthachadh mur eil liostaichean ann airson nan cunntasan a chur ris.
        one: Tha thu an impis suas ri <strong>%{count} chunntas</strong> o <strong>%{filename}</strong> a chur ris na <strong>liostaichean</strong> agad. Thèid liostaichean ùra a chruthachadh mur eil liostaichean ann airson nan cunntasan a chur ris.
        other: Tha thu an impis suas ri <strong>%{count} cunntas</strong> o <strong>%{filename}</strong> a chur ris na <strong>liostaichean</strong> agad. Thèid liostaichean ùra a chruthachadh mur eil liostaichean ann airson nan cunntasan a chur ris.
        two: Tha thu an impis suas ri <strong>%{count} chunntas</strong> o <strong>%{filename}</strong> a chur ris na <strong>liostaichean</strong> agad. Thèid liostaichean ùra a chruthachadh mur eil liostaichean ann airson nan cunntasan a chur ris.
      muting_html:
        few: Tha thu an impis suas ri <strong>%{count} cunntasan</strong> o <strong>%{filename}</strong> a <strong>mhùchadh</strong>.
        one: Tha thu an impis suas ri <strong>%{count} chunntas</strong> o <strong>%{filename}</strong> a <strong>mhùchadh</strong>.
        other: Tha thu an impis suas ri <strong>%{count} cunntas</strong> o <strong>%{filename}</strong> a <strong>mhùchadh</strong>.
        two: Tha thu an impis suas ri <strong>%{count} chunntas</strong> o <strong>%{filename}</strong> a <strong>mhùchadh</strong>.
    preface: "’S urrainn dhut dàta ion-phortadh a dh’às-phortaich thu o fhrithealaiche eile, can liosta nan daoine a leanas tu no a tha thu a’ bacadh."
    recent_imports: Ion-phortaidhean o chionn goirid
    states:
      finished: Deiseil
      in_progress: A’ dol air adhart
      scheduled: Air an sgeideal
      unconfirmed: Gun dearbhadh
    status: Staid
    success: Chaidh an dàta agad a luchdadh suas is thèid a phròiseasadh a-nis
    time_started: Chaidh a thòiseachadh aig
    titles:
      blocking: Ag ion-phortadh cunntasan bacte
      bookmarks: Ag ion-phortadh comharran-leabhair
      domain_blocking: Ag ion-phortadh àrainnean bacte
      following: Ion-phortaich cunntasan ’gan leantainn
      lists: Ag ion-phortadh liostaichean
      muting: Ag ion-phortadh cunntasan mùchte
    type: Seòrsa an ion-phortaidh
    type_groups:
      constructive: Leantainn ⁊ comharran-lìn
      destructive: Bacadh ⁊ mùchadh
    types:
      blocking: Liosta-bhacaidh
      bookmarks: Comharran-lìn
      domain_blocking: Liosta-bhacaidh àrainnean
      following: Liosta dhen fheadhainn a leanas tu
      lists: Liostaichean
      muting: Liosta a’ mhùchaidh
    upload: Luchdaich suas
  invites:
    delete: Cuir à gnìomh
    expired: Dh’fhalbh an ùine air
    expires_in:
      '1800': Leth-uair a thìde
      '21600': 6 uairean a thìde
      '3600': Uair a thìde
      '43200': 12 uair a thìde
      '604800': Seachdain
      '86400': Latha
    expires_in_prompt: Chan ann idir
    generate: Gin ceangal cuiridh
    invalid: Chan eil an cuireadh dligheach
    invited_by: 'Fhuair thu cuireadh o:'
    max_uses:
      few: "%{count} cleachdaichean"
      one: "%{count} chleachdadh"
      other: "%{count} cleachdadh"
      two: "%{count} chleachdadh"
    max_uses_prompt: Gun chrìoch
    prompt: Cruthaich is co-roinn ceanglaichean le càch airson inntrigeadh dhan fhrithealaiche seo a thoirt dhaibh
    table:
      expires_at: Falbhaidh an ùine air
      uses: Cleachdadh
    title: Thoir cuireadh do dhaoine
  link_preview:
    author_html: Le %{name}
    potentially_sensitive_content:
      action: Dèan briogadh gus a shealltainn
      confirm_visit: A bheil thu cinnteach gu bheil thu airson an ceangal seo fhosgladh?
      hide_button: Falaich
      label: Susbaint fhrionasach ma dh’fhaoidte
  lists:
    errors:
      limit: Ràinig thu na tha ceadaichte dhut de liostaichean
  login_activities:
    authentication_methods:
      otp: aplacaid dearbhaidh dhà-cheumnaich
      password: facal-faire
      sign_in_token: cuir còd tèarainteachd air a’ phost-d
      webauthn: iuchraichean tèarainteachd
    description_html: Ma chì thu gnìomhachd nach aithnich thu, mholamaid gun atharraich thu am facal-faire agad ’s gun cuir thu an dearbhadh dà-cheumnach an comas.
    empty: Chan eil eachdraidh an dearbhaidh ri fhaighinn
    failed_sign_in_html: Oidhirp clàraidh a-steach nach deach leis le %{method} o %{ip} (%{browser})
    successful_sign_in_html: Oidhirp clàraidh a-steach a shoirbhich leis le %{method} o %{ip} (%{browser})
    title: Eachdraidh an dearbhaidh
  mail_subscriptions:
    unsubscribe:
      action: Tha, cuir crìoch air an fho-sgrìobhadh
      complete: Chaidh crìoch a chur air an fho-sgrìobhadh
      confirmation_html: A bheil thu cinnteach nach eil thu airson %{type} fhaighinn tuilleadh o Mhastodon air %{domain} dhan post-d agad aig %{email}? ’S urrainn dhut fo-sgrìobhadh a-rithist uair sam bith o <a href="%{settings_path}">roghainnean a’ puist-d agad</a>.
      emails:
        notification_emails:
          favourite: puist-d le brathan mu annsachdan
          follow: puist-d le brathan mu leantainn
          follow_request: puist-d le brathan mu iarrtasan leantainn
          mention: puist-d le brathan mu iomraidhean
          reblog: puist-d le brathan mu bhrosnachaidhean
      resubscribe_html: Ma chuir thu crìoch air an fho-sgrìobhadh le mearachd, ’s urrainn dhut fo-sgrìobhadh a-rithist o <a href="%{settings_path}">roghainnean a’ puist-d agad</a>.
      success_html: Chan fhaigh thu %{type} o Mhastodon air %{domain} dhan phost-d agad aig %{email} tuilleadh.
      title: Cuir crìoch air an fho-sgrìobhadh
  media_attachments:
    validations:
      images_and_video: Chan urrainn dhut video a cheangal ri post sa bheil dealbh mu thràth
      not_found: Cha deach na meadhanan %{ids} a lorg no chaidh an ceangal ri post eile mu thràth
      not_ready: Chan urrainn dhuinn faidhlichean a cheangal ris nach eil air am pròiseasadh fhathast. Feuch ris a-rithist an ceann greis!
      too_many: Chan urrainn dhut barrachd air 4 faidhlichean a ceangal ris
  migrations:
    acct: Air imrich gu
    cancel: Sguir dhen ath-stiùireadh
    cancel_explanation: Ma sguireas tu dhen ath-stiùireadh, thèid an cunntas làithreach agad a ghnìomhachadh a-rithist ach chan aisig sin an luchd-leantainn dhut a chaidh imrich dhan chunntas ud.
    cancelled_msg: Chaidh sgur dhen ath-stiùireadh.
    errors:
      already_moved: "– seo an t-aon chunntas chan a ghluais thu mu thràth"
      missing_also_known_as: "– chan eil seo ’na alias aig a’ chunntas seo"
      move_to_self: "– chan fhaod thu an cunntas làithreach a chleachdadh dha seo"
      not_found: "– cha deach seo a lorg"
      on_cooldown: Tha àm socrachaidh ort
    followers_count: Luchd-leantainn aig àm na h-imrich
    incoming_migrations: Imrich o chunntas eile
    incoming_migrations_html: Airson imrich o chunntas eile dhan fhear seo, feumaidh tu <a href="%{path}">alias cunntais a chruthachadh</a> an toiseach.
    moved_msg: Tha an cunntas agad ’ga ath-stiùireadh gu %{acct} a-nis ’s an luchd-leantainn agad ’gan imrich.
    not_redirecting: Chan eil an cunntas agad ’ga ath-stiùireadh gu cunntas sam bith eile aig an àm seo.
    on_cooldown: Rinn thu imrich air a’ chunntas agad o chionn goirid. Bidh an gleus seo ri làimh dhut a-rithist an ceann %{count} là(ithean).
    past_migrations: Imrichean roimhpe
    proceed_with_move: Imrich an luchd-leantainn
    redirected_msg: Tha an cunntas agad ’ga ath-stiùireadh gu %{acct} a-nis.
    redirecting_to: Tha an cunntas agad ’ga ath-stiùireadh gu %{acct}.
    set_redirect: Suidhich ath-stiùireadh
    warning:
      backreference_required: Feumaidh tu an cunntas ùr a rèiteachadh an toiseach ach an tomh e air ais dhan fhear seo
      before: 'Mus lean thu air adhart, leugh na nòtaichean seo gu cùramach:'
      cooldown: Às dèidh imrich, tha greis feitheimh ann rè nach urrainn dhut imrich eile a dhèanamh
      disabled_account: Cha ghabh an cunntas làithreach agad a chleachdadh gu slàn às a dhèidh. Gidheadh, bidh an dà chuid às-phortadh an dàta is ath-ghnìomhachadh ri fhaighinn dhut.
      followers: Imrichidh an gnìomh seo a h-uile neach-leantainn on chunntas làithreach dhan chunntas ùr
      only_redirect_html: Mar roghainn eile, ’s urrainn dhut <a href="%{path}">ath-stiùireadh a-mhàin a chur air a’ phròifil agad</a>.
      other_data: Cha dèid dàta sam bith eile imrich gu fèin-obrachail
      redirect: Thèid pròifil a’ chunntais làithrich agad ùrachadh le brath ath-stiùiridh agus às-dhùnadh on lorg
  moderation:
    title: Maorsainneachd
  move_handler:
    carry_blocks_over_text: Chaidh an cleachdaiche seo imrich o %{acct} a b’ àbhaist dhut a bhacadh.
    carry_mutes_over_text: Chaidh an cleachdaiche seo imrich o %{acct} a b’ àbhaist dhut a mhùchadh.
    copy_account_note_text: 'Da cleachdaiche air gluasad o %{acct}, seo na nòtaichean a bh’ agad mu dhèidhinn roimhe:'
  navigation:
    toggle_menu: Toglaich an clàr-taice
  notification_mailer:
    admin:
      report:
        subject: Rinn %{name} gearan
      sign_up:
        subject: Chlàraich %{name}
    favourite:
      body: 'Is annsa le %{name} am post agad:'
      subject: Is annsa le %{name} am post agad
      title: Annsachd ùr
    follow:
      body: Tha %{name} ’gad leantainn a-nis!
      subject: Tha %{name} ’gad leantainn a-nis
      title: Neach-leantainn ùr
    follow_request:
      action: Stiùirich na h-iarrtasan leantainn
      body: Dh’iarr %{name} leantainn
      subject: 'Neach-leantainn ri dhèiligeadh: %{name}'
      title: Iarrtas leantainn ùr
    mention:
      action: Freagair
      body: 'Thug %{name} iomradh ort an-seo:'
      subject: Thug %{name} iomradh ort
      title: Iomradh ùr
    poll:
      subject: Thàinig cunntas-bheachd le %{name} gu crìoch
    quote:
      body: 'Chaidh post a luaidh le %{name}:'
      subject: Luaidh %{name} am post agad
      title: Luaidh ùr
    reblog:
      body: 'Chaidh am post agad a bhrosnachadh le %{name}:'
      subject: Bhrosnaich %{name} am post agad
      title: Brosnachadh ùr
    status:
      subject: Tha %{name} air post a sgrìobhadh
    update:
      subject: Dheasaich %{name} post
  notifications:
    administration_emails: Brathan puist-d na rianachd
    email_events: Tachartasan nam brathan puist-d
    email_events_hint: 'Tagh na tachartasan dhan a bheil thu airson brathan fhaighinn:'
  number:
    human:
      decimal_units:
        format: "%n%u"
        units:
          billion: bill.
          million: mill.
          quadrillion: quad.
          thousand: mìle
          trillion: trill.
  otp_authentication:
    code_hint: Cuir a-steach an còd a chaidh a ghintinn leis an aplacaid dearbhaidh agad airson a dhearbhadh
    description_html: Ma chuireas tu an comas an <strong>dearbhadh dà-cheumnach</strong> le aplacaid dearbhaidh, feumaidh am fòn agad a bhith ri làimh dhut airson clàradh a-steach is ginidh esan tòcanan dhut.
    enable: Cuir an comas
    instructions_html: "<strong>Sganaich an còd QR le Google Authenticator no aplacaid TOTP sam bith eile air an fhòn agad</strong>. O seo a-mach, ginidh an aplacaid ud tòcanan a dh’fheumas tu cur a-steach nuair a bhios tu ri clàradh a-steach."
    manual_instructions: 'Mur urrainn dhut an còd QR a sganadh is ma dh’fheumas tu a chur a-steach a làimh, seo an rùn ’na theasa lom dhut:'
    setup: Suidhich
    wrong_code: Cha robh an còd a chuir thu a-steach mar bu chòir! A bheil àm an fhrithealaiche agus àm an uidheim a-rèir a chèile?
  pagination:
    newer: Nas ùire
    next: Air adhart
    older: Nas sine
    prev: Air ais
    truncate: "&hellip;"
  polls:
    errors:
      already_voted: Chuir thu bhòt sa chunntas-bheachd seo mu thràth
      duplicate_options: "– tha nithean dùblaichte ann"
      duration_too_long: "– tha seo ro fhad air falbh san àm ri teachd"
      duration_too_short: "– tha seo ro aithghearr"
      expired: Tha an cunntas-bheachd air a thighinn gu crìoch
      invalid_choice: Chan eil an roghainn dhan a bhòt thu ann
      over_character_limit: "– chan fhaod a bhith nas fhaide na %{max} caractar"
      self_vote: Chan urrainn dhut bhòtadh sna chunntasan-bheachd agad fhèin
      too_few_options: "– feumaidh iomadh nì a bhith aige"
      too_many_options: "– chan fhaod còrr is %{max} nì a bhith ’na bhroinn"
    vote: Bhòt
<<<<<<< HEAD
=======
  posting_defaults:
    explanation: Thèid na roghainnean seo a chleachdadh nam bun-roghainnean nuair a chruthaicheas tu post ùr ach ’s urrainn dhut an deasachadh fhathast do gach post fa leth fhad ’s a bhios tu ri sgrìobhadh.
>>>>>>> 26c78392
  preferences:
    other: Eile
    posting_defaults: Bun-roghainnean a’ phostaidh
    public_timelines: Loidhnichean-ama poblach
  privacy:
    hint_html: "<strong>Gnàthaich an dòigh air an dèid a’ phròifil ’s na postaichean agad a lorg.</strong> Tha grunn ghleusan aig Mastodon a chuidicheas ach an ruig thu èisteachd nas fharsainge nuair a bhios iad an comas. Thoir sùil air na roghainnean seo a dhèanamh cinnteach gum freagair iad ri d’ fheumalachdan."
    privacy: Prìobhaideachd
    privacy_hint_html: Stiùirich na tha thu airson foillseachadh do chàch. Gheibh daoine lorg air pròifilean inntinneach is deagh aplacaidean a’ brabhsadh cò tha daoine eile a’ leantainn ’s a’ faicinn nan aplacaidean a chleachdas iad airson postadh ach dh’fhaoidte gum b’ fheàrr leat seo a chumail falaichte.
    reach: Ruigse
    reach_hint_html: Stiùirich am bu mhiann leat gun rùraich ’s gun lean daoine ùra thu gus nach bu mhiann. A bheil thu airson ’s gun nochd na postaichean agad air duilleag an rùrachaidh? No gum faic càch thu am measg nam molaidhean leantainn aca? An gabh thu ri luchd-leantainn ùr sam bith gu fèin-obrachail no an cùm thu fhèin smachd air gach neach fa leth?
    search: Lorg
    search_hint_html: Stiùirich an dòigh air an dèid do lorg. Am bu mhiann leat gun lorg daoine thu leis na phostaich thu gu poblach? Am bu mhiann leat gun lorg daoine taobh a-muigh Mastodon a’ phròifil agad nuair a bhios iad a lorg an lìn? Thoir an aire nach urrainn dhuinn gealladh le cinnt gun dèid am fiosrachadh poblach agad a dhùnadh a-mach gu tur às gach einnsean-luirg poblach.
    title: Prìobhaideachd ’s ruigse
  privacy_policy:
    title: Poileasaidh prìobhaideachd
  reactions:
    errors:
      limit_reached: Ràinig thu crìoch nam frith-ghnìomhan eadar-dhealaichte
      unrecognized_emoji: "– chan aithne dhuinn an Emoji seo"
  redirects:
    prompt: Ma tha earbsa agad sa cheangal seo, briog airson leantainn air adhart.
    title: Tha thu a’ fàgail %{instance}.
  relationships:
    activity: Gnìomhachd a’ chunntais
    confirm_follow_selected_followers: A bheil thu cinnteach gu bheil thu airson an luchd-leantainn a thagh thu a leantainn?
    confirm_remove_selected_followers: A bheil thu cinnteach gu bheil thu airson an luchd-leantainn a thagh thu a thoirt air falbh?
    confirm_remove_selected_follows: A bheil thu cinnteach nach eil thu airson an fheadhainn a thagh thu a leantainn tuilleadh?
    dormant: Na thàmh
    follow_failure: Cha deach le leantainn cuid dhe na cunntasan a thagh thu.
    follow_selected_followers: Lean an luchd-leantainn a thagh thu
    followers: Luchd-leantainn
    following: A’ leantainn
    invited: Air cuireadh fhaighinn
    last_active: An gnìomh mu dheireadh
    most_recent: As ùire
    moved: Air imrich
    mutual: Co-dhàimh
    primary: Prìomh-dhàimh
    relationship: Dàimh
    remove_selected_domains: Thoir air falbh a h-uile neach-leantainn o na h-àrainnean a thagh thu
    remove_selected_followers: Thoir air falbh a h-uile neach-leantainn a thagh thu
    remove_selected_follows: Na lean na cleachdaichean a thagh thu tuilleadh
    status: Staid a’ chunntais
  remote_follow:
    missing_resource: Cha do lorg sinn URL ath-stiùiridh riatanach a’ chunntais agad
  reports:
    errors:
      invalid_rules: gun iomradh air riaghailtean dligheach
  rss:
    content_warning: 'Rabhadh susbainte:'
    descriptions:
      account: Postaichean poblach o @%{acct}
      tag: 'Postaichean poblach le taga #%{hashtag}'
  scheduled_statuses:
    over_daily_limit: Chaidh thu thar na crìoch de %{limit} post(aichean) sgeidealaichte an-diugh
    over_total_limit: Chaidh thu thar na crìoch de %{limit} post(aichean) sgeidealaichte
    too_soon: feumaidh an ceann-latha a bhith san àm ri teachd
  self_destruct:
    lead_html: Gu mì-fhortanach, thèid <strong>%{domain}</strong> a dhùnadh gu buan. Ma tha cunntas agad ann, chan urrainn dhut cumail a’ gol ’ga chleachdadh ach ’s urrainn dhut lethbhreac-glèidhidh dhen dàta agad iarraidh fhathast.
    title: Tha am frithealaiche seo gu bhith dùnadh
  sessions:
    activity: A’ ghnìomhachd mu dheireadh
    browser: Brabhsair
    browsers:
      alipay: Alipay
      blackberry: BlackBerry
      chrome: Chrome
      edge: Microsoft Edge
      electron: Electron
      firefox: Firefox
      generic: Brabhsair nach aithne dhuinn
      huawei_browser: Brabhsair Huawei
      ie: Internet Explorer
      micro_messenger: MicroMessenger
      nokia: Nokia S40 Ovi Browser
      opera: Opera
      otter: Otter
      phantom_js: PhantomJS
      qq: QQ Browser
      safari: Safari
      uc_browser: UC Browser
      unknown_browser: Brabhsair nach aithne dhuinn
      weibo: Weibo
    current_session: An seisean làithreach
    date: Ceann-là
    description: "%{browser} air %{platform}"
    explanation: Seo na bhrabhsairean-lìn a tha clàraichte a-staigh sa chunntas Mastodon agad aig an àm seo.
    ip: IP
    platforms:
      adobe_air: Adobe Air
      android: Android
      blackberry: BlackBerry
      chrome_os: ChromeOS
      firefox_os: Firefox OS
      ios: iOS
      kai_os: KaiOS
      linux: Linux
      mac: macOS
      unknown_platform: Ùrlar nach aithne dhuinn
      windows: Windows
      windows_mobile: Windows Mobile
      windows_phone: Windows Phone
    revoke: Cùl-ghairm
    revoke_success: Chaidh an seisean a chùl-ghairm
    title: Seiseanan
    view_authentication_history: Seall eachdraidh an dearbhaidh dhan chunntas agad
  settings:
    account: Cunntas
    account_settings: Roghainnean a’ chunntais
    aliases: Aliasan a’ chunntais
    appearance: Coltas
    authorized_apps: Aplacaidean ùghdarraichte
    back: Till gu Mastodon
    delete: Sguabadh às cunntais
    development: Leasachadh
    edit_profile: Deasaich a’ phròifil
    export: Às-phortadh
    featured_tags: Tagaichean hais brosnaichte
    import: Ion-phortadh
    import_and_export: Ion-phortadh ⁊ às-phortadh
    migrate: Imrich cunntais
    notifications: Brathan puist-d
    preferences: Roghainnean
    profile: Pròifil phoblach
    relationships: Dàimhean leantainn
    severed_relationships: Dàimhean dealaichte
    statuses_cleanup: Sguabadh às phostaichean
    strikes: Rabhaidhean na maorsainneachd
    two_factor_authentication: Dearbhadh dà-cheumnach
    webauthn_authentication: Iuchraichean tèarainteachd
  severed_relationships:
    download: Luchdaich a-nuas (%{count})
    event_type:
      account_suspension: Cunntas à rèim (%{target_name})
      domain_block: Frithealaiche à rèim (%{target_name})
      user_domain_block: Bhac thu %{target_name}
    lost_followers: An luchd-leantainn a chaill thu
    lost_follows: Daoine nach lean thu tuilleadh
    preamble: Dh’fhaoidte gun caill thu dàimhean leantainn nuair a bhacas tu àrainn no nuair a chuireas na maoir romhpa gun cuir iad frithealaiche cèin à rèim. Nuair a thachras sin, ’s urrainn dhut liosta de na dàimhean dealaichte a luchdadh a-nuas airson sùil a thoirt orra agus an ion-phortadh gu frithealaiche eile ’s dòcha.
    purged: Chaidh am fiosrachadh mun fhrithealaiche seo a phurgaideachadh le rianairean an fhrithealaiche agad.
    type: Tachartas
  statuses:
    attached:
      audio:
        few: "%{count} fuaimean"
        one: "%{count} fhuaim"
        other: "%{count} fuaim"
        two: "%{count} fhuaim"
      description: 'Ceanglachain: %{attached}'
      image:
        few: "%{count} dealbhan"
        one: "%{count} dealbh"
        other: "%{count} dealbh"
        two: "%{count} dhealbh"
      video:
        few: "%{count} videothan"
        one: "%{count} video"
        other: "%{count} video"
        two: "%{count} video"
    boosted_from_html: Brosnachadh o %{acct_link}
    content_warning: 'Rabhadh susbainte: %{warning}'
    content_warnings:
      hide: Falaich am post
      show: Seall barrachd dheth
    default_language: Co-ionnan ri cànan na h-eadar-aghaidh
    disallowed_hashtags:
      few: "– bha na tagaichean hais toirmisgte seo ann: %{tags}"
      one: "– bha na tagaichean hais toirmisgte seo ann: %{tags}"
      other: "– bha na tagaichean hais toirmisgte seo ann: %{tags}"
      two: "– bha na tagaichean hais toirmisgte seo ann: %{tags}"
    edited_at_html: Air a dheasachadh %{date}
    errors:
      in_reply_not_found: Tha coltas nach eil am post dhan a tha thu airson freagairt ann.
      quoted_status_not_found: Tha coltas nach eil am post dhan a tha thu airson luaidh ann.
      quoted_user_not_mentioned: Chan urrainn dhut neach gun iomradh air a luaidh ann am post a tha ’na iomradh prìobhaideach.
    over_character_limit: chaidh thu thar crìoch charactaran de %{max}
    pin_errors:
      direct: Chan urrainn dhut post a phrìneachadh nach fhaic ach na cleachdaichean le iomradh orra
      limit: Tha an àireamh as motha de phostaichean prìnichte agad a tha ceadaichte
      ownership: Chan urrainn dhut post càich a phrìneachadh
      reblog: Chan urrainn dhut brosnachadh a phrìneachadh
    quote_error:
      not_available: Chan eil am post ri fhaighinn
      pending_approval: Cha deach dèiligeadh ris a’ phost fhathast
      revoked: Chaidh am post a thoirt air falbh leis an ùghdar
    quote_policies:
      followers: Luchd-leantainn a-mhàin
      nobody: Mi fhìn a-mhàin
<<<<<<< HEAD
      public: Duine sam bith
=======
      public: Neach sam bith
    quote_post_author: Luaidh air post le %{acct}
>>>>>>> 26c78392
    title: "%{name}: “%{quote}”"
    visibilities:
      direct: Iomradh prìobhaideach
      private: Luchd-leantainn a-mhàin
      public: Poblach
      public_long: Neach sam bith taobh a-staigh no a-muigh Mhastodon
      unlisted: Sàmhach
      unlisted_long: Falaichte o na toraidhean-luirg, na treandaichean ’s na loichnichean-ama poblach
  statuses_cleanup:
    enabled: Sguab às seann-phostaichean gu fèin-obrachail
    enabled_hint: Sguabaidh seo às na seann-phostaichean agad gu fèin-obrachail nuair a ruigeas iad stairsneach aoise sònraichte ach ma fhreagras iad ri gin dhe na h-eisgeachdan gu h-ìosal
    exceptions: Eisgeachdan
    explanation: On a tha sguabadh às phostaichean ’na ghnìomh cosgail, thèid seo a dhèanamh gu slaodach thar ùine nuair nach eil am frithealaiche dripeil le nithean eile. Air an adhbhar sin, dh’fhaoidte gum mair na postaichean agad greiseag fhathast nuair a ruigeas iad stairsneach na h-aoise.
    ignore_favs: Leig seachad na h-annsachdan
    ignore_reblogs: Leig seachad na brosnachaidhean
    interaction_exceptions: Eisgeachdan stèidhichte air eadar-ghnìomhan
    interaction_exceptions_explanation: Thoir an aire nach doir sinn barantas gun dèid postaichean a sguabadh às nuair a thèid iad fo stairsneach nan annsachdan no brosnachaidhean ma bha iad os a chionn uair.
    keep_direct: Cùm na teachdaireachdan dìreach
    keep_direct_hint: Cha dèid gin dhe na teachdaireachdan dìreach agad a sguabadh às
    keep_media: Cùm postaichean le ceanglachan meadhain
    keep_media_hint: Cha dèid gin dhe na postaichean agad ris a bheil ceanglachan meadhain a sguabadh às
    keep_pinned: Cùm na postaichean prìnichte
    keep_pinned_hint: Cha dèid gin dhe na postaichean prìnichte agad a sguabadh às
    keep_polls: Cùm na cunntasan-bheachd
    keep_polls_hint: Cha dèid gin dhe na cunntasan-bheachd agad a sguabadh às
    keep_self_bookmark: Cùm na chuir thu ris comharran-lìn
    keep_self_bookmark_hint: Cha dèid gin dhe na postaichean agad fhèin a chuir thu ris na comharran-lìn agad a sguabadh às
    keep_self_fav: Cùm na postaichean a chuir thu ris na h-annsachdan
    keep_self_fav_hint: Cha dèid gin dhe na postaichean agad fhèin a chuir thu ris na h-annsachdan agad a sguabadh às
    min_age:
      '1209600': 2 sheachdain
      '15778476': Leth-bhliadhna
      '2629746': Mìos
      '31556952': Bliadhna
      '5259492': 2 mhìos
      '604800': Seachdain
      '63113904': 2 bhliadhna
      '7889238': 3 mìosan
    min_age_label: Stairsneach aoise
    min_favs: Cùm na postaichean a chaidh a chur ris na h-annsachdan co-dhiù
    min_favs_hint: Cha dèid gin dhe na postaichean agad a sguabadh às a chaidh a chur ris na h-annsachdan an àireamh seo de thursan air a char as lugha. Fàg seo bàn airson na postaichean a sguabadh às ge b’ e co mheud neach a chuir ris na h-annsachdan iad
    min_reblogs: Cùm na tha ’ga bhrosnachadh le co-dhiù
    min_reblogs_hint: Cha dèid gin dhe na postaichean agad a sguabadh às a tha ’gam brosnachadh an àireamh de thursan seo air a char as lugha. Fàg seo bàn airson postaichean a sguabadh às ge b’ e co mheud turas a tha iad ’gam brosnachadh
  stream_entries:
    sensitive_content: Susbaint fhrionasach
  strikes:
    errors:
      too_late: Tha e ro anmoch airson an rabhadh seo ath-thagradh
  tags:
    does_not_match_previous_name: "– chan eil seo a-rèir an ainm roimhe"
  terms_of_service:
    title: Teirmichean na seirbheise
  terms_of_service_interstitial:
    future_preamble_html: Tha sinn ag atharrachadh teirmichean na seirbheise againn a bhios èifeachdach on <strong>%{date}</strong> a-mach. Mholamaid gun dèan thu lèirmheas air na teirmichean ùra.
    past_preamble_html: Dh’atharraich sinn teirmichean na seirbheise againn on turas mu dheireadh a thadhail thu oirnn. Mholamaid gun dèan thu lèirmheas air na teirmichean ùra.
    review_link: Dèan lèirmheas air teirmichean na seirbheise
    title: Tha teirmichean na seirbheise aig %{domain} gu bhith atharrachadh
  themes:
    contrast: Mastodon (iomsgaradh àrd)
    default: Mastodon (dorcha)
    mastodon-light: Mastodon (soilleir)
    system: Fèin-obrachail (cleachd ùrlar an t-siostaim)
  time:
    formats:
      default: "%d %b %Y, %H:%M"
      month: "%b %Y"
      time: "%H:%M"
      with_time_zone: "%d %b %Y, %H:%M %Z"
  translation:
    errors:
      quota_exceeded: Chaidh am frithealaiche thar cuota cleachdadh seirbheis an eadar-theangachaidh.
      too_many_requests: Rinneadh cus iarrtasan air seirbheis an eadar-theangachaidh o chionn goirid.
  two_factor_authentication:
    add: Cuir ris
    disable: Cuir an dearbhadh dà-cheumnach à comas
    disabled_success: Chaidh an dearbhadh dà-cheumnach a chur à comas
    edit: Deasaich
    enabled: Tha an dearbhadh dà-cheumnach an comas
    enabled_success: Chaidh an dearbhadh dà-cheumnach a chur an comas
    generate_recovery_codes: Gin còdan aiseig
    lost_recovery_codes: Le còdan aiseig, gheibh thu a-steach dhan chunntas agad a-rithist ma chailleas tu am fòn agad. Ma chaill thu na còdan aiseig agad, ’s urrainn dhut an ath-ghintinn an-seo. Cha bhi na seann-chòdan aiseig agad dligheach tuilleadh an uairsin.
    methods: Dòighean dà-cheumnach
    otp: Aplacaid dearbhaidh
    recovery_codes: Còdan aiseig ’nan lethbhreac-glèidhidh
    recovery_codes_regenerated: Chaidh na còdan aiseig ath-ghintinn
    recovery_instructions_html: Ma chailleas tu an t-inntrigeadh dhan fhòn agad, ’s urrainn dhut fear dhe na còdan aisig gu h-ìosal a chleachdadh airson faighinn a-steach dhan chunntas agad a-rithist. <strong>Cùm na còdan aisig sàbhailte</strong>. Mar eisimpleir, ’s urrainn dhut an clò-bhualadh ’s a chumail far a bheil thu a’ cumail na sgrìobhainnean cudromach eile agad.
    webauthn: Iuchraichean tèarainteachd
  user_mailer:
    announcement_published:
      description: 'Tha na rianairean aig %{domain} a’ dèanamh brath-fios:'
      subject: Brath-fios na seirbheise
      title: Brath-fios na seirbheise %{domain}
    appeal_approved:
      action: Roghainnean a’ chunntais
      explanation: Chaidh aontachadh ris an ath-thagradh agad air an rabhadh o %{strike_date} a chuir thu a-null %{appeal_date}. Tha an cunntas agad ann an deagh-chor a-rithist.
      subject: Chaidh aontachadh ris an ath-thagradh agad o %{date}
      subtitle: Tha an cunntas agad ann an deagh-chor a-rithist.
      title: Chaidh aontachadh ri ath-thagradh
    appeal_rejected:
      explanation: Chaidh an t-ath-thagradh agad air an rabhadh o %{strike_date} a chuir thu a-null %{appeal_date} a dhiùltadh.
      subject: Chaidh an t-ath-thagradh agad o %{date} a dhiùltadh
      subtitle: Chaidh an t-ath-thagradh agad a dhiùltadh.
      title: Chaidh ath-thagradh a dhiùltadh
    backup_ready:
      explanation: Dh’iarr thu lethbhreac-glèidhidh slàn dhen chunntas Mastodon agad.
      extra: Tha e deis ri luchdadh a-nuas a-nis!
      subject: Tha an tasg-lann agad deis ri luchdadh a-nuas
      title: Tasg-lann dhut
    failed_2fa:
      details: 'Seo mion-fhiosrachadh mun oidhirp air clàradh a-steach:'
      explanation: Dh’fheuch cuideigin ri clàradh a-steach dhan chunntas agad ach thug iad seachad dàrna ceum mì-dhligheach dhan dearbhadh.
      further_actions_html: Mur e thu fhèin a bh’ ann, mholamaid gun %{action} sa bhad on a chaidh briseadh a-steach dha ma dh’fhaoidte.
      subject: Dh’fhàillig dàrna ceum an dearbhaidh
      title: Dh’fhàillig dàrna ceum an dearbhaidh
    suspicious_sign_in:
      change_password: atharraich thu am facal-faire agad
      details: 'Seo mion-fhiosrachadh mun chlàradh a-steach:'
      explanation: Mhothaich sinn do chlàradh a-steach dhan chunntas agad o sheòladh IP ùr.
      further_actions_html: Mur e thu fhèin a bh’ ann, mholamaid gun %{action} sa bhad agus gun cuir thu an dearbhadh dà-cheumnach an comas airson an cunntas agad a chumail tèarainte.
      subject: Chaidh an cunntas agad inntrigeadh o sheòladh IP ùr
      title: Clàradh a-steach ùr
    terms_of_service_changed:
      agreement: Ma chumas tu a’ dol a chleachdadh %{domain}, aontaichidh tu ris na teirmichean seo. Mur aontaich thu ris na teirmichean ùra, ’s urrainn dhut crìoch a chur air d’ aonta le %{domain} uair sam bith le sguabadh às a’ chunntais agad.
      changelog: 'Ann am priobadh na sùla, seo na tha an t-ùrachadh seo a’ ciallachadh dhut:'
      description: 'Tha thu a’ faighinn a’ phuist-d seo air sgàth ’s gu bheil sinn ag atharrachadh teirmichean na seirbheise againn airson %{domain}. Bidh na h-ùrachaidhean seo èifeachdach an %{date}. Mholamaid gun dèan thu lèirmheas air na teirmichean ùra slàna an-seo:'
      description_html: Tha thu a’ faighinn a’ phuist-d seo air sgàth ’s gu bheil sinn ag atharrachadh teirmichean na seirbheise againn airson %{domain}. Bidh na h-ùrachaidhean seo èifeachdach an <strong>%{date}</strong>. Mholamaid gun dèan thu lèirmheas air <a href="%{path}" target="_blank">na teirmichean ùra slàna an-seo</a>.
      sign_off: Sgioba %{domain}
      subject: Ùrachaidhean air teirmichean na seirbheise againn
      subtitle: Tha teirmichean na seirbheise aig %{domain} gan atharrachadh
      title: Naidheachd cudromach
    warning:
      appeal: Cuir ath-thagradh a-null
      appeal_description: Ma tha thu dhen bheachd gur e mearachd a th’ ann, ’s urrainn dhut ath-thagradh a chur a-null gun sgioba aig %{instance}.
      categories:
        spam: Spama
        violation: Tha an t-susbaint a’ briseadh na riaghailtean giùlain a leanas
      explanation:
        delete_statuses: Thathar dhen bheachd gu bheil cuid dhe na postaichean agad a’ briseadh riaghailt no riaghailtean giùlain agus chaidh an toirt air falbh le maoir %{instance} an uairsin.
        disable: Chan urrainn dhut an cunntas agad a chleachdadh tuilleadh ach mairidh a’ phròifil ’s an dàta eile agad. Faodaidh tu lethbhreac-glèidhidh dhen dàta agad iarraidh, roghainnean a’ chunntais atharrachadh no an cunntas agad a sguabadh às.
        mark_statuses_as_sensitive: Chuir maoir %{instance} comharra na frionasachd ri cuid dhe na postaichean agad. Is ciall dha seo gum feumar gnogag a thoirt air na meadhanan sna postaichean mus faicear ro-shealladh. ’S urrainn dhut fhèin comharra a chur gu bheil meadhan frionasach nuair a sgrìobhas tu post san à ri teachd.
        sensitive: O seo a-mach, thèid comharra na frionasachd a chur ri faidhle meadhain sam bith a luchdaicheas tu suas agus thèid am falach air cùlaibh rabhaidh a ghabhas briogadh air.
        silence: "’S urrainn dhut an cunntas agad a chleachdadh fhathast ach chan fhaic ach na daoine a tha ’gad leantainn mu thràth na postaichean agad air an fhrithealaiche seo agus dh’fhaoidte gun dèid d’ às-dhùnadh o iomadh gleus rùrachaidh. Gidheadh, faodaidh càch ’gad leantainn a làimh fhathast."
        suspend: Chan urrainn dhut an cunntas agad a chleachdadh tuilleadh agus chan fhaigh thu grèim air a’ phròifil no air an dàta eile agad. ’S urrainn dhut clàradh a-steach fhathast airson lethbhreac-glèidhidh dhen dàta agad iarraidh mur dèid an dàta a thoirt air falbh an ceann 30 latha gu slàn ach cumaidh sinn cuid dhen dàta bhunasach ach nach seachain thu an cur à rèim.
      reason: 'Adhbhar:'
      statuses: 'Iomradh air postaichean:'
      subject:
        delete_statuses: Chaidh na postaichean agad air %{acct} a thoirt air falbh
        disable: Chaidh an cunntas %{acct} agad a reòthadh
        mark_statuses_as_sensitive: Chaidh comharra na frionasachd a chur ris na postaichean agad air %{acct}
        none: Rabhadh dha %{acct}
        sensitive: Thèid comharra na frionasachd a chur ris na postaichean agad air %{acct} o seo a-mach
        silence: Chaidh an cunntas %{acct} agad a chuingeachadh
        suspend: Chaidh an cunntas %{acct} agad a chur à rèim
      title:
        delete_statuses: Chaidh postaichean a thoirt air falbh
        disable: Cunntas reòite
        mark_statuses_as_sensitive: Chaidh comharra na frionasachd a chur ri postaichean
        none: Rabhadh
        sensitive: Chaidh comharra na frionasachd a chur ri cunntas
        silence: Cunntas cuingichte
        suspend: Cunntas à rèim
    welcome:
      apps_android_action: Faigh aplacaid air Google Play
      apps_ios_action: Luchdaich a-nuas aplacaid on App Store
      apps_step: Luchdaich a-nuas na h-aplacaidean oifigeil againn.
      apps_title: Aplacaidean Mastodon
      checklist_subtitle: 'Seo toiseach-tòiseachaidh dhut air an t-saoghal shòisealta ùr:'
      checklist_title: Liosta-chromagan fàilteachaidh
      edit_profile_action: Cuir dreach pearsanta air
      edit_profile_step: Brosnaich an conaltradh a gheibh thu le pròifil shlàn.
      edit_profile_title: Cuir dreach pearsanta air a’ phròifil agad
      explanation: Seo gliocas no dhà gus tòiseachadh
      feature_action: Barrachd fiosrachaidh
      feature_audience: Bheir Mastodon comas sònraichte dhut gun stiùirich thu d’ èisteachd gun eadar-mheadhanaich. Ma ruitheas tu Mastodon air a’ bhun-structar agad fhèin, ’s urrainn dhut frithealaiche Mastodon sam bith a leantainn air loidhne ’s an caochladh agus cha bhi smachd aig duine sam bith air ach agad fhèin.
      feature_audience_title: Stèidhich d’ èisteachd le misneachd
      feature_control: Chan eil duine sam bith nas eòlaiche air na bu mhiann leat fhaicinn air do dhachaigh na thu fhèin. Cha chaith algairim no sanasachd d’ ùine. Lean duine sam bith air frithealaiche Mastodon sam bith on aon chunntas agus faigh na postaichean aca ann an òrdugh na h-ama agus cuir dreach nas pearsanta air an oisean agad-sa dhen eadar-lìon.
      feature_control_title: Cùm smachd air an loidhne-ama agad
      feature_creativity: Cuiridh Mastodon taic ri postaichean le faidhlichean fuaime, videothan is dealbhan, tuairisgeulan so-ruigsinneachd, cunntasan-bheachd, rabhaidhean susbainte, avataran beòthaichte, emojis gnàthaichte, smachd air bearradh nan dealbhagan is mòran a bharrachd ach an cuir thu do bheachdan an cèill air loidhne. Ge b’ e a bheil thu a’ foillseachadh an obair-ealain, an ceòl no am pod-chraoladh agad, tha Mastodon ri làimh dhut.
      feature_creativity_title: Cho cruthachail ’s a ghabhas
      feature_moderation: Cuiridh Mastodon na co-dhùnaidhean ’nad làmhan fhèin. Cruthaichidh gach frithealaiche na riaghailtean aige fhèin a thèid a chur an gnìomh gu h-ionadail seach on àirde mar a thachras air meadhanan sòisealta corporra agus mar sin dheth, ’s urrainnear freagairt gu sùbailte do dh’fheumalachdan choimhearsnachdan eadar-dhealaichte. Faigh ballrachd air frithealaiche far a bheil thu ag aontachadh ris na riaghailtean ann no òstaich fear agad fhèin.
      feature_moderation_title: Maorsainneachd mar gu chòir
      follow_action: Lean
      follow_step: Tha leantainn dhaoine inntinneach air cridhe Mhastodon.
      follow_title: Cuir dreach pearsanta air do dhachaigh
      follows_subtitle: Lean cunntasan cliùiteach
      follows_title: Molaidhean leantainn
      follows_view_more: Seall barrachd dhaoine ri leantainn
      hashtags_recent_count:
        few: "%{people} daoine san 2 latha seo chaidh"
        one: "%{people} neach san 2 latha seo chaidh"
        other: "%{people} daoine san 2 latha seo chaidh"
        two: "%{people} daoine san 2 latha seo chaidh"
      hashtags_subtitle: Rùraich na tha a’ treandadh san 2 latha seo chaidh
      hashtags_title: Tagaichean hais a’ treandadh
      hashtags_view_more: Seall barrachd thagaichean hais a’ treandadh
      post_action: Sgrìobh
      post_step: Cuir an aithne air an t-saoghal le teacsa, dealbhan, videothan no cunntasan-bheachd.
      post_title: Cruthaich a’ chiad phost agad
      share_step: Leig fios dha do charaidean mar a gheibh iad grèim ort air Mastodon.
      share_title: Co-roinn a’ phròifil Mastodon agad
      sign_in_action: Clàraich a-steach
      subject: Fàilte gu Mastodon
      title: Fàilte air bòrd, %{name}!
  users:
    follow_limit_reached: Chan urrainn dhut còrr is %{limit} daoine a leantainn
    go_to_sso_account_settings: Tadhail air roghainnean cunntas solaraiche na dearbh-aithne agad
    invalid_otp_token: Còd dà-cheumnach mì-dhligheach
    otp_lost_help_html: Ma chaill thu an t-inntrigeadh dhan dà chuid diubh, ’s urrainn dhut fios a chur gu %{email}
    rate_limited: Cus oidhirpean dearbhaidh, feuch ris a-rithist an ceann greis.
    seamless_external_login: Rinn thu clàradh a-steach le seirbheis on taobh a-muigh, mar sin chan eil roghainnean an fhacail-fhaire ’s a’ phuist-d ri làimh dhut.
    signed_in_as: 'Chlàraich thu a-steach mar:'
  verification:
    extra_instructions_html: <strong>Gliocas:</strong>Faodaidh an ceangal air an làrach-lìn agad a bhith do-fhaicsinneach. ’S e <code>rel="me"</code> a tha sa phàirt chudromach a bhacas riochd cuideigin eile air làraichean-lìn le susbaint air a gintinn o chleachdaiche. ’S urrainn dhut fiù taga <code>link</code> a chleachdadh ann am bann-cinn na duilleige seach <code>a</code> ach feumaidh sinn an HTML ruigsinn gun a bhith a’ ruith JavaScript.
    here_is_how: Seo mar a nì thu e
    hint_html: "<strong>Gheibh duine sam bith dearbhadh an aithne air Mastodon.</strong> Tha seo stèidhichte air stannardan-lìn fosgailte agus bidh e saor ’s an-asgaidh gu bràth. Chan fheum thu dad ach làrach-lìn phearsanta leis an aithnich daoine thu. Nuair a nì thu ceangal dhan làrach-lìn sin on phròifil agad, dearbhaidh sinn gu bheil an làrach-lìn a’ ceangal air ais dhan phròifil agad agus seallaidh sinn taisbeanair lèirsinneach oirre."
    instructions_html: Dèan lethbhreac dhen chòd gu h-ìosal is cuir a-steach ann an HTML na làraich-lìn agad e. An uairsin, cuir seòladh na làraich-lìn agad ri fear dhe na raointean a bharrachd air a’ phròifil agad o thaba “Deasaich a’ phròifil” agus sàbhail na h-atharraichean.
    verification: Dearbhadh
    verified_links: Na ceanglaichean dearbhte agad
    website_verification: Dearbhadh làraich-lìn
  webauthn_credentials:
    add: Cuir iuchair tèarainteachd ùr ris
    create:
      error: Bha duilgheadas ann le bhith a’ cur ris an iuchair tèarainteachd agad. Feuch ris a-rithist.
      success: Chaidh an iuchair tèarainteachd agad a chur ris.
    delete: Sguab às
    delete_confirmation: A bheil thu cinnteach gu bheil thu airson an iuchair tèarainteachd seo a sguabadh às?
    description_html: Ma chuireas tu <strong>dearbhadh le iuchair tèarainteachd</strong> an comas, chan urrainn dhut clàradh a-steach às aonais tè dhe na h-iuchraichean tèarainteachd agad.
    destroy:
      error: Bha duilgheadas ann le bhith a’ sguabadh às an iuchair tèarainteachd agad. Feuch ris a-rithist.
      success: Chaidh an iuchair tèarainteachd agad a sguabadh às.
    invalid_credential: Iuchair tèarainteachd mì-dhligheach
    nickname_hint: Cuir a-steach far-ainm na h-iuchrach tèarainteachd ùir agad
    not_enabled: Cha do chuir thu WebAuthn an comas fhathast
    not_supported: Cha chuir am brabhsair seo taic ri iuchraichean tèarainteachd
    otp_required: Mus cleachd thu iuchraichean tèarainteachd, feumaidh tu an dearbhadh dà-cheumnach a chur an comas.
    registered_on: Air a chlàradh %{date}<|MERGE_RESOLUTION|>--- conflicted
+++ resolved
@@ -1839,11 +1839,8 @@
       too_few_options: "– feumaidh iomadh nì a bhith aige"
       too_many_options: "– chan fhaod còrr is %{max} nì a bhith ’na bhroinn"
     vote: Bhòt
-<<<<<<< HEAD
-=======
   posting_defaults:
     explanation: Thèid na roghainnean seo a chleachdadh nam bun-roghainnean nuair a chruthaicheas tu post ùr ach ’s urrainn dhut an deasachadh fhathast do gach post fa leth fhad ’s a bhios tu ri sgrìobhadh.
->>>>>>> 26c78392
   preferences:
     other: Eile
     posting_defaults: Bun-roghainnean a’ phostaidh
@@ -2032,12 +2029,8 @@
     quote_policies:
       followers: Luchd-leantainn a-mhàin
       nobody: Mi fhìn a-mhàin
-<<<<<<< HEAD
-      public: Duine sam bith
-=======
       public: Neach sam bith
     quote_post_author: Luaidh air post le %{acct}
->>>>>>> 26c78392
     title: "%{name}: “%{quote}”"
     visibilities:
       direct: Iomradh prìobhaideach
