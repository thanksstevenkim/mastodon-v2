---
tr:
  simple_form:
    hints:
      account:
<<<<<<< HEAD
        attribution_domains_as_text: Her satırda bir tanesi. Sahte atıflardan korur.
=======
        attribution_domains: Her satırda bir tane. Sahte atıflardan korur.
>>>>>>> 609a4018
        discoverable: Herkese açık gönderileriniz ve profiliniz Mastodon'un çeşitli kısımlarında öne çıkarılabilir veya önerilebilir ve profiliniz başka kullanıcılara önerilebilir.
        display_name: Tam adınız veya kullanıcı adınız.
        fields: Ana sayfanız, zamirleriniz, yaşınız, istediğiniz herhangi bir şey.
        indexable: Herkese açık gönderileriniz Mastodon arama sonuçlarında görünebilir. Gönderilerinizle etkileşen kullanıcılar her halükarda onları arayabilirler.
        note: 'Diğer insanlara @değinebilir veya #etiketler kullanabilirsiniz.'
        show_collections: İnsanlar takip ettiklerinize ve takipçilerinize göz gezdirebilir. Takip ettiğiniz kişiler sizin onları takip ettiğinizi her halükarda görecektir.
        unlocked: İnsanlar sizi onayınızı almadan takip edebileceklerdir. Takip isteklerini gözden geçirmek ve yeni takipçileri kabul veya reddetmek istiyorsanız seçimi kaldırın.
      account_alias:
        acct: Taşımak istediğiniz hesabı kullanıcıadı@alanadı şeklinde belirtin
      account_migration:
        acct: Taşımak istediğiniz hesabın kullanıcıadı@alanadını belirtin
      account_warning_preset:
        text: Bğlantılar, etiketler ve bahsedenler gibi gönderi sözdizimini kullanabilirsiniz
        title: İsteğe bağlı. Alıcıya görünmez
      admin_account_action:
        include_statuses: Kullanıcı hangi gönderilerin denetleme eylemi veya uyarısına neden olduğunu görecektir
        send_email_notification: Kullanıcı, hesabına ne olduğuna dair bir açıklama alacak
        text_html: İsteğe bağlı. Gönderi sözdizimini kullanabilirsiniz. Zamandan kazanmak için <a href="%{path}">uyarı ön-ayarları ekleyebilirsiniz</a>
        type_html: "<strong>%{acct}</strong> ile ne yapılacağını seçin"
        types:
          disable: Kullanıcının hesabını kullanmasını engelle ama içeriklerini silme veya gizleme.
          none: Bunu, başka bir eylem tetiklemeden kullanıcıya bir uyarı göndermek için kullan.
          sensitive: Bu kullanıcının tüm medya eklerini hassas olarak işaretlemeye zorla.
          silence: Kullanıcının herkese açık şekilde gönderimde bulunmasını engelle, gönderilerini ve bildirimlerini onları takip etmeyen kişilerden gizle. Bu hesaba yönelik tüm bildirimleri kapatır.
          suspend: Bu hesaptan herhangi bir etkileşimi engelle ve içeriğini sil. 30 gün içerisinde geri alınabilir. Bu hesaba yönelik tüm bildirimleri kapatır.
        warning_preset_id: İsteğe bağlı. Hazır ayarın sonuna hala özel metin ekleyebilirsiniz
      announcement:
        all_day: İşaretlendiğinde, yalnızca zaman aralığındaki tarihler görüntülenir
        ends_at: İsteğe bağlı. Duyuru, bu tarihte otomatik olarak yayından kaldırılacak
        scheduled_at: Duyuruyu hemen yayınlamak için boş bırakın
        starts_at: İsteğe bağlı. Duyurunuzun belirli bir zaman aralığına bağlı olması durumunda
        text: Gönderi sözdizimini kullanabilirsiniz. Lütfen duyurunun kullanıcının ekranında yer alacağı alanı göz önünde bulundurun
      appeal:
        text: Bir eyleme yalnızca bir kere itiraz edebilirsiniz
      defaults:
        autofollow: Davetiyeyle kaydolan kişiler sizi otomatik olarak takip eder
        avatar: En fazla %{size} olacak şekilde WEBP, PNG, GIF veya JPG formatında yükleyiniz. %{dimensions}px boyutuna küçültülecektir
        bot: Bu hesap temelde otomatik eylemler gerçekleştirir ve izlenmeyebilir
        context: Filtrenin geçerli olması gereken bir veya daha fazla içerik
        current_password: Güvenlik nedeniyle lütfen şu anki hesabın parolasını girin
        current_username: Onaylamak için lütfen şu anki hesabın kullanıcı adını girin
        digest: Sadece uzun bir süre hareketsiz kaldıktan sonra ve yalnızca yokluğunuzda herhangi bir kişisel mesaj aldıysanız gönderilir
        email: Onay e-postası gönderilir
        header: WEBP, PNG, GIF veya JPG. En fazla %{size}. %{dimensions}px boyutuna küçültülecektir
        inbox_url: Kullanmak istediğiniz aktarıcının ön sayfasından URL'yi kopyalayın
        irreversible: Süzgeçlenmiş gönderiler, filtre daha sonra kaldırılsa bile, geri dönüşümsüz biçimde kaybolur
        locale: Kullanıcı arayüzünün dili, e-postalar ve push bildirimleri
        password: En az 8 karakter kullanın
        phrase: Metnin büyük/küçük harf durumundan veya gönderinin içerik uyarısından bağımsız olarak eşleştirilecek
        scopes: Uygulamanın erişmesine izin verilen API'ler. Üst seviye bir kapsam seçtiyseniz, bireysel kapsam seçmenize gerek yoktur.
        setting_aggregate_reblogs: Yakın zamanda teşvik edilmiş gönderiler için yeni teşvikleri göstermeyin (yalnızca yeni alınan teşvikleri etkiler)
        setting_always_send_emails: Normalde, Mastodon'u aktif olarak kullanırken e-posta bildirimleri gönderilmeyecektir
        setting_default_quote_policy: Bahsedilen kullanıcıların her zaman alıntı yapmasına izin verilir. Bu ayar yalnızca bir sonraki Mastodon sürümü ile oluşturulan gönderiler için geçerli olacaktır, ancak tercihinizi hazırlık aşamasında seçebilirsiniz
        setting_default_sensitive: Hassas medya varsayılan olarak gizlidir ve bir tıklama ile gösterilebilir
        setting_display_media_default: Hassas olarak işaretlenmiş medyayı gizle
        setting_display_media_hide_all: Medyayı her zaman gizle
        setting_display_media_show_all: Medyayı her zaman göster
        setting_system_scrollbars_ui: Yalnızca Safari ve Chrome tabanlı masaüstü tarayıcılar için geçerlidir
        setting_use_blurhash: Gradyenler gizli görsellerin renklerine dayanır, ancak detayları gizler
        setting_use_pending_items: Akışı otomatik olarak kaydırmak yerine, zaman çizelgesi güncellemelerini tek bir tıklamayla gizleyin
        username: Harfleri, sayıları veya alt çizgi kullanabilirsiniz
        whole_word: Anahtar kelime veya kelime öbeği yalnızca alfasayısal olduğunda, yalnızca tüm sözcükle eşleşirse uygulanır
      domain_allow:
        domain: Bu alan adı, bu sunucudan veri alabilecek ve ondan gelen veri işlenecek ve saklanacaktır
      email_domain_block:
        domain: Bu e-posta adresinde görünen veya kullanılan MX kaydındaki alan adı olabilir. Kayıt sırasında denetleneceklerdir.
        with_dns_records: Belirli bir alanın DNS kayıtlarını çözmeyi deneyecek ve sonuçlar kara listeye eklenecek
      featured_tag:
        name: 'Son zamanlarda sıkça kullandığınız etiketlerin bazıları:'
      filters:
        action: Bir gönderi filtreyle eşleştiğinde hangi eylemin yapılacağını seçin
        actions:
          blur: Medyayı, metnin kendisini gizlemeden bir uyarı arkasında gizle
          hide: Filtrelenmiş içeriği tamamen gizle, sanki varolmamış gibi
          warn: Süzgeçlenmiş içeriği, süzgecinin başlığından söz eden bir uyarının arkasında gizle
      form_admin_settings:
        activity_api_enabled: Yerel olarak yayınlanan gönderi, etkin kullanıcı ve yeni kayıtların haftalık sayıları
        app_icon: WEBP, PNG, GIF veya JPG. Mobil aygıtlarda varsayılan uygulama simgesini isteğe bağlı bir simgeyle değiştirir.
        backups_retention_period: Kullanıcılar, gönderilerinin arşivlerini daha sonra indirmek üzere oluşturabilirler. Pozitif bir değer verdilğinde bu arşivler verilmiş olan gün sonunda deponuzdan otomatik olarak silinecektir.
        bootstrap_timeline_accounts: Bu hesaplar, yeni kullanıcıların takip önerilerinin tepesinde sabitlenecektir.
        closed_registrations_message: Kayıt olma kapalıyken görüntülenir
        content_cache_retention_period: Diğer sunuculardaki (öne çıkarma ve yanıtlar da dahil olmak üzere) tüm gönderiler belirlenen gün sonunda, yerel bir kullanıcının etkileşimine bakılmadan, silinecektir. Yerel bir kullanıcının yerimlerine veya favorilerine eklediği gönderiler de dahildir. Farklı sunuculardaki kullanıcılar arasındaki özel bahsetmeler de kaybolacak ve geri getirilmeleri mümkün olmayacaktır. Bu ayarın kullanımı özel amaçlı sunucular içindir ve genel amaçlı kullanımda etkinleştirildiğinde kullanıcı beklentilerini karşılamayabilir.
        custom_css: Mastodon'un web sürümüne özel biçimler uygulayabilirsiniz.
        favicon: WEBP, PNG, GIF veya JPG. Varsayılan Mastodon simgesini isteğe bağlı bir simgeyle değiştirir.
        mascot: Gelişmiş web arayüzündeki illüstrasyonu geçersiz kılar.
        media_cache_retention_period: Uzak kullanıcıların gönderilerindeki ortam dosyaları sunucunuzda önbelleklenir. Pozitif bir değer verildiğinde, ortam dosyaları belirlenen gün sonunda silinecektir. Eğer ortam dosyaları silindikten sonra istenirse, kaynak içerik hala mevcutsa, tekrar indirilecektir. Bağlantı önizleme kartlarının üçüncü parti siteleri yoklamasına ilişkin kısıtlamalar nedeniyle, bu değeri en azından 14 gün olarak ayarlamanız önerilir, yoksa bağlantı önizleme kartları bu süreden önce isteğe bağlı olarak güncellenmeyecektir.
        min_age: Kullanıcılardan kayıt olurken doğum tarihlerini doğrulamaları istenecektir
        peers_api_enabled: Bu sunucunun fediverse'te karşılaştığı alan adlarının bir listesi. İlgili sunucuyla birleştirme mi yapıyorsunuz yoksa sunucunuz sadece onu biliyor mu hakkında bir bilgi burada yok. Bu blgi genel olarak federasyın hakkında istatistik toplamak isteyen hizmetler tarafından kullanılıyor.
        profile_directory: Profil dizini keşfedilebilir olmayı kabul eden tüm kullanıcıları listeler.
        require_invite_text: Kayıt olmak elle doğrulama gerektiriyorsa, "Neden katılmak istiyorsunuz?" metin girdisini isteğe bağlı yerine zorunlu yapın
        site_contact_email: İnsanlar yasal konular veya destek hakkında bilgi edinmek için size nasıl ulaşabilir.
        site_contact_username: İnsanlar size Mastodon'da nasıl ulaşabilir.
        site_extended_description: Ziyaretçileriniz ve kullanıcılarınıza yardımı dokunabilecek herhangi bir ek bilgi. Markdown sözdizimiyle biçimlendirilebilir.
        site_short_description: Sunucunuzu tekil olarak tanımlamaya yardımcı olacak kısa tanım. Kim işletiyor, kimin için?
        site_terms: Kendi gizlilik politikanızı kullanın veya varsayılanı kullanmak için boş bırakın. Markdown sözdizimiyle biçimlendirilebilir.
        site_title: İnsanlar sunucunuzu alan adı dışında nasıl isimlendirmeli.
        status_page_url: İnsanların bir kesinti halinde sunucunun durumunu görebilecekleri bir sayfanın URL'si
        theme: Giriş yapmamış ziyaretçilerin ve yeni kullanıcıların gördüğü tema.
        thumbnail: Sunucu bilginizin yanında gösterilen yaklaşık 2:1'lik görüntü.
        timeline_preview: Giriş yapmamış ziyaretçiler, sunucuda mevcut olan en son genel gönderileri tarayabilecekler.
        trendable_by_default: Öne çıkan içeriğin elle incelenmesini atla. Tekil öğeler sonrada öne çıkanlardan kaldırılabilir.
        trends: Öne çıkanlar, sunucunuzda ilgi toplayan gönderileri, etiketleri ve haber yazılarını gösterir.
        trends_as_landing_page: Giriş yapmış kullanıcılar ve ziyaretçilere sunucunun açıklması yerine öne çıkan içeriği göster. Öne çıkanların etkin olması gerekir.
      form_challenge:
        current_password: Güvenli bir bölgeye giriyorsunuz
      imports:
        data: Diğer Mastodon sunucusundan dışarı aktardığınız CSV dosyası
      invite_request:
        text: Bu, başvurunuzu gözden geçirmemize yardımcı olacaktır
      ip_block:
        comment: İsteğe bağlı. Bu kuralı neden eklediğinizi hatırlayın.
        expires_in: IP adresleri sınırlı bir kaynaktır, bazen paylaşılırlar ve sıklıkla el değiştirirler. Bu nedenle, belirsiz IP blokları önerilmez.
        ip: Bir IPv4 veya IPv6 adresi girin. CIDR sözdizimini kullanarak tüm aralıkları engelleyebilirsiniz. Kendinizi dışarıda bırakmamaya dikkat edin!
        severities:
          no_access: Tüm kaynaklara erişimi engelle
          sign_up_block: Yeni kayıtlar mümkün olmayacaktır
          sign_up_requires_approval: Yeni kayıt onayınızı gerektirir
        severity: Bu IP'den gelen isteklere ne olacağını seçin
      rule:
        hint: İsteğe bağlı. Kural hakkında daha fazla ayrıntı verin
        text: Bu sunucu üzerindeki kullanıcılar için bir kural veya gereksinimi tanımlayın. Kuralı kısa ve yalın tutmaya çalışın
      sessions:
        otp: 'Telefonunuzdaki two-factor kodunuzu giriniz veya kurtarma kodlarınızdan birini giriniz:'
        webauthn: Bir USB anahtarıysa, taktığınızdan ve gerekirse üzerine tıkladığınızdan emin olun.
      settings:
        indexable: Profil sayfanız Google, Bing ve diğerlerindeki arama sonuçlarında görüntülenebilir.
        show_application: Ne olursa olsun gönderinizi yayınlayan uygulamayı her zaman görebileceksiniz.
      tag:
        name: Harflerin, örneğin daha okunabilir yapmak için, sadece büyük/küçük harf durumlarını değiştirebilirsiniz
      terms_of_service:
        changelog: Markdown sözdizimiyle yapılandırılabilir.
        effective_date: Kullanıcıları bilgilendirmek için mantıklı bir tarih aralığı 10 ile 30 gün arasında olabilir.
        text: Markdown sözdizimiyle yapılandırılabilir.
      terms_of_service_generator:
        admin_email: Yasal bildirimler arasında karşı bildirimler, mahkeme kararları, yayından kaldırma talepleri ve kolluk kuvvetleri talepleri yer alır.
        arbitration_address: Yukarıdaki fiziksel adresle aynı olabilir, veya e-posta kullanıyorsanız "N/A".
        arbitration_website: Web formu olabilir, veya e-posta kullanıyorsanız "N/A".
        choice_of_law: Her türlü iddiayı yönetecek olan iç maddi yasalara ilişkin şehir, bölge, eyalet veya ülke.
        dmca_address: ABD operatörleri için DMCA Atanmış Temsilci Dizininde kayıtlı adresi kullanın. Doğrudan taleple Posta Kutusu kullanımı mümkündür, Telif Hakkı Ofisine e-posta göndermek için DMCA Atanmış Temsilci Posta Kutusu Feragat Talebini kullanın ve eylemleriniz nedeniyle intikam veya cezalandırılmaktan çekinen ve herkese açık ev adresini kullanmamak için Posta Kutusu kullanması gereken ev tabanlı bir içerik moderatörü olduğunuzu açıklayın.
        dmca_email: Yukarıdaki "Yasal bildirimler için e-posta adresi" için kullanılan e-posta ile aynı olabilir.
        domain: Sağladığınız çevrimiçi hizmetin benzersiz tanımlaması.
        jurisdiction: Faturaları ödeyen kişinin yaşadığı ülkeyi listeleyin. Bir şirket veya başka bir kuruluş ise, kurulduğu ülkeyi ve uygun şekilde şehri, bölgeyi, yöreyi veya eyaleti listeleyin.
        min_age: Tabi olduğunuz yasaların gerektirdiği yaştan düşük olmamalıdır.
      user:
        chosen_languages: İşaretlendiğinde, yalnızca seçilen dillerdeki gönderiler genel zaman çizelgelerinde görüntülenir
        date_of_birth:
          one: Mastodon kullanmak için en az %{count} yaşında olduğunuzdan emin olmalıyız. Bu bilgiyi saklamıyoruz.
          other: Mastodon kullanmak için en az %{count} yaşında olduğunuzdan emin olmalıyız. Bu bilgiyi saklamıyoruz.
        role: Rol, kullanıcıların sahip olduğu izinleri denetler.
      user_role:
        color: Arayüz boyunca rol için kullanılacak olan renk, hex biçiminde RGB
        highlighted: Bu rolü herkese açık hale getirir
        name: Rolün, eğer rozet olarak görüntülenmesi ayarlandıysa kullanılacak herkese açık ismi
        permissions_as_keys: Bu role sahip kullanıcıların şunlara erişimi var...
        position: Belirli durumlarda çatışmayı çözmek için daha yüksek rol belirleyicidir. Bazı eylemler ancak daha düşük öncelikteki rollere uygulanabilir
      webhook:
        events: Gönderilecek etkinlikleri seçin
        template: Değişken değerleme kullanarak kendi JSON yükünüzü oluşturun. Varsayılan JSON için boş bırakın.
        url: Olayların gönderileceği yer
    labels:
      account:
<<<<<<< HEAD
        attribution_domains_as_text: Size atıf verebilecek websiteleri
=======
        attribution_domains: Size atıf verebilecek websiteleri
>>>>>>> 609a4018
        discoverable: Profil ve gönderileri keşif algoritmalarında kullan
        fields:
          name: Etiket
          value: İçerik
        indexable: Herkese açık gönderileri arama sonuçlarına ekle
        show_collections: Takipleri ve takipçileri profilde göster
        unlocked: Yeni takipçileri otomatik olarak kabul et
      account_alias:
        acct: Eski hesabın tanıtıcısı
      account_migration:
        acct: Yeni hesabın tanıtıcısı
      account_warning_preset:
        text: Ön ayarlı metin
        title: Başlık
      admin_account_action:
        include_statuses: Bildirilen gönderileri e-postaya dahil et
        send_email_notification: Kullanıcıyı e-posta ile bilgilendir
        text: Özel uyarı
        type: Eylem
        types:
          disable: Dondur
          none: Hiç birşey
          sensitive: Hassas
          silence: Sınırla
          suspend: Hesap verilerini askıya alın ve geri alınamaz şekilde silin
        warning_preset_id: Bir uyarı ön ayarı kullan
      announcement:
        all_day: Tüm gün etkinliği
        ends_at: Etkinliğin sonu
        scheduled_at: Yayınlamayı zamanla
        starts_at: Etkinliğin başlangıcı
        text: Duyuru
      appeal:
        text: Bu kararın neden geri alınması gerektiğini açıklayın
      defaults:
        autofollow: Hesabınızı takip etmeye davet edin
        avatar: Profil resmi
        bot: Bu bir bot hesabı
        chosen_languages: Dilleri süzgeçle
        confirm_new_password: Yeni parolayı onayla
        confirm_password: Parolayı doğrula
        context: İçeriği süzgeçle
        current_password: Güncel parola
        data: Veri
        display_name: Görünen isim
        email: E-posta adresi
        expires_in: Bitiş tarihi
        fields: Profil meta verisi
        header: Kapak resmi
        honeypot: "%{label} (doldurmayın)"
        inbox_url: Aktarıcı gelen kutusunun URL'si
        irreversible: Gizlemek yerine benim için sil
        locale: Arayüz dili
        max_uses: Maksimum kullanım sayısı
        new_password: Yeni parola
        note: Kişisel bilgiler
        otp_attempt: İki adımlı doğrulama kodu
        password: Parola
        phrase: Anahtar kelime veya kelime öbeği
        setting_advanced_layout: Gelişmiş web arayüzünü etkinleştir
        setting_aggregate_reblogs: Zaman çizelgesindeki boostları grupla
        setting_always_send_emails: Her zaman e-posta bildirimleri gönder
        setting_auto_play_gif: Hareketli GIF'leri otomatik oynat
        setting_boost_modal: Paylaşmadan önce onay iletişim kutusu göster
        setting_default_language: Gönderi dili
        setting_default_privacy: Gönderi gizliliği
        setting_default_quote_policy: Kimler alıntılayabilir
        setting_default_sensitive: Medyayı her zaman hassas olarak işaretle
        setting_delete_modal: Bir gönderiyi silmeden önce onay iletişim kutusu göster
        setting_disable_hover_cards: Üstüne geldiğinde profil önizlemesini devre dışı bırak
        setting_disable_swiping: Kaydırma hareketlerini devre dışı bırak
        setting_display_media: Medya görüntüleme
        setting_display_media_default: Varsayılan
        setting_display_media_hide_all: Tümünü gizle
        setting_display_media_show_all: Tümünü göster
        setting_expand_spoilers: İçerik uyarılarıyla işaretli gönderileri her zaman genişlet
        setting_hide_network: Sosyal grafiğini gizle
        setting_missing_alt_text_modal: Alternatif metni olmayan medya göndermeden önce onay sorusu göster
        setting_reduce_motion: Animasyonlarda hareketi azalt
        setting_system_font_ui: Sistemin varsayılan yazı tipini kullan
        setting_system_scrollbars_ui: Sistemin varsayılan kaydırma çubuğunu kullan
        setting_theme: Site teması
        setting_trends: Bugünün gündemini göster
        setting_unfollow_modal: Birini takip etmeden önce onay iletişim kutusu göster
        setting_use_blurhash: Gizli medya için renkli gradyanlar göster
        setting_use_pending_items: Yavaş mod
        severity: Önem derecesi
        sign_in_token_attempt: Güvenlik kodu
        title: Başlık
        type: İçeri aktarma türü
        username: Kullanıcı adı
        username_or_email: Kullanıcı adı veya e-posta
        whole_word: Tam sözcük
      email_domain_block:
        with_dns_records: Alan adının MX kayıtlarını ve IP'lerini ekleyin
      featured_tag:
        name: Etiket
      filters:
        actions:
          blur: Medyayı bir uyarıyla gizle
          hide: Tamamen gizle
          warn: Uyarıyla gizle
      form_admin_settings:
        activity_api_enabled: API'deki kullanıcı etkinliği hakkında toplu istatistikler yayınlayın
        app_icon: Uygulama simgesi
        backups_retention_period: Kullanıcı arşivi saklama süresi
        bootstrap_timeline_accounts: Bu hesapları yeni kullanıcılara her zaman öner
        closed_registrations_message: Kayıt olma mevcut değilken gösterilen özel ileti
        content_cache_retention_period: Uzak içerik saklama süresi
        custom_css: Özel CSS
        favicon: Yer imi simgesi
        mascot: Özel maskot (eski)
        media_cache_retention_period: Medya önbelleği saklama süresi
        min_age: Azami yaş gereksinimi
        peers_api_enabled: API'de keşfedilen sunucuların listesini yayınla
        profile_directory: Profil dizinini etkinleştir
        registrations_mode: Kim kaydolabilir
        require_invite_text: Katılmak için bir gerekçe iste
        show_domain_blocks: Engellenen alan adlarını göster
        show_domain_blocks_rationale: Alan adlarının neden engellendiğini göster
        site_contact_email: İletişim e-postası
        site_contact_username: İletişim kullanıcı adı
        site_extended_description: Geniş açıklama
        site_short_description: Sunucu açıklaması
        site_terms: Gizlilik Politikası
        site_title: Sunucu adı
        status_page_url: Durum sayfası URL'si
        theme: Öntanımlı tema
        thumbnail: Sunucu küçük resmi
        timeline_preview: Genel zaman çizelgelerine yetkisiz erişime izin ver
        trendable_by_default: Ön incelemesiz öne çıkanlara izin ver
        trends: Öne çıkanları etkinleştir
        trends_as_landing_page: Giriş sayfası olarak öne çıkanları kullan
      interactions:
        must_be_follower: Takipçim olmayan kişilerden gelen bildirimleri engelle
        must_be_following: Takip etmediğim kişilerden gelen bildirimleri engelle
        must_be_following_dm: Takip etmediğiniz kişilerden gelen doğrudan iletileri engelle
      invite:
        comment: Yorum
      invite_request:
        text: Neden katılmak istiyorsun?
      ip_block:
        comment: Yorum
        ip: IP
        severities:
          no_access: Erişimi engelle
          sign_up_block: Kayıt olmayı engelle
          sign_up_requires_approval: Kayıtları sınırla
        severity: Kural
      notification_emails:
        appeal: Birisi, bir moderatör kararına itiraz ediyor
        digest: Özet e-postaları gönder
        favourite: Birisi gönderinizi beğendi
        follow: Biri seni takip etti
        follow_request: Biri seni takip etmek istedi
        mention: Birisi senden bahsetti
        pending_account: Yeni hesabın incelenmesi gerekiyor
        reblog: Birisi gönderini boostladı
        report: Yeni rapor gönderildi
        software_updates:
          all: Tüm güncellemeleri bildir
          critical: Sadece kritik güncellemeleri bildir
          label: Yeni bir Mastodon sürümü mevcut
          none: Güncellemeleri hiç bir zaman bildirme (önerilmiyor)
          patch: Yama güncellemelerini bildir
        trending_tag: Yeni eğilimin gözden geçmesi gerekiyor
      rule:
        hint: Ek bilgi
        text: Kural
      settings:
        indexable: Arama motorları profil sayfasını içersin
        show_application: Gönderiyi hangi uygulamadan gönderdiğiniz görüntülensin
      tag:
        listable: Bu etiketin aramalarda ve profil dizininde görünmesine izin ver
        name: Etiket
        trendable: Bu etiketin gündem altında görünmesine izin ver
        usable: Gönderilerin yerelde bu etiketi kullanmasına izin ver
      terms_of_service:
        changelog: Ne Değişti?
        effective_date: Yürürlük tarihi
        text: Hizmet Şartları
      terms_of_service_generator:
        admin_email: Yasal bildirimler için e-posta adresi
        arbitration_address: Tahkim bildirimleri için fiziksel adres
        arbitration_website: Tahkim bildirimlerini göndermek için website
        choice_of_law: Yasa Tercihi
        dmca_address: DMCA/telif hakkı bildirimleri için fiziksel adres
        dmca_email: DMCA/telif hakkı bildirimleri için e-posta adresi
        domain: Alan adı
        jurisdiction: Yasal yetki alanı
        min_age: Minimum yaş
      user:
        date_of_birth_1i: Gün
        date_of_birth_2i: Ay
        date_of_birth_3i: Yıl
        role: Rol
        time_zone: Zaman dilimi
      user_role:
        color: Rozet rengi
        highlighted: Rolü kullanıcıların profilinde rozet olarak görüntüle
        name: Ad
        permissions_as_keys: İzinler
        position: Öncelik
      webhook:
        events: Etkin olaylar
        template: Yük şablonu
        url: Uç nokta URL’si
    'no': Hayır
    not_recommended: Önerilmez
    overridden: Geçersiz kılındı
    recommended: Önerilen
    required:
      mark: "*"
      text: gerekli
    title:
      sessions:
        webauthn: Oturum açmak için güvenlik anahtarlarınızdan birini kullanın
    'yes': Evet<|MERGE_RESOLUTION|>--- conflicted
+++ resolved
@@ -3,11 +3,7 @@
   simple_form:
     hints:
       account:
-<<<<<<< HEAD
-        attribution_domains_as_text: Her satırda bir tanesi. Sahte atıflardan korur.
-=======
         attribution_domains: Her satırda bir tane. Sahte atıflardan korur.
->>>>>>> 609a4018
         discoverable: Herkese açık gönderileriniz ve profiliniz Mastodon'un çeşitli kısımlarında öne çıkarılabilir veya önerilebilir ve profiliniz başka kullanıcılara önerilebilir.
         display_name: Tam adınız veya kullanıcı adınız.
         fields: Ana sayfanız, zamirleriniz, yaşınız, istediğiniz herhangi bir şey.
@@ -169,11 +165,7 @@
         url: Olayların gönderileceği yer
     labels:
       account:
-<<<<<<< HEAD
-        attribution_domains_as_text: Size atıf verebilecek websiteleri
-=======
         attribution_domains: Size atıf verebilecek websiteleri
->>>>>>> 609a4018
         discoverable: Profil ve gönderileri keşif algoritmalarında kullan
         fields:
           name: Etiket
