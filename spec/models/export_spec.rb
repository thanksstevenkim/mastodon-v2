--- conflicted
+++ resolved
@@ -29,7 +29,6 @@
 
   describe '#to_blocked_accounts_csv' do
     before { target_accounts.each { |target_account| account.block!(target_account) } }
-<<<<<<< HEAD
 
     let(:export) { CSV.parse(subject.to_blocked_accounts_csv) }
 
@@ -52,20 +51,10 @@
         .to contain_exactly(
           contain_exactly('Account address', 'Hide notifications'),
           include('one@local.host', 'true'),
-=======
-
-    let(:export) { CSV.parse(subject.to_blocked_accounts_csv) }
-
-    it 'returns a csv of the blocked accounts' do
-      expect(export)
-        .to contain_exactly(
-          include('one@local.host'),
->>>>>>> 609a4018
           include(be_present)
         )
     end
   end
-<<<<<<< HEAD
 
   describe '#to_following_accounts_csv' do
     before { target_accounts.each { |target_account| account.follow!(target_account) } }
@@ -96,138 +85,6 @@
       expect(export)
         .to contain_exactly(
           include('one@local.host'),
-=======
-
-  describe '#to_muted_accounts_csv' do
-    before { target_accounts.each { |target_account| account.mute!(target_account) } }
-
-    let(:export) { CSV.parse(subject.to_muted_accounts_csv) }
-
-    it 'returns a csv of the muted accounts' do
-      expect(export)
-        .to contain_exactly(
-          contain_exactly('Account address', 'Hide notifications'),
-          include('one@local.host', 'true'),
->>>>>>> 609a4018
-          include(be_present)
-        )
-    end
-  end
-
-<<<<<<< HEAD
-  describe '#to_blocked_domains_csv' do
-    before { Fabricate.times(2, :account_domain_block, account: account) }
-
-    let(:export) { CSV.parse(subject.to_blocked_domains_csv) }
-
-    it 'returns a csv of the blocked domains' do
-      expect(export)
-        .to contain_exactly(
-          include(/example/),
-          include(/example/)
-        )
-    end
-  end
-
-  describe '#total_storage' do
-    it 'returns the total size of the media attachments' do
-      media_attachment = Fabricate(:media_attachment, account: account)
-      expect(subject.total_storage).to eq media_attachment.file_file_size || 0
-    end
-  end
-
-  describe '#total_statuses' do
-    before { Fabricate.times(2, :status, account: account) }
-
-    it 'returns the total number of statuses' do
-      expect(subject.total_statuses).to eq(2)
-    end
-  end
-
-  describe '#total_bookmarks' do
-    before { Fabricate.times(2, :bookmark, account: account) }
-
-    it 'returns the total number of bookmarks' do
-      expect(subject.total_bookmarks).to eq(2)
-    end
-  end
-
-  describe '#total_follows' do
-    before { target_accounts.each { |target_account| account.follow!(target_account) } }
-
-    it 'returns the total number of the followed accounts' do
-      expect(subject.total_follows).to eq(2)
-    end
-  end
-
-  describe '#total_lists' do
-    before { Fabricate.times(2, :list, account: account) }
-
-    it 'returns the total number of lists' do
-      expect(subject.total_lists).to eq(2)
-=======
-  describe '#to_following_accounts_csv' do
-    before { target_accounts.each { |target_account| account.follow!(target_account) } }
-
-    let(:export) { CSV.parse(subject.to_following_accounts_csv) }
-
-    it 'returns a csv of the following accounts' do
-      expect(export)
-        .to contain_exactly(
-          contain_exactly('Account address', 'Show boosts', 'Notify on new posts', 'Languages'),
-          include('one@local.host', 'true', 'false', be_blank),
-          include(be_present)
-        )
-    end
-  end
-
-  describe '#to_lists_csv' do
-    before do
-      target_accounts.each do |target_account|
-        account.follow!(target_account)
-        Fabricate(:list, account: account).accounts << target_account
-      end
->>>>>>> 609a4018
-    end
-  end
-
-  describe '#total_followers' do
-    before { target_accounts.each { |target_account| target_account.follow!(account) } }
-
-    it 'returns the total number of the follower accounts' do
-      expect(subject.total_followers).to eq(2)
-    end
-  end
-
-  describe '#total_blocks' do
-    before { target_accounts.each { |target_account| account.block!(target_account) } }
-
-<<<<<<< HEAD
-    it 'returns the total number of the blocked accounts' do
-      expect(subject.total_blocks).to eq(2)
-    end
-  end
-
-  describe '#total_mutes' do
-    before { target_accounts.each { |target_account| account.mute!(target_account) } }
-
-    it 'returns the total number of the muted accounts' do
-      expect(subject.total_mutes).to eq(2)
-    end
-  end
-
-  describe '#total_domain_blocks' do
-    before { Fabricate.times(2, :account_domain_block, account: account) }
-
-    it 'returns the total number of account domain blocks' do
-      expect(subject.total_domain_blocks).to eq(2)
-=======
-    let(:export) { CSV.parse(subject.to_lists_csv) }
-
-    it 'returns a csv of the lists' do
-      expect(export)
-        .to contain_exactly(
-          include('one@local.host'),
           include(be_present)
         )
     end
@@ -244,7 +101,6 @@
           include(/example/),
           include(/example/)
         )
->>>>>>> 609a4018
     end
   end
 end