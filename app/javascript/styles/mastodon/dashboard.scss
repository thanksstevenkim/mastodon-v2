<<<<<<< HEAD
@use 'sass:color';
=======
@use 'functions' as *;
@use 'variables' as *;
>>>>>>> 609a4018

.dashboard__counters {
  display: flex;
  flex-wrap: wrap;
  margin: 0 -5px;
  margin-bottom: 20px;

  & > div {
    box-sizing: border-box;
    flex: 0 0 33.333%;
    padding: 0 5px;
    margin-bottom: 10px;

    & > div,
    & > a {
      padding: 20px;
      background: var(--background-color);
      border-radius: 4px;
      border: 1px solid var(--background-border-color);
      box-sizing: border-box;
      height: 100%;
    }

    & > a {
      text-decoration: none;
      color: inherit;
      display: block;

      &:hover,
      &:focus,
      &:active {
        background: $ui-base-color;
      }
    }
  }

  &__num,
  &__text {
    text-align: center;
    font-weight: 500;
    font-size: 24px;
    color: $primary-text-color;
    margin-bottom: 20px;
    line-height: 30px;
  }

  &__text {
    font-size: 18px;
  }

  &__label {
    font-size: 14px;
    color: $darker-text-color;
    text-align: center;
    font-weight: 500;
  }
}

.dashboard {
  display: grid;
  grid-template-columns: minmax(0, 1fr) minmax(0, 1fr) minmax(0, 1fr);
  grid-gap: 10px;

  @media screen and (width <= 1350px) {
    grid-template-columns: minmax(0, 1fr) minmax(0, 1fr);
  }

  &__item {
    &--span-double-column {
      grid-column: span 2;
    }

    &--span-double-row {
      grid-row: span 2;
    }

    h4 {
      padding-top: 20px;
    }
  }

  &__quick-access {
    display: flex;
    align-items: baseline;
    border-radius: 4px;
    background: $ui-button-background-color;
    color: $primary-text-color;
    transition: all 100ms ease-in;
    font-size: 14px;
    padding: 8px 16px;
    text-decoration: none;
    margin-bottom: 4px;

    &:active,
    &:focus,
    &:hover {
      background-color: $ui-button-focus-background-color;
      transition: all 200ms ease-out;
    }

    &.positive {
      background: color.adjust($ui-base-color, $lightness: 4%);
      color: $valid-value-color;
    }

    &.negative {
      background: color.adjust($ui-base-color, $lightness: 4%);
      color: $error-value-color;
    }

    span {
      flex: 1 1 auto;
    }

    strong {
      font-weight: 700;
    }
  }
}<|MERGE_RESOLUTION|>--- conflicted
+++ resolved
@@ -1,9 +1,5 @@
-<<<<<<< HEAD
-@use 'sass:color';
-=======
 @use 'functions' as *;
 @use 'variables' as *;
->>>>>>> 609a4018
 
 .dashboard__counters {
   display: flex;
