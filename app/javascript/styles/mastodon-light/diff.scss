<<<<<<< HEAD
@use 'sass:color';
=======
// Notes!
// Sass color functions, "darken" and "lighten" are automatically replaced.
@use 'sass:color';
@use '../mastodon/functions' as *;
@use '../mastodon/variables' as *;
>>>>>>> 609a4018

.simple_form .button.button-tertiary {
  color: $highlight-text-color;

  &:hover,
  &:focus,
  &:active {
    color: $white;
  }
}

.status-card__actions button,
.status-card__actions a {
  color: rgba($white, 0.8);

  &:hover,
  &:active,
  &:focus {
    color: $white;
  }
}

// Change default background colors of columns
.interaction-modal {
  background: $white;
  border: 1px solid var(--background-border-color);
}

.rules-list li::before {
  background: $ui-highlight-color;
}

.directory__card__img {
  background: color.adjust($ui-base-color, $lightness: 12%);
}

.account__header {
  background: $white;
}

.column-header__button.active {
  color: $ui-highlight-color;

  &:hover,
  &:active,
  &:focus {
    color: $ui-highlight-color;
  }
}

.icon-button:disabled {
  color: color.adjust($action-button-color, $lightness: -25%);
}

.getting-started__footer a {
  color: $ui-secondary-color;
  text-decoration: underline;
}

.confirmation-modal__secondary-button,
.confirmation-modal__cancel-button,
.mute-modal__cancel-button,
.block-modal__cancel-button {
  color: color.adjust($ui-base-color, $lightness: 26%);

  &:hover,
  &:focus,
  &:active {
    color: $primary-text-color;
  }
}

.getting-started .navigation-bar {
  border-top: 1px solid var(--background-border-color);
  border-bottom: 1px solid var(--background-border-color);

  @media screen and (max-width: $no-gap-breakpoint) {
    border-top: 0;
  }
}

.search__input,
.search__popout,
.setting-text,
.report-dialog-modal__textarea,
.audio-player {
  border: 1px solid var(--background-border-color);
}

.report-dialog-modal .dialog-option .poll__input {
  color: $white;
}

.upload-progress__backdrop {
  background: $ui-base-color;
}

// Change the background colors of statuses
<<<<<<< HEAD
.focusable:focus {
  background: color.adjust($white, $lightness: 4%);
}

// Change the background colors of status__content__spoiler-link
.reply-indicator__content .status__content__spoiler-link,
.status__content .status__content__spoiler-link {
  background: $ui-base-color;

  &:hover,
  &:focus {
    background: color.adjust($ui-base-color, $lightness: 4%);
  }
}

=======
.focusable:focus-visible {
  background: lighten($white, 4%);
}

>>>>>>> 609a4018
.account-gallery__item a {
  background-color: $ui-base-color;
}

// Change the text colors on inverted background
.actions-modal ul li:not(:empty) a.active,
.actions-modal ul li:not(:empty) a.active button,
.actions-modal ul li:not(:empty) a:active,
.actions-modal ul li:not(:empty) a:active button,
.actions-modal ul li:not(:empty) a:focus,
.actions-modal ul li:not(:empty) a:focus button,
.actions-modal ul li:not(:empty) a:hover,
.actions-modal ul li:not(:empty) a:hover button,
.simple_form button:not(.button, .link-button) {
  color: $white;
}

.compare-history-modal .report-modal__target,
.report-dialog-modal .poll__option.dialog-option {
  border-bottom-color: color.adjust($ui-base-color, $lightness: 4%);
}

.report-dialog-modal__container {
  border-top-color: color.adjust($ui-base-color, $lightness: 4%);
}

.dialog-modal__content__preview {
  background: #fff;
  border-bottom: 1px solid var(--modal-border-color);
}

.reactions-bar__item:hover,
.reactions-bar__item:focus,
.reactions-bar__item:active {
  background-color: $ui-base-color;
}

.reactions-bar__item.active {
<<<<<<< HEAD
  background-color: mix($white, $ui-highlight-color, 80%);
  border-color: mix(
    color.adjust($ui-base-color, $lightness: 8%),
=======
  background-color: color.mix($white, $ui-highlight-color, 80%);
  border-color: color.mix(
    lighten($ui-base-color, 8%),
>>>>>>> 609a4018
    $ui-highlight-color,
    80%
  );
}

.media-modal__overlay .picture-in-picture__footer {
  border: 0;
}

.picture-in-picture__header {
  border-bottom: 0;
}

.announcements,
.picture-in-picture__footer {
  border-top: 0;
}

.icon-with-badge__badge {
  border-color: $white;
  color: $white;
}

.column-settings__hashtags .column-select__option {
  color: $white;
}

.dashboard__quick-access,
.focal-point__preview strong,
.admin-wrapper .content__heading__tabs a.selected {
  color: $white;
}

.flash-message.warning {
  color: color.adjust($gold-star, $lightness: 16%);
}

.boost-modal__action-bar,
.confirmation-modal__action-bar,
.mute-modal__action-bar,
.block-modal__action-bar,
.onboarding-modal__paginator,
.error-modal__footer {
  background: color.adjust($ui-base-color, $lightness: -6%);

  .onboarding-modal__nav,
  .error-modal__nav {
    &:hover,
    &:focus,
    &:active {
      background-color: color.adjust($ui-base-color, $lightness: -12%);
    }
  }
}

.display-case__case {
  background: $white;
}

.embed-modal .embed-modal__container .embed-modal__html {
  background: $white;
  border: 1px solid var(--background-border-color);

  &:focus {
    border-color: color.adjust($ui-base-color, $lightness: 12%);
    background: $white;
  }
}

.react-toggle-track {
  background: $ui-primary-color;
}

.react-toggle:hover:not(.react-toggle--disabled) .react-toggle-track {
  background: color.adjust($ui-primary-color, $lightness: 10%);
}

.react-toggle.react-toggle--checked:hover:not(.react-toggle--disabled)
  .react-toggle-track {
  background: color.adjust($ui-highlight-color, $lightness: 10%);
}

// Change the default color used for the text in an empty column or on the error column
.empty-column-indicator,
.error-column {
  color: $primary-text-color;
  background: $white;
}

// Change the default colors used on some parts of the profile pages
.activity-stream-tabs {
<<<<<<< HEAD
  background: $account-background-color;
  border-bottom-color: color.adjust($ui-base-color, $lightness: 8%);
=======
  background: $white;
  border-bottom-color: lighten($ui-base-color, 8%);
>>>>>>> 609a4018
}

.nothing-here,
.page-header,
.directory__tag > a,
.directory__tag > div {
  background: $white;
  border: 1px solid var(--background-border-color);
}

.picture-in-picture-placeholder {
  background: $white;
  border-color: color.adjust($ui-base-color, $lightness: 8%);
  color: color.adjust($ui-base-color, $lightness: 8%);
}

.directory__tag > a {
  &:hover,
  &:active,
  &:focus {
    background: $ui-base-color;
  }
}

.batch-table {
  &__toolbar,
  &__row,
  .nothing-here {
    border-color: color.adjust($ui-base-color, $lightness: 8%);
  }
}

<<<<<<< HEAD
.activity-stream {
  border: 1px solid var(--background-border-color);

  &--under-tabs {
    border-top: 0;
  }

  .entry {
    background: $account-background-color;

    .detailed-status.light,
    .more.light,
    .status.light {
      border-bottom-color: color.adjust($ui-base-color, $lightness: 8%);
    }
  }

  .status.light {
    .status__content {
      color: $primary-text-color;
    }

    .display-name {
      strong {
        color: $primary-text-color;
      }
    }
  }
}

=======
>>>>>>> 609a4018
.accounts-grid {
  .account-grid-card {
    .controls {
      .icon-button {
        color: $darker-text-color;
      }
    }

    .name {
      a {
        color: $primary-text-color;
      }
    }

    .username {
      color: $darker-text-color;
    }

    .account__header__content {
      color: $primary-text-color;
    }
  }
}

.simple_form {
  .warning {
    box-shadow: none;
    background: rgba($error-red, 0.5);
    text-shadow: none;
  }

  .recommended {
    border-color: $ui-highlight-color;
    color: $ui-highlight-color;
    background-color: rgba($ui-highlight-color, 0.1);
  }

  input[type='text'],
  input[type='number'],
  input[type='email'],
  input[type='password'],
  input[type='url'],
  input[type='datetime-local'],
  textarea {
    background: color.adjust($ui-base-color, $lightness: -10%);
  }

  select {
    background: color.adjust($ui-base-color, $lightness: -10%)
      url("data:image/svg+xml;utf8,<svg xmlns='http://www.w3.org/2000/svg' viewBox='0 0 14.933 18.467' height='19.698' width='15.929'><path d='M3.467 14.967l-3.393-3.5H14.86l-3.392 3.5c-1.866 1.925-3.666 3.5-4 3.5-.335 0-2.135-1.575-4-3.5zm.266-11.234L7.467 0 11.2 3.733l3.733 3.734H0l3.733-3.734z' fill='#{hex-color(color.adjust($ui-base-color, $lightness: 12%))}'/></svg>")
      no-repeat right 8px center / auto 14px;
  }
}

.compose-form .compose-form__warning {
  border-color: $ui-highlight-color;
  background-color: rgba($ui-highlight-color, 0.1);

  &,
  a {
    color: $ui-highlight-color;
  }
}

.status__content,
.reply-indicator__content {
  a {
    color: $highlight-text-color;
  }
}

.notification__filter-bar button.active::after,
.account__section-headline a.active::after {
  border-color: transparent transparent $white;
}

.activity-stream,
.nothing-here,
.directory__tag > a,
.directory__tag > div,
.card > a,
.page-header,
.compose-form,
.compose-form__warning {
  box-shadow: none;
}

.card {
  &__img {
    background: color.adjust($ui-base-color, $lightness: -10%);
  }

  & > a {
    &:hover,
    &:active,
    &:focus {
      .card__bar {
        background: color.adjust($ui-base-color, $lightness: -10%);
      }
    }
  }
}

<<<<<<< HEAD
.mute-modal select {
  border: 1px solid var(--background-border-color);
  background: $simple-background-color
    url("data:image/svg+xml;utf8,<svg xmlns='http://www.w3.org/2000/svg' viewBox='0 0 14.933 18.467' height='19.698' width='15.929'><path d='M3.467 14.967l-3.393-3.5H14.86l-3.392 3.5c-1.866 1.925-3.666 3.5-4 3.5-.335 0-2.135-1.575-4-3.5zm.266-11.234L7.467 0 11.2 3.733l3.733 3.734H0l3.733-3.734z' fill='#{hex-color(color.adjust($ui-base-color, $lightness: 8%))}'/></svg>")
    no-repeat right 8px center / auto 16px;
}

=======
>>>>>>> 609a4018
.status__wrapper-direct {
  background-color: rgba($ui-highlight-color, 0.1);

  &:focus {
    background-color: rgba($ui-highlight-color, 0.15);
  }
}

.compose-form__actions .icon-button.active,
.dropdown-button.active,
.privacy-dropdown__option.active,
.privacy-dropdown__option:focus,
.language-dropdown__dropdown__results__item:focus,
.language-dropdown__dropdown__results__item.active,
.privacy-dropdown__option:focus .privacy-dropdown__option__content,
.privacy-dropdown__option:focus .privacy-dropdown__option__content strong,
.privacy-dropdown__option.active .privacy-dropdown__option__content,
.privacy-dropdown__option.active .privacy-dropdown__option__content strong,
.language-dropdown__dropdown__results__item:focus
  .language-dropdown__dropdown__results__item__common-name,
.language-dropdown__dropdown__results__item.active
  .language-dropdown__dropdown__results__item__common-name {
  color: $white;
}

.compose-form .spoiler-input__input {
  color: color.adjust($ui-highlight-color, $lightness: 8%);
}

.emoji-mart-search input,
.language-dropdown__dropdown .emoji-mart-search input,
.poll__option input[type='text'] {
  background: color.adjust($ui-base-color, $lightness: -10%);
}

.dropdown-button.warning {
  border-color: #b3261e;
  color: #b3261e;

  &.active {
    background-color: #f9dedc;
  }
}

.search__popout__menu__item {
  &:hover,
  &:active,
  &:focus,
  &.active {
    color: $white;

    mark,
    .icon-button {
      color: $white;
    }
  }
}

.inline-follow-suggestions {
  background-color: rgba($ui-highlight-color, 0.1);
  border-bottom-color: rgba($ui-highlight-color, 0.3);
}

.inline-follow-suggestions__body__scrollable__card {
  background: $white;
}

.inline-follow-suggestions__body__scroll-button__icon {
  color: $white;
}

a.sparkline {
  &:hover,
  &:focus,
  &:active {
    background: color.adjust($ui-base-color, $lightness: -10%);
  }
}

.dashboard__counters {
  & > div {
    & > a {
      &:hover,
      &:focus,
      &:active {
        background: color.adjust($ui-base-color, $lightness: -10%);
      }
    }
  }
}

.directory {
  &__tag {
    & > a {
      &:hover,
      &:focus,
      &:active {
        background: color.adjust($ui-base-color, $lightness: -10%);
      }
    }
  }
}

.strike-entry {
  &:hover,
  &:focus,
  &:active {
    background: color.adjust($ui-base-color, $lightness: -10%);
  }
}

.setting-text {
  background: color.adjust($ui-base-color, $lightness: -10%);
}

.report-dialog-modal__textarea {
  background: color.adjust($ui-base-color, $lightness: -10%);
}

.autosuggest-account {
  .display-name__account {
    color: $dark-text-color;
  }
}

.notification-group--annual-report {
  .notification-group__icon,
  .notification-group__main .link-button {
    color: var(--indigo-3);
  }
}

@supports not selector(::-webkit-scrollbar) {
  html {
    scrollbar-color: rgba($action-button-color, 0.25)
      var(--background-border-color);
  }
}

.custom-scrollbars {
  ::-webkit-scrollbar-thumb {
    opacity: 0.25;
  }
}<|MERGE_RESOLUTION|>--- conflicted
+++ resolved
@@ -1,12 +1,8 @@
-<<<<<<< HEAD
-@use 'sass:color';
-=======
 // Notes!
 // Sass color functions, "darken" and "lighten" are automatically replaced.
 @use 'sass:color';
 @use '../mastodon/functions' as *;
 @use '../mastodon/variables' as *;
->>>>>>> 609a4018
 
 .simple_form .button.button-tertiary {
   color: $highlight-text-color;
@@ -105,28 +101,10 @@
 }
 
 // Change the background colors of statuses
-<<<<<<< HEAD
-.focusable:focus {
-  background: color.adjust($white, $lightness: 4%);
-}
-
-// Change the background colors of status__content__spoiler-link
-.reply-indicator__content .status__content__spoiler-link,
-.status__content .status__content__spoiler-link {
-  background: $ui-base-color;
-
-  &:hover,
-  &:focus {
-    background: color.adjust($ui-base-color, $lightness: 4%);
-  }
-}
-
-=======
 .focusable:focus-visible {
   background: lighten($white, 4%);
 }
 
->>>>>>> 609a4018
 .account-gallery__item a {
   background-color: $ui-base-color;
 }
@@ -165,15 +143,9 @@
 }
 
 .reactions-bar__item.active {
-<<<<<<< HEAD
-  background-color: mix($white, $ui-highlight-color, 80%);
-  border-color: mix(
-    color.adjust($ui-base-color, $lightness: 8%),
-=======
   background-color: color.mix($white, $ui-highlight-color, 80%);
   border-color: color.mix(
     lighten($ui-base-color, 8%),
->>>>>>> 609a4018
     $ui-highlight-color,
     80%
   );
@@ -265,13 +237,8 @@
 
 // Change the default colors used on some parts of the profile pages
 .activity-stream-tabs {
-<<<<<<< HEAD
-  background: $account-background-color;
-  border-bottom-color: color.adjust($ui-base-color, $lightness: 8%);
-=======
   background: $white;
   border-bottom-color: lighten($ui-base-color, 8%);
->>>>>>> 609a4018
 }
 
 .nothing-here,
@@ -304,39 +271,6 @@
   }
 }
 
-<<<<<<< HEAD
-.activity-stream {
-  border: 1px solid var(--background-border-color);
-
-  &--under-tabs {
-    border-top: 0;
-  }
-
-  .entry {
-    background: $account-background-color;
-
-    .detailed-status.light,
-    .more.light,
-    .status.light {
-      border-bottom-color: color.adjust($ui-base-color, $lightness: 8%);
-    }
-  }
-
-  .status.light {
-    .status__content {
-      color: $primary-text-color;
-    }
-
-    .display-name {
-      strong {
-        color: $primary-text-color;
-      }
-    }
-  }
-}
-
-=======
->>>>>>> 609a4018
 .accounts-grid {
   .account-grid-card {
     .controls {
@@ -440,16 +374,6 @@
   }
 }
 
-<<<<<<< HEAD
-.mute-modal select {
-  border: 1px solid var(--background-border-color);
-  background: $simple-background-color
-    url("data:image/svg+xml;utf8,<svg xmlns='http://www.w3.org/2000/svg' viewBox='0 0 14.933 18.467' height='19.698' width='15.929'><path d='M3.467 14.967l-3.393-3.5H14.86l-3.392 3.5c-1.866 1.925-3.666 3.5-4 3.5-.335 0-2.135-1.575-4-3.5zm.266-11.234L7.467 0 11.2 3.733l3.733 3.734H0l3.733-3.734z' fill='#{hex-color(color.adjust($ui-base-color, $lightness: 8%))}'/></svg>")
-    no-repeat right 8px center / auto 16px;
-}
-
-=======
->>>>>>> 609a4018
 .status__wrapper-direct {
   background-color: rgba($ui-highlight-color, 0.1);
 
