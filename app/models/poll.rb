# frozen_string_literal: true

# == Schema Information
#
# Table name: polls
#
#  id              :bigint(8)        not null, primary key
#  cached_tallies  :bigint(8)        default([]), not null, is an Array
#  expires_at      :datetime
#  hide_totals     :boolean          default(FALSE), not null
#  last_fetched_at :datetime
#  lock_version    :integer          default(0), not null
#  multiple        :boolean          default(FALSE), not null
#  options         :string           default([]), not null, is an Array
#  voters_count    :bigint(8)
#  votes_count     :bigint(8)        default(0), not null
#  created_at      :datetime         not null
#  updated_at      :datetime         not null
#  account_id      :bigint(8)        not null
#  status_id       :bigint(8)        not null
#

class Poll < ApplicationRecord
  include Expireable

  MAKE_FETCH_HAPPEN = 1.minute

  belongs_to :account
  belongs_to :status

  has_many :votes, class_name: 'PollVote', inverse_of: :poll, dependent: :delete_all

  with_options class_name: 'Account', source: :account, through: :votes do
    has_many :voters, -> { group(accounts: [:id]) }
    has_many :local_voters, -> { group(accounts: [:id]).merge(Account.local) }
  end

  has_many :notifications, as: :activity, dependent: :destroy

  validates :options, presence: true
  validates :expires_at, presence: true, if: :local?
  validates_with PollOptionsValidator, if: :local?
  validates_with PollExpirationValidator, if: -> { local? && expires_at_changed? }
<<<<<<< HEAD

  scope :attached, -> { where.not(status_id: nil) }
  scope :unattached, -> { where(status_id: nil) }
=======
>>>>>>> 609a4018

  before_validation :prepare_options, if: :local?
  before_validation :prepare_votes_count
  before_validation :prepare_cached_tallies

  after_commit :reset_parent_cache, on: :update

  def loaded_options
    options.map.with_index { |title, key| Option.new(self, key.to_s, title, show_totals_now? ? (cached_tallies[key] || 0) : nil) }
  end

  def possibly_stale?
    remote? && last_fetched_before_expiration? && time_passed_since_last_fetch?
  end

  def voted?(account)
    account.id == account_id || votes.exists?(account: account)
  end

  def own_votes(account)
    votes.where(account: account).pluck(:choice)
  end

  delegate :local?, :remote?, to: :account

  def emojis
    @emojis ||= CustomEmoji.from_text(options.join(' '), account.domain)
  end

  class Option < ActiveModelSerializers::Model
    attributes :id, :title, :votes_count, :poll

    def initialize(poll, id, title, votes_count)
      super(
        poll: poll,
        id: id,
        title: title,
        votes_count: votes_count,
      )
    end
  end

  def reset_votes!
    self.cached_tallies = options.map { 0 }
    self.votes_count = 0
    self.voters_count = 0
    votes.delete_all unless new_record?
  end

  private

  def prepare_cached_tallies
    self.cached_tallies = options.map { 0 } if cached_tallies.empty?
  end

  def prepare_votes_count
    self.votes_count = cached_tallies.sum unless cached_tallies.empty?
  end

  def prepare_options
    self.options = options.map(&:strip).compact_blank
  end

  def reset_parent_cache
    return if status_id.nil?

    Rails.cache.delete("v3:statuses/#{status_id}")
  end

  def last_fetched_before_expiration?
    last_fetched_at.nil? || expires_at.nil? || last_fetched_at < expires_at
  end

  def time_passed_since_last_fetch?
    last_fetched_at.nil? || last_fetched_at < MAKE_FETCH_HAPPEN.ago
  end

  def show_totals_now?
    expired? || !hide_totals?
  end
end<|MERGE_RESOLUTION|>--- conflicted
+++ resolved
@@ -41,12 +41,6 @@
   validates :expires_at, presence: true, if: :local?
   validates_with PollOptionsValidator, if: :local?
   validates_with PollExpirationValidator, if: -> { local? && expires_at_changed? }
-<<<<<<< HEAD
-
-  scope :attached, -> { where.not(status_id: nil) }
-  scope :unattached, -> { where(status_id: nil) }
-=======
->>>>>>> 609a4018
 
   before_validation :prepare_options, if: :local?
   before_validation :prepare_votes_count
