---
vi:
  activerecord:
    attributes:
      doorkeeper/application:
        name: Tên ứng dụng
        redirect_uri: URL chuyển hướng
        scopes: Quyền
        website: Trang web ứng dụng
    errors:
      models:
        doorkeeper/application:
          attributes:
            redirect_uri:
              fragment_present: không thể chứa một mảnh.
              invalid_uri: phải là một URI hợp lệ.
              relative_uri: phải là một URI tuyệt đối.
              secured_uri: phải là giao thức HTTPS/SSL.
  doorkeeper:
    applications:
      buttons:
        authorize: Cho phép
        cancel: Hủy bỏ
        destroy: Xóa bỏ
        edit: Sửa
        submit: Gửi đi
      confirmations:
        destroy: Bạn có chắc không?
      edit:
        title: Chỉnh sửa ứng dụng
      form:
        error: Rất tiếc! Hãy kiểm tra thông tin của bạn bởi vì nó có lỗi
      help:
        native_redirect_uri: Dùng %{native_redirect_uri} khi kiểm thử
        redirect_uri: Mỗi dòng chỉ một URL
        scopes: Tách phạm vi ra bằng dấu cách. Bỏ trống để dùng phạm vi mặc định.
      index:
        application: Ứng dụng
        callback_url: Gọi lại URL
        delete: Xóa bỏ
        empty: Bạn không có ứng dụng nào.
        name: Tên
        new: Ứng dụng mới
        scopes: Quyền
        show: Xem
        title: Ứng dụng của bạn
      new:
        title: Ứng dụng mới
      show:
        actions: Hành động
        application_id: Mã Client
        callback_urls: Gọi lại URLs
        scopes: Quyền
        secret: Bí ẩn của Client
        title: 'Ứng dụng: %{name}'
    authorizations:
      buttons:
        authorize: Cho phép
        deny: Từ chối
      error:
        title: Một lỗi đã xảy ra
      new:
        prompt_html: "%{client_name} cần được bạn cho phép truy cập vào tài khoản. <strong>Cho phép nếu bạn tin tưởng ứng dụng này.</strong>"
        review_permissions: Quyền truy cập
        title: Yêu cầu truy cập
      show:
        title: Sao chép mã này và dán nó vào ứng dụng.
    authorized_applications:
      buttons:
        revoke: Gỡ
      confirmations:
        revoke: Bạn có chắc không?
      index:
        authorized_at: Cho phép vào %{date}
        description_html: Đây là những ứng dụng có thể truy cập tài khoản của bạn bằng API. Nếu có ứng dụng bạn không nhận ra ở đây hoặc ứng dụng hoạt động sai, bạn có thể thu hồi quyền truy cập của ứng dụng đó.
        last_used_at: Dùng lần cuối %{date}
        never_used: Chưa dùng
        scopes: Quyền cho phép
        superapp: Đang dùng
        title: Các ứng dụng đã dùng
    errors:
      messages:
        access_denied: Chủ sở hữu tài nguyên hoặc máy chủ đã từ chối yêu cầu.
        credential_flow_not_configured: Resource Owner Password Credentials không thành công do Doorkeeper.configure.resource_owner_from_credentials không được định cấu hình.
        invalid_client: Xác minh ứng dụng khách không thành công do máy khách mơ hồ, không bao gồm xác thực ứng dụng khách hoặc phương thức xác thực không được hỗ trợ.
        invalid_code_challenge_method: Phương pháp thử thách mã phải là S256, phương pháp plain không được hỗ trợ.
        invalid_grant: Yêu cầu không hợp lệ, hết hạn, bị gỡ hoặc không khớp với tài khoản đã cấp phép. Hoặc xung đột với ứng dụng khác.
        invalid_redirect_uri: URL chuyển hướng không hợp lệ.
        invalid_request:
          missing_param: 'Thiếu tham số bắt buộc: %{value}.'
          request_not_authorized: Yêu cầu cần được cho phép trước. Tham số bắt buộc bị thiếu hoặc vô giá trị.
          unknown: Thiếu tham số bắt buộc. Có thể giá trị tham số không được hỗ trợ, hoặc không đúng định dạng.
        invalid_resource_owner: Thông tin xác minh chủ sở hữu tài nguyên được cung cấp không hợp lệ hoặc không thể tìm thấy chủ sở hữu tài nguyên
        invalid_scope: Quyền yêu cầu không hợp lệ, không có thật hoặc sai định dạng.
        invalid_token:
          expired: Mã thông báo truy cập đã hết hạn
          revoked: Mã token đăng nhập đã bị hủy
          unknown: Mã thông báo truy cập không hợp lệ
        resource_owner_authenticator_not_configured: Chủ sở hữu tài nguyên tìm thấy thất bại do Doorkeeper.configure.resource_owner_authenticator không được định cấu hình.
        server_error: Có một điều kiện không thể chấp nhận khiến máy chủ không thực hiện yêu cầu.
        temporarily_unavailable: Máy chủ này hiện không thể xử lý yêu cầu do đang quá tải hoặc bảo trì.
        unauthorized_client: Khách hàng không được phép thực hiện yêu cầu này bằng phương pháp này.
        unsupported_grant_type: Máy chủ này không cho phép ứng dụng có quyền truy cập.
        unsupported_response_type: Máy chủ không hỗ trợ kiểu giao thức truyền thông này.
    flash:
      applications:
        create:
          notice: Ứng dụng được tạo.
        destroy:
          notice: Ứng dụng đã bị xóa.
        update:
          notice: Ứng dụng cập nhật.
      authorized_applications:
        destroy:
          notice: Đã gỡ bỏ ứng dụng.
    grouped_scopes:
      access:
        read: Chỉ đọc
        read/write: Đọc và ghi
        write: Chỉ ghi
      title:
        accounts: Tài khoản
        admin/accounts: Quản trị tài khoản
        admin/all: Mọi chức năng quản trị
        admin/reports: Quản trị báo cáo
        all: Toàn quyền truy cập tài khoản Mastodon
        blocks: Chặn
        bookmarks: Tút đã lưu
        conversations: Thảo luận
        crypto: Mã hóa đầu cuối
        favourites: Lượt thích
        filters: Bộ lọc
        follow: Theo dõi, Ẩn và Chặn
        follows: Đang theo dõi
        lists: Danh sách
        media: Tập tin đính kèm
        mutes: Đã ẩn
        notifications: Thông báo
        profile: Hồ sơ Mastodon của bạn
        push: Thông báo đẩy
        reports: Báo cáo
        search: Tìm kiếm
        statuses: Tút
    layouts:
      admin:
        nav:
          applications: Các ứng dụng
          oauth2_provider: Nhà cung cấp OAuth2
      application:
        title: Đăng nhập bằng OAuth
    scopes:
      admin:read: đọc mọi dữ liệu trên máy chủ
      admin:read:accounts: đọc thông tin nhạy cảm của mọi tài khoản
      admin:read:canonical_email_blocks: đọc thông tin nhạy cảm của mọi khối email biến thể
      admin:read:domain_allows: đọc thông tin nhạy cảm của mọi máy chủ liên hợp
      admin:read:domain_blocks: đọc thông tin nhạy cảm của mọi máy chủ chặn
      admin:read:email_domain_blocks: đọc thông tin nhạy cảm của mọi tên miền email chặn
      admin:read:ip_blocks: đọc thông tin nhạy cảm của mọi IP chặn
<<<<<<< HEAD
      admin:read:reports: đọc thông tin của các báo cáo và các tài khoản bị báo cáo
=======
      admin:read:reports: đọc thông tin nhạy cảm của mọi báo cáo
>>>>>>> 609a4018
      admin:write: sửa đổi tất cả dữ liệu trên máy chủ
      admin:write:accounts: áp đặt hành động kiểm duyệt trên tài khoản
      admin:write:canonical_email_blocks: áp đặt kiểm duyệt đối với chặn email biến thể
      admin:write:domain_allows: áp đặt kiểm duyệt đối với các email cho phép
      admin:write:domain_blocks: áp đặt kiểm duyệt đối với các tên miền chặn
      admin:write:email_domain_blocks: áp đặt kiểm duyệt đối với các tên miền email chặn
      admin:write:ip_blocks: áp đặt kiểm duyệt với các IP chặn
      admin:write:reports: áp đặt kiểm duyệt với các báo cáo
      crypto: dùng mã hóa đầu cuối
      follow: sửa đổi các mối quan hệ
      profile: chỉ xem thông tin tài khoản cơ bản
      push: nhận thông báo đẩy
      read: đọc mọi dữ liệu tài khoản
      read:accounts: xem thông tin tài khoản
      read:blocks: xem những người đã chặn
      read:bookmarks: xem tút đã lưu
      read:favourites: xem tút đã thích
      read:filters: xem bộ lọc
      read:follows: xem những người theo dõi
      read:lists: xem danh sách
      read:mutes: xem những người đã ẩn
      read:notifications: xem thông báo
      read:reports: xem báo cáo của bạn
      read:search: tìm kiếm
      read:statuses: xem toàn bộ tút
      write: sửa đổi mọi dữ liệu tài khoản
      write:accounts: sửa đổi trang hồ sơ
      write:blocks: chặn người và máy chủ
      write:bookmarks: sửa đổi những tút lưu
      write:conversations: ẩn và xóa thảo luận
      write:favourites: thích tút
      write:filters: tạo bộ lọc
      write:follows: theo dõi ai đó
      write:lists: tạo danh sách
      write:media: tải lên tập tin
      write:mutes: ẩn người và thảo luận
      write:notifications: xóa thông báo
      write:reports: báo cáo
      write:statuses: đăng tút<|MERGE_RESOLUTION|>--- conflicted
+++ resolved
@@ -156,11 +156,7 @@
       admin:read:domain_blocks: đọc thông tin nhạy cảm của mọi máy chủ chặn
       admin:read:email_domain_blocks: đọc thông tin nhạy cảm của mọi tên miền email chặn
       admin:read:ip_blocks: đọc thông tin nhạy cảm của mọi IP chặn
-<<<<<<< HEAD
-      admin:read:reports: đọc thông tin của các báo cáo và các tài khoản bị báo cáo
-=======
       admin:read:reports: đọc thông tin nhạy cảm của mọi báo cáo
->>>>>>> 609a4018
       admin:write: sửa đổi tất cả dữ liệu trên máy chủ
       admin:write:accounts: áp đặt hành động kiểm duyệt trên tài khoản
       admin:write:canonical_email_blocks: áp đặt kiểm duyệt đối với chặn email biến thể
