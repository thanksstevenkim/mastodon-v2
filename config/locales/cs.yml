--- conflicted
+++ resolved
@@ -1839,11 +1839,8 @@
       too_few_options: musí mít více než jednu položku
       too_many_options: nesmí obsahovat více než %{max} položek
     vote: Hlasovat
-<<<<<<< HEAD
-=======
   posting_defaults:
     explanation: Tato nastavení budou použita jako výchozí při vytváření nových příspěvků, ale v editoru je můžete upravit pro každý příspěvek zvlášť.
->>>>>>> 26c78392
   preferences:
     other: Ostatní
     posting_defaults: Výchozí nastavení příspěvků
@@ -2033,19 +2030,11 @@
       followers: Pouze sledující
       nobody: Jen já
       public: Kdokoliv
-<<<<<<< HEAD
-    title: "%{name}: „%{quote}“"
-    visibilities:
-      direct: Soukromá zmínka
-      private: Pouze pro sledující
-      private_long: Zobrazit pouze sledujícím
-=======
     quote_post_author: Citovali příspěvek od %{acct}
     title: "%{name}: „%{quote}“"
     visibilities:
       direct: Soukromá zmínka
       private: Pouze sledující
->>>>>>> 26c78392
       public: Veřejné
       public_long: Kdokoliv na Mastodonu i mimo něj
       unlisted: Ztišené veřejné
