--- conflicted
+++ resolved
@@ -32,8 +32,6 @@
     "feed:#{type}:#{id}:#{subtype}"
   end
 
-<<<<<<< HEAD
-=======
   # The number of items in the given timeline
   # @param [Symbol] type
   # @param [Integer] id
@@ -43,7 +41,6 @@
     redis.zcard(key(type, id, subtype))
   end
 
->>>>>>> 609a4018
   # The filter result of the status to a particular feed
   # @param [Symbol] timeline_type
   # @param [Status] status
