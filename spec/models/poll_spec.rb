# frozen_string_literal: true

require 'rails_helper'

RSpec.describe Poll do
<<<<<<< HEAD
  describe 'Scopes' do
    let(:status) { Fabricate(:status) }
    let(:attached_poll) { Fabricate(:poll, status: status) }
    let(:not_attached_poll) do
      Fabricate(:poll).tap do |poll|
        poll.status = nil
        poll.save(validate: false)
      end
    end

    describe '.attached' do
      it 'finds the correct records' do
        results = described_class.attached

        expect(results).to eq([attached_poll])
      end
    end

    describe '.unattached' do
      it 'finds the correct records' do
        results = described_class.unattached

        expect(results).to eq([not_attached_poll])
      end
    end
  end

  describe '#reset_votes!' do
    let(:poll) { Fabricate :poll, cached_tallies: [2, 3], votes_count: 5, voters_count: 5 }
    let!(:vote) { Fabricate :poll_vote, poll: }

    it 'resets vote data and deletes votes' do
      expect { poll.reset_votes! }
        .to change(poll, :cached_tallies).to([0, 0])
        .and change(poll, :votes_count).to(0)
        .and(change(poll, :voters_count).to(0))
      expect { vote.reload }
        .to raise_error(ActiveRecord::RecordNotFound)
    end
=======
  it_behaves_like 'Expireable'

  describe '#reset_votes!' do
    let(:poll) { Fabricate :poll, cached_tallies: [2, 3], votes_count: 5, voters_count: 5 }
    let!(:vote) { Fabricate :poll_vote, poll: }

    it 'resets vote data and deletes votes' do
      expect { poll.reset_votes! }
        .to change(poll, :cached_tallies).to([0, 0])
        .and change(poll, :votes_count).to(0)
        .and(change(poll, :voters_count).to(0))
      expect { vote.reload }
        .to raise_error(ActiveRecord::RecordNotFound)
    end
  end

  describe 'Validations' do
    subject { Fabricate.build(:poll) }

    it { is_expected.to validate_presence_of(:expires_at) }
>>>>>>> 609a4018
  end

  describe 'Validations' do
    subject { Fabricate.build(:poll) }

    it { is_expected.to validate_presence_of(:expires_at) }
  end
end<|MERGE_RESOLUTION|>--- conflicted
+++ resolved
@@ -3,47 +3,6 @@
 require 'rails_helper'
 
 RSpec.describe Poll do
-<<<<<<< HEAD
-  describe 'Scopes' do
-    let(:status) { Fabricate(:status) }
-    let(:attached_poll) { Fabricate(:poll, status: status) }
-    let(:not_attached_poll) do
-      Fabricate(:poll).tap do |poll|
-        poll.status = nil
-        poll.save(validate: false)
-      end
-    end
-
-    describe '.attached' do
-      it 'finds the correct records' do
-        results = described_class.attached
-
-        expect(results).to eq([attached_poll])
-      end
-    end
-
-    describe '.unattached' do
-      it 'finds the correct records' do
-        results = described_class.unattached
-
-        expect(results).to eq([not_attached_poll])
-      end
-    end
-  end
-
-  describe '#reset_votes!' do
-    let(:poll) { Fabricate :poll, cached_tallies: [2, 3], votes_count: 5, voters_count: 5 }
-    let!(:vote) { Fabricate :poll_vote, poll: }
-
-    it 'resets vote data and deletes votes' do
-      expect { poll.reset_votes! }
-        .to change(poll, :cached_tallies).to([0, 0])
-        .and change(poll, :votes_count).to(0)
-        .and(change(poll, :voters_count).to(0))
-      expect { vote.reload }
-        .to raise_error(ActiveRecord::RecordNotFound)
-    end
-=======
   it_behaves_like 'Expireable'
 
   describe '#reset_votes!' do
@@ -64,7 +23,6 @@
     subject { Fabricate.build(:poll) }
 
     it { is_expected.to validate_presence_of(:expires_at) }
->>>>>>> 609a4018
   end
 
   describe 'Validations' do
