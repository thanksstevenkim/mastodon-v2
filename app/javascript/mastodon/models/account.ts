import type { RecordOf } from 'immutable';
import { List as ImmutableList, Record as ImmutableRecord } from 'immutable';

import escapeTextContentForBrowser from 'escape-html';

import type {
  ApiAccountFieldJSON,
  ApiAccountRoleJSON,
  ApiAccountJSON,
} from 'mastodon/api_types/accounts';
import { unescapeHTML } from 'mastodon/utils/html';

import { CustomEmojiFactory } from './custom_emoji';
import type { CustomEmoji } from './custom_emoji';

// AccountField
interface AccountFieldShape extends Required<ApiAccountFieldJSON> {
  name_emojified: string;
  value_emojified: string;
  value_plain: string | null;
}

type AccountField = RecordOf<AccountFieldShape>;

const AccountFieldFactory = ImmutableRecord<AccountFieldShape>({
  name: '',
  value: '',
  verified_at: null,
  name_emojified: '',
  value_emojified: '',
  value_plain: null,
});

// AccountRole
export type AccountRoleShape = ApiAccountRoleJSON;
export type AccountRole = RecordOf<AccountRoleShape>;

const AccountRoleFactory = ImmutableRecord<AccountRoleShape>({
  color: '',
  id: '',
  name: '',
});

// Account
export interface AccountShape
  extends Required<
    Omit<ApiAccountJSON, 'emojis' | 'fields' | 'roles' | 'moved' | 'url'>
  > {
  emojis: ImmutableList<CustomEmoji>;
  fields: ImmutableList<AccountField>;
  roles: ImmutableList<AccountRole>;
  display_name_html: string;
  note_emojified: string;
  note_plain: string | null;
  hidden: boolean;
  moved: string | null;
  url: string;
}

export type Account = RecordOf<AccountShape>;

export const accountDefaultValues: AccountShape = {
  acct: '',
  avatar: '',
  avatar_static: '',
  bot: false,
  created_at: '',
  discoverable: false,
  indexable: false,
  display_name: '',
  display_name_html: '',
  emojis: ImmutableList<CustomEmoji>(),
  fields: ImmutableList<AccountField>(),
  group: false,
  header: '',
  header_static: '',
  id: '',
  last_status_at: '',
  locked: false,
  noindex: false,
  note: '',
  note_emojified: '',
  note_plain: 'string',
  roles: ImmutableList<AccountRole>(),
  uri: '',
  url: '',
  username: '',
  followers_count: 0,
  following_count: 0,
  statuses_count: 0,
  hidden: false,
  suspended: false,
  memorial: false,
  limited: false,
  moved: null,
  hide_collections: false,
  // This comes from `ApiMutedAccountJSON`, but we should eventually
  // store that in a different object.
  mute_expires_at: null,
};

const AccountFactory = ImmutableRecord<AccountShape>(accountDefaultValues);

function createAccountField(jsonField: ApiAccountFieldJSON) {
  return AccountFieldFactory({
    ...jsonField,
    name_emojified: escapeTextContentForBrowser(jsonField.name),
    value_emojified: jsonField.value,
    value_plain: unescapeHTML(jsonField.value),
  });
}

export function createAccountFromServerJSON(serverJSON: ApiAccountJSON) {
  const { moved, ...accountJSON } = serverJSON;

  const displayName =
    accountJSON.display_name.trim().length === 0
      ? accountJSON.username
      : accountJSON.display_name;

  const accountNote =
    accountJSON.note && accountJSON.note !== '<p></p>' ? accountJSON.note : '';

  return AccountFactory({
    ...accountJSON,
    moved: moved?.id,
    fields: ImmutableList(
      serverJSON.fields.map((field) => createAccountField(field)),
    ),
    emojis: ImmutableList(
      serverJSON.emojis.map((emoji) => CustomEmojiFactory(emoji)),
    ),
    roles: ImmutableList(
      serverJSON.roles?.map((role) => AccountRoleFactory(role)),
    ),
<<<<<<< HEAD
    display_name_html: emojify(
      escapeTextContentForBrowser(displayName),
      emojiMap,
    ),
    note_emojified: emojify(accountNote, emojiMap),
=======
    display_name_html: escapeTextContentForBrowser(displayName),
    note_emojified: accountNote,
>>>>>>> 26c78392
    note_plain: unescapeHTML(accountNote),
    url:
      accountJSON.url?.startsWith('http://') ||
      accountJSON.url?.startsWith('https://')
        ? accountJSON.url
        : accountJSON.uri,
  });
}<|MERGE_RESOLUTION|>--- conflicted
+++ resolved
@@ -133,16 +133,8 @@
     roles: ImmutableList(
       serverJSON.roles?.map((role) => AccountRoleFactory(role)),
     ),
-<<<<<<< HEAD
-    display_name_html: emojify(
-      escapeTextContentForBrowser(displayName),
-      emojiMap,
-    ),
-    note_emojified: emojify(accountNote, emojiMap),
-=======
     display_name_html: escapeTextContentForBrowser(displayName),
     note_emojified: accountNote,
->>>>>>> 26c78392
     note_plain: unescapeHTML(accountNote),
     url:
       accountJSON.url?.startsWith('http://') ||
