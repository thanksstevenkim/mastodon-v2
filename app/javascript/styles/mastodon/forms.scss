--- conflicted
+++ resolved
@@ -1,10 +1,5 @@
-<<<<<<< HEAD
-@use 'sass:color';
-$no-columns-breakpoint: 600px;
-=======
 @use 'variables' as *;
 @use 'functions' as *;
->>>>>>> 609a4018
 
 code {
   font-family: $font-monospace, monospace;
