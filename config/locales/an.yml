--- conflicted
+++ resolved
@@ -1406,11 +1406,6 @@
       reblog: Un boost no puede fixar-se
     title: "%{name}: «%{quote}»"
     visibilities:
-<<<<<<< HEAD
-      private: Nomás amostrar a seguidores
-      private_long: Nomás amostrar a las tuyas seguidores
-=======
->>>>>>> 26c78392
       public: Publico
   statuses_cleanup:
     enabled: Borrar automaticament publicacions antigas
