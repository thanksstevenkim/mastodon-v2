---
da:
  simple_form:
    hints:
      account:
        attribution_domains: Ét pr. linje. Beskytter mod falske tilskrivninger.
        discoverable: Dine offentlige indlæg og profil kan blive fremhævet eller anbefalet i forskellige områder af Mastodon, og profilen kan blive foreslået til andre brugere.
        display_name: Dit fulde navn eller dit sjove navn.
        fields: Din hjemmeside, dine pronominer, din alder, eller hvad du har lyst til.
        indexable: Dine offentlige indlæg vil kunne vises i Mastodon-søgeresultater. Folk, som har interageret med dem, vil kunne finde dem uanset.
<<<<<<< HEAD
        note: 'Du kan @omtale andre personer eller #etiketter.'
        show_collections: Folk vil ikke kunne tjekke dine Følger og Følgere. Folk, du selv følger, vil stadig kunne se dette.
=======
        note: 'Du kan @omtale andre personer eller #hashtags.'
        show_collections: Folk vil kunne se, hvem du følger, og hvem der følger dig. Personer, som du følger, vil kunne se, at du følger dem.
>>>>>>> 5478ef9b
        unlocked: Man vil kunne følges af folk uden først at godkende dem. Ønsker man at gennemgå Følg-anmodninger og individuelt acceptere/afvise nye følgere, så fjern markeringen.
      account_alias:
        acct: Angiv brugernavn@domain for den konto, hvorfra du vil flytte
      account_migration:
        acct: Angiv brugernavn@domain for den konto, hvortil du vil flytte
      account_warning_preset:
        text: Du kan bruge indlægssyntaks, såsom URL'er, etiketter og omtaler
        title: Valgfri. Ikke synlig for modtageren
      admin_account_action:
        include_statuses: Brugeren vil se, hvilke indlæg, som har forårsaget modereringen/advarslen
        send_email_notification: Brugeren modtager en forklaring på, hvad der skete med deres konto
        text_html: Valgfri. Du kan bruge indlægssyntaks. Du kan <a href="%{path}">tilføje advarsler</a> for a spare tid
        type_html: Vælg, hvad du vil gøre med <strong>%{acct}</strong>
        types:
          disable: Forhindre brugeren i at bruge sin konto, men slet eller skjul ikke vedkommendes indhold.
          none: Brug dette til at sende en advarsel til brugeren uden at udløse nogen anden handling.
          sensitive: Gennemtving sensitivmarkering af alle denne brugers medievedhæftninger.
          silence: Forhindr brugeren i at udgive offentligt synlige indlæg, skjul vedkommendes indlæg samt notifikationer fra ikke-følgere. Lukker alle indrapporteringer af kontoen.
          suspend: Forhindr alle interaktion fra/til kontoen og slet dens indhold. Kan omgøres inden for 30 dage. Lukker alle indrapporteringer af kontoen.
        warning_preset_id: Valgfri. Du kan stadig tilføje tilpasset tekst til slutningen af forvalgene
      announcement:
        all_day: Hvis markeret, vil kun datoerne for tidsintervallet blive vist
        ends_at: Valgfri. En bekendtgørelse vil automatisk blive afpubliceret på dette tidspunkt
        scheduled_at: Lad stå tomt for straks at publicere bekendtgørelsen
        starts_at: Valgfri. Såfremt din bekendtgørelse er knyttet til et bestemt tidsinterval
        text: Du kan bruge markup-formattering i indlæg. Vær opmærksom på den plads, som en bekendtgørelse vil fylde på brugerens skærm
      appeal:
        text: En advarsel kan kun appelleres én gang
      defaults:
        autofollow: Personer tilmeldt via invitationen vil automatisk blive følgere
        avatar: WEBP, PNG, GIF eller JPG. Maks. %{size}. Nedskaleres til %{dimensions}px
        bot: Signalér til andre, at denne konto primært udfører automatiserede handlinger og muligvis ikke monitoreres
        context: En eller flere kontekster, hvor filteret skal anvendes
        current_password: Angiv af sikkerhedsårsager adgangskoden til den aktuelle konto
        current_username: For at bekræfte, angiv brugernavnet for den aktuelle konto
        digest: Sendes kun efter en lang inaktivitetsperiode, og kun hvis du har modtaget personlige beskeder under fraværet
        email: En bekræftelses-e-mail fremsendes
        header: WEBP, PNG, GIF eller JPG. Maks. %{size}. Nedskaleres til %{dimensions}px
        inbox_url: Kopiér URL'en fra forsiden af den videreformidler, der skal anvendes
        irreversible: Filtrerede indlæg forsvinder permanent, selv hvis filteret senere fjernes
        locale: Sprog til brug for brugerflade, e-mails og push-notifikationer
        password: Brug mindst 8 tegn
        phrase: Matches uanset uanset brug af store/små bogstaver i teksten eller indholdsadvarsel for et indlæg
        scopes: De API'er, som applikationen vil kunne tilgå. Vælges en topniveaudstrækning, vil detailvalg være unødvendige.
        setting_aggregate_reblogs: Vis ikke nye fremhævelser for nyligt fremhævede indlæg (påvirker kun nyligt modtagne fremhævelser)
        setting_always_send_emails: Normalt sendes ingen e-mailnotifikationer under aktivt brug af Mastodon
        setting_default_quote_policy: Denne indstilling træder kun i kraft for indlæg oprettet med den næste Mastodon-version, men egne præference kan vælges som forberedelse.
        setting_default_sensitive: Sensitive medier er som standard skjult og kan vises med et klik
        setting_display_media_default: Skjul medier med sensitiv-markering
        setting_display_media_hide_all: Skjul altid medier
        setting_display_media_show_all: Vis altid medier
        setting_system_scrollbars_ui: Gælder kun for desktop-browsere baseret på Safari og Chrome
        setting_use_blurhash: Gradienter er baseret på de skjulte grafikelementers farver, men slører alle detaljer
        setting_use_pending_items: Skjul tidslinjeopdateringer bag et klik i stedet for brug af auto-feedrulning
        username: Bogstaver, cifre og understregningstegn kan benyttes
        whole_word: Ved rent alfanumeriske nøgleord/-sætning, forudsætter brugen matchning af hele ordet
      domain_allow:
        domain: Dette domæne vil kunne hente data, som efterfølgende behandles og gemmes, fra denne server
      email_domain_block:
        domain: Dette kan være domænenavnet vist i den benyttede i e-mailadresse eller MX-post. Begge tjekkes under tilmelding.
        with_dns_records: Et forsøg på at opløse det givne domænes DNS-poster foretages, og resultaterne blokeres ligeledes
      featured_tag:
        name: 'Her er nogle af dine hyppigst brugte etiketter:'
      filters:
        action: Vælg, hvilken handling, der skal udføres, når et indlæg matcher filteret
        actions:
          blur: Skjul medier bag en advarsel, uden at skjule selve teksten
          hide: Skjul det filtrerede indhold fuldstændigt og gør, som om det ikke eksisterer
          warn: Skjul filtreret indhold bag en advarsel, der nævner filterets titel
      form_admin_settings:
        activity_api_enabled: Antal lokalt opslåede indlæg, aktive brugere samt nye tilmeldinger i ugentlige opdelinger
        app_icon: WEBP, PNG, GIF eller JPG. Tilsidesætter standard app-ikonet på mobilenheder med et tilpasset ikon.
        backups_retention_period: Brugere har mulighed for at generere arkiver af deres indlæg til senere downloade. Når sat til positiv værdi, vil disse arkiver automatisk blive slettet fra lagerpladsen efter det angivne antal dage.
        bootstrap_timeline_accounts: Disse konti fastgøres øverst på nye brugeres følg-anbefalinger.
        closed_registrations_message: Vises, når tilmeldinger er lukket
        content_cache_retention_period: Alle indlæg fra andre servere (herunder fremhævelser og besvarelser) slettes efter det angivne antal dage uden hensyn til lokal brugerinteraktion med disse indlæg. Dette omfatter indlæg, hvor en lokal bruger har markeret dem som bogmærker eller favoritter. Private omtaler mellem brugere fra forskellige instanser vil også være tabt og umulige at gendanne. Brugen af denne indstilling er beregnet til særlige formål instanser og bryder mange brugerforventninger ved implementering til almindelig brug.
        custom_css: Man kan anvende tilpassede stilarter på Mastodon-webversionen.
        favicon: WEBP, PNG, GIF eller JPG. Tilsidesætter standard Mastodon favikonet på mobilenheder med et tilpasset ikon.
        mascot: Tilsidesætter illustrationen i den avancerede webgrænseflade.
        media_cache_retention_period: Mediefiler fra indlæg oprettet af eksterne brugere er cachet på din server. Når sat til positiv værdi, slettes medier efter det angivne antal dage. Anmodes om mediedata efter de er slettet, gendownloades de, hvis kildeindholdet stadig er tilgængeligt. Grundet begrænsninger på, hvor ofte linkforhåndsvisningskort forespørger tredjeparts websteder, anbefales det at sætte denne værdi til mindst 14 dage, ellers opdateres linkforhåndsvisningskort ikke efter behov før det tidspunkt.
        min_age: Brugere anmodes om at bekræfte deres fødselsdato under tilmelding
        peers_api_enabled: En liste med domænenavne, som denne server har stødt på i fediverset. Ingen data inkluderes her om, hvorvidt der fødereres med en given server, blot at din server kender til det. Dette bruges af tjenester, som indsamler generelle føderationsstatistikker.
        profile_directory: Profilmappen oplister alle brugere, som har valgt at kunne opdages.
        require_invite_text: Når tilmelding kræver manuel godkendelse, så gør “Hvorfor ønsker du at deltage?” tekstinput obligatorisk i stedet for valgfrit
        site_contact_email: Hvordan folk kan opnå kontakt ifm. juridiske eller supportforespørgsler.
        site_contact_username: Hvordan folk kan kontakte dig på Mastodon.
        site_extended_description: Evt. yderligere oplysninger, som kan være nyttige for både besøgende og brugere. Kan struktureres vha. Markdown-syntaks.
        site_short_description: En kort beskrivelse mhp. entydigt at kunne identificere denne server. Hvem kører den, hvem er den for?
        site_terms: Brug egen fortrolighedspolitik eller lad stå tomt for standardpolitikken. Kan struktureres med Markdown-syntaks.
        site_title: Hvordan folk kan henvise til serveren udover domænenavnet.
        status_page_url: URL'en til en side, hvor status for denne server kan ses under en afbrydelse
        theme: Tema, som udloggede besøgende og nye brugere ser.
        thumbnail: Et ca. 2:1 billede vist sammen med serveroplysningerne.
        timeline_preview: Udloggede besøgende kan gennemse serverens seneste offentlige indlæg.
        trendable_by_default: Spring manuel gennemgang af trendindhold over. Individuelle elementer kan stadig fjernes fra trends efter kendsgerningen.
        trends: Tendenser viser, hvilke indlæg, etiketter og nyheder opnår momentum på serveren.
        trends_as_landing_page: Vis tendensindhold til udloggede brugere og besøgende i stedet for en beskrivelse af denne server. Kræver, at tendenser er aktiveret.
      form_challenge:
        current_password: Du bevæger dig ind på et sikkert område
      imports:
        data: CSV-fil eksporteret fra anden Mastodon-server
      invite_request:
        text: Dette vil hjælpe os med at gennemgå din ansøgning
      ip_block:
        comment: Valgfri. Begrundelse for denne regel.
        expires_in: IP-adresser er en begrænset ressource, de deles undertiden og skifter ofte hænder, hvorfor ubegrænsede IP-blokke ikke anbefales.
        ip: Angiv en IPv4- eller IPv6-adresse. Hele intervaller kan blokeres vha. CIDR-syntaksen. Pas på med ikke selv at blive låst ude!
        severities:
          no_access: Blokér adgang til alle ressourcer
          sign_up_block: Nye tilmeldinger vil ikke være mulige
          sign_up_requires_approval: Nye tilmeldinger kræver din godkendelse
        severity: Afgør, hvordan forespørgsler fra denne IP behandles
      rule:
        hint: Valgfrit. Oplys yderligere detaljer om reglen
        text: Beskriv på en kort og enkel form en regel/krav for brugere på denne server
      sessions:
        otp: 'Angiv tofaktorkoden generet af din mobil-app eller brug en af genoprettelseskoderne:'
        webauthn: Er det en USB-nøgle, så sørg for at isætte den og, om nødvendigt, åbne den manuelt.
      settings:
        indexable: Din profilside kan fremgå i søgeresultater på Google, Bing mv.
        show_application: Du vil dog altid kunne se, hvilken app, der offentliggjorde dit indlæg.
      tag:
        name: Kun bogstavtyper (store/små) kan ændres, eksempelvis for at gøre det mere læsbart
      terms_of_service:
        changelog: Kan struktureres med Markdown-syntaks.
        effective_date: En rimelig tidsramme kan variere fra 10 til 30 dage fra den dato, hvor man underretter sine brugere.
        text: Kan struktureres med Markdown-syntaks.
      terms_of_service_generator:
        admin_email: Juridiske bekendtgørelser omfatter imødegåelsesbekendtgørelser, retskendelser, nedtagelses- og retshåndhævelsesanmodninger.
        arbitration_address: Kan være den samme som Fysisk adresse ovenfor, eller “Ingen” ved brug af e-mail.
        arbitration_website: Kan være en webformular, eller “Intet” ved brug af e-mail.
        choice_of_law: By, region, område eller angiv de interne materielle love, som vil være gældende for samtlige krav.
        dmca_address: For amerikanske operatører, brug den adresse, der er registreret i DMCA Designated Agent Directory. En Postboksliste er tilgængelig på direkte anmodning, brug den DMCA Designated Agent Post Office Box Waiver Request til at e-maile Ophavsretskontoret og beskrive, at man er en hjemmebaseret indholdsmoderator, der frygter hævn eller gengældelse for sine handlinger og behøver en Postboks for at fjerne hjemmeadressen fra den offentlige visning.
        dmca_email: Kan være samme e-mail, som brugt til “E-mailadresse til juridiske meddelelser” ovenfor.
        domain: Unik identifikation af den onlinetjeneste, man leverer.
        jurisdiction: Angiv landet, hvor betaleren af regningerne er bosiddende. Er det en virksomhed eller en anden entitet, angiv det land, hvor det er stiftet, og byen, regionen, området eller staten efter behov.
        min_age: Bør ikke være under den iht. lovgivningen i det aktuelle retsområde krævede minimumsalder.
      user:
        chosen_languages: Når markeret, vil kun indlæg på de valgte sprog fremgå på offentlige tidslinjer
        date_of_birth:
          one: Vi skal sikre os, at du er mindst %{count} for at kunne bruge %{domain}. Informationen gemmes ikke.
          other: Vi skal sikre os, at du er mindst %{count} for at kunne bruge %{domain}. Informationen gemmes ikke.
        role: Rollen styrer, hvilke tilladelser brugeren er tildelt.
      user_role:
        color: Farven, i RGB hex-format, der skal bruges til rollen i hele UI'en
        highlighted: Dette gør rollen offentligt synlig
        name: Offentligt rollennavn, hvis rollen er opsat til fremstå som et badge
        permissions_as_keys: Brugere med denne rolle vil kunne tilgå...
        position: Højere rolle bestemmer konfliktløsning i visse situationer. Visse handlinger kan kun udføres på roller med lavere prioritet
      webhook:
        events: Vælg begivenheder at sende
        template: Skriv din egen JSON nyttelast ved hjælp af variabel interpolation. Lad feltet stå tomt for standard JSON.
        url: Hvor begivenheder sendes til
    labels:
      account:
        attribution_domains: Websteder, man må krediteres af
        discoverable: Fremhæv profil og indlæg i opdagelsesalgoritmer
        fields:
          name: Etiket
          value: Indhold
        indexable: Medtag offentlige indlæg i søgeresultater
        show_collections: Vis følger og følgere på profil
        unlocked: Acceptér automatisk nye følgere
      account_alias:
        acct: Brugernavn på den gamle konto
      account_migration:
        acct: Brugernavn på den nye konto
      account_warning_preset:
        text: Tekstskabelon
        title: Titel
      admin_account_action:
        include_statuses: Medtag anmeldte indlæg i e-mailen
        send_email_notification: Underret brugeren pr. e-mail
        text: Tilpasset advarsel
        type: Handling
        types:
          disable: Frys
          none: Send en advarsel
          sensitive: Sensitiv
          silence: Begræns
          suspend: Suspendér
        warning_preset_id: Brug en advarselsskabelon
      announcement:
        all_day: Heldagsbegivenhed
        ends_at: Slut på begivenhed
        scheduled_at: Planlæg offentliggørelse
        starts_at: Start på begivenhed
        text: Bekendtgørelse
      appeal:
        text: Forklar, hvorfor denne beslutning bør omgøres
      defaults:
        autofollow: Invitér til at følge din konto
        avatar: Profilbillede
        bot: Dette er en bot-konto
        chosen_languages: Sprogfiltrering
        confirm_new_password: Bekræft ny adgangskode
        confirm_password: Bekræft adgangskode
        context: Kontekstfiltrering
        current_password: Aktuel adgangskode
        data: Data
        display_name: Visningsnavn
        email: E-mailadresse
        expires_in: Udløb efter
        fields: Profilmetadata
        header: Bannerbillede
        honeypot: "%{label} (udfyld ikke)"
        inbox_url: URL til videreformidlingsindbakken
        irreversible: Fjern istedet for skjul
        locale: Grænsefladesprog
        max_uses: Maks. antal afbenyttelser
        new_password: Ny adgangskode
        note: Biografi
        otp_attempt: Tofaktorkode
        password: Adgangskode
        phrase: Nøgleord/-sætning
        setting_advanced_layout: Aktivér avanceret webgrænseflade
        setting_aggregate_reblogs: Gruppér fremhævelser på tidslinjer
        setting_always_send_emails: Send altid e-mailnotifikationer
        setting_auto_play_gif: Autoafspil animerede GIF'er
        setting_boost_modal: Vis bekræftelsesdialog inden fremhævelse
        setting_default_language: Sprog for indlæg
        setting_default_privacy: Fortrolighed for indlæg
        setting_default_quote_policy: Hvem kan citere
        setting_default_sensitive: Markér altid medier som sensitive
        setting_delete_modal: Vis bekræftelsesdialog før et indlæg slettes
        setting_disable_hover_cards: Deaktivér profilforhåndsvisning ved svæv (hover)
        setting_disable_swiping: Deaktivér strygebevægelser
        setting_display_media: Medievisning
        setting_display_media_default: Standard
        setting_display_media_hide_all: Skjul alle
        setting_display_media_show_all: Vis alle
        setting_expand_spoilers: Udvid altid indlæg markeret med indholdsadvarsler
        setting_hide_network: Skjul din sociale graf
        setting_missing_alt_text_modal: Vis bekræftelsesdialog inden medier uden alt-tekst lægges op
        setting_reduce_motion: Reducér animationsbevægelse
        setting_system_font_ui: Brug systemets standardskrifttype
        setting_system_scrollbars_ui: Brug standard systemrullebjælke
        setting_theme: Webstedstema
        setting_trends: Vis dagens trends
        setting_unfollow_modal: Vis bekræftelsesdialog, før du stopper med at følge nogen
        setting_use_blurhash: Vis farverige gradienter for skjulte medier
        setting_use_pending_items: Langsom tilstand
        severity: Alvorlighed
        sign_in_token_attempt: Sikkerhedskode
        title: Titel
        type: Importtype
        username: Brugernavn
        username_or_email: Brugernavn eller e-mail
        whole_word: Helt ord
      email_domain_block:
        with_dns_records: Inkludér domænets MX-poster og IP'er
      featured_tag:
        name: Hashtag
      filters:
        actions:
          blur: Skjul medier med en advarsel
          hide: Skjul helt
          warn: Skjul bag en advarsel
      form_admin_settings:
        activity_api_enabled: Offentliggør samlede statistikker vedr. brugeraktivitet i API'en
        app_icon: App-ikon
        backups_retention_period: Brugerarkivs opbevaringsperiode
        bootstrap_timeline_accounts: Anbefal altid disse konti til nye brugere
        closed_registrations_message: Tilpasset besked, når tilmelding er utilgængelig
        content_cache_retention_period: Opbevaringsperiode for eksternt indhold
        custom_css: Tilpasset CSS
        favicon: Favikon
        mascot: Tilpasset maskot (ældre funktion)
        media_cache_retention_period: Media-cache opbevaringsperiode
        min_age: Minimums alderskrav
        peers_api_enabled: Udgiv liste over fundne server i API'en
        profile_directory: Aktivér profiloversigt
        registrations_mode: Hvem, der kan tilmelde sig
        require_invite_text: Kræv tilmeldingsbegrundelse
        show_domain_blocks: Vis domæneblokeringer
        show_domain_blocks_rationale: Vis, hvorfor domæner blev blokeret
        site_contact_email: Kontakt e-mail
        site_contact_username: Kontakt brugernavn
        site_extended_description: Udvidet beskrivelse
        site_short_description: Serverbeskrivelse
        site_terms: Fortrolighedspolitik
        site_title: Servernavn
        status_page_url: Statusside-URL
        theme: Standardtema
        thumbnail: Serverminiaturebillede
        timeline_preview: Tillad ikke-godkendt adgang til offentlige tidslinjer
        trendable_by_default: Tillad ikke-reviderede trends
        trends: Aktivér trends
        trends_as_landing_page: Brug tendenser som destinationssiden
      interactions:
        must_be_follower: Blokér notifikationer fra bruger, der ikke følger dig
        must_be_following: Blokér notifikationer fra brugere, du ikke følger
        must_be_following_dm: Bloker direkte beskeder fra brugere, du ikke følger
      invite:
        comment: Kommentar
      invite_request:
        text: Hvorfor ønsker du at tilmelde dig?
      ip_block:
        comment: Kommentar
        ip: IP
        severities:
          no_access: Blokér adgang
          sign_up_block: Blokér tilmeldinger
          sign_up_requires_approval: Begræns tilmeldinger
        severity: Regel
      notification_emails:
        appeal: En moderatorafgørelse er appelleret
        digest: Send resumé e-mails
        favourite: Nogen favoritmarkerede dit indlæg
        follow: Nogen begyndte at følge dig
        follow_request: Nogen anmodede om at følge dig
        mention: Nogen omtalte dig
        pending_account: Ny konto kræver gennemgang
        reblog: Nogen fremhævede dit indlæg
        report: Ny anmeldelse indsendt
        software_updates:
          all: Notificér ved alle opdateringer
          critical: Notificér kun ved kritiske opdateringer
          label: En ny Mastodon-version er tilgængelig
          none: Notificér ikke om opdateringer (anbefales ikke)
          patch: Notificér om fejlrettelsesopdateringer
        trending_tag: Ny tendens kræver revidering
      rule:
        hint: Yderligere oplysninger
        text: Regel
      settings:
        indexable: Inkludér profilside i søgemaskiner
        show_application: Vis, fra hvilken app et indlæg er sendt
      tag:
        listable: Tillad visning af denne etiket i søgninger og forslag
        name: Hashtag
        trendable: Tillad visning af dette hashtag under trends
        usable: Tillad indlæg at benytte dette hashtag lokalt
      terms_of_service:
        changelog: Hvad der er ændret?
        effective_date: Ikrafttrædelsesdato
        text: Tjenestevilkår
      terms_of_service_generator:
        admin_email: E-mailadresse til juridiske meddelelser
        arbitration_address: Fysisk adresse til voldgiftsmeddelelser
        arbitration_website: Websted til indsendelse af voldgiftsmeddelelser
        choice_of_law: Lovvalg
        dmca_address: Fysisk adresse til DMCA-/ophavsretsmeddelelser
        dmca_email: E-mailadresse til DMCA-/ophavsretsmeddelelser
        domain: Domæne
        jurisdiction: Juridisk jurisdiktion
        min_age: Minimumsalder
      user:
        date_of_birth_1i: Dag
        date_of_birth_2i: Måned
        date_of_birth_3i: År
        role: Rolle
        time_zone: Tidszone
      user_role:
        color: Badge-farve
        highlighted: Vis rolle som badge på brugerprofiler
        name: Navn
        permissions_as_keys: Tilladelser
        position: Prioritet
      webhook:
        events: Aktive begivenheder
        template: Payload skabelon
        url: Endepunkts-URL
    'no': Nej
    not_recommended: Ikke anbefalet
    overridden: Tilsidesat
    recommended: Anbefalet
    required:
      mark: "*"
      text: obligatorisk
    title:
      sessions:
        webauthn: Brug en af dine sikkerhedskoder til indlogning
    'yes': Ja<|MERGE_RESOLUTION|>--- conflicted
+++ resolved
@@ -8,13 +8,8 @@
         display_name: Dit fulde navn eller dit sjove navn.
         fields: Din hjemmeside, dine pronominer, din alder, eller hvad du har lyst til.
         indexable: Dine offentlige indlæg vil kunne vises i Mastodon-søgeresultater. Folk, som har interageret med dem, vil kunne finde dem uanset.
-<<<<<<< HEAD
-        note: 'Du kan @omtale andre personer eller #etiketter.'
-        show_collections: Folk vil ikke kunne tjekke dine Følger og Følgere. Folk, du selv følger, vil stadig kunne se dette.
-=======
         note: 'Du kan @omtale andre personer eller #hashtags.'
         show_collections: Folk vil kunne se, hvem du følger, og hvem der følger dig. Personer, som du følger, vil kunne se, at du følger dem.
->>>>>>> 5478ef9b
         unlocked: Man vil kunne følges af folk uden først at godkende dem. Ønsker man at gennemgå Følg-anmodninger og individuelt acceptere/afvise nye følgere, så fjern markeringen.
       account_alias:
         acct: Angiv brugernavn@domain for den konto, hvorfra du vil flytte
