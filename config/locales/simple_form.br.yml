--- conflicted
+++ resolved
@@ -62,10 +62,7 @@
         setting_display_media_default: Dre ziouer
         setting_display_media_hide_all: Kuzhat pep tra
         setting_display_media_show_all: Diskouez pep tra
-<<<<<<< HEAD
-=======
         setting_emoji_style: Stil an emojioù
->>>>>>> 26c78392
         setting_system_font_ui: Implijout nodrezh dre ziouer ar reizhiad
         setting_system_scrollbars_ui: Implijout barrenn dibunañ dre ziouer ar reizhiad
         setting_theme: Neuz al lec'hienn
@@ -97,10 +94,7 @@
       notification_emails:
         favourite: Gant unan bennak eo bet ouzhpennet hoc'h embannadur d'h·e re vuiañ-karet
         follow: Heuliañ a ra {name} ac'hanoc'h
-<<<<<<< HEAD
-=======
         quote: Meneget oc'h bet gant unan bennak
->>>>>>> 26c78392
         reblog: Gant unan bennak eo bet skignet hoc'h embannadur
         software_updates:
           label: Un handelv nevez eus Mastodon a zo deuet er-maez
