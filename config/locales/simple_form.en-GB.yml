---
en-GB:
  simple_form:
    hints:
      account:
<<<<<<< HEAD
        attribution_domains_as_text: One per line. Protects from false attributions.
=======
        attribution_domains: One per line. Protects from false attributions.
>>>>>>> 609a4018
        discoverable: Your public posts and profile may be featured or recommended in various areas of Mastodon and your profile may be suggested to other users.
        display_name: Your full name or your fun name.
        fields: Your homepage, pronouns, age, anything you want.
        indexable: Your public posts may appear in search results on Mastodon. People who have interacted with your posts may be able to search them regardless.
        note: 'You can @mention other people or #hashtags.'
        show_collections: People will be able to browse through your follows and followers. People that you follow will see that you follow them regardless.
        unlocked: People will be able to follow you without requesting approval. Uncheck if you want to review follow requests and choose whether to accept or reject new followers.
      account_alias:
        acct: Specify the username@domain of the account you want to move from
      account_migration:
        acct: Specify the username@domain of the account you want to move to
      account_warning_preset:
        text: You can use post syntax, such as URLs, hashtags and mentions
        title: Optional. Not visible to the recipient
      admin_account_action:
        include_statuses: The user will see which posts have caused the moderation action or warning
        send_email_notification: The user will receive an explanation of what happened with their account
        text_html: Optional. You can use post syntax. You can <a href="%{path}">add warning presets</a> to save time
        type_html: Choose what to do with <strong>%{acct}</strong>
        types:
          disable: Prevent the user from using their account, but do not delete or hide their contents.
          none: Use this to send a warning to the user, without triggering any other action.
          sensitive: Force all this user's media attachments to be flagged as sensitive.
          silence: Prevent the user from being able to post with public visibility, hide their posts and notifications from people not following them. Closes all reports against this account.
          suspend: Prevent any interaction from or to this account and delete its contents. Revertible within 30 days. Closes all reports against this account.
        warning_preset_id: Optional. You can still add custom text to end of the preset
      announcement:
        all_day: When checked, only the dates of the time range will be displayed
        ends_at: Optional. Announcement will be automatically unpublished at this time
        scheduled_at: Leave blank to publish the announcement immediately
        starts_at: Optional. In case your announcement is bound to a specific time range
        text: You can use post syntax. Please be mindful of the space the announcement will take up on the user's screen
      appeal:
        text: You can only appeal a strike once
      defaults:
        autofollow: People who sign up through the invite will automatically follow you
        avatar: WEBP, PNG, GIF or JPG. At most %{size}. Will be downscaled to %{dimensions}px
        bot: Signal to others that the account mainly performs automated actions and might not be monitored
        context: One or multiple contexts where the filter should apply
        current_password: For security purposes please enter the password of the current account
        current_username: To confirm, please enter the username of the current account
        digest: Only sent after a long period of inactivity and only if you have received any personal messages in your absence
        email: You will be sent a confirmation e-mail
        header: WEBP, PNG, GIF or JPG. At most %{size}. Will be downscaled to %{dimensions}px
        inbox_url: Copy the URL from the frontpage of the relay you want to use
        irreversible: Filtered posts will disappear irreversibly, even if filter is later removed
        locale: The language of the user interface, e-mails and push notifications
        password: Use at least 8 characters
        phrase: Will be matched regardless of casing in text or content warning of a post
        scopes: Which APIs the application will be allowed to access. If you select a top-level scope, you don't need to select individual ones.
        setting_aggregate_reblogs: Do not show new boosts for posts that have been recently boosted (only affects newly-received boosts)
        setting_always_send_emails: Normally e-mail notifications won't be sent when you are actively using Mastodon
        setting_default_sensitive: Sensitive media is hidden by default and can be revealed with a click
        setting_display_media_default: Hide media marked as sensitive
        setting_display_media_hide_all: Always hide media
        setting_display_media_show_all: Always show media
        setting_system_scrollbars_ui: Applies only to desktop browsers based on Safari and Chrome
        setting_use_blurhash: Gradients are based on the colors of the hidden visuals but obfuscate any details
        setting_use_pending_items: Hide timeline updates behind a click instead of automatically scrolling the feed
        username: You can use letters, numbers, and underscores
        whole_word: When the keyword or phrase is alphanumeric only, it will only be applied if it matches the whole word
      domain_allow:
        domain: This domain will be able to fetch data from this server and incoming data from it will be processed and stored
      email_domain_block:
        domain: This can be the domain name that shows up in the e-mail address or the MX record it uses. They will be checked upon sign-up.
        with_dns_records: An attempt to resolve the given domain's DNS records will be made and the results will also be blocked
      featured_tag:
        name: 'Here are some of the hashtags you used the most recently:'
      filters:
        action: Chose which action to perform when a post matches the filter
        actions:
          hide: Completely hide the filtered content, behaving as if it did not exist
          warn: Hide the filtered content behind a warning mentioning the filter's title
      form_admin_settings:
        activity_api_enabled: Counts of locally published posts, active users, and new registrations in weekly buckets
        app_icon: WEBP, PNG, GIF or JPG. Overrides the default app icon on mobile devices with a custom icon.
        backups_retention_period: Users have the ability to generate archives of their posts to download later. When set to a positive value, these archives will be automatically deleted from your storage after the specified number of days.
        bootstrap_timeline_accounts: These accounts will be pinned to the top of new users' follow recommendations.
        closed_registrations_message: Displayed when sign-ups are closed
        content_cache_retention_period: All posts from other servers (including boosts and replies) will be deleted after the specified number of days, without regard to any local user interaction with those posts. This includes posts where a local user has marked it as bookmarks or favorites. Private mentions between users from different instances will also be lost and impossible to restore. Use of this setting is intended for special purpose instances and breaks many user expectations when implemented for general purpose use.
        custom_css: You can apply custom styles on the web version of Mastodon.
        favicon: WEBP, PNG, GIF or JPG. Overrides the default Mastodon favicon with a custom icon.
        mascot: Overrides the illustration in the advanced web interface.
        media_cache_retention_period: Media files from posts made by remote users are cached on your server. When set to a positive value, media will be deleted after the specified number of days. If the media data is requested after it is deleted, it will be re-downloaded, if the source content is still available. Due to restrictions on how often link preview cards poll third-party sites, it is recommended to set this value to at least 14 days, or link preview cards will not be updated on demand before that time.
        peers_api_enabled: A list of domain names this server has encountered in the fediverse. No data is included here about whether you federate with a given server, just that your server knows about it. This is used by services that collect statistics on federation in a general sense.
        profile_directory: The profile directory lists all users who have opted-in to be discoverable.
        require_invite_text: When sign-ups require manual approval, make the “Why do you want to join?” text input mandatory rather than optional
        site_contact_email: How people can reach you for legal or support inquiries.
        site_contact_username: How people can reach you on Mastodon.
        site_extended_description: Any additional information that may be useful to visitors and your users. Can be structured with Markdown syntax.
        site_short_description: A short description to help uniquely identify your server. Who is running it, who is it for?
        site_terms: Use your own privacy policy or leave blank to use the default. Can be structured with Markdown syntax.
        site_title: How people may refer to your server besides its domain name.
        status_page_url: URL of a page where people can see the status of this server during an outage
        theme: Theme that logged out visitors and new users see.
        thumbnail: A roughly 2:1 image displayed alongside your server information.
        timeline_preview: Logged out visitors will be able to browse the most recent public posts available on the server.
        trendable_by_default: Skip manual review of trending content. Individual items can still be removed from trends after the fact.
        trends: Trends show which posts, hashtags and news stories are gaining traction on your server.
        trends_as_landing_page: Show trending content to logged-out users and visitors instead of a description of this server. Requires trends to be enabled.
      form_challenge:
        current_password: You are entering a secure area
      imports:
        data: CSV file exported from another Mastodon server
      invite_request:
        text: This will help us review your application
      ip_block:
        comment: Optional. Remember why you added this rule.
        expires_in: IP addresses are a finite resource, they are sometimes shared and often change hands. For this reason, indefinite IP blocks are not recommended.
        ip: Enter an IPv4 or IPv6 address. You can block entire ranges using the CIDR syntax. Be careful not to lock yourself out!
        severities:
          no_access: Block access to all resources
          sign_up_block: New sign-ups will not be possible
          sign_up_requires_approval: New sign-ups will require your approval
        severity: Choose what will happen with requests from this IP
      rule:
        hint: Optional. Provide more details about the rule
        text: Describe a rule or requirement for users on this server. Try to keep it short and simple
      sessions:
        otp: 'Enter the two-factor code generated by your phone app or use one of your recovery codes:'
        webauthn: If it's an USB key be sure to insert it and, if necessary, tap it.
      settings:
        indexable: Your profile page may appear in search results on Google, Bing, and others.
        show_application: You will always be able to see which app published your post regardless.
      tag:
        name: You can only change the casing of the letters, for example, to make it more readable
      terms_of_service:
        changelog: Can be structured with Markdown syntax.
        text: Can be structured with Markdown syntax.
      terms_of_service_generator:
        admin_email: Legal notices include counternotices, court orders, takedown requests, and law enforcement requests.
        dmca_address: For US operators, use the address registered in the DMCA Designated Agent Directory. A P.O. Box listing is available upon direct request, use the DMCA Designated Agent Post Office Box Waiver Request to email the Copyright Office and describe that you are a home-based content moderator who fears revenge or retribution for your actions and need to use a P.O. Box to remove your home address from public view.
        domain: Unique identification of the online service you are providing.
        jurisdiction: List the country where whoever pays the bills lives. If it’s a company or other entity, list the country where it’s incorporated, and the city, region, territory or state as appropriate.
      user:
        chosen_languages: When checked, only posts in selected languages will be displayed in public timelines
        role: The role controls which permissions the user has.
      user_role:
        color: Color to be used for the role throughout the UI, as RGB in hex format
        highlighted: This makes the role publicly visible
        name: Public name of the role, if role is set to be displayed as a badge
        permissions_as_keys: Users with this role will have access to...
        position: Higher role decides conflict resolution in certain situations. Certain actions can only be performed on roles with a lower priority
      webhook:
        events: Select events to send
        template: Compose your own JSON payload using variable interpolation. Leave blank for default JSON.
        url: Where events will be sent to
    labels:
      account:
<<<<<<< HEAD
        attribution_domains_as_text: Websites allowed to credit you
=======
        attribution_domains: Websites allowed to credit you
>>>>>>> 609a4018
        discoverable: Feature profile and posts in discovery algorithms
        fields:
          name: Label
          value: Content
        indexable: Include public posts in search results
        show_collections: Show follows and followers on profile
        unlocked: Automatically accept new followers
      account_alias:
        acct: Handle of the old account
      account_migration:
        acct: Handle of the new account
      account_warning_preset:
        text: Preset text
        title: Title
      admin_account_action:
        include_statuses: Include reported posts in the e-mail
        send_email_notification: Notify the user per e-mail
        text: Custom warning
        type: Action
        types:
          disable: Freeze
          none: Send a warning
          sensitive: Sensitive
          silence: Limit
          suspend: Suspend
        warning_preset_id: Use a warning preset
      announcement:
        all_day: All-day event
        ends_at: End of event
        scheduled_at: Schedule publication
        starts_at: Start of event
        text: Announcement
      appeal:
        text: Explain why this decision should be reversed
      defaults:
        autofollow: Invite to follow your account
        avatar: Avatar
        bot: This is a bot account
        chosen_languages: Filter languages
        confirm_new_password: Confirm new password
        confirm_password: Confirm password
        context: Filter contexts
        current_password: Current password
        data: Data
        display_name: Display name
        email: E-mail address
        expires_in: Expire after
        fields: Profile metadata
        header: Header
        honeypot: "%{label} (do not fill in)"
        inbox_url: URL of the relay inbox
        irreversible: Drop instead of hide
        locale: Interface language
        max_uses: Max number of uses
        new_password: New password
        note: Bio
        otp_attempt: Two-factor code
        password: Password
        phrase: Keyword or phrase
        setting_advanced_layout: Enable advanced web interface
        setting_aggregate_reblogs: Group boosts in timelines
        setting_always_send_emails: Always send e-mail notifications
        setting_auto_play_gif: Auto-play animated GIFs
        setting_boost_modal: Show confirmation dialogue before boosting
        setting_default_language: Posting language
        setting_default_privacy: Posting privacy
        setting_default_sensitive: Always mark media as sensitive
        setting_delete_modal: Show confirmation dialogue before deleting a post
        setting_disable_hover_cards: Disable profile preview on hover
        setting_disable_swiping: Disable swiping motions
        setting_display_media: Media display
        setting_display_media_default: Default
        setting_display_media_hide_all: Hide all
        setting_display_media_show_all: Show all
        setting_expand_spoilers: Always expand posts marked with content warnings
        setting_hide_network: Hide your social graph
        setting_missing_alt_text_modal: Show confirmation dialogue before posting media without alt text
        setting_reduce_motion: Reduce motion in animations
        setting_system_font_ui: Use system's default font
        setting_system_scrollbars_ui: Use system's default scrollbar
        setting_theme: Site theme
        setting_trends: Show today's trends
        setting_unfollow_modal: Show confirmation dialog before unfollowing someone
        setting_use_blurhash: Show colourful gradients for hidden media
        setting_use_pending_items: Slow mode
        severity: Severity
        sign_in_token_attempt: Security code
        title: Title
        type: Import type
        username: Username
        username_or_email: Username or Email
        whole_word: Whole word
      email_domain_block:
        with_dns_records: Include MX records and IPs of the domain
      featured_tag:
        name: Hashtag
      filters:
        actions:
          hide: Hide completely
          warn: Hide with a warning
      form_admin_settings:
        activity_api_enabled: Publish aggregate statistics about user activity in the API
        app_icon: App icon
        backups_retention_period: User archive retention period
        bootstrap_timeline_accounts: Always recommend these accounts to new users
        closed_registrations_message: Custom message when sign-ups are not available
        content_cache_retention_period: Remote content retention period
        custom_css: Custom CSS
        favicon: Favicon
        mascot: Custom mascot (legacy)
        media_cache_retention_period: Media cache retention period
        peers_api_enabled: Publish list of discovered servers in the API
        profile_directory: Enable profile directory
        registrations_mode: Who can sign-up
        require_invite_text: Require a reason to join
        show_domain_blocks: Show domain blocks
        show_domain_blocks_rationale: Show why domains were blocked
        site_contact_email: Contact e-mail
        site_contact_username: Contact username
        site_extended_description: Extended description
        site_short_description: Server description
        site_terms: Privacy Policy
        site_title: Server name
        status_page_url: Status page URL
        theme: Default theme
        thumbnail: Server thumbnail
        timeline_preview: Allow unauthenticated access to public timelines
        trendable_by_default: Allow trends without prior review
        trends: Enable trends
        trends_as_landing_page: Use trends as the landing page
      interactions:
        must_be_follower: Block notifications from non-followers
        must_be_following: Block notifications from people you don't follow
        must_be_following_dm: Block direct messages from people you don't follow
      invite:
        comment: Comment
      invite_request:
        text: Why do you want to join?
      ip_block:
        comment: Comment
        ip: IP
        severities:
          no_access: Block access
          sign_up_block: Block sign-ups
          sign_up_requires_approval: Limit sign-ups
        severity: Rule
      notification_emails:
        appeal: Someone appeals a moderator decision
        digest: Send digest e-mails
        favourite: Someone favourited your post
        follow: Someone followed you
        follow_request: Someone requested to follow you
        mention: Someone mentioned you
        pending_account: New account needs review
        reblog: Someone boosted your post
        report: New report is submitted
        software_updates:
          all: Notify on all updates
          critical: Notify on critical updates only
          label: A new Mastodon version is available
          none: Never notify of updates (not recommended)
          patch: Notify on bugfix updates
        trending_tag: New trend requires review
      rule:
        hint: Additional information
        text: Rule
      settings:
        indexable: Include profile page in search engines
        show_application: Display from which app you sent a post
      tag:
        listable: Allow this hashtag to appear in searches and suggestions
        name: Hashtag
        trendable: Allow this hashtag to appear under trends
        usable: Allow posts to use this hashtag locally
      terms_of_service:
        changelog: What's changed?
        text: Terms of Service
      terms_of_service_generator:
        admin_email: Email address for legal notices
        arbitration_address: Physical address for arbitration notices
        arbitration_website: Website for submitting arbitration notices
        dmca_address: Physical address for DMCA/copyright notices
        dmca_email: Email address for DMCA/copyright notices
        domain: Domain
        jurisdiction: Legal jurisdiction
      user:
        role: Role
        time_zone: Time Zone
      user_role:
        color: Badge colour
        highlighted: Display role as badge on user profiles
        name: Name
        permissions_as_keys: Permissions
        position: Priority
      webhook:
        events: Enabled events
        template: Payload template
        url: Endpoint URL
    'no': 'No'
    not_recommended: Not recommended
    overridden: Overridden
    recommended: Recommended
    required:
      mark: "*"
      text: required
    title:
      sessions:
        webauthn: Use one of your security keys to log in
    'yes': 'Yes'<|MERGE_RESOLUTION|>--- conflicted
+++ resolved
@@ -3,11 +3,7 @@
   simple_form:
     hints:
       account:
-<<<<<<< HEAD
-        attribution_domains_as_text: One per line. Protects from false attributions.
-=======
         attribution_domains: One per line. Protects from false attributions.
->>>>>>> 609a4018
         discoverable: Your public posts and profile may be featured or recommended in various areas of Mastodon and your profile may be suggested to other users.
         display_name: Your full name or your fun name.
         fields: Your homepage, pronouns, age, anything you want.
@@ -157,11 +153,7 @@
         url: Where events will be sent to
     labels:
       account:
-<<<<<<< HEAD
-        attribution_domains_as_text: Websites allowed to credit you
-=======
         attribution_domains: Websites allowed to credit you
->>>>>>> 609a4018
         discoverable: Feature profile and posts in discovery algorithms
         fields:
           name: Label
