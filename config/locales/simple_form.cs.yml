---
cs:
  simple_form:
    hints:
      account:
<<<<<<< HEAD
        attribution_domains_as_text: Jeden na řádek. Chrání před falešným připisování autorství.
=======
        attribution_domains: Jeden na řádek. Chrání před falešným připisováním autorství.
>>>>>>> 609a4018
        discoverable: Vaše veřejné příspěvky a profil mohou být zobrazeny nebo doporučeny v různých oblastech Mastodonu a váš profil může být navrhován ostatním uživatelům.
        display_name: Vaše celé jméno nebo přezdívka.
        fields: Vaše domovská stránka, zájmena, věk, cokoliv chcete.
        indexable: Vaše veřejné příspěvky se mohou objevit ve výsledcích vyhledávání na Mastodonu. Lidé, kteří s vašimi příspěvky interagovaly, je mohou stále vyhledávat.
        note: 'Můžete @zmínit jiné osoby nebo #hashtagy.'
        show_collections: Lidé budou moci procházet skrz sledující. Lidé, které sledujete, uvidí, že je sledujete bezohledně.
        unlocked: Lidé vás budou moci sledovat, aniž by vás žádali o schválení. Zrušte zaškrtnutí, pokud chcete kontrolovat požadavky o sledování a vybírat si, zda přijmete nebo odmítnete nové sledující.
      account_alias:
        acct: Zadejte svůj účet, ze kterého se chcete přesunout jinam, ve formátu přezdívka@doména
      account_migration:
        acct: Zadejte svůj účet, na který se chcete přesunout, ve formátu přezdívka@doména
      account_warning_preset:
        text: Můžete použít syntax příspěvku, jako jsou URL, hashtagy nebo zmínky
        title: Volitelné. Není viditelné pro příjemce
      admin_account_action:
        include_statuses: Uživatel uvidí, které příspěvky způsobily moderátorskou akci nebo varování
        send_email_notification: Uživatel obdrží vysvětlení toho, co se stalo s jeho účtem
        text_html: Volitelné. Můžete používat syntax příspěvků. Pro ušetření času můžete <a href="%{path}">přidat předlohy varování</a>
        type_html: Vyberte, co chcete s účtem <strong>%{acct}</strong> udělat
        types:
          disable: Zabránit uživateli používat svůj účet, ale nemazat ani neskrývat jejich obsah.
          none: Toto použijte pro zaslání varování uživateli, bez vyvolání jakékoliv další akce.
          sensitive: Vynutit označení všech mediálních příloh tohoto uživatele jako citlivých.
          silence: Zamezit uživateli odesílat veřejné příspěvky, schovat jejich příspěvky a notifikace před lidmi, kteří jej nesledují. Uzavře všechna hlášení proti tomuto účtu.
          suspend: Zamezit jakékoliv interakci z nebo s tímto účtem a smazat jeho obsah. Lze vrátit zpět do 30 dnů. Uzavře všechna hlášení proti tomuto účtu.
        warning_preset_id: Volitelné. Na konec předlohy můžete stále vložit vlastní text
      announcement:
        all_day: Po vybrání budou zobrazeny jen dny z daného časového období
        ends_at: Volitelné. Zveřejněné oznámení bude v uvedený čas skryto
        scheduled_at: Pro okamžité zveřejnění ponechte prázdné
        starts_at: Volitelné. Jen pokud je oznámení vázáno na konkrétní časové období
        text: Můžete použít syntax příspěvků. Mějte prosím na paměti, kolik prostoru oznámení zabere na obrazovce uživatele
      appeal:
        text: Proti prohřešku se můžete odvolat jen jednou
      defaults:
        autofollow: Lidé, kteří se zaregistrují skrz pozvánky, vás budou automaticky sledovat
        avatar: WEBP, PNG, GIF či JPG. Maximálně %{size}. Bude zmenšen na %{dimensions} px
        bot: Signalizovat ostatním, že účet převážně vykonává automatizované akce a nemusí být monitorován
        context: Jeden či více kontextů, ve kterých má být filtr uplatněn
        current_password: Z bezpečnostních důvodů prosím zadejte heslo současného účtu
        current_username: Potvrďte prosím tuto akci zadáním uživatelského jména aktuálního účtu
        digest: Odesíláno pouze po dlouhé době nečinnosti a pouze, pokud jste během své nepřítomnosti obdrželi osobní zprávy
        email: Bude vám poslán potvrzovací e-mail
        header: WEBP, PNG, GIF či JPG. Maximálně %{size}. Bude zmenšen na %{dimensions} px
        inbox_url: Zkopírujte URL z hlavní stránky mostu, který chcete použít
        irreversible: Filtrované příspěvky nenávratně zmizí, i pokud bude filtr později odstraněn
        locale: Jazyk uživatelského rozhraní, e-mailů a push notifikací
        password: Použijte alespoň 8 znaků
        phrase: Shoda bude nalezena bez ohledu na velikost písmen v textu příspěvku či varování o obsahu
        scopes: Která API bude aplikace moct používat. Pokud vyberete rozsah nejvyššího stupně, nebudete je muset vybírat jednotlivě.
        setting_aggregate_reblogs: Nezobrazovat nové boosty pro příspěvky, které byly nedávno boostnuty (ovlivňuje pouze nově přijaté boosty)
        setting_always_send_emails: Jinak nebudou e-mailové notifikace posílány, když Mastodon aktivně používáte
        setting_default_quote_policy: Zmínení uživatelé mají vždy povoleno citovat. Toto nastavení se projeví pouze u příspěvků vytvořených s další verzí Mastodonu, ale můžete si vybrat vaše předvolby v předstihu
        setting_default_sensitive: Citlivá média jsou ve výchozím stavu skryta a mohou být zobrazena kliknutím
        setting_display_media_default: Skrývat média označená jako citlivá
        setting_display_media_hide_all: Vždy skrývat média
        setting_display_media_show_all: Vždy zobrazovat média
        setting_system_scrollbars_ui: Platí pouze pro desktopové prohlížeče založené na Safari nebo Chrome
        setting_use_blurhash: Gradienty jsou vytvořeny na základě barvev skrytých médií, ale zakrývají veškeré detaily
        setting_use_pending_items: Aktualizovat časovou osu až po kliknutí namísto automatického rolování kanálu
        username: Pouze písmena, číslice a podtržítka
        whole_word: Je-li klíčové slovo či fráze pouze alfanumerická, bude aplikován pouze, pokud se shoduje s celým slovem
      domain_allow:
        domain: Tato doména bude moci stahovat data z tohoto serveru a příchozí data z ní budou zpracována a uložena
      email_domain_block:
        domain: Toto může být doménové jméno, které je v e-mailové adrese, nebo MX záznam, který používá. Budou zkontrolovány při registraci.
        with_dns_records: Dojde k pokusu o překlad DNS záznamů dané domény a výsledky budou rovněž zablokovány
      featured_tag:
        name: 'Zde jsou některé z hashtagů, které jste nedávno použili:'
      filters:
        action: Vyberte, jakou akci provést, když příspěvek odpovídá filtru
        actions:
          blur: Skrýt média za varováním, bez skrytí samotného textu
          hide: Úplně schovat filtrovaný obsah tak, jako by neexistoval
          warn: Schovat filtrovaný obsah za varováním zmiňujicím název filtru
      form_admin_settings:
        activity_api_enabled: Počty lokálně zveřejnělých příspěvků, aktivních uživatelů a nových registrací v týdenních intervalech
        app_icon: WEBP, PNG, GIF nebo JPG. Nahradí výchozí ikonu aplikace v mobilních zařízeních vlastní ikonou.
        backups_retention_period: Uživatelé mají možnost vytvářet archivy svých příspěvků, které si mohou stáhnout později. Pokud je nastaveno na kladnou hodnotu, budou tyto archivy po zadaném počtu dní automaticky odstraněny z úložiště.
        bootstrap_timeline_accounts: Tyto účty budou připnuty na vrchol nových uživatelů podle doporučení.
        closed_registrations_message: Zobrazeno při zavření registrace
        content_cache_retention_period: Všechny příspěvky z jiných serverů (včetně boostů a odpovědí) budou po uplynutí stanoveného počtu dní smazány bez ohledu na interakci místního uživatele s těmito příspěvky. To se týká i příspěvků, které místní uživatel přidal do záložek nebo oblíbených. Soukromé zmínky mezi uživateli z různých instancí budou rovněž ztraceny a nebude možné je obnovit. Použití tohoto nastavení je určeno pro instance pro speciální účely a při implementaci pro obecné použití porušuje mnohá očekávání uživatelů.
        custom_css: Můžete použít vlastní styly ve verzi Mastodonu.
        favicon: WEBP, PNG, GIF nebo JPG. Nahradí výchozí favicon Mastodonu vlastní ikonou.
        mascot: Přepíše ilustraci v pokročilém webovém rozhraní.
        media_cache_retention_period: Mediální soubory z příspěvků vzdálených uživatelů se ukládají do mezipaměti na vašem serveru. Pokud je nastaveno na kladnou hodnotu, budou média po zadaném počtu dní odstraněna. Pokud jsou mediální data vyžádána po jejich odstranění, budou znovu stažena, pokud je zdrojový obsah stále k dispozici. Vzhledem k omezením týkajícím se četnosti dotazů karet náhledů odkazů na weby třetích stran se doporučuje nastavit tuto hodnotu alespoň na 14 dní, jinak nebudou karty náhledů odkazů na vyžádání aktualizovány dříve.
        min_age: Uživatelé budou požádáni, aby při registraci potvrdili datum svého narození
        peers_api_enabled: Seznam názvů domén se kterými se tento server setkal ve fediversu. Neobsahuje žádná data o tom, zda jste federovali s daným serverem, pouze že o něm váš server ví. Toto je využíváno službami, které sbírají o federování statistiku v obecném smyslu.
        profile_directory: Adresář profilu obsahuje seznam všech uživatelů, kteří se přihlásili, aby mohli být nalezeni.
        require_invite_text: Pokud přihlášení vyžaduje ruční schválení, měl by být textový vstup „Proč se chcete připojit?“ povinný spíše než volitelný
        site_contact_email: Jak vás mohou lidé kontaktovat v případě právních dotazů nebo dotazů na podporu.
        site_contact_username: Jak vás lidé mohou oslovit na Mastodon.
        site_extended_description: Jakékoli další informace, které mohou být užitečné pro návštěvníky a vaše uživatele. Může být strukturováno pomocí Markdown syntaxe.
        site_short_description: Krátký popis, který pomůže jednoznačně identifikovat váš server. Kdo ho provozuje, pro koho je určen?
        site_terms: Použijte vlastní zásady ochrany osobních údajů nebo ponechte prázdné pro použití výchozího nastavení. Může být strukturováno pomocí Markdown syntaxe.
        site_title: Jak mohou lidé odkazovat na váš server kromě názvu domény.
        status_page_url: URL stránky, kde mohou lidé vidět stav tohoto serveru během výpadku
        theme: Vzhled stránky, který vidí noví a odhlášení uživatelé.
        thumbnail: Přibližně 2:1 obrázek zobrazený vedle informací o vašem serveru.
        timeline_preview: Odhlášení uživatelé budou moci procházet nejnovější veřejné příspěvky na serveru.
        trendable_by_default: Přeskočit manuální kontrolu populárního obsahu. Jednotlivé položky mohou být odstraněny z trendů později.
        trends: Trendy zobrazují, které příspěvky, hashtagy a zprávy získávají na serveru pozornost.
        trends_as_landing_page: Zobrazit populární obsah odhlášeným uživatelům a návštěvníkům místo popisu tohoto serveru. Vyžaduje povolení trendů.
      form_challenge:
        current_password: Vstupujete do zabezpečeného prostoru
      imports:
        data: Soubor CSV exportovaný z jiného serveru Mastodon
      invite_request:
        text: To nám pomůže posoudit vaši žádost
      ip_block:
        comment: Nepovinné. Poznamenejte si, proč jste přidali toto pravidlo.
        expires_in: IP adresy jsou omezeným zdrojem, občas jsou sdílené a často mění majitele. Proto se jejich časově neomezené blokování nedoporučuje.
        ip: Zadejte IPv4 nebo IPv6 adresu. Můžete blokovat celé rozsahy použitím CIDR notace. Dejte pozor, ať neodříznete přístup sami sobě!
        severities:
          no_access: Blokovat přístup ke všem zdrojům
          sign_up_block: Nové přihlášení nebude možné
          sign_up_requires_approval: Nové registrace budou vyžadovat schválení
        severity: Zvolte, jak naložit s požadavky z dané IP
      rule:
        hint: Nepovinné. Uveďte další podrobnosti o pravidle
        text: Popište pravidlo nebo požadavek uživatelům tohoto serveru. Snažte se ho držet krátký a jednoduchý
      sessions:
        otp: 'Zadejte kód pro dvoufázové ověření vygenerovaný vaší mobilní aplikací, nebo použijte jeden z vašich záložních kódů:'
        webauthn: Pokud jde o USB klíč, vložte jej a případně se dotkněte jeho tlačítka.
      settings:
        indexable: Vaše profilová stránka se může objevit ve výsledcích vyhledávání na Google, Bingu a ostatních vyhledávačích.
        show_application: I tak budete vždy moci vidět, která aplikace zveřejnila váš příspěvek.
      tag:
        name: Můžete měnit pouze velikost písmen, například kvůli lepší čitelnosti
      terms_of_service:
        changelog: Může být strukturováno pomocí Markdown syntaxu.
        effective_date: Rozumné časové rozpětí může být kdykoliv od 10 do 30 dnů od doby, kdy upozorníte své uživatele.
        text: Může být strukturováno pomocí Markdown syntaxu.
      terms_of_service_generator:
        admin_email: Právní oznámení zahrnují protioznámení, soudní příkazy, žádosti o stáhnutí příspěvků a žádosti od právních vymahačů.
        arbitration_address: Může být stejné jako výše uvedená fyzická adresa, nebo „N/A“, pokud používáte e-mail.
        arbitration_website: Může být webový formulář nebo „N/A“, pokud používáte email.
        choice_of_law: Město, region, území nebo stát, jehož vnitřní hmotné právo stanovuje povinnosti pro veškeré nároky.
        dmca_address: V případě provozovatelů v USA použijte adresu zapsanou v DMCA Designated Agent Directory. Na přímou žádost je možné použít namísto domovské adresy PO box. V tomto případě použijte DMCA Designated Agent Post Office Box Waiver Request k zaslání emailu Copyright Office a řekněte jim, že jste malým moderátorem obsahu, který se obavá pomsty nabo odplaty za Vaši práci a potřebujete použít PO box, abyste schovali Vaši domovskou adresu před širokou veřejností.
        dmca_email: Může být stejný e-mail použitý pro „E-mailová adresa pro právní upozornění.“
        domain: Jedinečná identifikace online služby, kterou poskytujete.
        jurisdiction: Uveďte zemi, kde žije ten, kdo platí účty. Pokud je to společnost nebo jiný subjekt, uveďte zemi, v níž je zapsán do obchodního rejstříku, a město, region, území, případně stát, pokud je to povinné.
        min_age: Neměla by být pod minimálním věkem požadovaným zákony vaší jurisdikce.
      user:
        chosen_languages: Po zaškrtnutí budou ve veřejných časových osách zobrazeny pouze příspěvky ve zvolených jazycích
<<<<<<< HEAD
=======
        date_of_birth:
          few: Musíme se ujistit, že je Vám alespoň %{count}, abyste mohli používat Mastodon. Nebudeme to ukládat.
          many: Musíme se ujistit, že je Vám alespoň %{count} let, abyste mohli používat Mastodon. Nebudeme to ukládat.
          one: Musíme se ujistit, že je Vám alespoň %{count} rok, abyste mohli používat Mastodon. Nebudeme to ukládat.
          other: Musíme se ujistit, že je Vám alespoň %{count} let, abyste mohli používat Mastodon. Nebudeme to ukládat.
>>>>>>> 609a4018
        role: Role určuje, která oprávnění uživatel má.
      user_role:
        color: Barva, která má být použita pro roli v celém UI, jako RGB v hex formátu
        highlighted: Toto roli učiní veřejně viditelnou
        name: Veřejný název role, pokud má být role zobrazena jako odznak
        permissions_as_keys: Uživatelé s touto rolí budou moci...
        position: Vyšší role rozhoduje o řešení konfliktů v určitých situacích. Některé akce lze provádět pouze na rolích s nižší prioritou
      webhook:
        events: Zvolte odesílané události
        template: Sestavte si vlastní JSON payload pomocí interpolace proměnných. Pro výchozí JSON ponechte prázdné.
        url: Kam budou události odesílány
    labels:
      account:
<<<<<<< HEAD
        attribution_domains_as_text: Webové stránky s povolením Vám připsat autorství
=======
        attribution_domains: Webové stránky s povolením Vám připsat autorství
>>>>>>> 609a4018
        discoverable: Zobrazovat profil a příspěvky ve vyhledávacích algoritmech
        fields:
          name: Označení
          value: Obsah
        indexable: Zahrnout veřejné příspěvky do výsledků hledání
        show_collections: Zobrazit koho sledujete a kdo vás sleduje v profilu
        unlocked: Automaticky přijímat nové sledující
      account_alias:
        acct: Adresa starého účtu
      account_migration:
        acct: Adresa nového účtu
      account_warning_preset:
        text: Text předlohy
        title: Nadpis
      admin_account_action:
        include_statuses: Zahrnout v e-mailu nahlášené příspěvky
        send_email_notification: Informovat uživatele e-mailem
        text: Vlastní varování
        type: Akce
        types:
          disable: Zmrazit
          none: Nic nedělat
          sensitive: Citlivý
          silence: Omezit
          suspend: Pozastavit
        warning_preset_id: Použít předlohu pro varování
      announcement:
        all_day: Celodenní událost
        ends_at: Konec události
        scheduled_at: Naplánovat zveřejnění
        starts_at: Začátek události
        text: Oznámení
      appeal:
        text: Vysvětlete proč by toto rozhodnutí mělo být vráceno
      defaults:
        autofollow: Pozvat ke sledování vašeho účtu
        avatar: Avatar
        bot: Tohle je účet robota
        chosen_languages: Filtrovat jazyky
        confirm_new_password: Potvrďte nové heslo
        confirm_password: Potvrdit heslo
        context: Kontexty filtrů
        current_password: Současné heslo
        data: Data
        display_name: Zobrazované jméno
        email: E-mailová adresa
        expires_in: Vypršet za
        fields: Metadata profilu
        header: Záhlaví
        honeypot: "%{label} (nevyplňovat)"
        inbox_url: URL příchozí schránky mostu
        irreversible: Zahodit místo skrytí
        locale: Jazyk rozhraní
        max_uses: Maximální počet použití
        new_password: Nové heslo
        note: O vás
        otp_attempt: Kód pro dvoufázové ověření
        password: Heslo
        phrase: Klíčové slovo či fráze
        setting_advanced_layout: Povolit pokročilé webové rozhraní
        setting_aggregate_reblogs: Seskupovat boosty v časových osách
        setting_always_send_emails: Vždy posílat e-mailová oznámení
        setting_auto_play_gif: Automaticky přehrávat animace GIF
        setting_boost_modal: Před boostnutím zobrazovat potvrzovací okno
        setting_default_language: Jazyk příspěvků
        setting_default_privacy: Soukromí příspěvků
        setting_default_quote_policy: Kdo může citovat
        setting_default_sensitive: Vždy označovat média jako citlivá
        setting_delete_modal: Před smazáním příspěvku zobrazovat potvrzovací dialog
        setting_disable_hover_cards: Zakázat náhled profilu při přejetí myší
        setting_disable_swiping: Vypnout gesta přejetí prsty
        setting_display_media: Zobrazování médií
        setting_display_media_default: Výchozí
        setting_display_media_hide_all: Skrýt vše
        setting_display_media_show_all: Zobrazit vše
        setting_expand_spoilers: Vždy rozbalit příspěvky označené varováními o obsahu
        setting_hide_network: Skrýt mou síť
        setting_missing_alt_text_modal: Zobrazit potvrzovací dialog před odesláním médií bez alt textu
        setting_reduce_motion: Omezit pohyb v animacích
        setting_system_font_ui: Použít výchozí písmo systému
        setting_system_scrollbars_ui: Použít výchozí posuvník systému
        setting_theme: Vzhled stránky
        setting_trends: Zobrazit dnešní trendy
        setting_unfollow_modal: Před zrušením sledování zobrazovat potvrzovací okno
        setting_use_blurhash: Zobrazit pro skrytá média barevné gradienty
        setting_use_pending_items: Pomalý režim
        severity: Vážnost
        sign_in_token_attempt: Bezpečnostní kód
        title: Název
        type: Typ importu
        username: Uživatelské jméno
        username_or_email: Uživatelské jméno nebo e-mail
        whole_word: Celé slovo
      email_domain_block:
        with_dns_records: Zahrnout MX záznamy a IP adresy domény
      featured_tag:
        name: Hashtag
      filters:
        actions:
          blur: Skrýt média za varováním
          hide: Zcela skrýt
          warn: Skrýt s varováním
      form_admin_settings:
        activity_api_enabled: Zveřejnit souhrnné statistiky o aktivitě uživatele v API
        app_icon: Ikona aplikace
        backups_retention_period: Doba uchovávání archivu uživatelů
        bootstrap_timeline_accounts: Vždy doporučovat tyto účty novým uživatelům
        closed_registrations_message: Vlastní zpráva, když přihlášení není k dispozici
        content_cache_retention_period: Doba uchovávání vzdáleného obsahu
        custom_css: Vlastní CSS
        favicon: Favicon
        mascot: Vlastní maskot (zastaralé)
        media_cache_retention_period: Doba uchovávání mezipaměti médií
        min_age: Minimální věková hranice
        peers_api_enabled: Zveřejnit seznam nalezených serverů v API
        profile_directory: Povolit adresář profilů
        registrations_mode: Kdo se může přihlásit
        require_invite_text: Požadovat důvod pro připojení
        show_domain_blocks: Zobrazit blokace domén
        show_domain_blocks_rationale: Zobrazit proč byly blokovány domény
        site_contact_email: Kontaktní e-mail
        site_contact_username: Jméno kontaktu
        site_extended_description: Rozšířený popis
        site_short_description: Popis serveru
        site_terms: Ochrana osobních údajů
        site_title: Název serveru
        status_page_url: URL stránky se stavem
        theme: Výchozí motiv
        thumbnail: Miniatura serveru
        timeline_preview: Povolit neověřený přístup k veřejným časovým osám
        trendable_by_default: Povolit trendy bez předchozí revize
        trends: Povolit trendy
        trends_as_landing_page: Použít trendy jako vstupní stránku
      interactions:
        must_be_follower: Blokovat oznámení od lidí, kteří vás nesledují
        must_be_following: Blokovat oznámení od lidí, které nesledujete
        must_be_following_dm: Blokovat přímé zprávy od lidí, které nesledujete
      invite:
        comment: Komentář
      invite_request:
        text: Proč se chcete připojit?
      ip_block:
        comment: Komentář
        ip: IP
        severities:
          no_access: Blokovat přístup
          sign_up_block: Blokovat registrace
          sign_up_requires_approval: Omezit registrace
        severity: Pravidlo
      notification_emails:
        appeal: Někdo se odvolává proti rozhodnutí moderátora
        digest: Posílat e-maily s přehledem
        favourite: Někdo si oblíbil váš příspěvek
        follow: Někdo vás začal sledovat
        follow_request: Někdo požádal o možnost vás sledovat
        mention: Někdo vás zmínil
        pending_account: Je třeba posoudit nový účet
        reblog: Někdo boostnul váš příspěvek
        report: Je odesláno nové hlášení
        software_updates:
          all: Upozornit na všechny aktualizace
          critical: Upozornit pouze na kritické aktualizace
          label: Nová verze Mastodonu k dispozici
          none: Nikdy neoznamovat aktualizace (nedoporučeno)
          patch: Upozornit na aktualizace chyb
        trending_tag: Nový trend vyžaduje posouzení
      rule:
        hint: Další informace
        text: Pravidlo
      settings:
        indexable: Zahrnout stránku profilu do vyhledávačů
        show_application: Zobrazit aplikaci, ze které jste odeslali příspěvek
      tag:
        listable: Povolit zobrazení tohoto hashtagu ve vyhledávání a návrzích
        name: Hashtag
        trendable: Povolit zobrazení tohoto hashtagu mezi populárními
        usable: Povolit příspěvkům používat tento hashtag lokálně
      terms_of_service:
        changelog: Co se změnilo?
        effective_date: Datum platnosti
        text: Podmínky užití
      terms_of_service_generator:
        admin_email: E-mailová adresa pro právní upozornění
        arbitration_address: Fyzická adresa pro upozornění na arbitrační řízení
        arbitration_website: Webová stránka pro zasílání arbitračních upozornění
        choice_of_law: Volba zákona
        dmca_address: Fyzická adresa pro oznámení DMCA/porušení autorských práv
        dmca_email: E-mailová adresa pro oznámení DMCA/porušení autorských práv
        domain: Doména
        jurisdiction: Právní příslušnost
        min_age: Věková hranice
      user:
        date_of_birth_1i: Den
        date_of_birth_2i: Měsíc
        date_of_birth_3i: Rok
        role: Role
        time_zone: Časové pásmo
      user_role:
        color: Barva odznaku
        highlighted: Zobrazit roli jako odznak na profilech uživatelů
        name: Název
        permissions_as_keys: Oprávnění
        position: Priorita
      webhook:
        events: Zapnuté události
        template: Šablona payloadu
        url: URL koncového bodu
    'no': Ne
    not_recommended: Nedoporučuje se
    overridden: Přepsáno
    recommended: Doporučeno
    required:
      mark: "*"
      text: vyžadováno
    title:
      sessions:
        webauthn: K přihlášení použijte jeden z Vašich bezpečnostních klíčů
    'yes': Ano<|MERGE_RESOLUTION|>--- conflicted
+++ resolved
@@ -3,11 +3,7 @@
   simple_form:
     hints:
       account:
-<<<<<<< HEAD
-        attribution_domains_as_text: Jeden na řádek. Chrání před falešným připisování autorství.
-=======
         attribution_domains: Jeden na řádek. Chrání před falešným připisováním autorství.
->>>>>>> 609a4018
         discoverable: Vaše veřejné příspěvky a profil mohou být zobrazeny nebo doporučeny v různých oblastech Mastodonu a váš profil může být navrhován ostatním uživatelům.
         display_name: Vaše celé jméno nebo přezdívka.
         fields: Vaše domovská stránka, zájmena, věk, cokoliv chcete.
@@ -153,14 +149,11 @@
         min_age: Neměla by být pod minimálním věkem požadovaným zákony vaší jurisdikce.
       user:
         chosen_languages: Po zaškrtnutí budou ve veřejných časových osách zobrazeny pouze příspěvky ve zvolených jazycích
-<<<<<<< HEAD
-=======
         date_of_birth:
           few: Musíme se ujistit, že je Vám alespoň %{count}, abyste mohli používat Mastodon. Nebudeme to ukládat.
           many: Musíme se ujistit, že je Vám alespoň %{count} let, abyste mohli používat Mastodon. Nebudeme to ukládat.
           one: Musíme se ujistit, že je Vám alespoň %{count} rok, abyste mohli používat Mastodon. Nebudeme to ukládat.
           other: Musíme se ujistit, že je Vám alespoň %{count} let, abyste mohli používat Mastodon. Nebudeme to ukládat.
->>>>>>> 609a4018
         role: Role určuje, která oprávnění uživatel má.
       user_role:
         color: Barva, která má být použita pro roli v celém UI, jako RGB v hex formátu
@@ -174,11 +167,7 @@
         url: Kam budou události odesílány
     labels:
       account:
-<<<<<<< HEAD
-        attribution_domains_as_text: Webové stránky s povolením Vám připsat autorství
-=======
         attribution_domains: Webové stránky s povolením Vám připsat autorství
->>>>>>> 609a4018
         discoverable: Zobrazovat profil a příspěvky ve vyhledávacích algoritmech
         fields:
           name: Označení
