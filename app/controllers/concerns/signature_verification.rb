--- conflicted
+++ resolved
@@ -84,128 +84,8 @@
     @signed_request_actor = nil
   end
 
-<<<<<<< HEAD
-  def signature_params
-    @signature_params ||= SignatureParser.parse(request.headers['Signature'])
-  rescue SignatureParser::ParsingError
-    raise SignatureVerificationError, 'Error parsing signature parameters'
-  end
-
-  def signature_algorithm
-    signature_params.fetch('algorithm', 'hs2019')
-  end
-
-  def signed_headers
-    signature_params.fetch('headers', signature_algorithm == 'hs2019' ? '(created)' : 'date').downcase.split
-  end
-
-  def verify_signature_strength!
-    raise SignatureVerificationError, 'Mastodon requires the Date header or (created) pseudo-header to be signed' unless signed_headers.include?('date') || signed_headers.include?('(created)')
-    raise SignatureVerificationError, 'Mastodon requires the Digest header or (request-target) pseudo-header to be signed' unless signed_headers.include?(HttpSignatureDraft::REQUEST_TARGET) || signed_headers.include?('digest')
-    raise SignatureVerificationError, 'Mastodon requires the Host header to be signed when doing a GET request' if request.get? && !signed_headers.include?('host')
-    raise SignatureVerificationError, 'Mastodon requires the Digest header to be signed when doing a POST request' if request.post? && !signed_headers.include?('digest')
-  end
-
-  def verify_body_digest!
-    return unless signed_headers.include?('digest')
-    raise SignatureVerificationError, 'Digest header missing' unless request.headers.key?('Digest')
-
-    digests = request.headers['Digest'].split(',').map { |digest| digest.split('=', 2) }.map { |key, value| [key.downcase, value] }
-    sha256  = digests.assoc('sha-256')
-    raise SignatureVerificationError, "Mastodon only supports SHA-256 in Digest header. Offered algorithms: #{digests.map(&:first).join(', ')}" if sha256.nil?
-
-    return if body_digest == sha256[1]
-
-    digest_size = begin
-      Base64.strict_decode64(sha256[1].strip).length
-    rescue ArgumentError
-      raise SignatureVerificationError, "Invalid Digest value. The provided Digest value is not a valid base64 string. Given digest: #{sha256[1]}"
-    end
-
-    raise SignatureVerificationError, "Invalid Digest value. The provided Digest value is not a SHA-256 digest. Given digest: #{sha256[1]}" if digest_size != 32
-
-    raise SignatureVerificationError, "Invalid Digest value. Computed SHA-256 digest: #{body_digest}; given: #{sha256[1]}"
-  end
-
-  def verify_signature(actor, signature, compare_signed_string)
-    if actor.keypair.public_key.verify(OpenSSL::Digest.new('SHA256'), signature, compare_signed_string)
-      @signed_request_actor = actor
-      @signed_request_actor
-    end
-  rescue OpenSSL::PKey::RSAError
-    nil
-  end
-
-  def build_signed_string(include_query_string: true)
-    signed_headers.map do |signed_header|
-      case signed_header
-      when HttpSignatureDraft::REQUEST_TARGET
-        if include_query_string
-          "#{HttpSignatureDraft::REQUEST_TARGET}: #{request.method.downcase} #{request.original_fullpath}"
-        else
-          # Current versions of Mastodon incorrectly omit the query string from the (request-target) pseudo-header.
-          # Therefore, temporarily support such incorrect signatures for compatibility.
-          # TODO: remove eventually some time after release of the fixed version
-          "#{HttpSignatureDraft::REQUEST_TARGET}: #{request.method.downcase} #{request.path}"
-        end
-      when '(created)'
-        raise SignatureVerificationError, 'Invalid pseudo-header (created) for rsa-sha256' unless signature_algorithm == 'hs2019'
-        raise SignatureVerificationError, 'Pseudo-header (created) used but corresponding argument missing' if signature_params['created'].blank?
-
-        "(created): #{signature_params['created']}"
-      when '(expires)'
-        raise SignatureVerificationError, 'Invalid pseudo-header (expires) for rsa-sha256' unless signature_algorithm == 'hs2019'
-        raise SignatureVerificationError, 'Pseudo-header (expires) used but corresponding argument missing' if signature_params['expires'].blank?
-
-        "(expires): #{signature_params['expires']}"
-      else
-        "#{signed_header}: #{request.headers[to_header_name(signed_header)]}"
-      end
-    end.join("\n")
-  end
-
-  def matches_time_window?
-    created_time = nil
-    expires_time = nil
-
-    begin
-      if signature_algorithm == 'hs2019' && signature_params['created'].present?
-        created_time = Time.at(signature_params['created'].to_i).utc
-      elsif request.headers['Date'].present?
-        created_time = Time.httpdate(request.headers['Date']).utc
-      end
-
-      expires_time = Time.at(signature_params['expires'].to_i).utc if signature_params['expires'].present?
-    rescue ArgumentError => e
-      raise SignatureVerificationError, "Invalid Date header: #{e.message}"
-    end
-
-    expires_time ||= created_time + 5.minutes unless created_time.nil?
-    expires_time = [expires_time, created_time + EXPIRATION_WINDOW_LIMIT].min unless created_time.nil?
-
-    return false if created_time.present? && created_time > Time.now.utc + CLOCK_SKEW_MARGIN
-    return false if expires_time.present? && Time.now.utc > expires_time + CLOCK_SKEW_MARGIN
-
-    true
-  end
-
-  def body_digest
-    @body_digest ||= Digest::SHA256.base64digest(request_body)
-  end
-
-  def to_header_name(name)
-    name.split('-').map(&:capitalize).join('-')
-  end
-
-  def missing_required_signature_parameters?
-    signature_params['keyId'].blank? || signature_params['signature'].blank?
-  end
-
-  def actor_from_key_id(key_id)
-=======
   def actor_from_key_id
     key_id = signed_request.key_id
->>>>>>> 609a4018
     domain = key_id.start_with?('acct:') ? key_id.split('@').last : key_id
 
     if domain_not_allowed?(domain)
