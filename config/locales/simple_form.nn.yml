--- conflicted
+++ resolved
@@ -3,11 +3,7 @@
   simple_form:
     hints:
       account:
-<<<<<<< HEAD
-        attribution_domains_as_text: Ein per line. Vernar mot falske krediteringar.
-=======
         attribution_domains: Ein per line. Vernar mot falske krediteringar.
->>>>>>> 609a4018
         discoverable: Dei offentlege innlegga dine og profilen din kan dukka opp i tilrådingar på ulike stader på Mastodon, og profilen din kan bli føreslegen for andre folk.
         display_name: Ditt fulle namn eller ditt tøysenamn.
         fields: Heimesida di, pronomen, alder, eller kva du måtte ynskje.
@@ -169,11 +165,7 @@
         url: Kvar hendingar skal sendast
     labels:
       account:
-<<<<<<< HEAD
-        attribution_domains_as_text: Nettstader som har lov å kreditera deg
-=======
         attribution_domains: Nettstader som har lov å kreditera deg
->>>>>>> 609a4018
         discoverable: Ta med profilen og innlegga i oppdagingsalgoritmar
         fields:
           name: Merkelapp
