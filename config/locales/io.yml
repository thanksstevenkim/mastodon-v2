--- conflicted
+++ resolved
@@ -1739,11 +1739,6 @@
       reblog: Repeto ne povas pinglizesar
     title: '%{name}: "%{quote}"'
     visibilities:
-<<<<<<< HEAD
-      private: Montrar nur a sequanti
-      private_long: Nur montrez a sequanti
-=======
->>>>>>> 26c78392
       public: Publika
   statuses_cleanup:
     enabled: Automata efacez olda posti
