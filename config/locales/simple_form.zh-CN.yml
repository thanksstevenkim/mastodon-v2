---
zh-CN:
  simple_form:
    hints:
      account:
        attribution_domains: 每行一个域名。这样就可以保护作品免受虚假署名。
        discoverable: 你的公开嘟文和个人资料可能会在 Mastodon 的多个位置展示，你的个人资料可能会被推荐给其他用户。
        display_name: 你的全名或昵称。
        fields: 你的主页、人称代词、年龄，以及任何你想要添加的内容。
        indexable: 你的公开嘟文会出现在 Mastodon 的搜索结果中。无论是否勾选，与你的嘟文有过交互的人都可能通过搜索找到它们。
        note: '你可以提及 @其他人 或 #话题 。'
        show_collections: 人们将能够浏览你的关注和追随者。你关注的人会看到你关注他们。
        unlocked: 人们将能够在不请求批准的情况下关注你。如果你希望审核关注请求并选择接受或拒绝新的关注者，请取消勾选此项。
      account_alias:
        acct: 指定你想要迁移过来的原账号：用户名@站点域名
      account_migration:
        acct: 指定你想迁移过去的目标账号：用户名@站点域名
      account_warning_preset:
        text: 你可以使用嘟文格式，例如加入 URL、话题和“@”
        title: 可选。对接收者不可见
      admin_account_action:
        include_statuses: 用户将会看到哪些嘟文导致了管理操作或警告
        send_email_notification: 用户将收到关于其账号异动的解释
        text_html: 可选。你可以使用嘟文格式。你可以<a href="%{path}">预置警告</a>以节省时间
        type_html: 用<strong>%{acct}</strong>选择做什么
        types:
          disable: 禁止用户使用账号，但不会删除或隐藏账号内容。
          none: 用它来向用户发送警告，不会触发其他操作。
          sensitive: 强制将此用户的全部媒体文件标记为敏感内容。
          silence: 阻止用户发送公开嘟文，除了关注者以外，其他人都无法看到他的嘟文和通知。关闭针对此账号的全部举报。
          suspend: 阻止此账号的任何交互并删除其内容。30天内可以撤销操作。关闭针对此账号的全部举报。
        warning_preset_id: 可选。你可以在预置文本末尾添加自定义文本
      announcement:
        all_day: 如果选中，只有该时间段内的日期会显示。
        ends_at: 可选。公告会在该时间点自动取消发布
        scheduled_at: 留空的话，公告会立即发布。
        starts_at: 可选。你可以让你的公告只在特定时间段显示。
        text: 你可以使用嘟文格式。但请注意不要让公告占据用户太多屏幕空间。
      appeal:
        text: 你仅能对单次处罚提交一次申诉
      defaults:
        autofollow: 通过邀请链接注册的用户将会自动关注你
        avatar: 支持WEBP、PNG、GIF 或 JPG。最大 %{size}。将缩小到 %{dimensions}px
        bot: 来自这个账号的绝大多数操作都是自动进行的，并且可能无人监控
        context: 过滤规则将被应用到的一个或多个场景
        current_password: 为了安全起见，请输入当前账号的密码
        current_username: 请输入当前账号的用户名以确认
        digest: 仅在你长时间未登录，且收到了私信时发送
        email: 我们会向你发送一封确认邮件
        header: 支持 WEBP、PNG、GIF 或 JPG。最大 %{size}。分辨率将被压缩至 %{dimensions}px
        inbox_url: 从你想要使用的中继站的主页上复制 URL
        irreversible: 被过滤的嘟文会永久消失，移除过滤规则后也不会恢复
        locale: 在用户界面、电子邮件和推送通知中使用的语言
        password: 至少需要8个字符
        phrase: 匹配将忽略嘟文或内容警告里的字母大小写
        scopes: 哪些 API 被允许使用。如果你勾选了更高一级的范围，就不用单独选中子项目了。
        setting_advanced_layout: 将 Mastodon 的界面显示为多列布局，允许你同时查看时间线、通知及可自主选择的第三列。屏幕尺寸较小的情况下不推荐使用。
        setting_aggregate_reblogs: 不显示最近已经被转嘟过的嘟文(只会影响新收到的转嘟)
        setting_always_send_emails: 一般情况下，如果你活跃使用 Mastodon，我们不会向你发送电子邮件通知
<<<<<<< HEAD
        setting_default_quote_policy: 此设置将仅对下个Mastodon版本创建的帖子生效，但您可以在准备中选择您的偏好。
=======
        setting_boost_modal: 如果启用，转嘟前会先打开确认对话框，以便更改转嘟的可见性。
        setting_default_quote_policy_private: Mastodon上发布的仅限关注者可见的嘟文无法被他人引用。
        setting_default_quote_policy_unlisted: 当其他人引用你时，他们的嘟文也会从热门时间线上隐藏。
>>>>>>> 26c78392
        setting_default_sensitive: 敏感内容默认隐藏，并在点击后显示
        setting_display_media_default: 隐藏被标记为敏感内容的媒体
        setting_display_media_hide_all: 始终隐藏媒体
        setting_display_media_show_all: 始终显示媒体
        setting_emoji_style: 如何显示Emoji表情符号。选择“自动”将尝试使用原生Emoji，但在旧浏览器中会备选使用Twemoji。
        setting_quick_boosting_html: 如果启用，点击 %{boost_icon} 转嘟图标将立即转嘟，而非开启“转嘟/引用”的下拉式菜单。这会使引用嘟文操作的按钮移动到 %{options_icon} （选项）菜单中。
        setting_system_scrollbars_ui: 仅对基于 Safari 或 Chromium 内核的桌面端浏览器有效
        setting_use_blurhash: 渐变是基于模糊后的隐藏内容生成的
        setting_use_pending_items: 点击查看时间线更新，而非自动滚动更新动态。
        username: 你只能使用字母、数字和下划线
        whole_word: 如果关键词只包含字母和数字，将只在词语完全匹配时才会应用
      domain_allow:
        domain: 该站点将能够从该服务器上拉取数据，并处理和存储收到的数据。
      email_domain_block:
        domain: 这可以是邮箱地址的域名或它使用的 MX 记录所指向的域名。用户注册时，系统会对此执行检查。
        with_dns_records: Mastodon 会尝试解析所给域名的 DNS 记录，然后把解析结果一并封禁
      featured_tag:
        name: 以下是你最近使用过的标签：
      filters:
        action: 选择在嘟文命中过滤规则时要执行的操作
        actions:
          blur: 将媒体隐藏在警告之后，且不隐藏文字
          hide: 选择在嘟文命中过滤规则时要执行的操作
          warn: 显示带有过滤规则标题的警告，并隐藏过滤内容
      form_admin_settings:
        activity_api_enabled: 本站每周的嘟文数、活跃用户数和新注册用户数
        app_icon: WEBP、PNG、GIF 或 JPG。使用自定义图标覆盖移动设备上的默认应用图标。
        backups_retention_period: 用户可以生成其嘟文存档以供之后下载。当该值被设为正值时，这些存档将在指定的天数后自动从你的存储中删除。
        bootstrap_timeline_accounts: 这些账号将在新用户关注推荐中置顶显示。
        closed_registrations_message: 在关闭注册时显示
        content_cache_retention_period: 来自其它实例的所有嘟文（包括转嘟与回复）都将在指定天数后被删除，不论本实例用户是否与这些嘟文产生过交互。这包括被本实例用户喜欢和收藏的嘟文。实例间用户的私下提及也将丢失并无法恢复。此设置针对的是特殊用途的实例，用于一般用途时会打破许多用户的期望。
        custom_css: 你可以为网页版 Mastodon 应用自定义样式。
        favicon: WEBP、PNG、GIF 或 JPG。使用自定义图标覆盖 Mastodon 的默认图标。
        landing_page: 选择新访客首次访问您的服务器时看到的页面。 如果选择“热门”，则需要在“发现”设置中启用热门趋势。 如果选择“本站动态”，则在“发现”设置中“展示本站嘟文的实时动态访问权限”一项需要设置为“所有人”。
        mascot: 覆盖高级网页界面中的绘图形象。
        media_cache_retention_period: 来自外站用户嘟文的媒体文件将被缓存到你的实例上。当该值被设为正值时，缓存的媒体文件将在指定天数后被清除。如果媒体文件在被清除后重新被请求，且源站内容仍然可用，它将被重新下载。由于链接预览卡拉取第三方站点的频率受到限制，建议将此值设置为至少 14 天，如果小于该值，链接预览卡将不会按需更新。
        min_age: 用户注册时必须确认出生日期
        peers_api_enabled: 本站在联邦宇宙中遇到的站点列表。 此处不包含关于你是否与给定站点联合的数据，只是你的实例知道它。 这由收集一般意义上的联合统计信息的服务使用。
        profile_directory: 个人资料目录会列出所有选择可被发现的用户。
        require_invite_text: 当注册需要手动批准时，将“你为什么想要加入？”设为必填项
        site_contact_email: 他人需要询恰法务或支持信息时的联络方式
        site_contact_username: 他人在 Mastodon 上联系你的方式
        site_extended_description: 任何可能对访客和用户有用的额外信息。可以使用 Markdown 语法。
        site_short_description: 有助于区分你的服务器独特性的简短描述。谁在管理？供谁使用？
        site_terms: 使用你自己的隐私政策或留空以使用默认版。可以使用 Markdown 语法。
        site_title: 除了域名，人们还可以如何指代你的服务器。
        status_page_url: 配置一个网址，当服务中断时，人们可以通过该网址查看服务器的状态。
        theme: 给未登录访客和新用户使用的主题。
        thumbnail: 与服务器信息一并展示的约 2:1 比例的图像。
        trendable_by_default: 跳过对热门内容的手工审核。个别项目仍可在之后从趋势中删除。
        trends: 热门页中会显示正在你服务器上受到关注的嘟文、标签和新闻故事。
      form_challenge:
        current_password: 你正在进入安全区域
      imports:
        data: 从其他 Mastodon 服务器导出的 CSV 文件
      invite_request:
        text: 这会有助于我们处理你的申请
      ip_block:
        comment: 可选。请记住为什么你添加了此规则。
        expires_in: IP 地址是一种有限的资源，它们有时是共享的，并且常常变化。因此，不推荐无限期的 IP 封禁。
        ip: 输入 IPv4 或 IPv6 地址。你可以使用 CIDR 语法屏蔽 IP 段。小心不要屏蔽自己！
        severities:
          no_access: 阻止访问所有资源
          sign_up_block: 无法进行新的账号注册
          sign_up_requires_approval: 新注册需要你的批准
        severity: 选择如何处理来自此 IP 的请求。
      rule:
        hint: 选填。提供关于这条规则的更多详情
        text: 描述这个服务器上的用户规则或要求。尽量确保简洁、清晰易懂
      sessions:
        otp: 输入你手机应用上生成的双因素认证代码，或者任意一个恢复代码：
        webauthn: 如果是 USB 密钥，请确保将其插入，如有必要，请点击它。
      settings:
        indexable: 你的个人资料可能会出现在Google、Bing等的搜索结果中。
        show_application: 无论如何，你始终可以看到是哪个应用发布了你的嘟文。
      tag:
        name: 你只能改变字母的大小写，让它更易读
      terms_of_service:
        changelog: 可以使用 Markdown 语法。
        effective_date: 合理的时间范围可以是从你通知用户之日起 10 到 30 天。
        text: 可以使用 Markdown 语法。
      terms_of_service_generator:
        admin_email: 法务通知包括反通知、法院命令、内容下架要求与执法机关的要求。
        arbitration_address: 可以与上面的实际地址相同，如果使用电子邮件则为“N/A”。
        arbitration_website: 可以是网页表单，如果使用电子邮件则为“N/A”。
        choice_of_law: 适用内部实质法律以管辖任何及全部索赔的城市、地区、领土或州。
        dmca_address: 如果你是位于美国的运营者，请使用在 DMCA 指定代表名录中注册的地址。如果你需要使用邮政信箱，可以直接申请。请使用 DMCA 指定代表邮政信箱豁免申请表，通过电子邮件联系版权办公室，并声明你是居家内容审核员，因担心审核操作会招致报复或打击报复，需要使用邮政信箱以避免公开家庭住址。
        dmca_email: 可以与上面“法律声明的电子邮件地址”使用相同的电子邮件地址。
        domain: 你所提供的在线服务的唯一标识。
        jurisdiction: 请列出支付运营费用者所在的国家/地区。如果为公司或其他实体，请列出其注册的国家/地区以及相应的城市、地区、领地或州。
        min_age: 不应低于你所在地法律管辖权要求的最低年龄。
      user:
        chosen_languages: 仅选中语言的嘟文会出现在公共时间线上（全不选则显示所有语言的嘟文）
        date_of_birth:
<<<<<<< HEAD
          other: 我们必须确保您至少年满 %{count} 岁才能使用 %{domain}。我们不会存储此信息。
=======
          other: 我们必须确保你至少年满 %{count} 岁才能使用 %{domain}。我们不会存储此信息。
>>>>>>> 26c78392
        role: 角色用于控制用户拥有的权限。
      user_role:
        color: 在界面各处用于标记该角色的颜色，以十六进制 RGB 格式表示
        highlighted: 使角色公开可见
        name: 角色的公开名称，将在外显为徽章时使用
        permissions_as_keys: 具有此角色的用户将有权访问...
        position: 用于在特定情况下处理决策冲突。一些特定操作只能对优先级更低的角色执行
      username_block:
        allow_with_approval: 不直接禁止注册，而是使匹配的新注册需要你的批准
        comparison: 屏蔽部分匹配时请注意潜在的Scunthrope问题（正常单词内部包含被屏蔽的部分）
        username: 匹配将不限大小写及常见同形异义字符，如“4”和“A”及“3”和“E”等
      webhook:
        events: 选择要发送的事件
        template: 使用变量插值来构建自己的JSON负载。如果要使用默认的JSON，请留空。
        url: 事件将被发往的目的地
    labels:
      account:
        attribution_domains: 授权展示你的署名的网站
        discoverable: 在发现算法中展示你的账号与嘟文
        fields:
          name: 标签
          value: 内容
        indexable: 将公开嘟文纳入搜索范围
        show_collections: 在个人资料显示关注和关注者
        unlocked: 自动接受新关注者
      account_alias:
        acct: 处理旧账号
      account_migration:
        acct: 处理新账号
      account_warning_preset:
        text: 预置文本
        title: 标题
      admin_account_action:
        include_statuses: 在电子邮件中包括已举报的嘟文
        send_email_notification: 通过邮件提醒此用户
        text: 内容警告
        type: 动作
        types:
          disable: 冻结
          none: 忽略
          sensitive: 敏感内容
          silence: 隐藏
          suspend: 停用并永久删除账号数据
        warning_preset_id: 使用预置警告
      announcement:
        all_day: 全天事件
        ends_at: 事件结束
        scheduled_at: 定时发布
        starts_at: 事件开始
        text: 公告
      appeal:
        text: 说明此结果应当被推翻的理由
      defaults:
        autofollow: 让被邀请人关注你的账号
        avatar: 头像
        bot: 这是一个机器人账号
        chosen_languages: 过滤语言
        confirm_new_password: 确认新密码
        confirm_password: 确认密码
        context: 过滤规则生效场景
        current_password: 当前密码
        data: 数据文件
        display_name: 昵称
        email: 邮箱地址
        expires_in: 失效时间
        fields: 个人资料附加信息
        header: 封面图
        honeypot: "%{label} (请勿填写)"
        inbox_url: 中继站收件箱的 URL
        irreversible: 丢弃而非隐藏
        locale: 界面语言
        max_uses: 最大使用次数
        new_password: 新密码
        note: 简介
        otp_attempt: 双因素认证代码
        password: 密码
        phrase: 关键词
        setting_advanced_layout: 启用高级 Web 界面
        setting_aggregate_reblogs: 在时间线中合并转嘟
        setting_always_send_emails: 总是发送电子邮件通知
        setting_auto_play_gif: 自动播放 GIF 动画
        setting_boost_modal: 控制转嘟可见性
        setting_default_language: 发布语言
        setting_default_privacy: 嘟文可见性
        setting_default_quote_policy: 谁可以引用
        setting_default_sensitive: 始终标记媒体为敏感内容
        setting_delete_modal: 删除嘟文前警告我
        setting_disable_hover_cards: 禁用悬停资料预览
        setting_disable_swiping: 禁用滑动动作
        setting_display_media: 媒体显示
        setting_display_media_default: 默认
        setting_display_media_hide_all: 隐藏全部
        setting_display_media_show_all: 显示全部
        setting_emoji_style: 表情符号样式
        setting_expand_spoilers: 一律展开具有内容警告的嘟文
        setting_hide_network: 隐藏你的社交网络
        setting_missing_alt_text_modal: 发送没有设置替代文本的媒体内容前警告我
        setting_quick_boosting: 启用快速转嘟
        setting_reduce_motion: 降低过渡动画效果
        setting_system_font_ui: 使用系统默认字体
        setting_system_scrollbars_ui: 使用系统默认样式的滚动条
        setting_theme: 站点主题
        setting_trends: 显示今日热门
        setting_unfollow_modal: 在取消关注前询问我
        setting_use_blurhash: 将隐藏媒体显示为彩色渐变
        setting_use_pending_items: 慢速模式
        severity: 级别
        sign_in_token_attempt: 安全码
        title: 标题
        type: 导入数据类型
        username: 用户名
        username_or_email: 用户名或邮箱地址
        whole_word: 整个词条
      email_domain_block:
        with_dns_records: 包括该域名的 MX 记录和 IP 地址
      featured_tag:
        name: 话题
      filters:
        actions:
          blur: 隐藏媒体并显示警告
          hide: 完全隐藏
          warn: 隐藏时显示警告
      form_admin_settings:
        activity_api_enabled: 在 API 中发布有关用户活动的汇总统计数据
        app_icon: 应用图标
        backups_retention_period: 用户存档保留期
        bootstrap_timeline_accounts: 向新用户推荐以下账号
        closed_registrations_message: 在关闭注册时显示的自定义消息
        content_cache_retention_period: 外站内容保留期
        custom_css: 自定义 CSS
        favicon: Favicon
        landing_page: 新访客的主页
        local_live_feed_access: 展示本站嘟文的实时动态访问权限
        local_topic_feed_access: 展示本站嘟文的话题标签及实时动态访问权限
        mascot: 自定义吉祥物（旧）
        media_cache_retention_period: 媒体缓存保留期
        min_age: 最低年龄要求
        peers_api_enabled: 在API中公开的已知实例的服务器的列表
        profile_directory: 启用用户目录
        registrations_mode: 谁可以注册
        remote_live_feed_access: 展示外站嘟文的实时动态访问权限
        remote_topic_feed_access: 展示外站嘟文的话题标签及实时动态访问权限
        require_invite_text: 注册时需要提供理由
        show_domain_blocks: 显示站点屏蔽列表
        show_domain_blocks_rationale: 显示站点屏蔽原因
        site_contact_email: 联系邮箱
        site_contact_username: 用于联系的公开用户名
        site_extended_description: 完整说明
        site_short_description: 本站简介
        site_terms: 隐私政策
        site_title: 本站名称
        status_page_url: 状态页网址
        theme: 默认主题
        thumbnail: 本站缩略图
        trendable_by_default: 允许在未审核的情况下将话题置为热门
        trends: 启用热门
      interactions:
        must_be_follower: 屏蔽来自未关注我的用户的通知
        must_be_following: 屏蔽来自我未关注的用户的通知
        must_be_following_dm: 屏蔽来自我未关注的用户的私信
      invite:
        comment: 评论
      invite_request:
        text: 你为什么想要加入？
      ip_block:
        comment: 备注
        ip: IP 地址
        severities:
          no_access: 阻止访问
          sign_up_block: 阻止账号注册
          sign_up_requires_approval: 限制注册
        severity: 规则
      notification_emails:
        appeal: 有人对审核结果提出申诉
        digest: 发送摘要邮件
        favourite: 当有用户喜欢了我的嘟文时，发送电子邮件提醒我
        follow: 有人关注了我
        follow_request: 有人向我发送了关注请求
        mention: 有人提到了我
        pending_account: 有账号需要审核
        quote: 有人引用了我的嘟文
        reblog: 有人转嘟了我的嘟文
        report: 有人提交了新举报
        software_updates:
          all: 通知全部更新
          critical: 仅在有关键更新时通知
          label: 有新的 Mastodon 版本可用
          none: 从不通知更新（不推荐）
          patch: 通知错误修复更新
        trending_tag: 新热门待审核
      rule:
        hint: 补充信息
        text: 规则
      settings:
        indexable: 允许搜索引擎索引个人资料
        show_application: 显示你发嘟使用的应用
      tag:
        listable: 允许这个话题在用户目录中显示
        name: 话题
        trendable: 允许在热门下显示此话题
        usable: 允许本站嘟文使用此话题
      terms_of_service:
        changelog: 变更说明
        effective_date: 生效日期
        text: 服务条款
      terms_of_service_generator:
        admin_email: 接收法务通知的邮箱地址
        arbitration_address: 仲裁通知的实际送达地址
        arbitration_website: 仲裁通知的在线提交入口
        choice_of_law: 法律适用选择
        dmca_address: 接收DMCA/版权通知的实际地址
        dmca_email: 接收DMCA/版权通知的邮箱地址
        domain: 域名
        jurisdiction: 法律管辖区
        min_age: 最低年龄
      user:
        date_of_birth_1i: 日
        date_of_birth_2i: 月
        date_of_birth_3i: 年
        role: 角色
        time_zone: 时区
      user_role:
        color: 徽章颜色
        highlighted: 在用户资料中显示角色徽章
        name: 名称
        permissions_as_keys: 权限
        position: 优先级
      username_block:
        allow_with_approval: 注册时需要批准
        comparison: 比较方法
        username: 字词匹配
      webhook:
        events: 已启用事件
        template: Payload 模板
        url: 端点 URL
    'no': 否
    not_recommended: 不推荐
    overridden: 已覆盖
    recommended: 推荐
    required:
      mark: "*"
      text: 必填
    title:
      sessions:
        webauthn: 使用你的安全密钥登录
    'yes': 是<|MERGE_RESOLUTION|>--- conflicted
+++ resolved
@@ -57,13 +57,9 @@
         setting_advanced_layout: 将 Mastodon 的界面显示为多列布局，允许你同时查看时间线、通知及可自主选择的第三列。屏幕尺寸较小的情况下不推荐使用。
         setting_aggregate_reblogs: 不显示最近已经被转嘟过的嘟文(只会影响新收到的转嘟)
         setting_always_send_emails: 一般情况下，如果你活跃使用 Mastodon，我们不会向你发送电子邮件通知
-<<<<<<< HEAD
-        setting_default_quote_policy: 此设置将仅对下个Mastodon版本创建的帖子生效，但您可以在准备中选择您的偏好。
-=======
         setting_boost_modal: 如果启用，转嘟前会先打开确认对话框，以便更改转嘟的可见性。
         setting_default_quote_policy_private: Mastodon上发布的仅限关注者可见的嘟文无法被他人引用。
         setting_default_quote_policy_unlisted: 当其他人引用你时，他们的嘟文也会从热门时间线上隐藏。
->>>>>>> 26c78392
         setting_default_sensitive: 敏感内容默认隐藏，并在点击后显示
         setting_display_media_default: 隐藏被标记为敏感内容的媒体
         setting_display_media_hide_all: 始终隐藏媒体
@@ -158,11 +154,7 @@
       user:
         chosen_languages: 仅选中语言的嘟文会出现在公共时间线上（全不选则显示所有语言的嘟文）
         date_of_birth:
-<<<<<<< HEAD
-          other: 我们必须确保您至少年满 %{count} 岁才能使用 %{domain}。我们不会存储此信息。
-=======
           other: 我们必须确保你至少年满 %{count} 岁才能使用 %{domain}。我们不会存储此信息。
->>>>>>> 26c78392
         role: 角色用于控制用户拥有的权限。
       user_role:
         color: 在界面各处用于标记该角色的颜色，以十六进制 RGB 格式表示
