---
ko:
  simple_form:
    hints:
      account:
<<<<<<< HEAD
        attribution_domains_as_text: 한 줄에 하나씩. 가짜 기여로부터 보호합니다.
=======
        attribution_domains: 한 줄에 하나씩. 가짜 기여로부터 보호합니다.
>>>>>>> 609a4018
        discoverable: 내 공개 게시물과 프로필이 마스토돈의 다양한 추천 기능에 나타날 수 있고 프로필이 다른 사용자에게 제안될 수 있습니다
        display_name: 진짜 이름 또는 재미난 이름.
        fields: 홈페이지, 호칭, 나이, 뭐든지 적고 싶은 것들.
        indexable: 내 공개 게시물이 마스토돈의 검색 결과에 나타날 수 있습니다. 내 게시물과 상호작용했던 사람들은 이 설정과 관계 없이 그 게시물을 검색할 수 있습니다.
        note: '남을 @mention 하거나 #hashtag 태그를 달 수 있습니다.'
        show_collections: 사람들이 내 계정의 팔로우와 팔로워를 볼 수 있습니다. 내가 팔로우 하는 사람은 이 설정에 관계 없이 내가 팔로우 했다는 사실을 알 수 있습니다.
        unlocked: 사람들이 승인 요청 없이 나를 팔로우 할 수 있습니다. 팔로우 요청을 심사하고 새 팔로워를 승인할지 거부할지 선택하고 싶다면 해제하세요.
      account_alias:
        acct: 이동하고자 하는 계정의 사용자이름@도메인을 설정하세요
      account_migration:
        acct: 이동하고자 하는 목적지 계정의 사용자이름@도메인을 설정하세요
      account_warning_preset:
        text: URL, 해시태그, 멘션과 같은 게시물 문법을 사용할 수 있습니다
        title: 선택사항. 수신자에게는 보이지 않습니다
      admin_account_action:
        include_statuses: 사용자는 어떤 게시물에 대해 경고나 조치가 취해졌는지 볼 수 있게 됩니다
        send_email_notification: 사용자는 어떤 일이 일어났는 지에 대한 설명을 받게 됩니다
        text_html: 선택사항. 게시물 문법을 사용할 수 있습니다. <a href="%{path}">경고 틀을 추가</a>하여 시간을 절약할 수 있습니다
        type_html: "<strong>%{acct}</strong>에 대해 취할 행동 선택"
        types:
          disable: 사용자가 계정을 사용하는 것을 막지만, 그의 게시물을 삭제하거나 숨기지는 않습니다.
          none: 이것을 사용해서 어떤 동작도 하지 않고, 사용자에게 경고를 보냅니다.
          sensitive: 이 사용자의 모든 미디어 첨부를 민감함으로 강제 설정합니다.
          silence: 이 사용자가 공개 설정으로 게시물을 작성할 수 없도록 하고, 그를 팔로우 하지 않는 사람에게는 이 사용자의 게시물과 알림을 숨깁니다. 이 계정에 대한 모든 신고를 닫습니다.
          suspend: 이 계정과의 모든 상호작용을 막고 모든 내용을 삭제합니다. 30일 이내에 되돌리기가 가능합니다. 이 계정에 대한 모든 신고를 닫습니다.
        warning_preset_id: 선택사항. 틀의 마지막에 임의의 텍스트를 추가 할 수 있습니다
      announcement:
        all_day: 체크 되었을 경우, 그 시간에 속한 날짜들에만 표시됩니다
        ends_at: 선택사항. 공지사항이 이 시간에 자동으로 발행 중지 됩니다
        scheduled_at: 공백으로 두면 공지사항이 곧바로 발행 됩니다
        starts_at: 선택사항. 공지사항이 특정한 시간에 종속 될 때를 위한 옵션입니다
        text: 게시물 문법을 사용할 수 있습니다. 공지사항은 사용자의 화면 상단 공간을 차지한다는 것을 명심하세요
      appeal:
        text: 처벌에 대해 단 한 번만 이의제기를 할 수 있습니다
      defaults:
        autofollow: 이 초대로 가입한 사람은 나를 팔로우하게 됩니다.
        avatar: WEBP, PNG, GIF 혹은 JPG. 최대 %{size}. %{dimensions}px로 축소됨
        bot: 이 계정이 대부분 자동으로 작업을 수행하고 잘 확인하지 않는다는 것을 알립니다.
        context: 필터를 적용 할 한 개 이상의 컨텍스트
        current_password: 보안을 위해 현재 계정의 암호를 입력해주세요
        current_username: 확인을 위해, 현재 계정의 사용자명을 입력해주세요
        digest: 오랫동안 활동하지 않았을 때 받은 멘션들에 대한 요약 받기
        email: 확인용 이메일을 보내게 됩니다
        header: WEBP, PNG, GIF 혹은 JPG. 최대 %{size}. %{dimensions}px로 축소됨
        inbox_url: 사용 할 릴레이 서버의 프론트페이지에서 URL을 복사합니다
        irreversible: 필터링 된 게시물은 나중에 필터가 사라지더라도 돌아오지 않게 됩니다
        locale: 사용자 인터페이스, 이메일, 푸시 알림 언어
        password: 최소 8글자
        phrase: 게시물 내용이나 열람주의 내용 안에서 대소문자 구분 없이 매칭 됩니다
        scopes: 애플리케이션에 허용할 API들입니다. 최상위 스코프를 선택하면 개별적인 것은 선택하지 않아도 됩니다.
        setting_aggregate_reblogs: 최근에 부스트 됐던 게시물은 새로 부스트 되어도 보여주지 않기 (새로 받은 부스트에만 적용됩니다)
        setting_always_send_emails: 기본적으로 마스토돈을 활동적으로 사용하고 있을 때에는 이메일 알림이 보내지지 않습니다
        setting_default_quote_policy: 멘션된 사용자는 항상 인용할 수 있도록 허용됩니다. 이 설정은 다음 마스토돈 버전부터 효과가 적용되지만 미리 준비할 수 있도록 설정을 제공합니다
        setting_default_sensitive: 민감한 미디어는 기본적으로 가려져 있으며 클릭해서 볼 수 있습니다
        setting_display_media_default: 민감함으로 표시된 미디어 가리기
        setting_display_media_hide_all: 모든 미디어를 가리기
        setting_display_media_show_all: 모든 미디어를 보이기
        setting_system_scrollbars_ui: 사파리와 크롬 기반의 데스크탑 브라우저만 적용됩니다
        setting_use_blurhash: 그라디언트는 숨겨진 내용의 색상을 기반으로 하지만 상세 내용은 보이지 않게 합니다
        setting_use_pending_items: 타임라인의 새 게시물을 자동으로 보여 주는 대신, 클릭해서 나타내도록 합니다
        username: 문자, 숫자, 밑줄을 사용할 수 있습니다
        whole_word: 키워드가 영문과 숫자로만 이루어 진 경우, 단어 전체에 매칭 되었을 때에만 작동하게 합니다
      domain_allow:
        domain: 이 도메인은 이 서버에서 데이터를 가져갈 수 있고 이 도메인에서 보내진 데이터는 처리되고 저장 됩니다
      email_domain_block:
        domain: 이메일에 표시되는 도메인 네임이거나 그것이 사용하는 MX 레코드일 수 있습니다. 가입시에 검증됩니다.
        with_dns_records: 입력한 도메인의 DNS를 조회를 시도하여 나온 값도 차단됩니다
      featured_tag:
        name: '이것들은 최근에 많이 쓰인 해시태그들입니다:'
      filters:
        action: 게시물이 필터에 걸러질 때 어떤 동작을 수행할 지 고르세요
        actions:
          blur: 텍스트는 숨기지 않고 그대로 둔 채 경고 뒤에 미디어를 숨김니다
          hide: 필터에 걸러진 글을 처음부터 없었던 것처럼 완전히 가리기
          warn: 필터 제목을 언급하는 경고 뒤에 걸러진 내용을 숨기기
      form_admin_settings:
        activity_api_enabled: 주별 로컬에 게시된 글, 활성 사용자 및 새로운 가입자 수
        app_icon: WEBP, PNG, GIF 또는 JPG. 모바일 기기에 쓰이는 기본 아이콘을 대체합니다.
        backups_retention_period: 사용자들은 나중에 다운로드하기 위해 게시물 아카이브를 생성할 수 있습니다. 양수로 설정된 경우 이 아카이브들은 지정된 일수가 지난 후에 저장소에서 자동으로 삭제될 것입니다.
        bootstrap_timeline_accounts: 이 계정들은 팔로우 추천 목록 상단에 고정됩니다.
        closed_registrations_message: 새 가입을 차단했을 때 표시됩니다
        content_cache_retention_period: 다른 서버의 모든 게시물(부스트 및 답글 포함)은 해당 게시물에 대한 로컬 사용자의 상호 작용과 관계없이 지정된 일수가 지나면 삭제됩니다. 여기에는 로컬 사용자가 북마크 또는 즐겨찾기로 표시한 게시물도 포함됩니다. 다른 인스턴스 사용자와 주고 받은 비공개 멘션도 손실되며 복원할 수 없습니다. 이 설정은 특수 목적의 인스턴스를 위한 것이며 일반적인 용도의 많은 사용자의 예상이 빗나가게 됩니다.
        custom_css: 사용자 지정 스타일을 웹 버전의 마스토돈에 지정할 수 있습니다.
        favicon: WEBP, PNG, GIF 또는 JPG. 기본 파비콘을 대체합니다.
        mascot: 고급 웹 인터페이스의 그림을 대체합니다.
        media_cache_retention_period: 원격 사용자가 작성한 글의 미디어 파일은 이 서버에 캐시됩니다. 양수로 설정하면 지정된 일수 후에 미디어가 삭제됩니다. 삭제된 후에 미디어 데이터를 요청하면 원본 콘텐츠를 사용할 수 있는 경우 다시 다운로드됩니다. 링크 미리 보기 카드가 타사 사이트를 폴링하는 빈도에 제한이 있으므로 이 값을 최소 14일로 설정하는 것이 좋으며, 그렇지 않으면 그 이전에는 링크 미리 보기 카드가 제때 업데이트되지 않을 것입니다.
        min_age: 사용자들은 가입할 때 생일을 확인받게 됩니다
        peers_api_enabled: 이 서버가 연합우주에서 만났던 서버들에 대한 도메인 네임의 목록입니다. 해당 서버와 어떤 연합을 했는지에 대한 정보는 전혀 포함되지 않고, 단순히 그 서버를 알고 있는지에 대한 것입니다. 이것은 일반적으로 연합에 대한 통계를 수집할 때 사용됩니다.
        profile_directory: 프로필 책자는 발견되기를 희망하는 모든 사람들의 목록을 나열합니다.
        require_invite_text: 가입이 수동 승인을 필요로 할 때, "왜 가입하려고 하나요?" 항목을 선택사항으로 두는 것보다는 필수로 두는 것이 낫습니다
        site_contact_email: 사람들이 법적이나 도움 요청을 위해 당신에게 연락할 방법.
        site_contact_username: 사람들이 마스토돈에서 당신에게 연락할 방법.
        site_extended_description: 방문자와 사용자에게 유용할 수 있는 추가정보들. 마크다운 문법을 사용할 수 있습니다.
        site_short_description: 이 서버를 특별하게 구분할 수 있는 짧은 설명. 누가 운영하고, 누구를 위한 것인가요?
        site_terms: 자신만의 개인정보처리방침을 사용하거나 비워두는 것으로 기본값을 사용할 수 있습니다. 마크다운 문법을 사용할 수 있습니다.
        site_title: 사람들이 이 서버를 도메인 네임 대신에 부를 이름.
        status_page_url: 이 서버가 중단된 동안 사람들이 서버의 상태를 볼 수 있는 페이지 URL
        theme: 로그인 하지 않은 사용자나 새로운 사용자가 보게 될 테마.
        thumbnail: 대략 2:1 비율의 이미지가 서버 정보 옆에 표시됩니다.
        timeline_preview: 로그아웃 한 사용자들이 이 서버에 있는 최신 공개글들을 볼 수 있게 합니다.
        trendable_by_default: 유행하는 콘텐츠에 대한 수동 승인을 건너뜁니다. 이 설정이 적용된 이후에도 각각의 항목들을 삭제할 수 있습니다.
        trends: 트렌드는 어떤 게시물, 해시태그 그리고 뉴스 기사가 이 서버에서 인기를 끌고 있는지 보여줍니다.
        trends_as_landing_page: 로그아웃한 사용자와 방문자에게 서버 설명 대신 유행하는 내용을 보여줍니다. 유행 기능을 활성화해야 합니다.
      form_challenge:
        current_password: 당신은 보안 구역에 진입하고 있습니다
      imports:
        data: 다른 마스토돈 서버에서 내보낸 CSV 파일
      invite_request:
        text: 이 정보는 신청을 검토하는데 도움을 줄 수 있습니다.
      ip_block:
        comment: 선택사항. 왜 이 규칙을 추가했는지 기억하세요.
        expires_in: IP 주소는 한정된 자원입니다, 이것들은 가끔 공유 되거나 자주 소유자가 바뀌기도 합니다. 이런 이유로 인해, IP 차단을 영구히 유지하는 것은 추천하지 않습니다.
        ip: IPv4 또는 IPv6 주소를 입력하세요. CIDR 문법을 사용해서 모든 범위를 차단할 수도 있습니다. 자기 자신을 잠가버리지 않도록 주의하세요!
        severities:
          no_access: 모든 자원에 대한 접근 차단
          sign_up_block: 새 가입이 불가능하게 됩니다
          sign_up_requires_approval: 새 가입이 승인을 필요로 하도록 합니다
        severity: 해당 IP로부터의 요청에 대해 무엇이 일어나게 할 지 고르세요
      rule:
        hint: 선택사항. 규칙에 대한 더 상세한 정보를 제공하세요
        text: 이 서버 사용자들이 지켜야 할 규칙과 요구사항을 설명해주세요. 짧고 간단하게 작성해주세요
      sessions:
        otp: '휴대전화에서 생성된 이중 인증 코드를 입력하거나, 복구 코드 중 하나를 사용하세요:'
        webauthn: USB 키라면 삽입했는지 확인하고, 필요하다면 누르세요.
      settings:
        indexable: 내 프로필 페이지가 구글, 빙 등의 검색엔진에 표시될 수 있습니다.
        show_application: 나 자신은 이 설정과 관계 없이 어떤 앱으로 게시물을 작성했는지 볼 수 있습니다.
      tag:
        name: 읽기 쉽게하기 위한 글자의 대소문자만 변경할 수 있습니다.
      terms_of_service:
        changelog: 마크다운 문법을 사용할 수 있습니다.
        effective_date: 사용자에게 통지한 날로부터 10일에서 30일 사이가 합리적인 기간입니다.
        text: 마크다운 문법을 사용할 수 있습니다.
      terms_of_service_generator:
        admin_email: 법적 고지에는 이의 제기, 법원 명령, 게시 중단 요청, 법 집행 요청이 포함됩니다.
        arbitration_address: 위의 실제 주소와 같을 수 있으며, 이메일을 사용한다면 "N/A"로 두세요.
        arbitration_website: 웹 형태를 사용할 수 있습니다. 이메일을 사용한다면 "N/A"로 둘 수 있습니다.
        choice_of_law: 모든 청구에 대해 법령이 적용되는 시, 지역, 영토 또는 주.
        dmca_address: 미국 운영자의 경우 DMCA 지정 대리인 디렉토리에 등록된 주소를 사용하세요. 사서함 목록은 직접 요청 시에 제공되며, DMCA 지정 대리인 사서함 면제 요청을 사용하여 저작권 사무소에 이메일을 보내 자신의 행동에 대한 복수나 보복이 두려워 사서함을 사용하여 집 주소를 공개하지 않아야 하는 재택 콘텐츠 중재자임을 설명하세요.
        dmca_email: 상단의 "법적 통지를 위한 이메일 주소"와 같은 주소를 사용할 수 있습니다.
        domain: 귀하가 제공하는 온라인 서비스의 고유 식별정보입니다.
        jurisdiction: 요금을 지불하는 사람이 거주하는 국가를 기재하세요. 회사나 기타 법인인 경우 해당 법인이 설립된 국가와 도시, 지역, 영토 또는 주를 적절히 기재하세요.
        min_age: 관할지역의 법률에서 요구하는 최저 연령보다 작으면 안 됩니다.
      user:
        chosen_languages: 체크하면, 선택 된 언어로 작성된 게시물들만 공개 타임라인에 보여집니다
        date_of_birth:
          other: 마스토돈을 사용하려면 %{count}세 이상임을 확인해야 합니다. 이 정보는 저장되지 않습니다.
        role: 역할은 사용자가 어떤 권한을 가지게 될 지 결정합니다.
      user_role:
        color: 색상은 사용자 인터페이스에서 역할을 나타내기 위해 사용되며, RGB 16진수 형식입니다
        highlighted: 이 역할이 공개적으로 보이도록 설정합니다
        name: 역할이 배지로 표시될 경우, 그 역할에 대한 공개적인 이름입니다
        permissions_as_keys: 이 역할을 가진 사용자는 다음에 접근할 수 있게 됩니다...
        position: 특정 상황에서 충돌이 발생할 경우 더 높은 역할이 충돌을 해결합니다. 특정 작업은 우선순위가 낮은 역할에 대해서만 수행될 수 있습니다
      webhook:
        events: 전송할 이벤트를 선택하세요
        template: 원하는 JSON 페이로드를 변수와 함께 작성하거나, 그대로 두어 기본 JSON을 사용할 수 있습니다.
        url: 이벤트가 어디로 전송될 지
    labels:
      account:
<<<<<<< HEAD
        attribution_domains_as_text: 나를 기여자로 올릴 수 있도록 허용된 웹사이트들
=======
        attribution_domains: 나를 기여자로 올릴 수 있도록 허용된 웹사이트들
>>>>>>> 609a4018
        discoverable: 발견하기 알고리즘에 프로필과 게시물을 추천하기
        fields:
          name: 라벨
          value: 내용
        indexable: 공개 게시물을 검색 결과에 포함시키기
        show_collections: 프로필에 팔로우와 팔로워 보이기
        unlocked: 새 팔로워를 자동으로 수락하기
      account_alias:
        acct: 기존 계정의 핸들
      account_migration:
        acct: 새 계정의 핸들
      account_warning_preset:
        text: 프리셋 텍스트
        title: 제목
      admin_account_action:
        include_statuses: 신고된 게시물을 이메일에 포함
        send_email_notification: 이메일로 사용자에게 알리기
        text: 커스텀 경고
        type: 조치
        types:
          disable: 동결
          none: 경고 보내기
          sensitive: 민감함
          silence: 제한
          suspend: 정지
        warning_preset_id: 경고 틀 사용하기
      announcement:
        all_day: 종일 일정
        ends_at: 이벤트 종료
        scheduled_at: 발행 일정
        starts_at: 이벤트 시작
        text: 공지사항
      appeal:
        text: 이 결정을 번복해야만 하는 이유가 무엇입니까
      defaults:
        autofollow: 초대를 통한 팔로우
        avatar: 프로필 사진
        bot: 이것은 자동화된 계정입니다
        chosen_languages: 언어 필터링
        confirm_new_password: 암호 다시 입력
        confirm_password: 암호 다시 입력
        context: 필터 컨텍스트
        current_password: 현재 암호 입력
        data: 데이터
        display_name: 표시 이름
        email: 이메일 주소
        expires_in: 만기
        fields: 부가 필드
        header: 헤더 사진
        honeypot: "%{label} (채우지 마시오)"
        inbox_url: 릴레이 서버의 inbox URL
        irreversible: 숨기는 대신 삭제
        locale: 인터페이스 언어
        max_uses: 사용 횟수 제한
        new_password: 새로운 암호 입력
        note: 자기소개
        otp_attempt: 이중 인증 코드
        password: 암호
        phrase: 키워드 또는 문장
        setting_advanced_layout: 고급 웹 인터페이스 활성화
        setting_aggregate_reblogs: 타임라인의 부스트를 그룹화
        setting_always_send_emails: 항상 이메일 알림 보내기
        setting_auto_play_gif: 애니메이션 GIF를 자동 재생
        setting_boost_modal: 부스트 전 확인창을 띄웁니다
        setting_default_language: 게시물 언어
        setting_default_privacy: 게시물 프라이버시
        setting_default_quote_policy: 인용할 수 있는 사람
        setting_default_sensitive: 미디어를 언제나 민감한 콘텐츠로 설정
        setting_delete_modal: 게시물 삭제 전 확인창을 띄웁니다
        setting_disable_hover_cards: 호버시 프로필 미리보기를 비활성화
        setting_disable_swiping: 스와이프 모션 비활성화
        setting_display_media: 미디어 표시
        setting_display_media_default: 기본
        setting_display_media_hide_all: 모두 가리기
        setting_display_media_show_all: 모두 보이기
        setting_expand_spoilers: 내용 경고로 표시된 게시물을 항상 펼치기
        setting_hide_network: 내 인맥 숨기기
        setting_missing_alt_text_modal: 대체 텍스트 없이 미디어를 게시하려고 할 때 확인창을 띄웁니다
        setting_reduce_motion: 애니메이션 줄이기
        setting_system_font_ui: 시스템의 기본 글꼴을 사용
        setting_system_scrollbars_ui: 시스템 기본 스크롤바 사용
        setting_theme: 사이트 테마
        setting_trends: 오늘의 유행 보이기
        setting_unfollow_modal: 누군가를 언팔로우 할 때 확인란 표시하기
        setting_use_blurhash: 숨겨진 미디어에 대해 그라디언트 표시
        setting_use_pending_items: 느린 모드
        severity: 심각도
        sign_in_token_attempt: 보안 코드
        title: 제목
        type: 불러오기 종류
        username: 사용자명
        username_or_email: 사용자명 또는 이메일
        whole_word: 단어 전체에 매칭
      email_domain_block:
        with_dns_records: 도메인의 IP와 MX 레코드 값을 포함
      featured_tag:
        name: 해시태그
      filters:
        actions:
          blur: 경고와 함께 미디어 숨기기
          hide: 완전히 숨기기
          warn: 경고와 함께 숨기기
      form_admin_settings:
        activity_api_enabled: API에 유저 활동에 대한 통계 발행
        app_icon: 앱 아이콘
        backups_retention_period: 사용자 아카이브 유지 기한
        bootstrap_timeline_accounts: 새로운 사용자들에게 추천할 계정들
        closed_registrations_message: 가입이 불가능 할 때의 사용자 지정 메시지
        content_cache_retention_period: 리모트 콘텐츠 보유 기간
        custom_css: 사용자 정의 CSS
        favicon: 파비콘
        mascot: 사용자 정의 마스코트 (legacy)
        media_cache_retention_period: 미디어 캐시 유지 기한
        min_age: 최소 연령 제한
        peers_api_enabled: API에 발견 된 서버들의 목록 발행
        profile_directory: 프로필 책자 활성화
        registrations_mode: 누가 가입할 수 있는지
        require_invite_text: 가입 하는 이유를 필수로 입력하게 하기
        show_domain_blocks: 도메인 차단 보여주기
        show_domain_blocks_rationale: 왜 도메인이 차단되었는지 보여주기
        site_contact_email: 연락처 이메일
        site_contact_username: 연락 받을 관리자 사용자명
        site_extended_description: 확장된 설명
        site_short_description: 서버 설명
        site_terms: 개인정보처리방침
        site_title: 서버 이름
        status_page_url: 상태 페이지 URL
        theme: 기본 테마
        thumbnail: 서버 썸네일
        timeline_preview: 로그인 하지 않고 공개 타임라인에 접근하는 것을 허용
        trendable_by_default: 사전 리뷰 없이 트렌드에 오르는 것을 허용
        trends: 유행 활성화
        trends_as_landing_page: 유행을 방문 페이지로 쓰기
      interactions:
        must_be_follower: 나를 팔로우 하지 않는 사람에게서 온 알림을 차단
        must_be_following: 내가 팔로우 하지 않는 사람에게서 온 알림을 차단
        must_be_following_dm: 내가 팔로우 하지 않은 사람에게서 오는 다이렉트메시지를 차단
      invite:
        comment: 주석
      invite_request:
        text: 가입하려는 이유가 무엇인가요?
      ip_block:
        comment: 주석
        ip: IP
        severities:
          no_access: 접근 차단
          sign_up_block: 가입 차단
          sign_up_requires_approval: 가입 제한
        severity: 규칙
      notification_emails:
        appeal: 누군가가 중재자의 결정에 이의를 제기했을 때
        digest: 요약 이메일 보내기
        favourite: 누군가 내 상태를 마음에 들어했을 때
        follow: 누군가 나를 팔로우 했을 때
        follow_request: 누군가 나를 팔로우 하길 요청할 때
        mention: 누군가 나를 언급했을 때
        pending_account: 새 계정이 심사가 필요할 때
        reblog: 누군가 내 게시물을 부스트 했을 때
        report: 새 신고가 접수되었을 때
        software_updates:
          all: 모든 업데이트에 대해 알림
          critical: 긴급 업데이트에 대해서만 알림
          label: 새 마스토돈 버전이 있을 때
          none: 업데이트에 대해 알리지 않기 (비추천)
          patch: 버그픽스 업데이트에 대해 알림
        trending_tag: 검토해야 할 새 유행
      rule:
        hint: 추가 정보
        text: 규칙
      settings:
        indexable: 검색엔진에 프로필 페이지 포함하기
        show_application: 어떤 앱으로 게시물을 보냈는지 표시
      tag:
        listable: 이 해시태그가 검색과 추천에 보여지도록 허용
        name: 해시태그
        trendable: 이 해시태그가 유행에 나타날 수 있도록 허용
        usable: 이 해시태그를 로컬 게시물에서 사용 가능하도록 허용
      terms_of_service:
        changelog: 무엇이 바뀌었나요?
        effective_date: 시행일
        text: 이용 약관
      terms_of_service_generator:
        admin_email: 법적 조치를 위한 이메일 주소
        arbitration_address: 중재 통지를 위한 실제 주소
        arbitration_website: 중재 통지를 제출하기 위한 웹사이트
        choice_of_law: 준거법 지정
        dmca_address: DMCA/저작권 통지를 위한 실제 주소
        dmca_email: DMCA/저작권 통지를 위한 이메일 주소
        domain: 도메인
        jurisdiction: 법적 관할권
        min_age: 최소 연령
      user:
        date_of_birth_1i: 일
        date_of_birth_2i: 월
        date_of_birth_3i: 년
        role: 역할
        time_zone: 시간대
      user_role:
        color: 배지 색상
        highlighted: 역할 배지를 사용자 프로필에 표시
        name: 이름
        permissions_as_keys: 권한
        position: 우선순위
      webhook:
        events: 활성화된 이벤트
        template: 페이로드 템플릿
        url: 엔드포인트 URL
    'no': 아니요
    not_recommended: 추천하지 않음
    overridden: 덮어씌워짐
    recommended: 추천함
    required:
      mark: "*"
      text: 필수 항목
    title:
      sessions:
        webauthn: 로그인하기 위해서 보안 키를 사용해 주세요
    'yes': 네<|MERGE_RESOLUTION|>--- conflicted
+++ resolved
@@ -3,11 +3,7 @@
   simple_form:
     hints:
       account:
-<<<<<<< HEAD
-        attribution_domains_as_text: 한 줄에 하나씩. 가짜 기여로부터 보호합니다.
-=======
         attribution_domains: 한 줄에 하나씩. 가짜 기여로부터 보호합니다.
->>>>>>> 609a4018
         discoverable: 내 공개 게시물과 프로필이 마스토돈의 다양한 추천 기능에 나타날 수 있고 프로필이 다른 사용자에게 제안될 수 있습니다
         display_name: 진짜 이름 또는 재미난 이름.
         fields: 홈페이지, 호칭, 나이, 뭐든지 적고 싶은 것들.
@@ -168,11 +164,7 @@
         url: 이벤트가 어디로 전송될 지
     labels:
       account:
-<<<<<<< HEAD
-        attribution_domains_as_text: 나를 기여자로 올릴 수 있도록 허용된 웹사이트들
-=======
         attribution_domains: 나를 기여자로 올릴 수 있도록 허용된 웹사이트들
->>>>>>> 609a4018
         discoverable: 발견하기 알고리즘에 프로필과 게시물을 추천하기
         fields:
           name: 라벨
