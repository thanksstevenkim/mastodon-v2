---
lv:
  devise:
    confirmations:
      confirmed: Tava e-pasta adrese tika sekmīgi apstiprināta.
      send_instructions: Pēc dažām minūtēm saņemsi e-pasta ziņojum ar norādēm, kā apstiprināt savu e-pasta adresi. Lūgums pārbaudīt mēstuļu mapi, ja nesaņēmi šo e-pasta ziņojumu.
      send_paranoid_instructions: Ja Tava e-pasta adrese ir mūsu datubāzē, pēc dažām minūtēm saņemsi e-pasta ziņojumu ar norādēm, kā apstiprināt savu e-pasta adresi. Lūgums pārbaudīt mēstuļu mapi, ja nesaņēmi šo e-pasta ziņojumu.
    failure:
      already_authenticated: Tu jau pieteicies.
      inactive: Tavs konts vēl nav aktivizēts.
      invalid: Nederīga %{authentication_keys} vai parole.
      last_attempt: Tev ir vēl viens mēģinājums, pirms tavs konts tiks bloķēts.
      locked: Tavs konts ir bloķēts.
      not_found_in_database: Nederīga %{authentication_keys} vai parole.
      omniauth_user_creation_failure: Kļūda šīs identitātes konta izveidošanā.
      pending: Tavs konts joprojām tiek pārskatīts.
      timeout: Sesija ir beigusies. Lūgums vēlreiz pieteikties, lai turpinātu.
      unauthenticated: Lai turpinātu, jāpiesakās vai jāreģistrējas.
      unconfirmed: Lai turpinātu, jāapliecina sava e-pasta adrese.
    mailer:
      confirmation_instructions:
        action: Apstiprini savu e-pasta adresi
        action_with_app: Apstiprināt un atgriezties %{app}
        explanation: Ar šo e-pasta adresi esi izveidojis kontu vietnē %{host}. Tu esi viena klikšķa attālumā no tā aktivizēšanas. Ja tas nebiji tu, lūdzu, ignorē šo e-pasta ziņojumu.
        explanation_when_pending: Tu pieteicies uzaicinājumam uz %{host} ar šo e-pasta adresi. Kad būsi apstiprinājis savu e-pasta adresi, mēs izskatīsim pieteikumu. Tu vari pieteikties, lai mainītu savu informāciju vai izdzēstu savu kontu, taču Tu nevari piekļūt lielākajai daļai iespēju, kamēr Tavs konts nav apstiprināts. Ja Tavs pieteikums tiks noraidīts, Tavi dati tiks noņemti, tāpēc Tev nebūs jāveic nekādas darbības. Ja tas nebiji Tu, lūgums neņemt vērā šo e-pasta ziņojumu.
        extra_html: Lūdzu, pārskati arī <a href="%{terms_path}">servera noteikumus</a> un <a href="%{policy_path}"> mūsu pakalpojumu sniegšanas noteikumus</a>.
        subject: 'Mastodon: Apstiprināšanas norādījumi %{instance}'
        title: Apstiprini savu e-pasta adresi
      email_changed:
        explanation: 'Tava konta e-pasta adrese tiek mainīta uz:'
        extra: Ja neesi mainījis savu e-pasta adresi, iespējams, kāds ir ieguvis piekļuvi tavam kontam. Lūdzu, nekavējoties nomaini paroli vai sazinies ar servera administratoru, ja nevari piekļūt savam kontam.
        subject: 'Mastodon: E-pasts nomainīts'
        title: Jaunā e-pasta adrese
      password_change:
        explanation: Tava konta parole ir nomainīta.
        extra: Ja neesi mainījis savu paroli, iespējams, kāds ir ieguvis piekļuvi tavam kontam. Lūdzu, nekavējoties nomaini paroli vai sazinies ar servera administratoru, ja nevari piekļūt savam kontam.
        subject: 'Mastodon: Parole ir nomainīta'
        title: Parole nomainīta
      reconfirmation_instructions:
        explanation: Apstiprini jauno adresi, lai mainītu savu e-pastu.
        extra: Ja šīs izmaiņas neveici Tu, lūgums neņemt vērā šo e-pasta ziņojumu. Mastodon konta e-pasta adrese netiks mainīta, līdz Tu izmantosi augstāk esošo saiti.
        subject: 'Mastodon: Apstiprini e-pastu %{instance}'
        title: Apstiprini e-pasta adresi
      reset_password_instructions:
        action: Nomainīt paroli
        explanation: Tu pieprasīji jaunu paroli savam kontam.
        extra: Ja neesi to pieprasījis, lūdzu, ignorē šo e-pasta ziņojumu. Tava parole nemainīsies, kamēr neesi piekļuvis iepriekš norādītajai saitei un izveidojis jaunu.
        subject: 'Mastodon: Norādījumi paroles atiestatīšanai'
        title: Paroles atiestatīšana
      two_factor_disabled:
        explanation: Pieteikšanās tagad ir iespējama izmantojot tikai e-pasta adresi un paroli.
        subject: 'Mastodon: Divfaktoru autentifikācija atspējota'
        subtitle: Tavam kontam tika atspējota divpakāpju autentifikācija.
        title: 2FA atspējota
      two_factor_enabled:
        explanation: Būs nepieciešams TOTP lietotnes izveidots kods, lai pieteiktos.
        subject: 'Mastodon: Divfaktoru autentifikācija iespējota'
        subtitle: Tavam kontam tika iespējota divpakāpju autentifikācija.
        title: 2FA iespējota
      two_factor_recovery_codes_changed:
        explanation: Iepriekšējie atkopes kodi ir padarīt nederīgi, un ir izveidoti jauni.
        subject: 'Mastodon: atkārtoti izveidoti divpakāpju atkopes kodi'
        subtitle: Iepriekšējie atkopes kodi tika padarīti par nederīgiem, un tika izveidoti jauni.
        title: 2FA atkopes kodi nomainīti
      unlock_instructions:
        subject: 'Mastodon: Norādījumi atbloķēšanai'
      webauthn_credential:
        added:
          explanation: Tavam kontam ir pievienota šāda drošības atslēga
          subject: 'Mastodon: Jauna drošības atslēga'
          title: Tika pievienota jauna drošības atslēga
        deleted:
          explanation: Tālāk norādītā drošības atslēga tika izdzēsta no Tava konta
          subject: 'Mastodon: Drošības atslēga izdzēsta'
          title: Viena no tavām drošības atslēgām tika izdzēsta
      webauthn_disabled:
        explanation: Tavam kontam tika atspējota autentifikācija ar drošības atslēgām.
        extra: Pieteikšanās tagad ir iespējama izmantojot tikai TOTP lietotnes izveidotu kodu.
        subject: 'Mastodon: Autentifikācija ar drošības atslēgām ir atspējota'
        title: Drošības atslēgas atspējotas
      webauthn_enabled:
        explanation: Tavam kontam tika iespējota drošības atslēgas autentifikācija.
        extra: Drošības atslēgu tagad var izmantot, lai pieteiktos.
        subject: 'Mastodon: Drošības atslēgas autentifikācija iespējota'
        title: Drošības atslēgas iespējotas
    omniauth_callbacks:
      failure: Nevarēja autentificēt tevi no %{kind}, jo "%{reason}".
      success: Sekmīgi autentificēts no %{kind} konta.
    passwords:
      no_token: Tu nevari piekļūt šai lapai, ja neesi saņēmis paroles atiestatīšanas e-pasta ziņojumu. Ja ienāci no paroles atiestatīšanas e-pasta, lūdzu, pārliecinies, vai izmanto visu norādīto URL.
      send_instructions: Ja Tava e-pasta adrese ir mūsu datubāzē, pēc dažām minūtēm savā e-pasta adresē saņemsi paroles atkopes saiti. Lūgums pārbaudīt mēstuļu mapi, ja nesaņēmi šo e-pasta ziņojumu.
      send_paranoid_instructions: Ja Tava e-pasta adrese ir mūsu datubāzē, pēc dažām minūtēm savā e-pasta adresē saņemsi paroles atkopes saiti. Lūgums pārbaudīt mēstuļu mapi, ja nesaņēmi šo e-pasta ziņojumu.
      updated: Tava parole tika sekmīgi nomainīta. Tagad esi pieteicies.
      updated_not_active: Tava parole tika sekmīgi nomainīta.
    registrations:
      destroyed: Visu labu! Tavs konts ir sekmīgi atcelts. Mēs ceram Tevi drīz atkal redzēt.
<<<<<<< HEAD
      signed_up: Laipni lūdzam! Reģistrēšanās bija sekmīga.
      signed_up_but_inactive: Reģistrēšanās bija sekmīga. Tomēr mēs nevarējām Tevi pieteikt, jo Tavs konts vēl nav aktivēts.
      signed_up_but_locked: Reģistrēšanās bija sekmīga. Tomēr mēs nevarējām Tevi pieteikt, jo Tavs konts ir slēgts.
      signed_up_but_pending: Ziņojums ar apstiprinājuma saiti tika nosūtīts uz Tavu e-pasta adresi. Pēc tam, kad atvērsi saiti, mēs izskatīsim Tavu pieteikumu. Tev tiks paziņots, ja tas tiks apstiprināts.
      signed_up_but_unconfirmed: Ziņojums ar apstiprinājuma saiti tika nosūtīts uz Tavu e-pasta adresi. Lūgums sekot saitei, lai aktivētu savu kontu. Lūgums pārbaudīt savu mēstuļu mapi, ja nesaņēmi šo e-pasta ziņojumu.
=======
>>>>>>> 609a4018
      update_needs_confirmation: Tu sekmīgi atjaunināji savu kontu, taču mums ir jāapliecina Tava jaunā e-pasta adrese. Lūgums pārbaudīt savu e-pastu un sekot apstiprinājuma saitei, lai apstiprinātu savu jauno e-pasta adresi. Lūgums pārbaudīt mēstuļu mapi, ja nesaņēmi šo e-pasta ziņojumu.
      updated: Tavs konts tika sekmīgi atjaunināts.
    sessions:
      already_signed_out: Sekmīgi izrakstījies.
      signed_in: Sekmīgi pierakstījies.
      signed_out: Sekmīgi izrakstījies.
    unlocks:
      send_instructions: Pēc dažām minūtēm Tu saņemsi e-pasta ziņojumu ar norādēm, kā atslēgt savu kontu. Lūgums pārbaudīt mēstuļu mapi, ja nesaņēmi šo e-pasta ziņojumu.
      send_paranoid_instructions: Ja Tavs konts pastāv, dažu minūšu laikā saņemsi e-pasta ziņojumu ar norādēm, kā to atslēgt. Lūgums pārbaudīt mēstuļu mapi, ja nesaņēmi šo e-pasta ziņojumu.
      unlocked: Konts tika sekmīgi atslēgts. Lūgums pieteikties, lai turpinātu.
  errors:
    messages:
      already_confirmed: jau tika apstiprināts, lūgums mēģināt pieteikties
      confirmation_period_expired: jāapstiprina %{period} laikā, lūdzu, pieprasi jaunu
      expired: ir beidzies derīguma termiņš, lūdzu, pieprasi jaunu
      not_found: nav atrasts
      not_locked: nebija bloķēts
      not_saved:
        one: '1 kļūda liedza saglabāt šo %{resource}:'
        other: "%{count} kļūdas liedza saglabāt šo %{resource}:"
        zero: "%{count} kļūdas liedza saglabāt šo %{resource}:"<|MERGE_RESOLUTION|>--- conflicted
+++ resolved
@@ -94,14 +94,6 @@
       updated_not_active: Tava parole tika sekmīgi nomainīta.
     registrations:
       destroyed: Visu labu! Tavs konts ir sekmīgi atcelts. Mēs ceram Tevi drīz atkal redzēt.
-<<<<<<< HEAD
-      signed_up: Laipni lūdzam! Reģistrēšanās bija sekmīga.
-      signed_up_but_inactive: Reģistrēšanās bija sekmīga. Tomēr mēs nevarējām Tevi pieteikt, jo Tavs konts vēl nav aktivēts.
-      signed_up_but_locked: Reģistrēšanās bija sekmīga. Tomēr mēs nevarējām Tevi pieteikt, jo Tavs konts ir slēgts.
-      signed_up_but_pending: Ziņojums ar apstiprinājuma saiti tika nosūtīts uz Tavu e-pasta adresi. Pēc tam, kad atvērsi saiti, mēs izskatīsim Tavu pieteikumu. Tev tiks paziņots, ja tas tiks apstiprināts.
-      signed_up_but_unconfirmed: Ziņojums ar apstiprinājuma saiti tika nosūtīts uz Tavu e-pasta adresi. Lūgums sekot saitei, lai aktivētu savu kontu. Lūgums pārbaudīt savu mēstuļu mapi, ja nesaņēmi šo e-pasta ziņojumu.
-=======
->>>>>>> 609a4018
       update_needs_confirmation: Tu sekmīgi atjaunināji savu kontu, taču mums ir jāapliecina Tava jaunā e-pasta adrese. Lūgums pārbaudīt savu e-pastu un sekot apstiprinājuma saitei, lai apstiprinātu savu jauno e-pasta adresi. Lūgums pārbaudīt mēstuļu mapi, ja nesaņēmi šo e-pasta ziņojumu.
       updated: Tavs konts tika sekmīgi atjaunināts.
     sessions:
