---
az:
  about:
    about_mastodon_html: 'Gələcəyin sosial şəbəkəsi: Reklam yoxdur, korporativ müşahidə yoxdur, etik dizayn və mərkəziyyətsizlik! Mastodon ilə öz verilərinizə sahib çıxın!'
    contact_missing: Ayarlanmayıb
    contact_unavailable: Mövcud deyil
    title: Haqqında
  admin:
    account_actions:
      title: "%{acct} üzərində moderasiya əməliyyatını icra et"
    account_moderation_notes:
      created_msg: Moderasiya notu uğurla yaradıldı!
      destroyed_msg: Moderasiya notu uğurla məhv edildi!
    accounts:
      delete: Veriləri sil
      destroyed_msg: "%{username} - verilərinin tezliklə silinməsi növbədədir"
      display_name: Ekran adı
      followers: İzləyicilər
      follows: İzlənilənlər
      moderation:
        title: Moderasiya
      moderation_notes: Moderasiya notları
      most_recent_activity: Ən son fəaliyyət
      most_recent_ip: Ən son IP
      remote_suspension_irreversible: Bu hesabın veriləri geri qaytarılmayacaq şəkildə silinib.
      remote_suspension_reversible_hint_html: Hesabın fəaliyyəti öz serverində dayandırılıb və verilər %{date} tarixində tamamilə silinəcək. O vaxta qədər, uzaq server hər hansısa mənfi təsir olmadan bu hesabı bərpa edə bilər. Hesabın bütün verilərini dərhal silmək istəyirsinizsə, bunu aşağıdan edə bilərsiniz.
      resend_confirmation:
        send: Təsdiq keçidini təkrar göndər
      reset_password: Parolu sıfırla
      security: Təhlükəsizlik
      security_measures:
        only_password: Yalnız parol
        password_and_2fa: Parol və 2FA
      suspension_irreversible: Bu hesabın veriləri geri qaytarılmayacaq şəkildə silinib. Hesabı istifadəyə yararlı etmək üçün hesab fəaliyyətinin dayandırılma prosesini ləğv edə bilərsiniz, ancaq daha əvvəl sahib olduğunuz heç bir veri geri qaytarılmayacaq.
    action_logs:
      action_types:
        resend_user: Təsdiq poçtunu təkrar göndər
        reset_password_user: Parolu sıfırla
      actions:
        approve_appeal_html: "%{name}, moderasiya qərarına %{target} tərəfindən verilən etirazı təsdiqlədi"
        reject_appeal_html: "%{name}, moderasiya qərarına %{target} tərəfindən verilən etirazı rədd etdi"
        reset_password_user_html: "%{name}, %{target} istifadəçisinin parolunu sıfırladı"
      deleted_account: silinmiş hesab
    dashboard:
      media_storage: Media anbarı
      software: Yazılım
    domain_allows:
      export: Xaricə köçür
    domain_blocks:
      export: Xaricə köçür
    export_domain_blocks:
      import:
        title: Əngəllənən domenləri daxilə köçür
      new:
        title: Əngəllənən domenləri daxilə köçür
    instances:
      dashboard:
        instance_followers_measure: oradakı izləyicilərimiz
        instance_follows_measure: buradakı izləyiciləri
      moderation:
        title: Moderasiya
      moderation_notes:
        create: Moderasiya notu əlavə et
        description_html: Notlara baxın, gələcəkdə özünüz və digər moderatorlar üçün notlar buraxın
        title: Moderasiya notları
    reports:
      actions:
        suspend_description_html: Hesab və onun bütün məzmunları əlçatmaz olacaq və nəticədə silinəcək və onunla əlaqə qurmaq mümkün olmayacaq. 30 gün ərzində geri qaytarıla bilər. Bu hesaba aid bütün hesabatları bağlayır.
      assigned: Təyin edilmiş moderator
      confirm_action: "@%{acct} üzərindəki moderasiya əməliyyatını təsdiqlə"
      notes_description_html: Notlara baxın, gələcəkdə özünüz və digər moderatorlar üçün notlar buraxın
      quick_actions_description_html: 'Cəld bir əməliyyat edin və ya bildirilən məzmuna baxmaq üçün aşağı diyirlərin:'
    roles:
      categories:
        moderation: Moderasiya
      privileges:
        delete_user_data: İstifadəçi verilərini sil
        delete_user_data_description: İstifadəçilərin, digər istifadəçilərin verilərini gecikmə olmadan silməsinə icazə verir
        manage_appeals_description: İstifadəçilərin moderasiya əməliyyatlarına etdiyi etirazları incələməsinə icazə verir
        manage_reports_description: İstifadəçilərin hesabatları incələməsinə və bunlara qarşı moderasiya əməliyyatlarını icra etməsinə icazə verir
        manage_settings: Ayarları idarə et
        manage_settings_description: İstifadəçilərin sayt ayarlarını dəyişdirməsinə icazə verir
        manage_taxonomies_description: İstifadəçilərin trend məzmunu incələməsinə və mövzu etiketləri ayarlarını güncəlləməsinə icazə verir
        manage_user_access: İstifadəçi erişimini idarə et
        manage_user_access_description: İstifadəçilərin, digər istifadəçilərin iki faktorlu kimlik doğrulamasını sıradan çıxartmasına, onların e-poçt ünvanlarını dəyişdirməsinə və onların parolunu sıfırlamasına icazə verir
        manage_users_description: İstifadəçilərin digər istifadəçilərin detallarını görməsinə və onlara qarşı moderasiya əməliyyatlarını icra etməsinə icazə verir
        view_dashboard_description: İstifadəçilərin idarəetmə lövhəsinə və müxtəlif metriklərə erişməsinə icazə verir
        view_devops_description: İstifadəçilərin Sidekiq və pgHero idarəetmə lövhələrinə erişməsinə icazə verir
    settings:
      appearance:
        title: Görünüş
      discovery:
        public_timelines: Ümumi zaman xətləri
        title: Kəşf et
      registrations:
        moderation_recommandation: Hər kəs üçün qeydiyyatı açmazdan əvvəl lütfən əmin olun ki, adekvat və reaktiv moderasiya komandanız var!
      registrations_mode:
        warning_hint: Moderasiya komandanızın spam və zərərli qeydiyyatları vaxtında idarə edə biləcəyinə əmin deyilsinizsə, “Qeydiyyat üçün təsdiq tələb olunur”dan istifadə etməyi tövsiyə edirik.
      title: Server ayarları
    statuses:
      application: Tətbiq
      metadata: Meta veri
    system_checks:
      elasticsearch_version_check:
        message_html: 'Uyumlu olmayan Elasticsearch versiyası: %{value}'
    tags:
      updated_msg: Mövzu etiketi ayarları uğurla güncəlləndi
    trends:
      tags:
        used_by_over_week:
          one: Keçən həftə bir nəfər istifadə etdi
          other: Keçən həftə %{count} nəfər istifadə etdi
  admin_mailer:
    auto_close_registrations:
      body: Son vaxtlarda moderator fəaliyyətinin olmamasına görə, %{instance} üzərindəki qeydiyyatlar avtomatik olaraq manual yoxlanış tələb edəcək şəkildə dəyişdirilib, beləliklə %{instance} potensial zərərli aktyorlar tərəfindən istifadə edilən platforma çevrilməyəcək. İstənilən vaxt açıq qeydiyyat rejiminə qaytara bilərsiniz.
    new_appeal:
      body: "%{target}, %{date} tarixində %{action_taken_by} tərəfindən verilmiş %{type} moderasiya qərarına etiraz edir. Yazılanlar:"
      next_steps: Moderasiya qərarını geri almaq üçün etirazı təsdiqləyə, ya da etirazı yox saya bilərsiniz.
      subject: "%{username}, %{instance} üzərindəki bir moderasiya qərarına etiraz edir"
  appearance:
<<<<<<< HEAD
    advanced_web_interface: Qabaqcıl veb interfeys
    advanced_web_interface_hint: 'Tam ekran enini istifadə etmək istəyirsinizsə, qabaqcıl veb interfeys, istədiyiniz qədər məlumatı eyni anda görə bilməyiniz üçün bir çox fərqli sütunu konfiqurasiya etməyinizə imkan verir: Əsas ekran, bildirişlər, birləşmiş zaman xətti, istənilən sayda siyahı və mövzu etiketləri.'
    animations_and_accessibility: Animasiyalar və erişiləbilənlik
    confirmation_dialogs: Təsdiq dialoq pəncərələri
=======
    animations_and_accessibility: Animasiyalar və erişiləbilənlik
>>>>>>> 26c78392
    discovery: Kəşf et
    localization:
      guide_link_text: Hər kəs töhfə verə bilər.
    sensitive_content: Həssas məzmun
  applications:
    created: Tətbiq uğurla yaradıldı
    destroyed: Tətbiq uğurla silindi
    regenerate_token: Erişim tokenini təkrar yarat
    token_regenerated: Erişim tokeni uğurla yaradıldı
    your_token: Erişim tokeniniz
  auth:
    captcha_confirmation:
      help_html: CAPTCHA-nı həll etməklə bağlı probleminiz varsa, %{email} üzərindən əlaqə saxlaya bilərsiniz, sizə kömək edə bilərik.
      hint_html: Sadəcə bir şey qaldı! Sizin insan olduğunuzu təsdiqləməyimiz lazımdır (bunu spam-ları əngəlləmək üçün edirik). Aşağıdakı CAPTCHA-nı həll edib "Davam et"ə klikləyin.
      title: Təhlükəsizlik yoxlanışı
    confirmations:
      wrong_email_hint: Əgər bu e-poçt ünvanı doğru deyilsə, hesab ayarlarında onu dəyişdirə bilərsiniz.
    delete_account: Hesabı sil
    delete_account_html: Hesabınızı silmək istəyirsinizsə, <a href="%{path}">buradan davam edə</a> bilərsiniz. Sizdən təsdiq etməyiniz soruşulacaq.
    forgot_password: Parolunuzu unutmusunuz?
    invalid_reset_password_token: Parol sıfırlama tokeni yararsızdır və ya vaxtı bitib. Lütfən yenisini tələb edin.
    link_to_otp: Telefonunuzdan iki faktorlu kodu və ya bir geri qaytarma kodunu daxil edin
    migrate_account: Fərqli bir hesaba daşı
    migrate_account_html: Bu hesabı başqa bir hesaba yönləndirmək istəyirsinizsə, <a href="%{path}">burada konfiqurasiya edə</a> bilərsiniz.
    resend_confirmation: Təsdiq keçidini təkrar göndər
    reset_password: Parolu sıfırla
    rules:
      preamble: Bunlar, %{domain} moderatorları tərəfindən təyin edilib və tətbiq edilib.
      preamble_invited: Davam etməzdən əvvəl, lütfən %{domain} moderatorları tərəfindən təyin edilmiş qaydaları nəzərdən keçirin.
      title: Bəzi təməl qaydalar.
    set_new_password: Yeni parol təyin et
    setup:
      email_below_hint_html: Spam qovluğunuzu yoxlayın, ya da başqasını tələb edin. Əgər yanlışdırsa, e-poçt ünvanınızı düzəldə bilərsiniz.
      email_settings_hint_html: Mastodon istifadə etməyə başlamaq üçün %{email} ünvanına göndərdiyimiz keçidə klikləyin. Biz burada gözləyirik.
      link_not_received: Keçidi almamısınız?
      title: Gələn qutunuzu yoxlayın
    sign_up:
      preamble: Bu Mastodon serveri üzərindəki hesabla, hesabın yarada yerləşməsindən asılı olmayaraq fediverse-dəki istənilən şəxsi izləyə biləcəksiniz.
      title: "%{domain} üzərində qeydiyyatınızı başladaq."
    status:
      account_status: Hesab statusu
      functional: Hesabınız tamamilə işləkdir.
      self_destruct: "%{domain} bağlandığı üçün, hesabınıza yalnız məhdud erişiminiz olacaq."
  challenge:
    hint_html: "<strong>İpucu:</strong> Sonrakı bir saat ərzində sizdən parolu soruşmayacağıq."
    invalid_password: Yararsız parol
    prompt: Davam etmək üçün parolu təsdiqlə
  deletes:
    confirm_password: Kimliyinizi doğrulamaq üçün hazırkı parolunuzu daxil edin
    proceed: Hesabı sil
    success_msg: Hesabınız uğurla silindi
  edit_profile:
    basic_information: Təməl məlumatlar
    hint_html: "<strong>İnsanların hər kəsə açıq profilinizdə və göndərişlərinizin yanında nə göstərmək istədiyinizi özəlləşdirin.</strong> Doldurulmuş bir profilə və bir profil şəklinə sahib olduğunuz zaman digər şəxslərin sizi izləmə və sizinlə əlaqə qurma ehtimalı yüksəkdir."
  exports:
    archive_takeout:
      hint_html: "<strong>Göndərişlərinizin və yüklədiyiniz medianın</strong> bir arxivini tələb edə bilərsiniz. Xaricə köçürülmüş verilər, istənilən uyumlu yazılım tərəfindən oxuna bilən ActivityPub formatında olacaq. Hər 7 gündə bir dəfə arxiv tələb edə bilərsiniz."
    domain_blocks: Domen əngəlləmələri
    storage: Media anbarı
  filters:
    contexts:
      public: Ümumi zaman xətləri
    edit:
      statuses_hint_html: Bu filtr, aşağıdakı açar sözləri ilə uyuşmasından asılı olmayaraq fərdi göndərişləri seçmək üçün tətbiq olunur. <a href="%{path}">Göndərişləri incələyin və ya filtrdən silin</a>.
    index:
      contexts: "%{contexts} üzrə filtrlər"
      empty: Filtriniz yoxdur.
      title: Filtrlər
  generic:
    all_matching_items_selected_html:
      one: Axtarışınızla uyuşan <strong>%{count}</strong> element seçilib.
      other: Axtarışınızla uyuşan <strong>%{count}</strong> element seçilib.
    order_by: Sırala
    select_all_matching_items:
      one: Axtarışınızla uyuşan <0>%{count}</0> elementi seçin.
      other: Axtarışınızla uyuşan <0>%{count}</0> elementi seçin.
  imports:
    errors:
      incompatible_type: Seçilmiş daxilə köçürmə növü ilə uyumlu deyil
    preface: Başqa serverdən xaricə köçürdüyünüz veriləri (məsələn, izlədiyiniz və ya əngəllədiyiniz insanların siyahısını) daxilə köçürə bilərsiniz.
    type_groups:
      constructive: İzlənilənlər və Əlfəcinlər
  invites:
    max_uses_prompt: Limitsiz
    prompt: Bu serverə erişim icazəsi vermək üçün keçid yaradın və başqaları ilə paylaşın
    table:
      uses: İstifadə
  login_activities:
    authentication_methods:
      otp: iki faktorlu kimlik doğrulama tətbiqi
      password: parol
    description_html: Əgər tanımadığınız bir fəaliyyəti görsəniz, parolunuzu dəyişdirməyi və iki faktorlu kimlik doğrulamanı fəallaşdırmağı düşünə bilərsiniz
  mail_subscriptions:
    unsubscribe:
      emails:
        notification_emails:
          reblog: təkrar paylaşma bildirişi e-poçtları
  migrations:
    incoming_migrations: Fərqli bir hesabdan daşı
    incoming_migrations_html: Başqa bir hesabdan bu hesaba daşımaq üçün əvvəlcə <a href="%{path}">bir hesab alias-ı yaratmalısınız</a>.
    proceed_with_move: İzləyiciləri daşı
    warning:
      disabled_account: Hazırkı hesabınız daha sonra istifadəyə yararsız olacaq. Ancaq, verilərin xaricə köçürülməsinə, həmçinin təkrar aktivləşdirmə prosesinə erişə biləcəksiniz.
  moderation:
    title: Moderasiya
  notification_mailer:
    reblog:
      body: "%{name} göndərişinizi təkrar paylaşdı:"
      subject: "%{name} göndərişinizi təkrar paylaşdı"
      title: Yeni təkrar paylaşma
  notifications:
    administration_emails: Admin e-poçt bildirişləri
    email_events: Fəaliyyətlər üçün e-poçt bildirişləri
    email_events_hint: 'Bildiriş almaq istədiyiniz fəaliyyətləri seçin:'
  otp_authentication:
    description_html: Bir kimlik doğrulayıcı tətbiq istifadə edərək <strong>iki addımlı kimlik doğrulamanı</strong> fəallaşdırsanız, giriş etmək üçün telefonunuzun yanınızda olması tələb olunacaq, çünki daxil olmağınız üçün kodlar yaradılacaq.
  preferences:
    posting_defaults: Göndəriş ilkin ayarları
    public_timelines: Ümumi zaman xətləri
  relationships:
    activity: Hesab fəaliyyəti
    confirm_follow_selected_followers: Seçilmiş izləyicləri izləmək istədiyinizə əminsiniz?
    confirm_remove_selected_followers: Seçilmiş izləyiciləri çıxartmaq istədiyinizə əminsiniz?
    confirm_remove_selected_follows: Seçilmiş izləmələri çıxartmaq istədiyinizə əminsiniz?
    dormant: Fəaliyyətsiz
    follow_failure: Seçilmiş hesablardan bəziləri izlənilə bilmədi.
    follow_selected_followers: Seçilmiş izləyiciləri izlə
    followers: İzləyicilər
    most_recent: Ən son
    mutual: Ortaq
    relationship: Münasibət
    remove_selected_domains: Seçilmiş domenlərin bütün izləyicilərini çıxart
    remove_selected_followers: Seçilmiş izləyiciləri çıxart
    remove_selected_follows: Seçilmiş istifadəçiləri izləmədən çıxart
    status: Hesab statusu
  sessions:
    browsers:
      edge: Microsoft Edge
    explanation: Bunlar, hazırda Mastodon hesabınıza giriş etmiş veb brauzerlərdir.
    title: Seanslar
    view_authentication_history: Hesabınızın kimlik doğrulama tarixçəsinə baxın
  settings:
    account_settings: Hesab ayarları
    appearance: Görünüş
    development: Gəlişdirmə
    export: Xaricə köçür
    import_and_export: Daxilə və xaricə köçürmə
    notifications: E-poçt bildirişləri
    relationships: İzlənilənlər və izləyicilər
    severed_relationships: Kəsilmiş münasibətlər
    statuses_cleanup: Göndərişin avtomatik silinməsi
    strikes: Moderasiya pozuntuları
    two_factor_authentication: İki faktorlu kimlik doğrulama
  severed_relationships:
    lost_followers: İtirilən izləyicilər
    preamble: Bir domeni əngəllədiyiniz zaman və ya moderatorlarınız uzaq bir serverin fəaliyyətini dayandırmağa qərar verdiyi zaman izlədiklərinizi və izləyicilərinizi itirə bilərsiniz. Bu baş verdiyi zaman, kəsilmiş münasibətlərin bir siyahısını endirə, nəzərdən keçirə və bəlkə də başqa bir serverə köçürə biləcəksiniz.
  statuses:
    boosted_from_html: "%{acct_link} üzərindən təkrar paylaşdı"
    default_language: İnterfeys dili ilə eyni
    pin_errors:
      reblog: Təkrar paylaşım, sancıla bilməz
<<<<<<< HEAD
    visibilities:
      private: Yalnız izləyicilər
      private_long: Yalnız izləyicilər görə bilər
      public_long: Hər kəs görə bilər
      unlisted_long: Hər kəs görə bilər, ancaq hər kəsə açıq zaman xətlərində sadalanmır
=======
>>>>>>> 26c78392
  statuses_cleanup:
    enabled: Köhnə göndərişləri avtomatik sil
    enabled_hint: Aşağıdakı istisnalardan heç birinə uyuşmadığı müddətcə, göndərişləriniz qeyd edilmiş yaş həddinə çatdıqda avtomatik silinir
    exceptions: İstisnalar
    explanation: Göndərişlərin silinməsi bahalı əməliyyat olduğu üçün, server çox məşğul olmadığı zaman bu proses yavaş-yavaş icra edilir. Bu səbəbdən, bəzi göndərişləriniz yaş həddinə çatdıqdan bir müddət sonra silinə bilər.
    ignore_reblogs: Təkrar paylaşımları yox say
    interaction_exceptions: Qarşılıqlı əlaqələrə əsaslanan istisnalar
    interaction_exceptions_explanation: Nəzərə alın ki, bir göndəriş sevimlilərə əlavə edilmə və ya təkrar paylaşma həddini keçdikdən sonra həmin həddin altına düşsə belə, onun silinəcəyinə zəmanət verilmir.
    keep_direct: Birbaşa mesajları saxla
    keep_direct_hint: Birbaşa yazdığınız mesajların heç biri silinməyəcək
    keep_media: Media qoşmaları olan göndərişləri saxla
    keep_media_hint: Media qoşması olan göndərişlərinizdən heç biri silinməyəcək
    keep_pinned: Sancaqlanmış göndərişləri saxla
    keep_pinned_hint: Sancaqlanmış göndərişlərinizdən heç biri silinməyəcək
    keep_polls: Anketləri saxla
    keep_polls_hint: Anketlərinizdən heç biri silinməyəcək
    keep_self_bookmark: Əlfəcinlərə əlavə etdiyiniz göndərişləri saxla
    keep_self_bookmark_hint: Öz göndərişlərinizi əlfəcinlərə əlavə etmisinizsə silinməyəcək
    keep_self_fav: Sevimlilərə əlavə etdiyiniz göndərişləri saxla
    keep_self_fav_hint: Öz göndərişlərinizi sevimlilərə əlavə etmisinizsə silinməyəcək
    min_age_label: Yaş həddi
    min_reblogs: Bu həddən çox təkrar paylaşılan göndərişləri saxla
    min_reblogs_hint: Bu sayda və ya daha çox təkrar paylaşma alan göndərişləriniz silinməyəcək. Təkrar paylaşılma sayından asılı olmayaraq göndərişlərin silinməsi üçün boş buraxın.
  stream_entries:
    sensitive_content: Həssas məzmun
  tags:
    does_not_match_previous_name: əvvəlki adla uyuşmur
  two_factor_authentication:
    disabled_success: İki faktorlu kimlik doğrulama uğurla sıradan çıxarıldı
    enabled: İki faktorlu kimlik doğrulama fəallaşdırıldı
    enabled_success: İki faktorlu kimlik doğrulama uğurla fəallaşdırıldı
    generate_recovery_codes: Geri qaytarma kodlarını yarat
    lost_recovery_codes: Geri qaytarma kodları, telefonunuzu itirdiyiniz halda hesabınıza yenidən erişməyinizə imkan verir. Geri qaytarma kodlarınızı itirsəniz, onları təkrar yarada bilərsiniz. Köhnə geri qaytarma kodlarınız yararsız sayılacaq.
    recovery_codes: Geri qaytarma kodlarını nüsxələ
    recovery_codes_regenerated: Geri qaytarma kodları uğurla yaradıldı
    recovery_instructions_html: Telefonunuza erişə bilmirsinizsə, hesabınıza təkrar erişə bilmək üçün aşağıdakı geri qaytarma kodlarından birini istifadə edə bilərsiniz. <strong>Geri qaytarma kodlarını etibarlı yerdə saxlayın</strong>. Misal üçün, bunları çap edib digər vacib sənədlərin yanında saxlaya bilərsiniz.
  user_mailer:
    appeal_approved:
      action: Hesab ayarları
      explanation: "%{strike_date} tarixində hesabınıza qarşı tətbiq edilən cəza ilə bağlı %{appeal_date} tarixində göndərdiyiniz etirazınız təsdiqlənib. Hesabınız yenidən normal vəziyyətdədir."
      subject: "%{date} tarixli etirazınız təsdiqlənib"
      subtitle: Hesabınız yenidən normal vəziyyətdədir.
      title: Etiraz təsdiqlənib
    suspicious_sign_in:
      change_password: parolu dəyişdir
      subject: Hesabınıza yeni bir IP ünvanından erişildi
    terms_of_service_changed:
      title: Vacib güncəlləmə
    warning:
      explanation:
        disable: Artıq hesabınızı istifadə edə bilməzsiniz, ancaq profiliniz və digər veriləriniz olduğu kimi qalacaq. Verilərinizin bir nüsxəsini tələb edə, hesab ayarlarınızı dəyişdirə və ya hesabınızı silə bilərsiniz.
        suspend: Hesabınızı artıq istifadə edə bilməzsiniz, profiliniz və digər veriləriniz artıq əlçatmazdır. Təxminən 30 gün ərzində verilər tamamilə silinənə qədər verilərinizin bir nüsxəsini tələb etmək üçün hələ də hesabınıza giriş edə bilərsiniz, ancaq hesab fəaliyyətinin dayandırılması prosesini ləğv etməyinizi önləmək üçün bəzi təməl veriləri saxlayacağıq.
    welcome:
      edit_profile_step: Profilinizi tam dolduraraq qarşılıqlı əlaqələrinizi artırın.
      feature_creativity: Mastodon özünüzü onlayn mühitdə ifadə etməyinizə kömək edəcək səs, video və şəkil göndərişləri, erişiləbilənlik açıqlamaları, anketlər, məzmun xəbərdarlıqları, animasiyalı avatarlar, özəl emojilər, kiçik şəkli kəsmə nəzarəti və daha çoxunu dəstəkləyir. Öz sənətinizi, musiqinizi və ya podkastınızı dərc edirsinizsə, Mastodon sizin üçün buradadır.
      feature_moderation_title: Olmalı olduğu şəkildə moderasiya
  users:
    go_to_sso_account_settings: Kimlik provayderinizin hesab ayarlarına gedin
    otp_lost_help_html: Hər ikisinə də erişə bilmirsinizsə, %{email} ilə əlaqə saxlayın
    seamless_external_login: Xarici bir server üzərindən giriş etdiyiniz üçün parol və e-poçt ayarları mövcud deyil.<|MERGE_RESOLUTION|>--- conflicted
+++ resolved
@@ -118,14 +118,7 @@
       next_steps: Moderasiya qərarını geri almaq üçün etirazı təsdiqləyə, ya da etirazı yox saya bilərsiniz.
       subject: "%{username}, %{instance} üzərindəki bir moderasiya qərarına etiraz edir"
   appearance:
-<<<<<<< HEAD
-    advanced_web_interface: Qabaqcıl veb interfeys
-    advanced_web_interface_hint: 'Tam ekran enini istifadə etmək istəyirsinizsə, qabaqcıl veb interfeys, istədiyiniz qədər məlumatı eyni anda görə bilməyiniz üçün bir çox fərqli sütunu konfiqurasiya etməyinizə imkan verir: Əsas ekran, bildirişlər, birləşmiş zaman xətti, istənilən sayda siyahı və mövzu etiketləri.'
     animations_and_accessibility: Animasiyalar və erişiləbilənlik
-    confirmation_dialogs: Təsdiq dialoq pəncərələri
-=======
-    animations_and_accessibility: Animasiyalar və erişiləbilənlik
->>>>>>> 26c78392
     discovery: Kəşf et
     localization:
       guide_link_text: Hər kəs töhfə verə bilər.
@@ -287,14 +280,6 @@
     default_language: İnterfeys dili ilə eyni
     pin_errors:
       reblog: Təkrar paylaşım, sancıla bilməz
-<<<<<<< HEAD
-    visibilities:
-      private: Yalnız izləyicilər
-      private_long: Yalnız izləyicilər görə bilər
-      public_long: Hər kəs görə bilər
-      unlisted_long: Hər kəs görə bilər, ancaq hər kəsə açıq zaman xətlərində sadalanmır
-=======
->>>>>>> 26c78392
   statuses_cleanup:
     enabled: Köhnə göndərişləri avtomatik sil
     enabled_hint: Aşağıdakı istisnalardan heç birinə uyuşmadığı müddətcə, göndərişləriniz qeyd edilmiş yaş həddinə çatdıqda avtomatik silinir
