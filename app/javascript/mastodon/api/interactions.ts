<<<<<<< HEAD
import { apiRequestPost } from 'mastodon/api';
=======
import api, { apiRequestPost, getLinks } from 'mastodon/api';
>>>>>>> 26c78392
import type { ApiStatusJSON } from 'mastodon/api_types/statuses';
import type { StatusVisibility } from 'mastodon/models/status';

export const apiReblog = (statusId: string, visibility: StatusVisibility) =>
  apiRequestPost<{ reblog: ApiStatusJSON }>(`v1/statuses/${statusId}/reblog`, {
    visibility,
  });

export const apiUnreblog = (statusId: string) =>
<<<<<<< HEAD
  apiRequestPost<ApiStatusJSON>(`v1/statuses/${statusId}/unreblog`);
=======
  apiRequestPost<ApiStatusJSON>(`v1/statuses/${statusId}/unreblog`);

export const apiRevokeQuote = (quotedStatusId: string, statusId: string) =>
  apiRequestPost<ApiStatusJSON>(
    `v1/statuses/${quotedStatusId}/quotes/${statusId}/revoke`,
  );

export const apiGetQuotes = async (statusId: string, url?: string) => {
  const response = await api().request<ApiStatusJSON[]>({
    method: 'GET',
    url: url ?? `/api/v1/statuses/${statusId}/quotes`,
  });

  return {
    statuses: response.data,
    links: getLinks(response),
  };
};
>>>>>>> 26c78392
<|MERGE_RESOLUTION|>--- conflicted
+++ resolved
@@ -1,8 +1,4 @@
-<<<<<<< HEAD
-import { apiRequestPost } from 'mastodon/api';
-=======
 import api, { apiRequestPost, getLinks } from 'mastodon/api';
->>>>>>> 26c78392
 import type { ApiStatusJSON } from 'mastodon/api_types/statuses';
 import type { StatusVisibility } from 'mastodon/models/status';
 
@@ -12,9 +8,6 @@
   });
 
 export const apiUnreblog = (statusId: string) =>
-<<<<<<< HEAD
-  apiRequestPost<ApiStatusJSON>(`v1/statuses/${statusId}/unreblog`);
-=======
   apiRequestPost<ApiStatusJSON>(`v1/statuses/${statusId}/unreblog`);
 
 export const apiRevokeQuote = (quotedStatusId: string, statusId: string) =>
@@ -32,5 +25,4 @@
     statuses: response.data,
     links: getLinks(response),
   };
-};
->>>>>>> 26c78392
+};