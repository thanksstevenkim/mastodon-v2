---
en-GB:
  simple_form:
    hints:
      account:
        attribution_domains: One per line. Protects from false attributions.
        discoverable: Your public posts and profile may be featured or recommended in various areas of Mastodon and your profile may be suggested to other users.
        display_name: Your full name or your fun name.
        fields: Your homepage, pronouns, age, anything you want.
        indexable: Your public posts may appear in search results on Mastodon. People who have interacted with your posts may be able to search them regardless.
        note: 'You can @mention other people or #hashtags.'
        show_collections: People will be able to browse through your follows and followers. People that you follow will see that you follow them regardless.
        unlocked: People will be able to follow you without requesting approval. Uncheck if you want to review follow requests and choose whether to accept or reject new followers.
      account_alias:
        acct: Specify the username@domain of the account you want to move from
      account_migration:
        acct: Specify the username@domain of the account you want to move to
      account_warning_preset:
        text: You can use post syntax, such as URLs, hashtags and mentions
        title: Optional. Not visible to the recipient
      admin_account_action:
        include_statuses: The user will see which posts have caused the moderation action or warning
        send_email_notification: The user will receive an explanation of what happened with their account
        text_html: Optional. You can use post syntax. You can <a href="%{path}">add warning presets</a> to save time
        type_html: Choose what to do with <strong>%{acct}</strong>
        types:
          disable: Prevent the user from using their account, but do not delete or hide their contents.
          none: Use this to send a warning to the user, without triggering any other action.
          sensitive: Force all this user's media attachments to be flagged as sensitive.
          silence: Prevent the user from being able to post with public visibility, hide their posts and notifications from people not following them. Closes all reports against this account.
          suspend: Prevent any interaction from or to this account and delete its contents. Revertible within 30 days. Closes all reports against this account.
        warning_preset_id: Optional. You can still add custom text to end of the preset
      announcement:
        all_day: When checked, only the dates of the time range will be displayed
        ends_at: Optional. Announcement will be automatically unpublished at this time
        scheduled_at: Leave blank to publish the announcement immediately
        starts_at: Optional. In case your announcement is bound to a specific time range
        text: You can use post syntax. Please be mindful of the space the announcement will take up on the user's screen
      appeal:
        text: You can only appeal a strike once
      defaults:
        autofollow: People who sign up through the invite will automatically follow you
        avatar: WEBP, PNG, GIF or JPG. At most %{size}. Will be downscaled to %{dimensions}px
        bot: Signal to others that the account mainly performs automated actions and might not be monitored
        context: One or multiple contexts where the filter should apply
        current_password: For security purposes please enter the password of the current account
        current_username: To confirm, please enter the username of the current account
        digest: Only sent after a long period of inactivity and only if you have received any personal messages in your absence
        email: You will be sent a confirmation e-mail
        header: WEBP, PNG, GIF or JPG. At most %{size}. Will be downscaled to %{dimensions}px
        inbox_url: Copy the URL from the frontpage of the relay you want to use
        irreversible: Filtered posts will disappear irreversibly, even if filter is later removed
        locale: The language of the user interface, e-mails and push notifications
        password: Use at least 8 characters
        phrase: Will be matched regardless of casing in text or content warning of a post
        scopes: Which APIs the application will be allowed to access. If you select a top-level scope, you don't need to select individual ones.
        setting_aggregate_reblogs: Do not show new boosts for posts that have been recently boosted (only affects newly-received boosts)
        setting_always_send_emails: Normally e-mail notifications won't be sent when you are actively using Mastodon
        setting_default_sensitive: Sensitive media is hidden by default and can be revealed with a click
        setting_display_media_default: Hide media marked as sensitive
        setting_display_media_hide_all: Always hide media
        setting_display_media_show_all: Always show media
        setting_emoji_style: How to display emojis. "Auto" will try using native emoji, but falls back to Twemoji for legacy browsers.
        setting_system_scrollbars_ui: Applies only to desktop browsers based on Safari and Chrome
        setting_use_blurhash: Gradients are based on the colors of the hidden visuals but obfuscate any details
        setting_use_pending_items: Hide timeline updates behind a click instead of automatically scrolling the feed
        username: You can use letters, numbers, and underscores
        whole_word: When the keyword or phrase is alphanumeric only, it will only be applied if it matches the whole word
      domain_allow:
        domain: This domain will be able to fetch data from this server and incoming data from it will be processed and stored
      email_domain_block:
        domain: This can be the domain name that shows up in the e-mail address or the MX record it uses. They will be checked upon sign-up.
        with_dns_records: An attempt to resolve the given domain's DNS records will be made and the results will also be blocked
      featured_tag:
        name: 'Here are some of the hashtags you used the most recently:'
      filters:
        action: Chose which action to perform when a post matches the filter
        actions:
          blur: Hide media behind a warning, without hiding the text itself
          hide: Completely hide the filtered content, behaving as if it did not exist
          warn: Hide the filtered content behind a warning mentioning the filter's title
      form_admin_settings:
        activity_api_enabled: Counts of locally published posts, active users, and new registrations in weekly buckets
        app_icon: WEBP, PNG, GIF or JPG. Overrides the default app icon on mobile devices with a custom icon.
        backups_retention_period: Users have the ability to generate archives of their posts to download later. When set to a positive value, these archives will be automatically deleted from your storage after the specified number of days.
        bootstrap_timeline_accounts: These accounts will be pinned to the top of new users' follow recommendations.
        closed_registrations_message: Displayed when sign-ups are closed
        content_cache_retention_period: All posts from other servers (including boosts and replies) will be deleted after the specified number of days, without regard to any local user interaction with those posts. This includes posts where a local user has marked it as bookmarks or favorites. Private mentions between users from different instances will also be lost and impossible to restore. Use of this setting is intended for special purpose instances and breaks many user expectations when implemented for general purpose use.
        custom_css: You can apply custom styles on the web version of Mastodon.
        favicon: WEBP, PNG, GIF or JPG. Overrides the default Mastodon favicon with a custom icon.
        mascot: Overrides the illustration in the advanced web interface.
        media_cache_retention_period: Media files from posts made by remote users are cached on your server. When set to a positive value, media will be deleted after the specified number of days. If the media data is requested after it is deleted, it will be re-downloaded, if the source content is still available. Due to restrictions on how often link preview cards poll third-party sites, it is recommended to set this value to at least 14 days, or link preview cards will not be updated on demand before that time.
        min_age: Users will be asked to confirm their date of birth during sign-up
        peers_api_enabled: A list of domain names this server has encountered in the fediverse. No data is included here about whether you federate with a given server, just that your server knows about it. This is used by services that collect statistics on federation in a general sense.
        profile_directory: The profile directory lists all users who have opted-in to be discoverable.
        require_invite_text: When sign-ups require manual approval, make the “Why do you want to join?” text input mandatory rather than optional
        site_contact_email: How people can reach you for legal or support inquiries.
        site_contact_username: How people can reach you on Mastodon.
        site_extended_description: Any additional information that may be useful to visitors and your users. Can be structured with Markdown syntax.
        site_short_description: A short description to help uniquely identify your server. Who is running it, who is it for?
        site_terms: Use your own privacy policy or leave blank to use the default. Can be structured with Markdown syntax.
        site_title: How people may refer to your server besides its domain name.
        status_page_url: URL of a page where people can see the status of this server during an outage
        theme: Theme that logged out visitors and new users see.
        thumbnail: A roughly 2:1 image displayed alongside your server information.
        trendable_by_default: Skip manual review of trending content. Individual items can still be removed from trends after the fact.
        trends: Trends show which posts, hashtags and news stories are gaining traction on your server.
      form_challenge:
        current_password: You are entering a secure area
      imports:
        data: CSV file exported from another Mastodon server
      invite_request:
        text: This will help us review your application
      ip_block:
        comment: Optional. Remember why you added this rule.
        expires_in: IP addresses are a finite resource, they are sometimes shared and often change hands. For this reason, indefinite IP blocks are not recommended.
        ip: Enter an IPv4 or IPv6 address. You can block entire ranges using the CIDR syntax. Be careful not to lock yourself out!
        severities:
          no_access: Block access to all resources
          sign_up_block: New sign-ups will not be possible
          sign_up_requires_approval: New sign-ups will require your approval
        severity: Choose what will happen with requests from this IP
      rule:
        hint: Optional. Provide more details about the rule
        text: Describe a rule or requirement for users on this server. Try to keep it short and simple
      sessions:
        otp: 'Enter the two-factor code generated by your phone app or use one of your recovery codes:'
        webauthn: If it's an USB key be sure to insert it and, if necessary, tap it.
      settings:
        indexable: Your profile page may appear in search results on Google, Bing, and others.
        show_application: You will always be able to see which app published your post regardless.
      tag:
        name: You can only change the casing of the letters, for example, to make it more readable
      terms_of_service:
        changelog: Can be structured with Markdown syntax.
        effective_date: A reasonable timeframe can range anywhere from 10 to 30 days from the date you notify your users.
        text: Can be structured with Markdown syntax.
      terms_of_service_generator:
        admin_email: Legal notices include counternotices, court orders, takedown requests, and law enforcement requests.
        arbitration_address: Can be the same as Physical address above, or “N/A” if using email.
        arbitration_website: Can be a web form, or “N/A” if using email.
        choice_of_law: City, region, territory or state the internal substantive laws of which shall govern any and all claims.
        dmca_address: For US operators, use the address registered in the DMCA Designated Agent Directory. A P.O. Box listing is available upon direct request, use the DMCA Designated Agent Post Office Box Waiver Request to email the Copyright Office and describe that you are a home-based content moderator who fears revenge or retribution for your actions and need to use a P.O. Box to remove your home address from public view.
        dmca_email: Can be the same email used for “Email address for legal notices” above.
        domain: Unique identification of the online service you are providing.
        jurisdiction: List the country where whoever pays the bills lives. If it’s a company or other entity, list the country where it’s incorporated, and the city, region, territory or state as appropriate.
        min_age: Should not be below the minimum age required by the laws of your jurisdiction.
      user:
        chosen_languages: When checked, only posts in selected languages will be displayed in public timelines
        role: The role controls which permissions the user has.
      user_role:
        color: Color to be used for the role throughout the UI, as RGB in hex format
        highlighted: This makes the role publicly visible
        name: Public name of the role, if role is set to be displayed as a badge
        permissions_as_keys: Users with this role will have access to...
        position: Higher role decides conflict resolution in certain situations. Certain actions can only be performed on roles with a lower priority
      webhook:
        events: Select events to send
        template: Compose your own JSON payload using variable interpolation. Leave blank for default JSON.
        url: Where events will be sent to
    labels:
      account:
        attribution_domains: Websites allowed to credit you
        discoverable: Feature profile and posts in discovery algorithms
        fields:
          name: Label
          value: Content
        indexable: Include public posts in search results
        show_collections: Show follows and followers on profile
        unlocked: Automatically accept new followers
      account_alias:
        acct: Handle of the old account
      account_migration:
        acct: Handle of the new account
      account_warning_preset:
        text: Preset text
        title: Title
      admin_account_action:
        include_statuses: Include reported posts in the e-mail
        send_email_notification: Notify the user per e-mail
        text: Custom warning
        type: Action
        types:
          disable: Freeze
          none: Send a warning
          sensitive: Sensitive
          silence: Limit
          suspend: Suspend
        warning_preset_id: Use a warning preset
      announcement:
        all_day: All-day event
        ends_at: End of event
        scheduled_at: Schedule publication
        starts_at: Start of event
        text: Announcement
      appeal:
        text: Explain why this decision should be reversed
      defaults:
        autofollow: Invite to follow your account
        avatar: Avatar
        bot: This is a bot account
        chosen_languages: Filter languages
        confirm_new_password: Confirm new password
        confirm_password: Confirm password
        context: Filter contexts
        current_password: Current password
        data: Data
        display_name: Display name
        email: E-mail address
        expires_in: Expire after
        fields: Profile metadata
        header: Header
        honeypot: "%{label} (do not fill in)"
        inbox_url: URL of the relay inbox
        irreversible: Drop instead of hide
        locale: Interface language
        max_uses: Max number of uses
        new_password: New password
        note: Bio
        otp_attempt: Two-factor code
        password: Password
        phrase: Keyword or phrase
        setting_advanced_layout: Enable advanced web interface
        setting_aggregate_reblogs: Group boosts in timelines
        setting_always_send_emails: Always send e-mail notifications
        setting_auto_play_gif: Auto-play animated GIFs
        setting_default_language: Posting language
<<<<<<< HEAD
        setting_default_privacy: Posting privacy
=======
>>>>>>> 26c78392
        setting_default_quote_policy: Who can quote
        setting_default_sensitive: Always mark media as sensitive
        setting_disable_hover_cards: Disable profile preview on hover
        setting_disable_swiping: Disable swiping motions
        setting_display_media: Media display
        setting_display_media_default: Default
        setting_display_media_hide_all: Hide all
        setting_display_media_show_all: Show all
        setting_emoji_style: Emoji style
        setting_expand_spoilers: Always expand posts marked with content warnings
        setting_hide_network: Hide your social graph
        setting_reduce_motion: Reduce motion in animations
        setting_system_font_ui: Use system's default font
        setting_system_scrollbars_ui: Use system's default scrollbar
        setting_theme: Site theme
        setting_trends: Show today's trends
        setting_unfollow_modal: Show confirmation dialog before unfollowing someone
        setting_use_blurhash: Show colourful gradients for hidden media
        setting_use_pending_items: Slow mode
        severity: Severity
        sign_in_token_attempt: Security code
        title: Title
        type: Import type
        username: Username
        username_or_email: Username or Email
        whole_word: Whole word
      email_domain_block:
        with_dns_records: Include MX records and IPs of the domain
      featured_tag:
        name: Hashtag
      filters:
        actions:
          blur: Hide media with a warning
          hide: Hide completely
          warn: Hide with a warning
      form_admin_settings:
        activity_api_enabled: Publish aggregate statistics about user activity in the API
        app_icon: App icon
        backups_retention_period: User archive retention period
        bootstrap_timeline_accounts: Always recommend these accounts to new users
        closed_registrations_message: Custom message when sign-ups are not available
        content_cache_retention_period: Remote content retention period
        custom_css: Custom CSS
        favicon: Favicon
        mascot: Custom mascot (legacy)
        media_cache_retention_period: Media cache retention period
        min_age: Minimum age requirement
        peers_api_enabled: Publish list of discovered servers in the API
        profile_directory: Enable profile directory
        registrations_mode: Who can sign-up
        require_invite_text: Require a reason to join
        show_domain_blocks: Show domain blocks
        show_domain_blocks_rationale: Show why domains were blocked
        site_contact_email: Contact e-mail
        site_contact_username: Contact username
        site_extended_description: Extended description
        site_short_description: Server description
        site_terms: Privacy Policy
        site_title: Server name
        status_page_url: Status page URL
        theme: Default theme
        thumbnail: Server thumbnail
        trendable_by_default: Allow trends without prior review
        trends: Enable trends
      interactions:
        must_be_follower: Block notifications from non-followers
        must_be_following: Block notifications from people you don't follow
        must_be_following_dm: Block direct messages from people you don't follow
      invite:
        comment: Comment
      invite_request:
        text: Why do you want to join?
      ip_block:
        comment: Comment
        ip: IP
        severities:
          no_access: Block access
          sign_up_block: Block sign-ups
          sign_up_requires_approval: Limit sign-ups
        severity: Rule
      notification_emails:
        appeal: Someone appeals a moderator decision
        digest: Send digest e-mails
        favourite: Someone favourited your post
        follow: Someone followed you
        follow_request: Someone requested to follow you
        mention: Someone mentioned you
        pending_account: New account needs review
        reblog: Someone boosted your post
        report: New report is submitted
        software_updates:
          all: Notify on all updates
          critical: Notify on critical updates only
          label: A new Mastodon version is available
          none: Never notify of updates (not recommended)
          patch: Notify on bugfix updates
        trending_tag: New trend requires review
      rule:
        hint: Additional information
        text: Rule
      settings:
        indexable: Include profile page in search engines
        show_application: Display from which app you sent a post
      tag:
        listable: Allow this hashtag to appear in searches and suggestions
        name: Hashtag
        trendable: Allow this hashtag to appear under trends
        usable: Allow posts to use this hashtag locally
      terms_of_service:
        changelog: What's changed?
        effective_date: Effective date
        text: Terms of Service
      terms_of_service_generator:
        admin_email: Email address for legal notices
        arbitration_address: Physical address for arbitration notices
        arbitration_website: Website for submitting arbitration notices
        choice_of_law: Choice of Law
        dmca_address: Physical address for DMCA/copyright notices
        dmca_email: Email address for DMCA/copyright notices
        domain: Domain
        jurisdiction: Legal jurisdiction
        min_age: Minimum age
      user:
        date_of_birth_1i: Day
        date_of_birth_2i: Month
        date_of_birth_3i: Year
        role: Role
        time_zone: Time Zone
      user_role:
        color: Badge colour
        highlighted: Display role as badge on user profiles
        name: Name
        permissions_as_keys: Permissions
        position: Priority
      webhook:
        events: Enabled events
        template: Payload template
        url: Endpoint URL
    'no': 'No'
    not_recommended: Not recommended
    overridden: Overridden
    recommended: Recommended
    required:
      mark: "*"
      text: required
    title:
      sessions:
        webauthn: Use one of your security keys to log in
    'yes': 'Yes'<|MERGE_RESOLUTION|>--- conflicted
+++ resolved
@@ -225,10 +225,6 @@
         setting_always_send_emails: Always send e-mail notifications
         setting_auto_play_gif: Auto-play animated GIFs
         setting_default_language: Posting language
-<<<<<<< HEAD
-        setting_default_privacy: Posting privacy
-=======
->>>>>>> 26c78392
         setting_default_quote_policy: Who can quote
         setting_default_sensitive: Always mark media as sensitive
         setting_disable_hover_cards: Disable profile preview on hover
