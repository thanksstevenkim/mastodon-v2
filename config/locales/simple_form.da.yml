---
da:
  simple_form:
    hints:
      account:
<<<<<<< HEAD
        attribution_domains_as_text: Ét pr. linje. Beskytter mod falske tilskrivninger.
=======
        attribution_domains: Ét pr. linje. Beskytter mod falske tilskrivninger.
>>>>>>> 609a4018
        discoverable: Dine offentlige indlæg og profil kan blive fremhævet eller anbefalet i forskellige områder af Mastodon, og profilen kan blive foreslået til andre brugere.
        display_name: Dit fulde navn eller dit sjove navn.
        fields: Din hjemmeside, dine pronominer, din alder, eller hvad du har lyst til.
        indexable: Dine offentlige indlæg vil kunne vises i Mastodon-søgeresultater. Folk, som har interageret med dem, vil kunne finde dem uanset.
        note: 'Du kan @omtale andre personer eller #etiketter.'
        show_collections: Folk vil ikke kunne tjekke dine Følger og Følgere. Folk, du selv følger, vil stadig kunne se dette.
        unlocked: Man vil kunne følges af folk uden først at godkende dem. Ønsker man at gennemgå Følg-anmodninger og individuelt acceptere/afvise nye følgere, så fjern markeringen.
      account_alias:
        acct: Angiv brugernavn@domain for den konto, hvorfra du vil flytte
      account_migration:
        acct: Angiv brugernavn@domain for den konto, hvortil du vil flytte
      account_warning_preset:
        text: Du kan bruge indlægssyntaks, såsom URL'er, etiketter og omtaler
        title: Valgfri. Ikke synlig for modtageren
      admin_account_action:
        include_statuses: Brugeren vil se, hvilke indlæg, som har forårsaget modereringen/advarslen
        send_email_notification: Brugeren modtager en forklaring på, hvad der skete med deres konto
        text_html: Valgfri. Du kan bruge indlægssyntaks. Du kan <a href="%{path}">tilføje advarsler</a> for a spare tid
        type_html: Vælg, hvad du vil gøre med <strong>%{acct}</strong>
        types:
          disable: Forhindre brugeren i at bruge sin konto, men slet eller skjul ikke vedkommendes indhold.
          none: Brug dette til at sende en advarsel til brugeren uden at udløse nogen anden handling.
          sensitive: Gennemtving sensitivmarkering af alle denne brugers medievedhæftninger.
          silence: Forhindr brugeren i at udgive offentligt synlige indlæg, skjul vedkommendes indlæg samt notifikationer fra ikke-følgere. Lukker alle indrapporteringer af kontoen.
          suspend: Forhindr alle interaktion fra/til kontoen og slet dens indhold. Kan omgøres inden for 30 dage. Lukker alle indrapporteringer af kontoen.
        warning_preset_id: Valgfri. Du kan stadig tilføje tilpasset tekst til slutningen af forvalgene
      announcement:
        all_day: Hvis markeret, vil kun datoerne for tidsintervallet blive vist
        ends_at: Valgfri. En bekendtgørelse vil automatisk blive afpubliceret på dette tidspunkt
        scheduled_at: Lad stå tomt for straks at publicere bekendtgørelsen
        starts_at: Valgfri. Såfremt din bekendtgørelse er knyttet til et bestemt tidsinterval
        text: Du kan bruge markup-formattering i indlæg. Vær opmærksom på den plads, som en bekendtgørelse vil fylde på brugerens skærm
      appeal:
        text: En advarsel kan kun appelleres én gang
      defaults:
        autofollow: Personer tilmeldt via invitationen vil automatisk blive følgere
        avatar: WEBP, PNG, GIF eller JPG. Maks. %{size}. Nedskaleres til %{dimensions}px
        bot: Signalér til andre, at denne konto primært udfører automatiserede handlinger og muligvis ikke monitoreres
        context: En eller flere kontekster, hvor filteret skal anvendes
        current_password: Angiv af sikkerhedsårsager adgangskoden til den aktuelle konto
        current_username: For at bekræfte, angiv brugernavnet for den aktuelle konto
        digest: Sendes kun efter en lang inaktivitetsperiode, og kun hvis du har modtaget personlige beskeder under fraværet
        email: En bekræftelses-e-mail fremsendes
        header: WEBP, PNG, GIF eller JPG. Maks. %{size}. Nedskaleres til %{dimensions}px
        inbox_url: Kopiér URL'en fra forsiden af den videreformidler, der skal anvendes
        irreversible: Filtrerede indlæg forsvinder permanent, selv hvis filteret senere fjernes
        locale: Sprog til brug for brugerflade, e-mails og push-notifikationer
        password: Brug mindst 8 tegn
        phrase: Matches uanset uanset brug af store/små bogstaver i teksten eller indholdsadvarsel for et indlæg
        scopes: De API'er, som applikationen vil kunne tilgå. Vælges en topniveaudstrækning, vil detailvalg være unødvendige.
        setting_aggregate_reblogs: Vis ikke nye fremhævelser for nyligt fremhævede indlæg (påvirker kun nyligt modtagne fremhævelser)
        setting_always_send_emails: Normalt sendes ingen e-mailnotifikationer under aktivt brug af Mastodon
        setting_default_quote_policy: Nævnte brugere har altid lov til at citere. Denne indstilling vil kun træde i kraft for indlæg oprettet med den næste Mastodon-version, men man kan som forberedelse vælge sin præference
        setting_default_sensitive: Sensitive medier er som standard skjult og kan vises med et klik
        setting_display_media_default: Skjul medier med sensitiv-markering
        setting_display_media_hide_all: Skjul altid medier
        setting_display_media_show_all: Vis altid medier
        setting_system_scrollbars_ui: Gælder kun for computerwebbrowsere baseret på Safari og Chrome
        setting_use_blurhash: Gradienter er baseret på de skjulte grafikelementers farver, men slører alle detaljer
        setting_use_pending_items: Skjul tidslinjeopdateringer bag et klik i stedet for brug af auto-feedrulning
        username: Bogstaver, cifre og understregningstegn kan benyttes
        whole_word: Ved rent alfanumeriske nøgleord/-sætning, forudsætter brugen matchning af hele ordet
      domain_allow:
        domain: Dette domæne vil kunne hente data, som efterfølgende behandles og gemmes, fra denne server
      email_domain_block:
        domain: Dette kan være domænenavnet vist i den benyttede i e-mailadresse eller MX-post. Begge tjekkes under tilmelding.
        with_dns_records: Et forsøg på at opløse det givne domænes DNS-poster foretages, og resultaterne blokeres ligeledes
      featured_tag:
        name: 'Her er nogle af dine hyppigst brugte etiketter:'
      filters:
        action: Vælg handlingen til eksekvering, når et indlæg matcher filteret
        actions:
          blur: Skjul medier bag en advarsel, uden at skjule selve teksten
          hide: Skjul det filtrerede indhold fuldstændigt og gør, som om det ikke eksisterer
          warn: Skjul filtreret indhold bag en advarsel, der nævner filterets titel
      form_admin_settings:
        activity_api_enabled: Antal lokalt opslåede indlæg, aktive brugere samt nye tilmeldinger i ugentlige opdelinger
        app_icon: WEBP, PNG, GIF eller JPG. Tilsidesætter standard app-ikonet på mobilenheder med et tilpasset ikon.
        backups_retention_period: Brugere har mulighed for at generere arkiver af deres indlæg til senere downloade. Når sat til positiv værdi, vil disse arkiver automatisk blive slettet fra lagerpladsen efter det angivne antal dage.
        bootstrap_timeline_accounts: Disse konti fastgøres øverst på nye brugeres følg-anbefalinger.
        closed_registrations_message: Vises, når tilmeldinger er lukket
        content_cache_retention_period: Alle indlæg fra andre servere (herunder fremhævelser og besvarelser) slettes efter det angivne antal dage uden hensyn til lokal brugerinteraktion med disse indlæg. Dette omfatter indlæg, hvor en lokal bruger har markeret dem som bogmærker eller favoritter. Private omtaler mellem brugere fra forskellige instanser vil også være tabt og umulige at gendanne. Brugen af denne indstilling er beregnet til særlige formål instanser og bryder mange brugerforventninger ved implementering til almindelig brug.
        custom_css: Man kan anvende tilpassede stilarter på Mastodon-webversionen.
        favicon: WEBP, PNG, GIF eller JPG. Tilsidesætter standard Mastodon favikonet på mobilenheder med et tilpasset ikon.
        mascot: Tilsidesætter illustrationen i den avancerede webgrænseflade.
        media_cache_retention_period: Mediefiler fra indlæg oprettet af eksterne brugere er cachet på din server. Når sat til positiv værdi, slettes medier efter det angivne antal dage. Anmodes om mediedata efter de er slettet, gendownloades de, hvis kildeindholdet stadig er tilgængeligt. Grundet begrænsninger på, hvor ofte linkforhåndsvisningskort forespørger tredjeparts websteder, anbefales det at sætte denne værdi til mindst 14 dage, ellers opdateres linkforhåndsvisningskort ikke efter behov før det tidspunkt.
        min_age: Brugere anmodes om at bekræfte deres fødselsdato under tilmelding
        peers_api_enabled: En liste med domænenavne, som denne server har stødt på i fediverset. Ingen data inkluderes her om, hvorvidt der fødereres med en given server, blot at din server kender til det. Dette bruges af tjenester, som indsamler generelle føderationsstatistikker.
        profile_directory: Profilmappen oplister alle brugere, som har valgt at kunne opdages.
        require_invite_text: Når tilmelding kræver manuel godkendelse, så gør “Hvorfor ønsker du at deltage?” tekstinput obligatorisk i stedet for valgfrit
        site_contact_email: Hvordan folk kan opnå kontakt ifm. juridiske eller supportforespørgsler.
        site_contact_username: Hvordan folk kan kontakte dig på Mastodon.
        site_extended_description: Evt. yderligere oplysninger, som kan være nyttige for både besøgende og brugere. Kan struktureres vha. Markdown-syntaks.
        site_short_description: En kort beskrivelse mhp. entydigt at kunne identificere denne server. Hvem kører den, hvem er den for?
        site_terms: Brug egen fortrolighedspolitik eller lad stå tomt for standardpolitikken. Kan struktureres med Markdown-syntaks.
        site_title: Hvordan folk kan henvise til serveren udover domænenavnet.
        status_page_url: URL'en til en side, hvor status for denne server kan ses under en afbrydelse
        theme: Tema, som udloggede besøgende og nye brugere ser.
        thumbnail: Et ca. 2:1 billede vist sammen med serveroplysningerne.
        timeline_preview: Udloggede besøgende kan gennemse serverens seneste offentlige indlæg.
        trendable_by_default: Spring manuel gennemgang af trendindhold over. Individuelle elementer kan stadig fjernes fra trends efter kendsgerningen.
        trends: Tendenser viser, hvilke indlæg, etiketter og nyheder opnår momentum på serveren.
        trends_as_landing_page: Vis tendensindhold til udloggede brugere og besøgende i stedet for en beskrivelse af denne server. Kræver, at tendenser er aktiveret.
      form_challenge:
        current_password: Du bevæger dig ind på et sikkert område
      imports:
        data: CSV-fil eksporteret fra anden Mastodon-server
      invite_request:
        text: Dette vil hjælpe os med at gennemgå din ansøgning
      ip_block:
        comment: Valgfri. Begrundelse for denne regel.
        expires_in: IP-adresser er en begrænset ressource, de deles undertiden og skifter ofte hænder, hvorfor ubegrænsede IP-blokke ikke anbefales.
        ip: Angiv en IPv4- eller IPv6-adresse. Hele intervaller kan blokeres vha. CIDR-syntaksen. Pas på med ikke selv at blive låst ude!
        severities:
          no_access: Blokér adgang til alle ressourcer
          sign_up_block: Nye tilmeldinger vil ikke være mulige
          sign_up_requires_approval: Nye tilmeldinger kræver din godkendelse
        severity: Afgør, hvordan forespørgsler fra denne IP behandles
      rule:
        hint: Valgfrit. Oplys yderligere detaljer om reglen
        text: Beskriv på en kort og enkel form en regel/krav for brugere på denne server
      sessions:
        otp: 'Angiv tofaktorkoden generet af din mobil-app eller brug en af genoprettelseskoderne:'
        webauthn: Er det en USB-nøgle, så sørg for at isætte den og, om nødvendigt, åbne den manuelt.
      settings:
        indexable: Din profilside kan fremgå i søgeresultater på Google, Bing mv.
        show_application: Du vil dog altid kunne se, hvilken app, der offentliggjorde dit indlæg.
      tag:
        name: Kun bogstavtyper (store/små) kan ændres, eksempelvis for at gøre det mere læsbart
      terms_of_service:
        changelog: Kan struktureres med Markdown-syntaks.
        effective_date: En rimelig tidsramme kan variere fra 10 til 30 dage fra den dato, hvor man underretter sine brugere.
        text: Kan struktureres med Markdown-syntaks.
      terms_of_service_generator:
        admin_email: Juridiske bekendtgørelser omfatter imødegåelsesbekendtgørelser, retskendelser, nedtagelses- og retshåndhævelsesanmodninger.
        arbitration_address: Kan være den samme som Fysisk adresse ovenfor, eller “Ingen” ved brug af e-mail.
        arbitration_website: Kan være en webformular, eller “Intet” ved brug af e-mail.
        choice_of_law: By, region, område eller angiv de interne materielle love, som vil være gældende for samtlige krav.
        dmca_address: For amerikanske operatører, brug den adresse, der er registreret i DMCA Designated Agent Directory. En Postboksliste er tilgængelig på direkte anmodning, brug den DMCA Designated Agent Post Office Box Waiver Request til at e-maile Ophavsretskontoret og beskrive, at man er en hjemmebaseret indholdsmoderator, der frygter hævn eller gengældelse for sine handlinger og behøver en Postboks for at fjerne hjemmeadressen fra den offentlige visning.
        dmca_email: Kan være samme e-mail, som brugt til “E-mailadresse til juridiske meddelelser” ovenfor.
        domain: Unik identifikation af den onlinetjeneste, man leverer.
        jurisdiction: Angiv landet, hvor betaleren af regningerne er bosiddende. Er det en virksomhed eller en anden entitet, angiv det land, hvor det er stiftet, og byen, regionen, området eller staten efter behov.
        min_age: Bør ikke være under den iht. lovgivningen i det aktuelle retsområde krævede minimumsalder.
      user:
        chosen_languages: Når markeret, vil kun indlæg på de valgte sprog fremgå på offentlige tidslinjer
        date_of_birth:
          one: Vi er nødt til at sikre, at man er fyldt %{count} for at bruge Mastodon. Denne information gemmes ikke.
          other: Vi er nødt til at sikre, at man er fyldt %{count} for at bruge Mastodon. Denne information gemmes ikke.
        role: Rollen styrer, hvilke tilladelser brugeren er tildelt.
      user_role:
        color: Farven, i RGB hex-format, der skal bruges til rollen i hele UI'en
        highlighted: Dette gør rollen offentligt synlig
        name: Offentligt rollennavn, hvis rollen er opsat til fremstå som et badge
        permissions_as_keys: Brugere med denne rolle vil kunne tilgå...
        position: Højere rolle bestemmer konfliktløsning i visse situationer. Visse handlinger kan kun udføres på roller med lavere prioritet
      webhook:
        events: Vælg begivenheder at sende
        template: Skriv din egen JSON nyttelast ved hjælp af variabel interpolation. Lad feltet stå tomt for standard JSON.
        url: Hvor begivenheder sendes til
    labels:
      account:
<<<<<<< HEAD
        attribution_domains_as_text: Hjemmesider, der må kreditere dig
=======
        attribution_domains: Websteder, man må krediteres af
>>>>>>> 609a4018
        discoverable: Fremhæv profil og indlæg i opdagelsesalgoritmer
        fields:
          name: Etiket
          value: Indhold
        indexable: Medtag offentlige indlæg i søgeresultater
        show_collections: Vis følger og følgere på profil
        unlocked: Acceptér automatisk nye følgere
      account_alias:
        acct: Brugernavn på den gamle konto
      account_migration:
        acct: Brugernavn på den nye konto
      account_warning_preset:
        text: Tekstskabelon
        title: Titel
      admin_account_action:
        include_statuses: Medtag anmeldte indlæg i e-mailen
        send_email_notification: Underret brugeren pr. e-mail
        text: Tilpasset advarsel
        type: Handling
        types:
          disable: Frys
          none: Send en advarsel
          sensitive: Sensitiv
          silence: Begræns
          suspend: Suspendér
        warning_preset_id: Brug en advarselsskabelon
      announcement:
        all_day: Heldagsbegivenhed
        ends_at: Slut på begivenhed
        scheduled_at: Planlæg offentliggørelse
        starts_at: Start på begivenhed
        text: Bekendtgørelse
      appeal:
        text: Forklar, hvorfor denne beslutning bør omgøres
      defaults:
        autofollow: Invitér til at følge din konto
        avatar: Profilbillede
        bot: Dette er en bot-konto
        chosen_languages: Sprogfiltrering
        confirm_new_password: Bekræft ny adgangskode
        confirm_password: Bekræft adgangskode
        context: Kontekstfiltrering
        current_password: Aktuel adgangskode
        data: Data
        display_name: Visningsnavn
        email: E-mailadresse
        expires_in: Udløb efter
        fields: Profilmetadata
        header: Bannerbillede
        honeypot: "%{label} (udfyld ikke)"
        inbox_url: URL til videreformidlingsindbakken
        irreversible: Fjern istedet for skjul
        locale: Grænsefladesprog
        max_uses: Maks. antal afbenyttelser
        new_password: Ny adgangskode
        note: Biografi
        otp_attempt: Tofaktorkode
        password: Adgangskode
        phrase: Nøgleord/-sætning
        setting_advanced_layout: Aktivér avanceret webgrænseflade
        setting_aggregate_reblogs: Gruppér fremhævelser på tidslinjer
        setting_always_send_emails: Send altid e-mailnotifikationer
        setting_auto_play_gif: Autoafspil animerede GIF'er
        setting_boost_modal: Vis bekræftelsesdialog inden fremhævelse
        setting_default_language: Sprog for indlæg
        setting_default_privacy: Fortrolighed for indlæg
        setting_default_quote_policy: Hvem, som kan citere
        setting_default_sensitive: Markér altid medier som sensitive
        setting_delete_modal: Vis bekræftelsesdialog før et indlæg slettes
        setting_disable_hover_cards: Deaktivér profilforhåndsvisning ved svæv (hover)
        setting_disable_swiping: Deaktivér strygebevægelser
        setting_display_media: Medievisning
        setting_display_media_default: Standard
        setting_display_media_hide_all: Skjul alle
        setting_display_media_show_all: Vis alle
        setting_expand_spoilers: Udvid altid indlæg markeret med indholdsadvarsler
        setting_hide_network: Skjul din sociale graf
        setting_missing_alt_text_modal: Vis bekræftelsesdialog inden medier uden alt-tekst lægges op
        setting_reduce_motion: Reducér animationsbevægelse
        setting_system_font_ui: Brug systemets standardskrifttype
        setting_system_scrollbars_ui: Brug standard systemrullebjælke
        setting_theme: Webstedstema
        setting_trends: Vis dagens trends
        setting_unfollow_modal: Vis bekræftelsesdialog, før du stopper med at følge nogen
        setting_use_blurhash: Vis farverige gradienter for skjulte medier
        setting_use_pending_items: Langsom tilstand
        severity: Alvorlighed
        sign_in_token_attempt: Sikkerhedskode
        title: Titel
        type: Importtype
        username: Brugernavn
        username_or_email: Brugernavn eller e-mail
        whole_word: Helt ord
      email_domain_block:
        with_dns_records: Inkludér domænets MX-poster og IP'er
      featured_tag:
        name: Hashtag
      filters:
        actions:
          blur: Skjul medier med en advarsel
          hide: Skjul helt
          warn: Skjul bag en advarsel
      form_admin_settings:
        activity_api_enabled: Offentliggør samlede statistikker vedr. brugeraktivitet i API'en
        app_icon: App-ikon
        backups_retention_period: Brugerarkivs opbevaringsperiode
        bootstrap_timeline_accounts: Anbefal altid disse konti til nye brugere
        closed_registrations_message: Tilpasset besked, når tilmelding er utilgængelig
        content_cache_retention_period: Opbevaringsperiode for eksternt indhold
        custom_css: Tilpasset CSS
        favicon: Favikon
        mascot: Tilpasset maskot (ældre funktion)
        media_cache_retention_period: Media-cache opbevaringsperiode
        min_age: Minimums alderskrav
        peers_api_enabled: Udgiv liste over fundne server i API'en
        profile_directory: Aktivér profiloversigt
        registrations_mode: Hvem, der kan tilmelde sig
        require_invite_text: Kræv tilmeldingsbegrundelse
        show_domain_blocks: Vis domæneblokeringer
        show_domain_blocks_rationale: Vis, hvorfor domæner blev blokeret
        site_contact_email: Kontakt e-mail
        site_contact_username: Kontakt brugernavn
        site_extended_description: Udvidet beskrivelse
        site_short_description: Serverbeskrivelse
        site_terms: Fortrolighedspolitik
        site_title: Servernavn
        status_page_url: Statusside-URL
        theme: Standardtema
        thumbnail: Serverminiaturebillede
        timeline_preview: Tillad ikke-godkendt adgang til offentlige tidslinjer
        trendable_by_default: Tillad ikke-reviderede trends
        trends: Aktivér trends
        trends_as_landing_page: Brug tendenser som destinationssiden
      interactions:
        must_be_follower: Blokér notifikationer fra bruger, der ikke følger dig
        must_be_following: Blokér notifikationer fra brugere, du ikke følger
        must_be_following_dm: Bloker direkte beskeder fra brugere, du ikke følger
      invite:
        comment: Kommentar
      invite_request:
        text: Hvorfor ønsker du at tilmelde dig?
      ip_block:
        comment: Kommentar
        ip: IP
        severities:
          no_access: Blokér adgang
          sign_up_block: Blokér tilmeldinger
          sign_up_requires_approval: Begræns tilmeldinger
        severity: Regel
      notification_emails:
        appeal: En moderatorafgørelse er appelleret
        digest: Send resumé e-mails
        favourite: Nogen favoritmarkerede dit indlæg
        follow: Nogen begyndte at følge dig
        follow_request: Nogen anmodede om at følge dig
        mention: Nogen omtalte dig
        pending_account: Ny konto kræver gennemgang
        reblog: Nogen fremhævede dit indlæg
        report: Ny anmeldelse indsendt
        software_updates:
          all: Notificér ved alle opdateringer
          critical: Notificér kun ved kritiske opdateringer
          label: En ny Mastodon-version er tilgængelig
          none: Notificér ikke om opdateringer (anbefales ikke)
          patch: Notificér om fejlrettelsesopdateringer
        trending_tag: Ny tendens kræver revidering
      rule:
        hint: Yderligere oplysninger
        text: Regel
      settings:
        indexable: Inkludér profilside i søgemaskiner
        show_application: Vis, fra hvilken app et indlæg er sendt
      tag:
        listable: Tillad visning af denne etiket i søgninger og forslag
        name: Hashtag
<<<<<<< HEAD
        trendable: Tillad visning af denne etiket under tendenser
        usable: Tillad indlæg at benytte denne etiket lokalt
=======
        trendable: Tillad visning af dette hashtag under trends
        usable: Tillad indlæg at benytte dette hashtag lokalt
      terms_of_service:
        changelog: Hvad der er ændret?
        effective_date: Ikrafttrædelsesdato
        text: Tjenestevilkår
      terms_of_service_generator:
        admin_email: E-mailadresse til juridiske meddelelser
        arbitration_address: Fysisk adresse til voldgiftsmeddelelser
        arbitration_website: Websted til indsendelse af voldgiftsmeddelelser
        choice_of_law: Lovvalg
        dmca_address: Fysisk adresse til DMCA-/ophavsretsmeddelelser
        dmca_email: E-mailadresse til DMCA-/ophavsretsmeddelelser
        domain: Domæne
        jurisdiction: Juridisk jurisdiktion
        min_age: Minimumsalder
>>>>>>> 609a4018
      user:
        date_of_birth_1i: Dag
        date_of_birth_2i: Måned
        date_of_birth_3i: År
        role: Rolle
        time_zone: Tidszone
      user_role:
        color: Badge-farve
        highlighted: Vis rolle som badge på brugerprofiler
        name: Navn
        permissions_as_keys: Tilladelser
        position: Prioritet
      webhook:
        events: Aktive begivenheder
        template: Payload skabelon
        url: Endepunkts-URL
    'no': Nej
    not_recommended: Ikke anbefalet
    overridden: Tilsidesat
    recommended: Anbefalet
    required:
      mark: "*"
      text: obligatorisk
    title:
      sessions:
        webauthn: Brug en af dine sikkerhedskoder til indlogning
    'yes': Ja<|MERGE_RESOLUTION|>--- conflicted
+++ resolved
@@ -3,11 +3,7 @@
   simple_form:
     hints:
       account:
-<<<<<<< HEAD
-        attribution_domains_as_text: Ét pr. linje. Beskytter mod falske tilskrivninger.
-=======
         attribution_domains: Ét pr. linje. Beskytter mod falske tilskrivninger.
->>>>>>> 609a4018
         discoverable: Dine offentlige indlæg og profil kan blive fremhævet eller anbefalet i forskellige områder af Mastodon, og profilen kan blive foreslået til andre brugere.
         display_name: Dit fulde navn eller dit sjove navn.
         fields: Din hjemmeside, dine pronominer, din alder, eller hvad du har lyst til.
@@ -169,11 +165,7 @@
         url: Hvor begivenheder sendes til
     labels:
       account:
-<<<<<<< HEAD
-        attribution_domains_as_text: Hjemmesider, der må kreditere dig
-=======
         attribution_domains: Websteder, man må krediteres af
->>>>>>> 609a4018
         discoverable: Fremhæv profil og indlæg i opdagelsesalgoritmer
         fields:
           name: Etiket
@@ -349,10 +341,6 @@
       tag:
         listable: Tillad visning af denne etiket i søgninger og forslag
         name: Hashtag
-<<<<<<< HEAD
-        trendable: Tillad visning af denne etiket under tendenser
-        usable: Tillad indlæg at benytte denne etiket lokalt
-=======
         trendable: Tillad visning af dette hashtag under trends
         usable: Tillad indlæg at benytte dette hashtag lokalt
       terms_of_service:
@@ -369,7 +357,6 @@
         domain: Domæne
         jurisdiction: Juridisk jurisdiktion
         min_age: Minimumsalder
->>>>>>> 609a4018
       user:
         date_of_birth_1i: Dag
         date_of_birth_2i: Måned
