--- conflicted
+++ resolved
@@ -160,16 +160,6 @@
     },
     plugins: [
       tsconfigPaths({ projects: [path.resolve(__dirname, 'tsconfig.json')] }),
-<<<<<<< HEAD
-      RailsPlugin({
-        compress: mode === 'production' && command === 'build',
-        sri: {
-          manifestPaths: ['.vite/manifest.json', '.vite/manifest-assets.json'],
-        },
-      }),
-      MastodonThemes(),
-=======
->>>>>>> 26c78392
       react({
         babel: {
           plugins: ['formatjs', 'transform-react-remove-prop-types'],
