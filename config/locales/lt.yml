---
lt:
  about:
    about_mastodon_html: 'Ateities socialinis tinklas: jokių reklamų ir įmonių sekimo, etiškas dizainas bei decentralizacija! Turėkite savo duomenis su „Mastodon“.'
    contact_missing: Nenustatyta
    contact_unavailable: Nėra
    hosted_on: "„Mastodon“ talpinamas domene %{domain}"
    title: Apie
  accounts:
    followers:
      few: Sekėjai
      many: Sekėjo
      one: Sekėjas
      other: Sekėjų
    following: Seka
    instance_actor_flash: Ši paskyra yra virtualus veikėjas (-a), naudojamas atstovauti pačiam serveriui, o ne atskiram naudotojui. Tai naudojama federacijos tikslais ir neturėtų būti pristabdyta.
    last_active: paskutinį kartą aktyvus
    link_verified_on: Šios nuorodos nuosavybė buvo patikrinta %{date}
    nothing_here: Nieko čia nėra.
    pin_errors:
      following: Privalai sekti žmogų, kurį nori patvirtinti.
    posts:
      few: Įrašai
      many: Įrašo
      one: Įrašas
      other: Įrašų
    posts_tab_heading: Įrašai
  admin:
    account_actions:
      action: Atlikti veiksmą
      already_silenced: Ši paskyra jau buvo apribota.
      already_suspended: Ši paskyra jau sustabdyta.
      title: Atlikti prižiūrėjimo veiksmą %{acct}
    account_moderation_notes:
      create: Palikti pastabą
      created_msg: Prižiūrėjimo pastaba sėkmingai sukurta!
      destroyed_msg: Prižiūrėjimo pastaba sėkmingai sunaikinta!
    accounts:
      approve: Patvirtinti
      approved_msg: Sėkmingai patvirtinta %{username} registracijos paraiška.
      are_you_sure: Ar esi įsitikinęs (-usi)?
      avatar: Avataras
      by_domain: Domenas
      change_email:
        changed_msg: El. paštas sėkmingai pakeistas.
        current_email: Dabartinis el. paštas
        label: Keisti el. paštą
        new_email: Naujas el. paštas
        submit: Keisti el. paštą
        title: Keisti el. paštą %{username}
      change_role:
        changed_msg: Vaidmuo sėkmingai pakeistas.
        edit_roles: Tvarkyti naudotojų vaidmenis
        label: Keisti vaidmenį
        no_role: Jokios vaidmenį
        title: Keisti vaidmenį %{username}
      confirm: Patvirtinti
      confirmed: Patvirtinta
      confirming: Patvirtinama
      custom: Pasirinktinis
      delete: Ištrinti duomenis
      deleted: Ištrinta
      demote: Pažeminti
      destroyed_msg: "%{username} duomenys dabar laukia eilėje, kad būtų netrukus ištrinti."
      disable: Sustabdyti
      disable_two_factor_authentication: Išjungti 2FA
      disabled: Pristabdyta
      display_name: Rodomas vardas
      domain: Domenas
      edit: Redaguoti
      email: El. paštas
      email_status: El. pašto būsena
      enable: Panaikinti sustabdymą
      enabled: Įjungta
      enabled_msg: Sėkmingai panaikintas %{username} paskyros sustabdymas.
      followers: Sekėjai
      follows: Seka
      header: Antraštė
      inbox_url: Gautųjų URL
      invite_request_text: Priežastys prisijungiant
      invited_by: Pakvietė
      ip: IP
      joined: Prisijungė
      location:
        all: Visi
        local: Vietinis
        remote: Nuotolinis
        title: Vieta
      login_status: Prisijungimo būsena
      media_attachments: Medijos priedai
      memorialize: Paversti į memorialinį
      memorialized: Memorializuota
      memorialized_msg: Sėkmingai paversta %{username} į memorialinę paskyrą.
      moderation:
        active: Aktyvus
        all: Visi
        disabled: Išjungta
        pending: Laukiama
        silenced: Ribotas
        suspended: Užrakintas
        title: Prižiūrėjimas
      moderation_notes: Prižiūrėjimo pastabos
      most_recent_activity: Naujausia veikla
      most_recent_ip: Naujausias IP
      no_account_selected: Nebuvo pakeistos jokios paskyros, nes nebuvo pasirinkta nė viena.
      no_limits_imposed: Nėra nustatytų ribojimų.
      no_role_assigned: Nėra priskirto vaidmens.
      not_subscribed: Neužprenumeruota
      pending: Laukiama peržiūros
      perform_full_suspension: Pristabdyti
      previous_strikes: Ankstesni pažeidimai
      previous_strikes_description_html:
        few: Šioje paskyroje yra <strong>%{count}</strong> pažeidimai.
        many: Šioje paskyroje yra <strong>%{count}</strong> pažeidimas.
        one: Šioje paskyroje yra <strong>vienas</strong> pažeidimas.
        other: Šioje paskyroje yra <strong>%{count}</strong> pažeidimų.
      promote: Paaukštinti
      protocol: Protokolas
      public: Viešas
      push_subscription_expires: PuSH prenumerata baigiasi
      redownload: Atnaujinti profilį
      redownloaded_msg: Sėkmingai atnaujintas %{username} profilis iš kilmės šaltinio.
      reject: Atmesti
      rejected_msg: Sėkmingai atmesta %{username} registracijos paraiška.
      remote_suspension_irreversible: Šios paskyros duomenys negrįžtamai ištrinti.
      remote_suspension_reversible_hint_html: Paskyra jų serveryje buvo pristabdyta, o duomenys bus visiškai pašalinti %{date}. Iki to laiko nuotolinis serveris gali atkurti šią paskyrą be jokių neigiamų pasekmių. Jei nori iš karto pašalinti visus paskyros duomenis, gali tai padaryti toliau.
      remove_avatar: Pašalinti avatarą
      remove_header: Pašalinti antraštę
      removed_avatar_msg: Sėkmingai pašalintas %{username} avataro vaizdas.
      removed_header_msg: Sėkmingai pašalintas %{username} antraštės vaizdas.
      resend_confirmation:
        already_confirmed: Šis naudotojas jau patvirtintas.
        send: Iš naujo siųsti patvirtinimo nuorodą
        success: Patvirtinimo nuoroda sėkmingai išsiųsta.
      reset: Nustatyti iš naujo
      reset_password: Nustatyti iš naujo slaptažodį
      resubscribe: Prenumeruoti iš naujo
      role: Vaidmuo
      search: Ieškoti
      search_same_ip: Kiti naudotojai su tuo pačiu IP
      security: Saugumas
      security_measures:
        only_password: Tik slaptažodis
        password_and_2fa: Slaptažodis ir 2FA
      sensitive: Priversti žymėti kaip jautrią
      sensitized: Pažymėta kaip jautri
      shared_inbox_url: Bendras gautiejų URL
      show:
        created_reports: Sukurtos ataskaitos
        targeted_reports: Pranešė kiti
      silence: Riboti
      silenced: Ribotas
      statuses: Įrašai
      strikes: Ankstesni pažeidimai
      subscribe: Prenumeruoti
      suspend: Pristabdyti
      suspended: Pristabdyta
      suspension_irreversible: Šios paskyros duomenys negrįžtamai ištrinti. Gali atšaukti paskyros pristabdymą, kad ja būtų galima naudotis, bet nebus atkurti jokie anksčiau turėti duomenys.
      suspension_reversible_hint_html: Paskyra pristabdyta, o duomenys bus visiškai pašalinti %{date}. Iki to laiko paskyrą galima atkurti be jokių neigiamų pasekmių. Jei nori iš karto pašalinti visus paskyros duomenis, gali tai padaryti toliau.
      title: Naudotojai
      unblock_email: Atblokuoti el. pašto adresą
      unblocked_email_msg: Sėkmingai atblokuotas %{username} el. pašto adresas.
      unconfirmed_email: Nepatvirtintas el. pašto adresas.
      undo_sensitized: Atšaukti privertimą žymėti kaip jautrią
      undo_silenced: Atšaukti ribojimą
      undo_suspension: Atšaukti pristabdymą
      unsilenced_msg: Sėkmingai atšauktas %{username} paskyros ribojimas.
      unsubscribe: Atšaukti prenumeratą
      unsuspended_msg: Sėkmingai panaikintas %{username} paskyros pristabdymas.
      username: Naudotojo vardas
      view_domain: Peržiūrėti domeno santrauką
      warn: Įspėti
      web: Žiniatinklis
      whitelisted: Leidžiama federacijai
    action_logs:
      action_types:
        approve_appeal: Patvirtinti apeliaciją
        approve_user: Patvirtinti naudotoją
        assigned_to_self_report: Priskirti ataskaitą
        change_role_user: Keisti naudotojo vaidmenį
        confirm_user: Patvirtinti naudotoją
        create_account_warning: Kurti įspėjimą
        create_announcement: Kurti skelbimą
        create_custom_emoji: Kurti pasirinktinį jaustuką
        create_domain_allow: Kurti domeno leidimą
        create_domain_block: Kurti domeno bloką
        create_ip_block: Kurti IP taisyklę
        create_relay: Kurti perdavimą
        create_unavailable_domain: Kurti nepasiekiamą domeną
        create_user_role: Kurti vaidmenį
        demote_user: Pažeminti naudotoją
        destroy_announcement: Ištrinti skelbimą
        destroy_custom_emoji: Ištrinti pasirinktinį jaustuką
        destroy_domain_allow: Ištrinti domeno leidimą
        destroy_domain_block: Ištrinti domeno bloką
        destroy_instance: Išvalyti domeną
        destroy_ip_block: Ištrinti IP taisyklę
        destroy_relay: Ištrinti perdavimą
        destroy_status: Ištrinti įrašą
        destroy_unavailable_domain: Ištrinti nepasiekiamą domeną
        destroy_user_role: Sunaikinti vaidmenį
        disable_2fa_user: Išjungti 2FA
        disable_custom_emoji: Išjungti pasirinktinį jaustuką
        disable_relay: Išjungti perdavimą
        disable_user: Išjungti naudotoją
        enable_custom_emoji: Įjungti pasirinktinį jaustuką
        enable_relay: Įjungti perdavimą
        enable_user: Įjungti naudotoją
        memorialize_account: Memorializuoti paskyrą
        promote_user: Paaukštinti naudotoją
        publish_terms_of_service: Publikuoti paslaugų sąlygas
        reject_appeal: Atmesti apeliaciją
        reject_user: Atmesti naudotoją
        remove_avatar_user: Pašalinti avatarą
        reopen_report: Iš naujo atidaryti ataskaitą
        resend_user: Iš naujo siųsti patvirtinimo laišką
        reset_password_user: Nustatyti iš naujo slaptažodį
        resolve_report: Išspręsti ataskaitą
        sensitive_account: Priversti žymėti kaip jautrią paskyrai
        silence_account: Riboti paskyrą
        suspend_account: Pristabdyti paskyrą
        unassigned_report: Panaikinti priskyrimą ataskaitą
        unblock_email_account: Atblokuoti el. pašto adresą
        unsensitive_account: Atšaukti privertimą žymėti kaip jautrią paskyrai
        unsilence_account: Atšaukti riboti paskyrą
        unsuspend_account: Atšaukti paskyros pristabdymą
        update_announcement: Atnaujinti skelbimą
        update_custom_emoji: Atnaujinti pasirinktinį jaustuką
        update_domain_block: Atnaujinti domeno bloką
        update_ip_block: Atnaujinti IP taisyklę
        update_report: Atnaujinti ataskaitą
        update_status: Atnaujinti įrašą
        update_user_role: Atnaujinti vaidmenį
      actions:
        approve_appeal_html: "%{name} patvirtino prižiūjimo veiksmo apeliaciją iš %{target}"
        approve_user_html: "%{name} patvirtino registraciją iš %{target}"
        assigned_to_self_report_html: "%{name} paskyrė ataskaitą %{target} saviems"
        change_role_user_html: "%{name} pakeitė vaidmenį %{target}"
        create_account_warning_html: "%{name} išsiuntė įspėjimą %{target}"
        create_announcement_html: "%{name} sukūrė naują skelbimą %{target}"
        create_custom_emoji_html: "%{name} įkėlė naują jaustuką %{target}"
        create_domain_allow_html: "%{name} leido federaciją su domenu %{target}"
        create_domain_block_html: "%{name} užblokavo domeną %{target}"
        create_ip_block_html: "%{name} sukūrė taisyklę IP %{target}"
        create_relay_html: "%{name} sukūrė perdavimą %{target}"
        create_unavailable_domain_html: "%{name} sustabdė tiekimą į domeną %{target}"
        create_user_role_html: "%{name} sukūrė %{target} vaidmenį"
        demote_user_html: "%{name} pažemino naudotoją %{target}"
        destroy_announcement_html: "%{name} ištrynė skelbimą %{target}"
        destroy_custom_emoji_html: "%{name} ištrynė jaustuką %{target}"
        destroy_domain_allow_html: "%{name} neleido federacijos su domenu %{target}"
        destroy_domain_block_html: "%{name} atblokavo domeną %{target}"
        destroy_instance_html: "%{name} išvalė domeną %{target}"
        destroy_ip_block_html: "%{name} ištrynė taisyklę IP %{target}"
        destroy_relay_html: "%{name} ištrynė perdavimą %{target}"
        destroy_status_html: "%{name} pašalino įrašą %{target}"
        destroy_unavailable_domain_html: "%{name} pratęsė tiekimą į domeną %{target}"
        destroy_user_role_html: "%{name} ištrynė %{target} vaidmenį"
        disable_2fa_user_html: "%{name} išjungė dviejų veiksnių reikalavimą naudotojui %{target}"
        disable_custom_emoji_html: "%{name} išjungė jaustuką %{target}"
        disable_relay_html: "%{name} išjungė perdavimą %{target}"
        disable_user_html: "%{name} išjungė prisijungimą naudotojui %{target}"
        enable_custom_emoji_html: "%{name} įjungė jaustuką %{target}"
        enable_relay_html: "%{name} įjungė perdavimą %{target}"
        enable_user_html: "%{name} įjungė prisijungimą naudotojui %{target}"
        memorialize_account_html: "%{name} pavertė %{target} paskyrą į atminimo puslapį"
        promote_user_html: "%{name} paaukštino naudotoją %{target}"
        publish_terms_of_service_html: "%{name} publikavo paslaugų sąlygų naujinimus"
        reject_appeal_html: "%{name} atmetė prižiūjimo veiksmo apeliaciją iš %{target}"
        reject_user_html: "%{name} atmetė registraciją iš %{target}"
        remove_avatar_user_html: "%{name} pašalino %{target} avatarą"
        reopen_report_html: "%{name} atidarė ataskaitą %{target}"
        reset_password_user_html: "%{name} iš naujo nustatė naudotojo slaptažodį %{target}"
        resolve_report_html: "%{name} išsprendė ataskaitą %{target}"
        sensitive_account_html: "%{name} pažymėjo %{target} mediją kaip jautrią"
        silence_account_html: "%{name} apribojo %{target} paskyrą"
        suspend_account_html: "%{name} pristabdė %{target} paskyrą"
        unassigned_report_html: "%{name} panaikino priskyrimą ataskaitui %{target}"
        unblock_email_account_html: "%{name} atblokavo %{target} el. pašto adresą"
        unsensitive_account_html: "%{name} panaikino %{target} medijos žymėjimą kaip jautrią"
        unsilence_account_html: "%{name} panaikino %{target} paskyros ribojimą"
        unsuspend_account_html: "%{name} atšaukė %{target} paskyros pristabdymą"
        update_announcement_html: "%{name} atnaujino skelbimą %{target}"
        update_custom_emoji_html: "%{name} atnaujino jaustuką %{target}"
        update_domain_block_html: "%{name} atnaujino domeno bloką %{target}"
        update_ip_block_html: "%{name} pakeitė taisyklę IP %{target}"
        update_report_html: "%{name} atnaujino ataskaitą %{target}"
        update_status_html: "%{name} atnaujino įrašą %{target}"
        update_user_role_html: "%{name} pakeitė %{target} vaidmenį"
      deleted_account: ištrinta paskyra
      empty: Žurnalų nerasta.
      filter_by_action: Filtruoti pagal veiksmą
      filter_by_user: Filtruoti pagal naudotoją
      title: Audito žurnalas
      unavailable_instance: "(domeno pavadinimas neprieinamas)"
    announcements:
      back: Atgal į skelbimus
      destroyed_msg: Skelbimas sėkmingai ištrintas.
      edit:
        title: Redaguoti skelbimą
      empty: Skelbimų nerasta.
      live: Tiesiogiai
      new:
        create: Sukurti skelbimą
        title: Naujas skelbimas
      preview:
        disclaimer: Kadangi naudotojai negali jų atsisakyti, el. pašto pranešimai turėtų būti siunčiami tik svarbiems pranešimams, pavyzdžiui, asmeninių duomenų pažeidimo ar serverio uždarymo pranešimams.
        explanation_html: 'El. laiškas bus išsiųstas <strong>%{display_count} naudotojams</strong>. Į el. laišką bus įtrauktas toliau nurodytas tekstas:'
        title: Peržiūrėti skelbimo pranešimą
      publish: Skelbti
      published_msg: Skelbimas sėkmingai paskelbtas.
      scheduled_for: Suplanuota %{time}
      scheduled_msg: Skelbimas suplanuotas paskelbti.
      title: Skelbimai
      unpublish: Panaikinti skelbimą
      unpublished_msg: Skelbimas sėkmingai panaikintas.
      updated_msg: Skelbimas sėkmingai atnaujintas.
    critical_update_pending: Laukiama kritinio naujinimo
    custom_emojis:
      assign_category: Priskirti kategoriją
      by_domain: Domenas
      copied_msg: Sėkmingai sukurta vietinė jaustuko kopija.
      copy: Kopijuoti
      copy_failed_msg: Nepavyko sukurti vietinės šios jaustuko kopijos.
      create_new_category: Sukurti naują kategoriją
      created_msg: Jaustukas sėkmingai sukurtas.
      delete: Ištrinti
      destroyed_msg: Jaustukas sėkmingai sunaikintas!
      disable: Išjungti
      disabled: Išjungta
      disabled_msg: Sėkmingai išjungtas tas jaustukas.
      emoji: Jaustukas
      enable: Įjungti
      enabled: Įjungta
      enabled_msg: Sėkmingai įjungtas tas jaustukas.
      image_hint: PNG arba GIF iki %{size}
      list: Sąrašas
      listed: Įtrauktas į sąrašą
      new:
        title: Pridėti naują pasirinktinį jaustuką
      no_emoji_selected: Jaustukos nebuvo pakeistos, nes nebuvo pasirinktos.
      not_permitted: Tau neleidžiama atlikti šio veiksmo.
      overwrite: Perrašyti
      shortcode: Trumpas kodas
      shortcode_hint: Bent du ženklai, tik raidiniai skaitmeniniai ženklai bei akcentai(_)
      title: Asmeniniai jaustukai
      uncategorized: Be kategorijos
      unlist: Neįtraukti į sąrašą
      unlisted: Neįtrauktas į sąrašą
      update_failed_msg: Jaustukas negalėjo būti pakeistas
      updated_msg: Jaustukas sėkmingai pakeistas!
      upload: Įkelti
    dashboard:
      active_users: aktyvūs naudotojai
      interactions: sąveikos
      media_storage: Medijos saugykla
      new_users: nauji naudotojai
      opened_reports: atidaryti ataskaitos
      pending_appeals_html:
        few: "<strong>%{count}</strong> laukiantys apeliacijos"
        many: "<strong>%{count}</strong> laukiamos apeliacijos"
        one: "<strong>%{count}</strong> laukiama apeliacija"
        other: "<strong>%{count}</strong> laukiančių apeliacijų"
      pending_reports_html:
        few: "<strong>%{count}</strong> laukiami ataskaitos"
        many: "<strong>%{count}</strong> laukiama ataskaita"
        one: "<strong>%{count}</strong> laukiama ataskaita"
        other: "<strong>%{count}</strong> laukiančių ataskaitų"
      pending_tags_html:
        few: "<strong>%{count}</strong> laukiantys saitažodžiai"
        many: "<strong>%{count}</strong> laukiama saitažodis"
        one: "<strong>%{count}</strong> laukiama saitažodis"
        other: "<strong>%{count}</strong> laukiančių saitažodžių"
      pending_users_html:
        few: "<strong>%{count}</strong> laukiami naudotojai"
        many: "<strong>%{count}</strong> laukiama naudotojas"
        one: "<strong>%{count}</strong> laukiama naudotojas"
        other: "<strong>%{count}</strong> laukiančių naudotojų"
      resolved_reports: išspręstos ataskaitos
      software: Programinė įranga
      sources: Registracijos šaltiniai
      space: Vietos naudojimas
      title: Sąvadas
      top_languages: Populiariausios aktyvios kalbos
      top_servers: Populiariausi aktyvūs serveriai
      website: Svetainė
    disputes:
      appeals:
        empty: Apeliacijų nerasta.
        title: Apeliacijos
    domain_allows:
      add_new: Leisti federaciją su domenu
      created_msg: Domenas buvo sėkmingai leistas federacijai.
      destroyed_msg: Domenas buvo neleistas federacijai.
      export: Eksportuoti
      import: Importuoti
      undo: Neleisti federavimo su domenu
    domain_blocks:
      add_new: Pridėti naują domeno bloką
      confirm_suspension:
        cancel: Atšaukti
        confirm: Pristabdyti
        permanent_action: Atšaukus pristabdymą jokie duomenys ar sąryšiai nebus atkurti.
        preamble_html: Jūs pristabdysite <strong>%{domain}</strong> ir jo subdomenus.
        remove_all_data: Taip iš serverio bus pašalintas visas šio domeno paskyrų turinys, medija ir profilio duomenys.
      created_msg: Domeno užblokavimas nagrinėjamas
      destroyed_msg: Domeno blokas pašalintas
      domain: Domenas
      edit: Redaguoti domeno bloką
      existing_domain_block: Tu jau nustatei griežtesnius apribojimus %{name}.
      existing_domain_block_html: Tu jau nustatei griežtesnius apribojimus %{name}, pirmiausia turi <a href="%{unblock_url}">atblokuoti jį</a>.
      export: Eksportuoti
      import: Importuoti
      new:
        create: Sukurti bloką
        hint: Domeno blokas netrukdys kurti paskyrų įrašų duomenų bazėje, bet atgaline data ir automatiškai taikys tam tikrus tų paskyrų prižiūrėjimo būdus.
        severity:
          desc_html: "<strong>Ribojimas</strong> padarys šio domeno paskyrų įrašus nematomus visiems, kurie jų neseka. <strong>Pristabdymas</strong> iš tavo serverio pašalins visą šio domeno paskyrų turinį, mediją ir profilio duomenis. Naudok <strong>Nieko</strong>, jei nori tik atmesti medijos failus."
          noop: Nieko
          silence: Riboti
          suspend: Pristabdyti
        title: Naujos domeno blokas
      private_comment: Privatus komentaras
      public_comment: Viešas komentaras
      public_comment_hint: Komentaras apie šį domeno apribojimą plačiajai visuomenei, jei įjungtas domenų apribojimų sąrašo reklamavimas.
      reject_media: Atmesti medijos failus
      reject_media_hint: Panaikina lokaliai saugomus medijos failus bei atsisako jų parsisiuntimo ateityje. Neliečia užblokavimu
      reject_reports: Atmesti ataskaitas
      reject_reports_hint: Ignoruoti visus skundus, kurie siunčiami iš šio domeno. Neliečia užblokavimu
      undo: Atkurti domeno bloką
      view: Peržiūrėti domeno bloką
    email_domain_blocks:
      add_new: Pridėti naują
      allow_registrations_with_approval: Leisti registracijas su patvirtinimu
      delete: Ištrinti
      domain: Domenas
      new:
        create: Pridėto domeną
    export_domain_allows:
      new:
        title: Importuoti domeno leidžiamus
      no_file: Nėra pasirinkto failo
    export_domain_blocks:
      import:
        description_html: Netrukus importuosi domenų blokavimų sąrašą. Labai atidžiai peržiūrėk šį sąrašą, ypač jei ne tu jį sudarei.
        existing_relationships_warning: Esami sekimo sąryšiai
        private_comment_description_html: 'Kad būtų lengviau atsekti, iš kur importuoti blokavimai, importuoti blokavimai bus kuriami su šiuo privačiu komentaru: <q>%{comment}</q>'
        private_comment_template: Importuota iš %{source}, %{date}
        title: Importuoti domeno blokavimus
      invalid_domain_block: 'Vienas ar daugiau domenų blokavimų buvo praleisti dėl toliau nurodytos (-ų) klaidos (-ų): %{error}'
      new:
        title: Importuoti domeno blokavimus
      no_file: Nėra pasirinkto failo
    follow_recommendations:
      language: Kalbui
      status: Būsena
    instances:
      audit_log:
        title: Naujausi audito žurnalai
        view_all: Peržiūrėti visus audito žurnalus
      availability:
        title: Prieinamumas
        warning: Paskutinis bandymas prisijungti prie šio serverio buvo nesėkmingas
      back_to_all: Viskas
      back_to_limited: Apribota
      back_to_warning: Įspėjimas
      by_domain: Domenas
      content_policies:
        policies:
          reject_media: Atmesti mediją
          reject_reports: Atmesti ataskaitas
        policy: Politika
        reason: Viešoji priežastis
        title: Turinio politika
      delivery:
        all: Visi
      delivery_available: Pristatymas galimas
      moderation:
        all: Visi
        limited: Limituotas
        title: Prižiūrėjimas
      public_comment: Viešas komentaras
      title: Federacija
      total_blocked_by_us: Mes užblokavome
      total_followed_by_them: Jų sekami
      total_followed_by_us: Mūsų sekami
      total_reported: Skundai apie juos
      total_storage: Medijos prisegti failai
    invites:
      deactivate_all: Deaktyvuoti visus
      filter:
        all: Visi
        available: Pasiekiamas
        expired: Nebegaliojantis
        title: Filtras
      title: Kvietimai
    relays:
      add_new: Pridėti naują pamainą
      delete: Ištrinti
      description_html: "<strong>Federacijos perdavimas</strong> – tai tarpinis serveris, kuris keičiasi dideliais viešų įrašų kiekiais tarp jį prenumeruojančių ir skelbiančių serverių. <strong>Jis gali padėti mažiems ir vidutiniams serveriams atrasti fediverse esantį turinį</strong>, nes priešingu atveju vietiniams naudotojams reikėtų rankiniu būdu sekti kitus žmones iš nutolusių serverių."
      disable: Išjungti
      disabled: Išjungtas
      enable: Įjungti
      enable_hint: Kai bus įjungtas, tavo serveris užsiprenumeruos visus šio perdavimo viešus įrašus ir pradės į jį siųsti šio serverio viešus įrašus.
      enabled: Įjungtas
      inbox_url: Perdavimo URL
      pending: Laukiama perdavimo patvirtinimo
      save_and_enable: Išsaugoti ir įjungti
      setup: Nustatyti perdavimo ryšį
      status: Statusas
      title: Perdavimai
    report_notes:
      created_msg: Skundo žinutė sekmingai sukurta!
      destroyed_msg: Skundo žinutė sekmingai ištrinta!
    reports:
      action_taken_by: Veiksmo ėmėsi
      actions_no_posts: Ši ataskaita neturi jokių susijusių įrašų ištrinti
      already_suspended_badges:
        local: Jau sustabdytas šiame serveryje
        remote: Jau sustabdytas jų serveryje
      are_you_sure: Ar esi įsitikinęs (-usi)?
      assign_to_self: Paskirti man
      assigned: Paskirtas moderatorius
      comment:
        none: Nieko
      created_at: Reportuotas
      forwarded_replies_explanation: Šis ataskaita yra iš nuotolinio naudotojo ir susijusi su nuotoliniu turiniu. Jis buvo persiųstas tau, nes turinys, apie kurį pranešta, yra atsakymas vienam iš tavo naudotojų.
      mark_as_resolved: Pažymėti kaip išsprestą
      mark_as_unresolved: Pažymėti kaip neišsprestą
      notes:
        create: Pridėti raštelį
        create_and_resolve: Išspręsti su rašteliu
        create_and_unresolve: Atidaryti su rašteliu
        delete: Ištrinti
        placeholder: Apibūdink, kokių veiksmų imtasi arba kitokie atnaujinimai..
      notes_description_html: Peržiūrėk ir palik pastabas kitiems prižiūrėtojams ir savo būsimam aš
      reopen: Atidaryti skundą
      report: 'Skundas #%{id}'
      reported_account: Reportuota paskyra
      reported_by: Skundas sukurtas
      reported_with_application: Pranešta su programėle
      resolved: Išspręsta
      resolved_msg: Skundas sėkmingai įšspręstas!
      status: Statusas
      title: Skundai
      unassign: Nepriskirti
      unresolved: Neišspręsti
      updated_at: Atnaujinti
    roles:
      categories:
        invites: Kvietimai
      everyone: Numatytieji leidimai
      everyone_full_description_html: Tai – <strong>bazinis vaidmuo</strong>, turintis įtakos <strong>visiems naudotojams</strong>, net ir tiems, kurie neturi priskirto vaidmens. Visi kiti vaidmenys iš jo paveldi teises.
      privileges:
        invite_users: Kviesti naudotojus
        invite_users_description: Leidžia naudotojams pakviesti naujus žmones į serverį.
        manage_invites: Tvarkyti kvietimus
        manage_invites_description: Leidžia naudotojams naršyti ir deaktyvuoti kvietimų nuorodas.
        manage_taxonomies_description: Leidžia naudotojams peržiūrėti tendencingą turinį ir atnaujinti saitažodžių nustatymus
    settings:
      branding:
        title: Firminio ženklo kūrimas
      captcha_enabled:
        desc_html: Tai priklauso nuo hCaptcha išorinių skriptų, kurie gali kelti susirūpinimą dėl saugumo ir privatumo. Be to, <strong>dėl to registracijos procesas kai kuriems žmonėms (ypač neįgaliesiems) gali būti gerokai sunkiau prieinami</strong>. Dėl šių priežasčių apsvarstyk alternatyvias priemones, pavyzdžiui, patvirtinimu arba kvietimu grindžiamą registraciją.
      content_retention:
        danger_zone: Pavojinga zona
      discovery:
        public_timelines: Viešieji laiko skalės
        trends: Tendencijos
      domain_blocks:
        all: Visiems
      registrations:
        moderation_recommandation: Prieš atidarant registraciją visiems, įsitikink, kad turi tinkamą ir reaguojančią prižiūrėjimo komandą!
      registrations_mode:
        modes:
          approved: Registracijai privalomas patvirtinimas
        warning_hint: Rekomenduojame naudoti „Registracijai privalomas patvirtinimas“, nebent esi tikras (-a), kad tavo prižiūrėjimo komanda gali laiku apdoroti šlamštus ir kenkėjiškas registracijas.
      security:
        authorized_fetch: Reikalauti tapatybės nustatymo iš federacinių serverių
        authorized_fetch_hint: Reikalauti tapatybės nustatymo iš federacinių serverių leidžia griežčiau užtikrinti tiek naudotojo, tiek serverio lygio blokų vykdymą. Tačiau dėl to nukenčia našumas, sumažėja atsakymų pasiekiamumas ir gali kilti suderinamumo su kai kuriomis federacinėmis paslaugomis problemų. Be to, tai nesutrukdys skirtiems dalyviams gauti tavo viešų įrašų ir paskyrų.
        authorized_fetch_overridden_hint: Šiuo metu negali pakeisti šio nustatymo, nes jį pakeičia aplinkos kintamasis.
        federation_authentication: Federacijos tapatybės nustatymo vykdymas
    software_updates:
      documentation_link: Sužinoti daugiau
      release_notes: Leidimo informacija
      title: Galimi naujinimai
      type: Tipas
      types:
        major: Pagrindinis leidimas
        minor: Nedidelis leidimas
        patch: Pataiso leidimas – riktų taisymai ir lengvai pritaikomi pakeitimai
      version: Versija
    statuses:
      account: Autorius (-ė)
      application: Programa
      back_to_account: Grįžti į paskyros puslapį
      back_to_report: Grįžti į ataskaitos puslapį
      batch:
        add_to_report: 'Pridėti į ataskaitą #%{id}'
        remove_from_report: Pašalinti iš ataskaitos
      contents: Turinys
      deleted: Ištrinta
      favourites: Mėgstami
      history: Versijų istorija
      in_reply_to: Atsakydant į
      language: Kalba
      media:
        title: Medija
      metadata: Metaduomenys
      no_history: Šis įrašas nebuvo redaguotas
      no_status_selected: Jokie įrašai nebuvo pakeisti, nes nė vienas buvo pasirinktas
      open: Atidaryti įrašą
      original_status: Originalus įrašas
<<<<<<< HEAD
      title: Paskyros įrašai
=======
      replied_to_html: Atsakyta į %{acct_link}
      status_title: Paskelbė @%{name}
      title: Paskyros įrašai – @%{name}
>>>>>>> 609a4018
      trending: Tendencinga
      view_publicly: Peržiūrėti viešai
      with_media: Su medija
    system_checks:
      database_schema_check:
        message_html: Laukiama duomenų bazės perkėlimo. Paleisk juos, kad įsitikintum, jog programa veikia taip, kaip tikimasi.
      elasticsearch_analysis_index_mismatch:
        message_html: "„Elasticsearch“ indekso analizatoriaus nustatymai pasenę. Vykdykite <code>tootctl search deploy --only-mapping --only=%{value}</code>."
      elasticsearch_health_yellow:
        message_html: Elasticsearch klasteris yra nesveikas (geltona būsena), galbūt norėsi išsiaiškinti priežastį
      elasticsearch_preset:
        message_html: Tavo Elasticsearch klasteris turi daugiau nei vieną mazgą, bet Mastodon nėra sukonfigūruotas juos naudoti.
      elasticsearch_preset_single_node:
        action: Žiūrėti dokumentaciją
        message_html: Tavo Elasticsearch klasteris turi tik vieną mazgą, <code>ES_PRESET</code> turėtų būti nustatyta į <code>single_node_cluster</code>.
      elasticsearch_running_check:
        message_html: Nepavyko prijungti prie Elasticsearch. Patikrink, ar ji veikia, arba išjunk viso teksto paiešką.
      software_version_check:
        action: Žiūrėti galimus naujinimus
        message_html: Yra „Mastodon“ naujinimas.
    tags:
      moderation:
        not_trendable: Netendencinga
        not_usable: Nenaudojama
        pending_review: Laukiama peržiūros
        review_requested: Paprašyta peržiūros
        reviewed: Peržiūrėta
        title: Statusas
        trendable: Tendencinga
        unreviewed: Neperžiūrėta
        usable: Naudojama
      name: Pavadinimas
      newest: Naujausias
      oldest: Seniausias
      open: Peržiūrėti viešai
      reset: Atkurti
      search: Paieška
      title: Saitažodžiai
    terms_of_service:
      back: Atgal į paslaugų sąlygas
      changelog: Kas pasikeitė
      create: Naudoti savo
      current: Dabartinė
      draft: Parengti iš naujo
      generate: Naudoti šabloną
      generates:
        action: Generuoti
        chance_to_review_html: "<strong>Sugeneruotos paslaugų sąlygos nebus publikuojamos automatiškai.</strong> Turėsite galimybę peržiūrėti rezultatus. Kad tęstumėte, užpildykite reikiamą informaciją."
        explanation_html: Pateiktas paslaugų sąlygų šablonas yra tik informacinio pobūdžio ir neturėtų būti laikomas teisiniu patarimu bet kokiu klausimu. Dėl savo situacijos ir konkrečių teisinių klausimų pasitarkite su savo teisininku.
        title: Paslaugų sąlygų sąranka
      history: Istorija
      live: Tiesioginis
      no_history: Kol kas nėra įrašyta paslaugų sąlygų pakeitimų.
      no_terms_of_service_html: Šiuo metu nesate sukonfigūravę jokių paslaugų sąlygų. Paslaugų sąlygos skirtos suteikti aiškumo ir apsaugoti jus nuo galimų įsipareigojimų ginčuose su naudotojais.
      notified_on_html: Naudotojams pranešta %{date}
      notify_users: Pranešti naudotojus
      preview:
        explanation_html: 'El. laiškas bus išsiųstas <strong>%{display_count} naudotojams</strong>, kurie užsiregistravo iki %{date}. Į el. laišką bus įtrauktas toks tekstas:'
        send_preview: Siųsti peržiūrą į %{email}
        send_to_all:
          few: Siųsti %{display_count} el. laiškus
          many: Siųsti %{display_count} el. laiško
          one: Siųsti %{display_count} el. laišką
          other: Siųsti %{display_count} el. laiškų
        title: Peržiūrėti paslaugų sąlygų pranešimą
      publish: Publikuoti
      published_on_html: Publikuota %{date}
      save_draft: Išsaugoti juodraštį
      title: Paslaugų sąlygos
    title: Administracija
    trends:
      allow: Leisti
      approved: Patvirtinta
      confirm_allow: Ar tikrai nori leisti pasirinktas žymes?
      confirm_disallow: Ar tikrai nori neleisti pasirinktas žymes?
      disallow: Neleisti
      links:
        allow: Leisti nuorodą
        allow_provider: Leisti leidėją
        confirm_allow: Ar tikrai nori leisti pasirinktas nuorodas?
        confirm_allow_provider: Ar tikrai nori leisti pasirinktus teikėjus?
        confirm_disallow: Ar tikrai nori neleisti pasirinktas nuorodas?
        confirm_disallow_provider: Ar tikrai nori neleisti pasirinktus teikėjus?
        description_html: Tai – nuorodos, kuriomis šiuo metu daug bendrinasi paskyros, iš kurių tavo serveris mato įrašus. Tai gali padėti naudotojams sužinoti, kas vyksta pasaulyje. Jokios nuorodos nerodomos viešai, kol nepatvirtinai leidėjo. Taip pat gali leisti arba atmesti atskiras nuorodas.
        disallow: Neleisti nuorodą
        disallow_provider: Neleisti leidėją
        no_link_selected: Jokios nuorodos nebuvo pakeistos, nes nebuvo pasirinkta nė viena
        publishers:
          no_publisher_selected: Jokie leidėjai nebuvo pakeisti, nes nė vienas nebuvo pasirinktas
        title: Tendencingos nuorodos
        usage_comparison: Bendrinta %{today} kartų šiandien, palyginti su %{yesterday} vakar
      not_allowed_to_trend: Neleidžiama tendencinguoti
      only_allowed: Leidžiama tik
      pending_review: Laukiama peržiūros
      preview_card_providers:
        allowed: Nuorodos iš šio leidėjo gali tendencinguoti
        description_html: Tai – domenai, iš kurių dažnai bendrinamos nuorodos tavo serveryje. Nuorodos netendencinguos, nebent nuorodos domenas yra patvirtintas. Tavo patvirtinimas (arba atmetimas) apima ir subdomenus.
        rejected: Nuorodos iš šio leidėjo netendencinguos
        title: Leidėjai
      rejected: Atmesta
      statuses:
        allow: Leisti įrašą
        allow_account: Leisti autorių (-ę)
        confirm_allow: Ar tikrai nori leisti pasirinktas būsenas?
        confirm_allow_account: Ar tikrai nori leisti pasirinktas paskyras?
        confirm_disallow: Ar tikrai nori neleisti pasirinktas būsenas?
        confirm_disallow_account: Ar tikrai nori neleisti pasirinktas paskyras?
        description_html: Tai – įrašai, apie kuriuos žino tavo serveris ir kuriais šiuo metu daug bendrinamasi ir kurie yra mėgstami. Tai gali padėti naujiems ir grįžtantiems naudotojams rasti daugiau žmonių, kuriuos galima sekti. Jokie įrašai nerodomi viešai, kol nepatvirtinai autoriaus (-ės), o autorius (-ė) leidžia savo paskyrą siūlyti kitiems. Taip pat gali leisti arba atmesti atskirus įrašus.
        disallow: Neleisti įrašą
        disallow_account: Neleisti autorių (-ę)
        no_status_selected: Jokie tendencingi įrašai nebuvo pakeisti, nes nė vienas iš jų nebuvo pasirinktas
        not_discoverable: Autorius (-ė) nesutiko, kad būtų galima juos atrasti
        shared_by:
          few: Bendrinta arba pamėgta %{friendly_count} kartus
          many: Bendrinta arba pamėgta %{friendly_count} karto
          one: Bendrinta arba pamėgta vieną kartą
          other: Bendrinta arba pamėgta %{friendly_count} kartų
        title: Tendencingi įrašai
      tags:
        dashboard:
          tag_accounts_measure: unikalūs naudojimai
          tag_languages_dimension: Populiariausios kalbos
          tag_servers_dimension: Populiariausi serveriai
          tag_servers_measure: skirtingi serveriai
          tag_uses_measure: bendri naudojimai
        listable: Gali būti siūloma
        not_trendable: Nepasirodys tendencijose
        title: Tendencingos saitažodžiai
        trendable: Gali pasirodyti tendencijose
        trending_rank: 'Tendencinga #%{rank}'
      title: Rekomendacijos ir tendencijos
      trending: Tendencinga
    warning_presets:
      add_new: Pridėti naują
      delete: Ištrinti
      edit_preset: Keisti įspėjimo nustatymus
      title: Įspėjamieji numatytieji
    webhooks:
      add_new: Pridėti galutinį tašką
      delete: Ištrinti
      description_html: "<strong>Webhook</strong> leidžia Mastodon siųsti <strong>realaus laiko pranešimus</strong> apie pasirinktus įvykius į tavo programą, kad programa galėtų <strong>automatiškai paleisti reakcijas</strong>."
      disable: Išjungti
      disabled: Išjungta
      edit: Redaguoti galutinį tašką
      enable: Įjungti
      enabled: Aktyvi
      enabled_events:
        few: "%{count} įjungti įvykiai"
        many: "%{count} įjungto įvykio"
        one: "%{count} įjungtas įvykis"
        other: "%{count} įjungtų įvykių"
      events: Įvykiai
  admin_mailer:
    auto_close_registrations:
      body: Dėl pastarojo meto peržiūrėtojų aktyvumo trūkumo %{instance} registracija buvo automatiškai pakeista į reikalaujančią rankinės būdo peržiūros, kad %{instance} nebūtų naudojama kaip platforma potencialiems blogiems veikėjams. Bet kuriuo metu gali ją vėl perjungti į atvirą registraciją.
      subject: "%{instance} registracijos automatiškai pakeistos į reikalaujančias patvirtinimo"
    new_report:
      body: "%{reporter} parašė skundą apie %{target}"
      body_remote: Kažkas iš %{domain} parašė skundą apie %{target}
      subject: Naujas skundas %{instance} (#%{id})
    new_trends:
      new_trending_links:
        title: Tendencingos nuorodos
      new_trending_statuses:
        title: Tendencingi įrašai
      new_trending_tags:
        title: Tendencingos saitažodžiai
      subject: Naujos tendencijos peržiūrimos %{instance}
  appearance:
    advanced_web_interface: Išplėstinė žiniatinklio sąsaja
    advanced_web_interface_hint: 'Jei nori išnaudoti visą ekrano plotį, išplėstinė žiniatinklio sąsaja leidžia sukonfigūruoti daug skirtingų stulpelių, kad vienu metu matytum tiek informacijos, kiek tik nori: Pagrindinis, pranešimai, federacinė laiko skalė, bet kokie sąrašai ir saitažodžiai.'
    animations_and_accessibility: Animacijos ir pritaikymas neįgaliesiems
    confirmation_dialogs: Patvirtinimo dialogai
    discovery: Atradimas
    localization:
      body: Mastodon verčia savanoriai.
      guide_link_text: Visi gali prisidėti.
    sensitive_content: Jautrus turinys
  application_mailer:
    view: 'Peržiūra:'
    view_profile: Peržiurėti profilį
    view_status: Peržiūrėti įrašą
  applications:
    created: Aplikacija sėkmingai sukurta
    destroyed: Aplikacija sėkmingai ištrinta
    regenerate_token: Regeneruoti prieigos žetoną
    token_regenerated: Prieigos žetonas sėkmingai sugeneruotas
    warning: Būkite atsargūs su šia informacija. Niekada jos nesidalinkite!
    your_token: Tavo prieigos raktas
  auth:
    apply_for_account: Prašyti paskyros
    captcha_confirmation:
      help_html: Jei turi problemų išsprendžiant CAPTCHA, gali susisiekti su mumis per %{email} ir mes tau padėsime.
      hint_html: Dar vienas dalykas! Turime patvirtinti, kad esi žmogus (kad galėtume išvengti šlamšto). Išspręsk toliau pateiktą CAPTCHA ir spausk Tęsti.
      title: Saugumo patikrinimas
    confirmations:
      awaiting_review_title: Peržiūrima tavo registracija
      clicking_this_link: paspausti šį nuorodą
      login_link: prisijungti
      proceed_to_login_html: Dabar gali pereiti prie %{login_link}.
      redirect_to_app_html: Turėjei būti nukreiptas (-a) į <strong>%{app_name}</strong> programėlę. Jei taip neatsitiko, pabandyk %{clicking_this_link} arba rankiniu būdu grįžk į programėlę.
      registration_complete: Tavo registracija domene %{domain} baigta!
      welcome_title: Sveiki, %{name}!
    delete_account: Ištrinti paskyrą
    delete_account_html: Jei nori ištrinti savo paskyrą, gali <a href="%{path}">tęsti čia</a>. Tavęs bus paprašyta patvirtinimo.
    description:
      prefix_invited_by_user: "@%{name} kviečia prisijungti prie šio Mastodon serverio!"
      prefix_sign_up: Užsiregistruok sistemoje Mastodon šiandien!
      suffix: Su paskyra galėsi sekti žmones, skelbti naujienas ir keistis žinutėmis su bet kurio Mastodon serverio naudotojais ir dar daugiau!
    didnt_get_confirmation: Negavai patvirtinimo nuorodos?
    dont_have_your_security_key: Neturi saugumo rakto?
    forgot_password: Pamiršai slaptažodį?
    invalid_reset_password_token: Slaptažodžio atkūrimo raktas yra netinkamas arba nebegaliojantis. Paprašyk naujo.
    link_to_otp: Įvesk dvigubą kodą iš telefono arba atkūrimo kodą
    link_to_webauth: Naudoti saugumo rakto įrenginį
    log_in_with: Prisijungti su
    login: Prisijungti
    logout: Atsijungti
    migrate_account: Persikelti prie kitos paskyros
    migrate_account_html: Jei nori šią paskyrą nukreipti į kitą, gali <a href="%{path}">sukonfigūruoti ją čia</a>.
    or_log_in_with: Arba prisijungti su
    progress:
      details: Tavo duomenys
      review: Mūsų peržiūra
      rules: Priimti taisykles
    providers:
      cas: CAS
      saml: SAML
    register: Užsiregistruoti
    registration_closed: "%{instance} nepriima naujų narių"
    resend_confirmation: Iš naujo siųsti patvirtinimo nuorodą
    reset_password: Nustatyti iš naujo slaptažodį
    rules:
      accept: Priimti
      back: Grįžti
      invited_by: 'Gali prisijungti prie %{domain} pagal kvietimą, kurį gavai iš:'
      preamble: Tai nustatė ir taiko %{domain} prižiūrėtojai.
      preamble_invited: Prieš tęsiant, atsižvelk į pagrindines taisykles, kurias nustatė %{domain} prižiūrėtojai.
      title: Kelios pagrindinės taisyklės.
      title_invited: Esi pakviestas.
    security: Apsauga
    set_new_password: Nustatyti naują slaptažodį
    setup:
<<<<<<< HEAD
      email_settings_hint_html: Spustelėkite mūsų atsiųstą nuorodą, kad patvirtintumėte %{email}. Mes lauksime čia.
=======
      email_settings_hint_html: Spustelėkite nuorodą, kurią atsiuntėme adresu %{email}, kad pradėtumėte naudoti „Mastodon“. Lauksime čia.
>>>>>>> 609a4018
      link_not_received: Negavai nuorodos?
      title: Patikrinti pašto dėžutę
    sign_in:
      preamble_html: Prisijunk su savo <strong>%{domain}</strong> kredencialais. Jei tavo yra kitame serveryje, čia prisijungti negalėsi.
      title: Prisijungti prie %{domain}
    sign_up:
<<<<<<< HEAD
      preamble: Su paskyra šiame „Mastodon“ serveryje galėsite sekti bet kurį kitą tinkle esantį asmenį, nepriklausomai nuo to, kur yra jų paskyra.
=======
      preamble: Su šio „Mastodon“ serverio paskyra galėsite sekti bet kurį kitą fediversijoje esantį asmenį, nepriklausomai nuo to, kur yra jo paskyra.
>>>>>>> 609a4018
    status:
      account_status: Paskyros būsena
      redirecting_to: Tavo paskyra yra neaktyvi, nes šiuo metu ji nukreipiama į %{acct}.
      self_destruct: Kadangi %{domain} uždaromas, turėsi tik ribotą prieigą prie savo paskyros.
      view_strikes: Peržiūrėti ankstesnius savo paskyros pažeidimus
    user_agreement_html: Perskaičiau ir sutinku su <a href="%{terms_of_service_path}" target="_blank">paslaugų sąlygomis</a> ir <a href="%{privacy_policy_path}" target="_blank">privatumo politika</a>
    user_privacy_agreement_html: Perskaičiau ir sutinku su <a href="%{privacy_policy_path}" target="_blank">privatumo politika</a>
  author_attribution:
    example_title: Teksto pavyzdys
    hint_html: Ar rašote naujienas ar tinklaraščio straipsnius už „Mastodon“ ribų? Valdykite, kaip būsite nurodomi, kai jais bus bendrinama platformoje „Mastodon“.
    instructions: 'Įsitikinkite, kad šis kodas yra jūsų straipsnio HTML:'
    more_from_html: Daugiau iš %{name}
    s_blog: "%{name} tinklaraštis"
    then_instructions: Tada toliau esančiame lauke įrašykite leidinio domeno vardą.
    title: Autoriaus (-ės) atribucija
  challenge:
    hint_html: "<strong>Patarimas:</strong> artimiausią valandą daugiau neprašysime tavo slaptažodžio."
  datetime:
    distance_in_words:
      about_x_hours: "%{count} val"
      about_x_months: "%{count}mėn"
      about_x_years: "%{count}met"
      almost_x_years: "%{count}met"
      half_a_minute: Ką tik
      less_than_x_minutes: "%{count}min"
      less_than_x_seconds: Ką tik
      over_x_years: "%{count}met"
      x_days: "%{count}dien"
      x_minutes: "%{count}min"
      x_months: "%{count}mėn"
      x_seconds: "%{count}sek"
  deletes:
    challenge_not_passed: Įvesta informacija buvo neteisinga
    confirm_password: Įvesk dabartinį slaptažodį, kad patvirtintum savo tapatybę
    confirm_username: Procedūros patvirtinimui įvesk savo naudotojo vardą
    proceed: Ištrinti paskyrą
    success_msg: Tavo paskyra buvo sėkmingai ištrinta
  disputes:
    strikes:
      created_at: Data
      title_actions:
        none: Įspėjimas
      your_appeal_approved: Tavo apeliacija buvo patvirtinta
      your_appeal_pending: Pateikei apeliaciją
      your_appeal_rejected: Tavo apeliacija buvo atmesta
  edit_profile:
    hint_html: "<strong>Tinkink tai, ką žmonės mato tavo viešame profilyje ir šalia įrašų.</strong> Kiti žmonės labiau linkę sekti atgal ir bendrauti su tavimi, jei tavo profilis yra užpildytas ir turi profilio nuotrauką."
  errors:
    '403': Jūs neturie prieigos matyti šiam puslapiui.
    '404': Puslapis nerastas.
    '410': Puslapis neegzistuoja.
    '422':
      content: Nepavyko saugumo patvirtinimas. Ar blokuoji slapukus?
      title: Nepavyko saugumo patvirtinimas
    '429': Stabdomas
    '500':
      content: Atsiprašome, bet kažkas nutiko ne taip mūsų pusėje.
      title: Netinkamas puslapis
    noscript_html: Kad naudotumėtės Mastodon web aplikacija, prašome įsijungti JavaScript. Alternatyviai, pabandykite viena iš <a href="%{apps_path}">vietinių aplikacijų</a> Mastodon savo platformai.
  exports:
    archive_takeout:
      date: Data
      download: Atsisiųsti archyvą
      hint_html: Gali paprašyti savo <strong>įrašų ir įkeltos medijos</strong> archyvo. Eksportuoti duomenys bus „ActivityPub“ formatu, kurį galima perskaityti bet kuria suderinama programine įranga. Archyvo galima prašyti kas 7 dienas.
      in_progress: Sudaromas archyvas...
      request: Prašyti savo archyvo
      size: Dydis
    blocks: Blokuoji
    bookmarks: Žymės
    csv: CSV
    domain_blocks: Domeno blokavimai
    lists: Sąrašai
    mutes: Nutildei
    storage: Medijos saugykla
  featured_tags:
    add_new: Pridėti naują
    hint_html: "<strong>Savo profilyje parodyk svarbiausius saitažodžius.</strong> Tai puikus įrankis kūrybiniams darbams ir ilgalaikiams projektams sekti, todėl svarbiausios saitažodžiai rodomi matomoje vietoje profilyje ir leidžia greitai pasiekti tavo paties įrašus."
  filters:
    contexts:
      account: Profiliai
      home: Pagrindinis ir sąrašai
      notifications: Pranešimai
      public: Viešieji laiko skalės
      thread: Pokalbiai
    edit:
      add_keyword: Pridėti raktažodį
      keywords: Raktažodžiai
      title: Keisti filtrą
    errors:
      invalid_context: Jokio arba netinkamas pateiktas kontekstas
    index:
      delete: Ištrinti
      empty: Neturi jokių filtrų.
      title: Filtrai
    new:
      title: Pridėti naują filtrą
  generic:
    all: Visi
    changes_saved_msg: Pakeitimai sėkmingai išsaugoti!
    copy: Kopijuoti
    delete: Ištrinti
    deselect: Panaikinti visus žymėjimus
    order_by: Tvarkyti pagal
    save_changes: Išsaugoti pakeitimus
    today: šiandien
  imports:
    errors:
      too_large: Failas per didelis.
    modes:
      merge: Sujungti
      merge_long: Išsaugoti esančius įrašus ir pridėti naujus
      overwrite: Perrašyti
      overwrite_long: Pakeisti senus įrašus naujais
    overwrite_preambles:
      blocking_html: Ketinate <strong>pakeisti savo blokavimo sąrašą</strong> iki <strong>%{total_items} paskyrų</strong> iš <strong>%{filename}</strong>.
      bookmarks_html: Ketinate <strong>pakeisti savo žymes</strong> iki <strong>%{total_items} įrašų</strong> iš <strong>%{filename}</strong>.
      domain_blocking_html: Ketinate <strong>pakeisti savo domeno blokavimo sąrašą</strong> iki <strong>%{total_items} domenų</strong> iš <strong>%{filename}</strong>.
      following_html: Ketinate <strong>sekti</strong> iki <strong>%{total_items} paskyrų</strong> iš <strong>%{filename}</strong> ir <strong>nustoti sekti kitus</strong>.
    preambles:
      domain_blocking_html: Ketinate <strong>užblokuoti</strong> iki <strong>%{total_items} domenų</strong> iš <strong>%{filename}</strong>.
      following_html: Ketinate <strong>sekti</strong> iki <strong>%{total_items} paskyrų</strong> iš <strong>%{filename}</strong>.
      lists_html: Ketinate įtraukti iki <strong>%{total_items} paskyrų</strong> iš <strong>%{filename}</strong> į savo <strong>sąrašus</strong>. Nauji sąrašai bus sukurti, jei nėra sąrašo, į kurį būtų galima įtraukti.
      muting_html: Ketinate <strong>nutildyti</strong> iki <strong>%{total_items} paskyrų</strong> iš <strong>%{filename}</strong>.
    preface: Gali importuoti duomenis, kuriuos eksportavai iš kito serverio, pavyzdžiui, sekamų arba blokuojamų žmonių sąrašą.
    success: Jūsų informacija sėkmingai įkelta ir bus apdorota kaip įmanoma greičiau
    types:
      blocking: Blokuojamų sąrašas
      domain_blocking: Domeno blokavimo sąrašas
      following: Sekėju sąrašas
      muting: Tildomų sąrašas
    upload: Įkelti
  invites:
    delete: Deaktyvuoti
    expired: Nebegaliojantis
    expires_in:
      '1800': 30 minučių
      '21600': 6 valandų
      '3600': 1 valandos
      '43200': 12 valandų
      '604800': 1 savaitės
      '86400': 1 dienos
    expires_in_prompt: Niekada
    generate: Generuoti kvietimo nuorodą
    invalid: Šis kvietimas negalioja.
    invited_by: 'Tave pakvietė:'
    max_uses:
      few: "%{count} naudojimai"
      many: "%{count} naudojimo"
      one: 1 naudojimas
      other: "%{count} naudojimų"
    max_uses_prompt: Nėra ribojimo
    prompt: Generuok ir bendrink nuorodas su kitais, kad suteiktum prieigą prie šio serverio
    table:
      expires_at: Baigsis
      uses: Naudojimai
    title: Kviesti žmones
  login_activities:
    authentication_methods:
      otp: dvigubas tapatybės nustatymo programėlė
      webauthn: saugumo raktai
    description_html: Jei pastebėjei neatpažįstamą veiklą, apsvarstyk galimybę pakeisti slaptažodį ir įjungti dvigubą tapatybės nustatymą.
    empty: Tapatybės nustatymas istorijos nėra
    title: Tapatybės nustatymo istorija
  mail_subscriptions:
    unsubscribe:
      success_html: Daugiau negausi %{type} „Mastodon“ domene %{domain} į savo el. paštą %{email}.
  media_attachments:
    validations:
      images_and_video: Negalima pridėti video prie statuso, kuris jau turi nuotrauką
      not_found: Medija %{ids} nerasta arba jau pridėta prie kito įrašo.
      too_many: Negalima pridėti daugiau nei 4 failų
  migrations:
    acct: Perkelta į
    cancel: Atšaukti nukreipimą
    warning:
      disabled_account: Po to tavo dabartine paskyra nebus galima naudotis visiškai. Tačiau turėsi prieigą prie duomenų eksporto ir pakartotinio aktyvavimo.
  moderation:
    title: Prižiūrėjimas
  notification_mailer:
    favourite:
      body: 'Tavo įrašą pamėgo %{name}:'
      subject: "%{name} pamėgo tavo įrašą"
      title: Naujas mėgstamas
    follow:
      body: "%{name} pradėjo jus sekti!"
      subject: "%{name} dabar seka tave"
      title: Naujas sekėjas
    follow_request:
      action: Tvarkyti prašymus sekti
      body: "%{name} paprašė tave sekti"
      subject: 'Laukiantis sprendimo sekėjas:  %{name}'
      title: Naujas prašymas sekti
    mention:
      action: Atsakyti
      body: 'Tave %{name} paminėjo:'
      subject: Tave paminėjo %{name}
      title: Naujas paminėjimas
    reblog:
      body: 'Tavo įrašą pakėlė %{name}:'
      subject: "%{name} pakėlė tavo įrašą"
      title: Naujas pakėlimas
  notifications:
    administration_emails: Administratoriaus el. laiško pranešimai
    email_events: Įvykiai, skirti el. laiško pranešimams
    email_events_hint: 'Pasirink įvykius, apie kuriuos nori gauti pranešimus:'
  number:
    human:
      decimal_units:
        units:
          billion: mlrd.
          million: mln.
          thousand: tūkst.
  otp_authentication:
    code_hint: Įvesk autentifikatoriaus programėlės sugeneruotą kodą, kad patvirtintum
    description_html: Jei įjungsi <strong>dvigubo tapatybės nustatymą</strong> naudojant autentifikatoriaus programėlę, prisijungiant reikės turėti telefoną, kuris generuos prieigos raktos, kuriuos turėsi įvesti.
    instructions_html: "<strong>Nuskenuok šį QR kodą į Google Authenticator arba panašią TOTP programėlę savo telefone</strong>. Nuo šiol ši programėlė generuos prieigos raktus, kuriuos turėsi įvesti prisijungiant."
  pagination:
    newer: Naujesnis
    next: Kitas
    older: Senesnis
    prev: Ankstesnis
    truncate: "&hellip;"
  preferences:
    other: Kita
    posting_defaults: Skelbimo numatytosios nuostatos
    public_timelines: Viešieji laiko skalės
  privacy:
    hint_html: "<strong>Tikrink, kaip nori, kad tavo profilis ir įrašai būtų randami.</strong> Įjungus įvairias Mastodon funkcijas, jos gali padėti pasiekti platesnę auditoriją. Akimirką peržiūrėk šiuos nustatymus, kad įsitikintum, jog jie atitinka tavo naudojimo būdą."
    privacy: Privatumas
    privacy_hint_html: Valdyk, kiek informacijos norėtum atskleisti kitų labui. Žmonės atranda įdomių profilių ir šaunių programėlių, naršydami kitų žmonių sekamus profilius ir žiūrėdami, iš kokių programėlių jie skelbia įrašus, bet tu galbūt norėsi tai slėpti.
    reach: Pasiekiamumas
    reach_hint_html: Valdyk, ar norėtum, kad tave atrastų ir sektų nauji žmonės. Ar nori, kad įrašai būtų rodomi Naršyti ekrane? Ar nori, kad kiti žmonės tave matytų savo sekimo rekomendacijose? Ar nori automatiškai priimti visus naujus sekėjus, ar detaliai valdyti kiekvieną iš jų?
    search: Paieška
    search_hint_html: Valdyk, kaip norėtum būti surastas. Ar nori, kad žmonės tave rastų pagal tai, apie ką viešai paskelbi? Ar nori, kad ne Mastodon žmonės, ieškantys profilio internete, rastų tavo profilį? Atmink, kad visiško pašalinimo iš visų paieškos variklių viešai skelbiamai informacijai užtikrinti negalima.
    title: Privatumas ir pasiekiamumas
  privacy_policy:
    title: Privatumo politika
  redirects:
    prompt: Jei pasitiki šia nuoroda, spustelėk ją, kad tęstum.
    title: Palieki %{instance}
  relationships:
    activity: Paskyros aktyvumas
    dormant: Neaktyvus
    followers: Sekėjai
    following: Sekama
    invited: Pakviestas
    last_active: Paskutinį kartą aktyvus
    most_recent: Naujausias
    moved: Perkelta
    mutual: Bendri
    primary: Pirminis
    relationship: Sąryšis
    status: Paskyros būsena
  remote_follow:
    missing_resource: Jūsų paskyros nukreipimo URL nerasta
  scheduled_statuses:
    over_daily_limit: Jūs pasieketė limitą (%{limit}) galimų toot'ų per dieną
    over_total_limit: Jūs pasieketė %{limit} limitą galimų toot'ų
<<<<<<< HEAD
    too_soon: Suplanuota data turi būti ateityje.
=======
    too_soon: data turi būti ateityje.
>>>>>>> 609a4018
  sessions:
    activity: Paskutinė veikla
    browser: Naršyklė
    browsers:
      generic: Nežinoma naršyklė
    current_session: Dabartinis seansas
    date: Data
    description: "„%{browser}“ per „%{platform}“"
    explanation: Čia rodomos web naršyklės prijungtos prie Jūsų Mastodon paskyros.
    ip: IP
    platforms:
      adobe_air: Adobe Air
      android: Android
      blackberry: BlackBerry
      chrome_os: ChromeOS
      firefox_os: Firefox OS
      ios: iOS
      kai_os: KaiOS
      linux: Linux
      mac: macOS
      unknown_platform: Nežinoma platforma
      windows: Windows
      windows_mobile: Windows Mobile
      windows_phone: Windows Phone
    revoke: Naikinti
    revoke_success: Seansas sėkmingai panaikintas.
    title: Seansai
    view_authentication_history: Peržiūrėti paskyros tapatybės nustatymo istoriją
  settings:
    account: Paskyra
    account_settings: Paskyros nustatymai
    aliases: Paskyros pseudonimai
    appearance: Išvaizda
    authorized_apps: Leidžiamos programėlės
    back: Grįžti į Mastodon
    delete: Paskyros trynimas
    development: Kūrimas
    edit_profile: Redaguoti profilį
    export: Eksportuoti
    featured_tags: Rodomi saitažodžiai
    import: Importuoti
    import_and_export: Importas ir eksportas
    migrate: Paskyros migracija
    notifications: El. laiško pranešimai
    preferences: Nuostatos
    profile: Viešas profilis
    relationships: Sekimai ir sekėjai
    severed_relationships: Nutrūkę sąryšiai
    two_factor_authentication: Dvigubas tapatybės nustatymas
    webauthn_authentication: Saugumo raktai
  severed_relationships:
    download: Atsisiųsti (%{count})
    preamble: Užblokavus domeną arba prižiūrėtojams nusprendus pristabdyti nuotolinio serverio veiklą, gali prarasti sekimus ir sekėjus. Kai taip atsitiks, galėsi atsisiųsti nutrauktų sąryšių sąrašus, kad juos patikrinti ir galbūt importuoti į kitą serverį.
    type: Įvykis
  statuses:
    attached:
      audio:
        few: "%{count} garso įrašai"
        many: "%{count} garso įrašo"
        one: "%{count} garso įrašas"
        other: "%{count} garso įrašų"
      description: 'Pridėta: %{attached}'
      image:
        few: "%{count} vaizdai"
        many: "%{count} vaizdo"
        one: "%{count} vaizdas"
        other: "%{count} vaizdų"
    boosted_from_html: Pakelta iš %{acct_link}
    content_warning: 'Turinio įspėjimas: %{warning}'
    over_character_limit: pasiektas %{max} simbolių limitas
    pin_errors:
      limit: Jūs jau prisegėte maksimalų toot'ų skaičų
      ownership: Kitų vartotojų toot'ai negali būti prisegti
      reblog: Pakeltos žinutės negali būti prisegtos
    visibilities:
      private: Tik sekėjams
      private_long: rodyti tik sekėjams
      public: Vieša
      public_long: visi gali matyti
      unlisted: Neįtrauktas į sąrašą
      unlisted_long: matyti gali visi, bet nėra išvardyti į viešąsias laiko skales
  statuses_cleanup:
    enabled_hint: Automatiškai ištrina įrašus, kai jie pasiekia nustatytą amžiaus ribą, nebent jie atitinka vieną iš toliau nurodytų išimčių
    interaction_exceptions_explanation: Atkreipk dėmesį, kad negarantuojama, jog įrašai nebus ištrinti, jei jų mėgstamumo ar pasidalinimo riba bus žemesnė, nors vieną kartą ji jau buvo viršyta.
    keep_polls_hint: Neištrina jokių tavo apklausų
    keep_self_bookmark: Laikyti įrašus, kuriuos pažymėjai
    keep_self_bookmark_hint: Neištrina tavo pačių įrašų, jei esi juos pažymėjęs (-usi)
    keep_self_fav_hint: Neištrina tavo pačių įrašų, jei esi juos pamėgęs (-usi)
    min_age_label: Amžiaus riba
  stream_entries:
    sensitive_content: Jautrus turinys
  terms_of_service:
    title: Paslaugų sąlygos
  themes:
    contrast: Mastodon (didelis kontrastas)
    default: Mastodon (tamsi)
    mastodon-light: Mastodon (šviesi)
    system: Automatinis (naudoti sistemos temą)
  two_factor_authentication:
    add: Pridėti
    disable: Išjungti 2FA
    disabled_success: Dvigubas tapatybės nustatymas sėkmingai išjungtas
    enabled: Dvigubas tapatybės nustatymas įjungtas
    enabled_success: Dvigubas tapatybės nustatymas sėkmingai įjungtas
    generate_recovery_codes: Sugeneruoti atkūrimo kodus
    lost_recovery_codes: Atkūrimo kodai jums leidžia atgauti prisijungimą prie Jūsų paskyros, jeigu prarandate telefoną. Jeigu praradote atkūrimo kodus, juos galite sugeneruoti čia. Jūsų senieji atkūrimo kodai nebeveiks.
    otp: Autentifikatoriaus programėlė
    recovery_codes: Atsarginio atkūrimo kodai
    recovery_codes_regenerated: Atkūrimo kodai sėkmingai sugeneruoti
    recovery_instructions_html: Jeigu prarandate prieiga prie telefono, jūs galite naudoti atkūrimo kodus esančius žemiau, kad atgautumėte priega prie savo paskyros.<strong>Laikykite atkūrimo kodus saugiai</strong> Pavyzdžiui, galite norėti juos išspausdinti, ir laikyti kartu su kitais svarbiais dokumentais.
    webauthn: Saugumo raktai
  user_mailer:
    announcement_published:
      description: "%{domain} administratoriai daro skelbimą:"
      subject: Paslaugos skelbimas
      title: "%{domain} paslaugos skelbimas"
    appeal_approved:
      action: Paskyros nustatymai
      subtitle: Tavo paskyros būklė vėl yra gera.
    appeal_rejected:
      subtitle: Tavo apeliacija buvo atmesta.
    backup_ready:
      explanation: Prašai sukurti pilną Mastodon paskyros atsarginę kopiją.
      extra: Jį jau galima atsisiųsti!
      subject: Jūsų archyvas paruoštas parsisiuntimui
      title: Archyvas išimtas
    failed_2fa:
      details: 'Štai išsami informacija apie bandymą prisijungti:'
      explanation: Kažkas bandė prisijungti prie tavo paskyros, bet nurodė netinkamą dvigubą tapatybės nustatymą.
      further_actions_html: Jei tai buvo ne tu, rekomenduojame nedelsiant imtis %{action}, nes jis gali būti pažeistas.
      subject: Dvigubas tapatybės nustatymas nesėkmingai
      title: Nepavyko atlikti dvigubo tapatybės nustatymo
    suspicious_sign_in:
      further_actions_html: Jei tai buvai ne tu, rekomenduojame nedelsiant %{action} ir įjungti dvigubą tapatybės nustatymą, kad tavo paskyra būtų saugi.
    terms_of_service_changed:
      agreement: Tęsiant naudojimąsi %{domain}, jūs sutinkate su šiomis sąlygomis. Jei nesutinkate su atnaujintomis sąlygomis, bet kuriuo metu galite nutraukti sutartį su %{domain} ištrindami savo paskyrą.
      changelog: Trumpai apie tai, ką šis naujinimas reiškia jums
      sign_off: "%{domain} komanda"
      subject: Paslaugų sąlygų atnaujinimai
      subtitle: Keičiasi %{domain} paslaugų sąlygos
      title: Svarbus naujinimas
    warning:
      categories:
        spam: Šlamštas
      subject:
        disable: Jūsų paskyra %{acct} buvo užšaldyta
        none: Įspėjmas vartotojui %{acct}
        silence: Jūsų paskyra %{acct} buvo limituota
        suspend: Jūsų paskyra %{acct} buvo užrakinta
      title:
        disable: Paskyra užšaldyta
        none: Įspėjimas
        silence: Paskyra limituota
        suspend: Paskyra užrakinta
    welcome:
      apps_android_action: Gauti per Google Play
      apps_ios_action: Atsisiųsti per App Store
      apps_step: Atsisiųsk oficialias programėles.
      apps_title: Mastodon programėlės
      checklist_subtitle: 'Pradėkime pažintį su šia nauja socialine sritimi:'
      checklist_title: Pasveikinimo sąrašas
      edit_profile_action: Suasmeninti
      edit_profile_step: Padidink savo sąveiką turint išsamų profilį.
      edit_profile_title: Suasmenink savo profilį
      explanation: Štai keletas patarimų, kaip pradėti
      feature_action: Sužinoti daugiau
      feature_audience: Mastodon suteikia unikalią galimybę valdyti savo auditoriją be tarpininkų. Tavo infrastruktūroje įdiegtas Mastodon leidžia sekti ir būti sekamam iš bet kurio kito Mastodon serverio internete ir yra kontroliuojamas tik tavęs.
      feature_audience_title: Užtikrintai kurk savo auditoriją
      feature_control: Tu geriausiai žinai, ką nori matyti savo pagrindiniame sraute. Jokių algoritmų ar reklamų, kurios gaištų tavo laiką. Iš vienos paskyros sek bet kurį asmenį bet kuriame Mastodon serveryje, gauk jo įrašus chronologine tvarka ir padaryk savo interneto kampelį šiek tiek panašesnį į save.
      feature_control_title: Kontroliuok savo laiko skalę
      feature_creativity: Mastodon palaiko garso, vaizdo įrašus ir paveikslėlių įrašus, prieinamumus aprašymus, apklausas, turinio įspėjimus, animuotus avatarus, pasirinktinius jaustukus, miniatiūrų apkarpymo valdymą ir dar daugiau, kad galėtum išreikšti save internete. Nesvarbu, ar publikuoji savo kūrybą, muziką, ar tinklalaidę, Mastodon tau padės.
      feature_creativity_title: Neprilygstamas kūrybiškumas
      feature_moderation: Mastodon grąžina sprendimų priėmimą į tavo rankas. Kiekvienas serveris kuria savo taisykles ir nuostatus, kurie yra įgyvendinami vietoje, o ne iš viršaus į apačią, kaip įmonių socialinėje medijoje, todėl ši sistema lanksčiausiai reaguoja į skirtingų žmonių grupių poreikius. Prisijunk prie serverio su taisyklėmis, su kuriomis sutinki, arba talpink savo serverį.
      feature_moderation_title: Prižiūrėjimas taip, kaip turėtų būti
      follow_action: Sekti
      follow_step: Sekti įdomius žmones – tai, kas yra Mastodon.
      follow_title: Suasmenink savo pagrindinį srautą
      follows_subtitle: Sek gerai žinomas paskyras.
      follows_title: Ką sekti
      follows_view_more: Peržiūrėti daugiau sekamų žmonių
      hashtags_subtitle: Naršyk, kas tendencinga per pastarąsias 2 dienas
      hashtags_title: Tendencingos saitažodžiai
      hashtags_view_more: Peržiūrėti daugiau tendencingų saitažodžių
      post_action: Sukurti
      post_step: Sakyk labas pasauliui tekstu, nuotraukomis, vaizdo įrašais arba apklausomis.
      post_title: Sukūrk savo pirmąjį įrašą
      share_step: Leisk draugams sužinoti, kaip tave rasti Mastodon.
      share_title: Bendrink savo Mastodon profilį
      sign_in_action: Prisijungti
      subject: Sveiki atvykę į Mastodon
      title: Sveiki atvykę, %{name}!
  users:
    follow_limit_reached: Negali sekti daugiau nei %{limit} žmonių
    go_to_sso_account_settings: Eik į savo tapatybės teikėjo paskyros nustatymus
    invalid_otp_token: Netinkamas dviejų veiksnių kodas
    otp_lost_help_html: Jei praradai prieigą prie abiejų, gali susisiek su %{email}
    rate_limited: Per daug tapatybės nustatymo bandymų. Bandyk dar kartą vėliau.
    seamless_external_login: Esi prisijungęs (-usi) per išorinę paslaugą, todėl slaptažodžio ir el. pašto nustatymai nepasiekiami.
    signed_in_as: 'Prisijungta kaip:'
  verification:
    extra_instructions_html: <strong>Patarimas:</strong> nuoroda tavo svetainėje gali būti nematoma. Svarbi dalis – tai, kad <code>rel="me"</code> neleidžia apsimesti interneto svetainėse, kuriose yra naudotojų sukurto turinio. Vietoj to gali naudoti net <code>nuorodą</code> puslapio antraštėje esančią žymę <code>a</code>, tačiau HTML turi būti pasiekiamas nevykdant JavaScript.
    here_is_how: Štai kaip
    hint_html: "<strong>Savo tapatybės patvirtinimas Mastodon skirtas visiems.</strong> Remiantis atviraisiais žiniatinklio standartais, dabar ir visam laikui nemokamas. Viskas, ko tau reikia, yra asmeninė svetainė, pagal kurią žmonės tave atpažįsta. Kai iš savo profilio pateiksi nuorodą į šią svetainę, patikrinsime, ar svetainėje yra nuoroda į tavo profilį, ir parodysime vizualinį indikatorių."
    instructions_html: Nukopijuok ir įklijuok toliau pateiktą kodą į savo svetainės HTML. Tada į vieną iš papildomų profilio laukų skirtuke Redaguoti profilį įrašyk savo svetainės adresą ir išsaugok pakeitimus.
    verification: Patvirtinimas
    verified_links: Tavo patikrintos nuorodos
    website_verification: Svetainės patvirtinimas
  webauthn_credentials:
    add: Pridėti naują saugumo raktą
    create:
      error: Kilo problema pridedant saugumo raktą. Bandyk dar kartą.
      success: Tavo saugumo raktas buvo sėkmingai pridėtas.
    delete: Ištrinti
    delete_confirmation: Ar tikrai nori ištrinti šį saugumo raktą?
    description_html: Jei įjungsi <strong>saugumo rakto tapatybės nustatymą</strong>, prisijungiant reikės naudoti vieną iš savo saugumo raktų.
    destroy:
      error: Kilo problema ištrinant saugumo raktą. Bandyk dar kartą.
      success: Tavo saugumo raktas buvo sėkmingai ištrintas.
    nickname_hint: Įvesk naujojo saugumo rakto slapyvardį
    not_enabled: Dar neįjungei WebAuthn
    otp_required: Norint naudoti saugumo raktus, pirmiausia įjunk dvigubą tapatybės nustatymą.<|MERGE_RESOLUTION|>--- conflicted
+++ resolved
@@ -611,13 +611,9 @@
       no_status_selected: Jokie įrašai nebuvo pakeisti, nes nė vienas buvo pasirinktas
       open: Atidaryti įrašą
       original_status: Originalus įrašas
-<<<<<<< HEAD
-      title: Paskyros įrašai
-=======
       replied_to_html: Atsakyta į %{acct_link}
       status_title: Paskelbė @%{name}
       title: Paskyros įrašai – @%{name}
->>>>>>> 609a4018
       trending: Tendencinga
       view_publicly: Peržiūrėti viešai
       with_media: Su medija
@@ -861,22 +857,14 @@
     security: Apsauga
     set_new_password: Nustatyti naują slaptažodį
     setup:
-<<<<<<< HEAD
-      email_settings_hint_html: Spustelėkite mūsų atsiųstą nuorodą, kad patvirtintumėte %{email}. Mes lauksime čia.
-=======
       email_settings_hint_html: Spustelėkite nuorodą, kurią atsiuntėme adresu %{email}, kad pradėtumėte naudoti „Mastodon“. Lauksime čia.
->>>>>>> 609a4018
       link_not_received: Negavai nuorodos?
       title: Patikrinti pašto dėžutę
     sign_in:
       preamble_html: Prisijunk su savo <strong>%{domain}</strong> kredencialais. Jei tavo yra kitame serveryje, čia prisijungti negalėsi.
       title: Prisijungti prie %{domain}
     sign_up:
-<<<<<<< HEAD
-      preamble: Su paskyra šiame „Mastodon“ serveryje galėsite sekti bet kurį kitą tinkle esantį asmenį, nepriklausomai nuo to, kur yra jų paskyra.
-=======
       preamble: Su šio „Mastodon“ serverio paskyra galėsite sekti bet kurį kitą fediversijoje esantį asmenį, nepriklausomai nuo to, kur yra jo paskyra.
->>>>>>> 609a4018
     status:
       account_status: Paskyros būsena
       redirecting_to: Tavo paskyra yra neaktyvi, nes šiuo metu ji nukreipiama į %{acct}.
@@ -1135,11 +1123,7 @@
   scheduled_statuses:
     over_daily_limit: Jūs pasieketė limitą (%{limit}) galimų toot'ų per dieną
     over_total_limit: Jūs pasieketė %{limit} limitą galimų toot'ų
-<<<<<<< HEAD
-    too_soon: Suplanuota data turi būti ateityje.
-=======
     too_soon: data turi būti ateityje.
->>>>>>> 609a4018
   sessions:
     activity: Paskutinė veikla
     browser: Naršyklė
