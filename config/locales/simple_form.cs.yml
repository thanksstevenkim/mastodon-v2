--- conflicted
+++ resolved
@@ -57,13 +57,9 @@
         setting_advanced_layout: Zobrazit Mastodon ve vícesloupovém rozvržení, umožňující zobrazení časoé osy, oznámení a třetího sloupce vašeho výběru. Není doporučeno pro menší obrazovky.
         setting_aggregate_reblogs: Nezobrazovat nové boosty pro příspěvky, které byly nedávno boostnuty (ovlivňuje pouze nově přijaté boosty)
         setting_always_send_emails: Jinak nebudou e-mailové notifikace posílány, když Mastodon aktivně používáte
-<<<<<<< HEAD
-        setting_default_quote_policy: Toto nastavení se projeví pouze u příspěvků vytvořených s další verzí Mastodon, ale svou předvolbu si můžete vybrat předem.
-=======
         setting_boost_modal: Pokud je povoleno, boostnutí nejprve otevře dialogové okno pro potvrzení, ve kterém můžete změnit viditelnost svého boostu.
         setting_default_quote_policy_private: Příspěvky pouze pro sledující, které jsou vytvořeny na Mastodonu, nemohou být citovány ostatními.
         setting_default_quote_policy_unlisted: Když vás lidé citují, jejich příspěvek bude v časové ose populárních příspěvků také skryt.
->>>>>>> 26c78392
         setting_default_sensitive: Citlivá média jsou ve výchozím stavu skryta a mohou být zobrazena kliknutím
         setting_display_media_default: Skrývat média označená jako citlivá
         setting_display_media_hide_all: Vždy skrývat média
