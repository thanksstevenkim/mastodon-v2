--- conflicted
+++ resolved
@@ -3,11 +3,7 @@
   simple_form:
     hints:
       account:
-<<<<<<< HEAD
-        attribution_domains_as_text: Una por línea. Protege de falsas atribuciones.
-=======
         attribution_domains: Uno por línea. Protege de falsas atribuciones.
->>>>>>> 609a4018
         discoverable: Tu perfil y publicaciones pueden ser destacadas o recomendadas en varias áreas de Mastodon, y tu perfil puede ser sugerido a otros usuarios.
         display_name: Tu nombre completo o tu pseudónimo.
         fields: Tu sitio web, pronombres, edad, o lo que quieras.
@@ -169,11 +165,7 @@
         url: Adónde serán enviados los eventos
     labels:
       account:
-<<<<<<< HEAD
-        attribution_domains_as_text: Sitios web autorizados a acreditarte
-=======
         attribution_domains: Sitios web autorizados a acreditarte
->>>>>>> 609a4018
         discoverable: Destacar perfil y mensajes en algoritmos de descubrimiento
         fields:
           name: Nombre de campo
