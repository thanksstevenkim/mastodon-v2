--- conflicted
+++ resolved
@@ -3,11 +3,7 @@
   simple_form:
     hints:
       account:
-<<<<<<< HEAD
-        attribution_domains_as_text: Jedna na linię. Chroni przed fałszywym przypisaniem wpisów.
-=======
         attribution_domains: Jedna na linię.
->>>>>>> 609a4018
         discoverable: Twój profil i publiczne wpisy mogą być promowane lub polecane na Mastodonie i twój profil może być sugerowany innym użytkownikom.
         display_name: Twoje imię lub pseudonim.
         fields: Co ci się tylko podoba – twoja strona domowa, zaimki, wiek…
@@ -158,11 +154,7 @@
         url: Dokąd będą wysłane zdarzenia
     labels:
       account:
-<<<<<<< HEAD
-        attribution_domains_as_text: Strony które mogą ci przypisywać autorstwo.
-=======
         attribution_domains: Strony które mogą ci przypisywać autorstwo
->>>>>>> 609a4018
         discoverable: Udostępniaj profil i wpisy funkcjom odkrywania
         fields:
           name: Nazwa
