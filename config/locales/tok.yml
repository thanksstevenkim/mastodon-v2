---
tok:
  about:
<<<<<<< HEAD
    about_mastodon_html: ilo toki pi tenpo kama. sitelen esun li lon ala, jan li lawa ala e sina, jan pali li jo ala e wile ike. kin la, jan lawa li wan taso ala a! ilo Masoton la, sona sina li ken ijo pi sina taso!
    contact_missing: lon ala
    contact_unavailable: sona ala
    hosted_on: lipu Masoton pi ma %{domain}
=======
    about_mastodon_html: ilo Mastodon li pona ale. sitelen esun li lon ala. kulupu suli li lawa ala e sina. jan lawa li wan taso ala. jan pali li wile ike ala. sina taso li ken lawa e sona sina.
    contact_missing: lon ala
    contact_unavailable: sona ala
    hosted_on: ma %{domain} la lipu Mastodon
>>>>>>> 609a4018
    title: sona suli
  accounts:
    followers:
      other: jan ni li kute e sina
    following: sina kute e jan ni
    instance_actor_flash: sijelo ni li lon ala, li jan wan taso ala, li kulupu jan. ona li pona e nasin pi lawa mute. jan lawa o weka ala e sijelo ni.
    last_active: tenpo poka
    link_verified_on: "%{date} la mi sona e ni: jan seme li jo e lipu ni"
<<<<<<< HEAD
    nothing_here: ala li lon ni a!
=======
    nothing_here: ijo ala li lon ni a!
>>>>>>> 609a4018
    pin_errors:
      following: sina wile toki e pona jan la, sina o kute e ona
    posts:
      other: toki suli
    posts_tab_heading: toki suli
    self_follow_error: sina ken ala kute e sina
  admin:
    account_actions:
      action: o ijo
      already_silenced: jan ni li jo e ken lili lon tenpo ni.
    accounts:
      approve: o wile
      are_you_sure: ni li pona ala pona?
      avatar: sitelen
<<<<<<< HEAD
      delete: o ala e sona
      deleted: jan li ala e ni
      demote: o lili e ken
      edit: ante toki
      invite_request_text: nasin kama
      ip: nanpa IP
      joined: tenpo kama
      search: o alasa
    statuses:
      title: toki suli pi jan ni
    tags:
      search: o alasa
  imports:
    overwrite_preambles:
      blocking_html: "<strong>jan %{total_items}</strong> li lon lipu <strong>%{filename}</strong>. sina wile ala lukin e toki jan la, sina ni la <strong>kulupu pi lukin ala li kama</strong> kulupu lipu."
      bookmarks_html: "<strong>toki %{total_items}</strong> li lon lipu <strong>%{filename}</strong>. toki li suli tawa sina la, sina ni la <strong>kulupu pi toki suli li kama</strong> kulupu lipu."
      domain_blocking_html: "<strong>ma %{total_items}</strong> li lon lipu <strong>%{filename}</strong>. sina wile ala lukin e toki tan ma la, sina ni la <strong>kulupu pi lukin ala li kama</strong> kulupu lipu."
      following_html: "<strong>jan %{total_items}</strong> li lon lipu <strong>%{filename}</strong>. sina wile <strong>kute</strong> e jan la, sina ni la <strong>kulupu kute li kama</strong> kulupu lipu."
      lists_html: "<strong>jan %{total_items}</strong> li lon lipu <strong>%{filename}</strong>. sina jo e kulupu jan. sina ni la <strong>kulupu sina li weka</strong>, sina kama jo e kulupu lipu."
=======
      change_email:
        current_email: nimi poki lon
        label: o ante e nimi
        new_email: nimi poki wile sin
        submit: o ante e nimi
        title: o ante e nimi pi poki lipu tawa sijelo %{username}
      delete: o weka e sona
      deleted: jan li weka e ni
      demote: o lili e ken
      domain: ma
      edit: ante toki
      email: nimi pi poki lipu
      invite_request_text: nasin kama
      ip: nanpa IP
      joined: tenpo kama
      location:
        all: ale
        local: poka
        remote: weka
        title: ma seme
      moderation:
        title: lawa seme
      moderation_notes: lipu sona lawa
      most_recent_activity: kepeken pi tenpo poka
      most_recent_ip: nanpa IP pi tenpo poka
      search: o alasa
      statuses: lipu toki
      username: nimi sijelo
    dashboard:
      top_languages: toki pi kepeken suli
      top_servers: ma pi toki suli
    fasp:
      debug:
        callbacks:
          ip: nanpa IP
    follow_recommendations:
      language: toki seme
      status: nasin
    instances:
      dashboard:
        instance_languages_dimension: toki pi kepeken suli
    reports:
      are_you_sure: sina wile ala wile?
    tags:
      search: o alasa
>>>>>>> 609a4018
  privacy:
    search: o alasa<|MERGE_RESOLUTION|>--- conflicted
+++ resolved
@@ -1,17 +1,10 @@
 ---
 tok:
   about:
-<<<<<<< HEAD
-    about_mastodon_html: ilo toki pi tenpo kama. sitelen esun li lon ala, jan li lawa ala e sina, jan pali li jo ala e wile ike. kin la, jan lawa li wan taso ala a! ilo Masoton la, sona sina li ken ijo pi sina taso!
-    contact_missing: lon ala
-    contact_unavailable: sona ala
-    hosted_on: lipu Masoton pi ma %{domain}
-=======
     about_mastodon_html: ilo Mastodon li pona ale. sitelen esun li lon ala. kulupu suli li lawa ala e sina. jan lawa li wan taso ala. jan pali li wile ike ala. sina taso li ken lawa e sona sina.
     contact_missing: lon ala
     contact_unavailable: sona ala
     hosted_on: ma %{domain} la lipu Mastodon
->>>>>>> 609a4018
     title: sona suli
   accounts:
     followers:
@@ -20,11 +13,7 @@
     instance_actor_flash: sijelo ni li lon ala, li jan wan taso ala, li kulupu jan. ona li pona e nasin pi lawa mute. jan lawa o weka ala e sijelo ni.
     last_active: tenpo poka
     link_verified_on: "%{date} la mi sona e ni: jan seme li jo e lipu ni"
-<<<<<<< HEAD
-    nothing_here: ala li lon ni a!
-=======
     nothing_here: ijo ala li lon ni a!
->>>>>>> 609a4018
     pin_errors:
       following: sina wile toki e pona jan la, sina o kute e ona
     posts:
@@ -39,27 +28,6 @@
       approve: o wile
       are_you_sure: ni li pona ala pona?
       avatar: sitelen
-<<<<<<< HEAD
-      delete: o ala e sona
-      deleted: jan li ala e ni
-      demote: o lili e ken
-      edit: ante toki
-      invite_request_text: nasin kama
-      ip: nanpa IP
-      joined: tenpo kama
-      search: o alasa
-    statuses:
-      title: toki suli pi jan ni
-    tags:
-      search: o alasa
-  imports:
-    overwrite_preambles:
-      blocking_html: "<strong>jan %{total_items}</strong> li lon lipu <strong>%{filename}</strong>. sina wile ala lukin e toki jan la, sina ni la <strong>kulupu pi lukin ala li kama</strong> kulupu lipu."
-      bookmarks_html: "<strong>toki %{total_items}</strong> li lon lipu <strong>%{filename}</strong>. toki li suli tawa sina la, sina ni la <strong>kulupu pi toki suli li kama</strong> kulupu lipu."
-      domain_blocking_html: "<strong>ma %{total_items}</strong> li lon lipu <strong>%{filename}</strong>. sina wile ala lukin e toki tan ma la, sina ni la <strong>kulupu pi lukin ala li kama</strong> kulupu lipu."
-      following_html: "<strong>jan %{total_items}</strong> li lon lipu <strong>%{filename}</strong>. sina wile <strong>kute</strong> e jan la, sina ni la <strong>kulupu kute li kama</strong> kulupu lipu."
-      lists_html: "<strong>jan %{total_items}</strong> li lon lipu <strong>%{filename}</strong>. sina jo e kulupu jan. sina ni la <strong>kulupu sina li weka</strong>, sina kama jo e kulupu lipu."
-=======
       change_email:
         current_email: nimi poki lon
         label: o ante e nimi
@@ -105,6 +73,5 @@
       are_you_sure: sina wile ala wile?
     tags:
       search: o alasa
->>>>>>> 609a4018
   privacy:
     search: o alasa