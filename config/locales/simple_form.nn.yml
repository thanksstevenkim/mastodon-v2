---
nn:
  simple_form:
    hints:
      account:
        attribution_domains: Ein per line. Vernar mot falske krediteringar.
        discoverable: Dei offentlege innlegga dine og profilen din kan dukka opp i tilrådingar på ulike stader på Mastodon, og profilen din kan bli føreslegen for andre folk.
        display_name: Ditt fulle namn eller ditt tøysenamn.
        fields: Heimesida di, pronomen, alder, eller kva du måtte ynskje.
        indexable: Dei offentlege innlegga dine kan dukka opp i søkjeresultat på Mastodon. Folk som har reagert på oinnlegga dine kan uansett søkja gjennom dei.
        note: 'Du kan @nemne folk eller #emneknaggar.'
        show_collections: Andre kan sjå kven du fylgjer og kven som fylgjer deg. Dei du fylgjer kan alltid sjå at du fylgjer dei.
        unlocked: Alle kan fylgja deg utan å måtta be om det. Vel bort dersom du vil gå gjennom førespurnader om å fylgja deg og seia ja eller nei til kvar av dei.
      account_alias:
        acct: Angi brukarnamn@domene til brukaren du ynskjer å flytta frå
      account_migration:
        acct: Angi brukarnamn@domene til brukaren du ynskjer å flytta til
      account_warning_preset:
        text: Du kan bruka tut-syntaks, som t. d. URL-ar, emneknaggar og omtalar
        title: Valfritt. Ikkje synleg for mottakar
      admin_account_action:
        include_statuses: Brukaren får sjå kva tut som førte til moderatorhandlinga eller -åtvaringa
        send_email_notification: Brukaren får ei forklåring av kva som har hendt med kontoen sin
        text_html: Valfritt. Du kan bruka tut-syntaks. Du kan <a href="%{path}">leggja til åtvaringsførehandsinnstillingar</a> for å spara tid
        type_html: Vel det du vil gjera med <strong>%{acct}</strong>
        types:
          disable: Hindre eigaren frå å bruke kontoen, men fjern eller skjul ikkje innhaldet deira.
          none: Bruk dette for å senda ei åtvaring til brukaren utan å utløyse andre handlingar.
          sensitive: Tving markering for sensitivt innhald på alle mediavedlegga til denne brukaren.
          silence: Hindre brukaren frå å leggja ut offentlege innlegg, gøym innlegga deira og varslingar frå folk som ikkje fylgjer dei. Lukkar alle rapportar om denne kontoen.
          suspend: Hindre samhandling med– og slett innhaldet til denne kontoen. Kan omgjerast innan 30 dagar. Lukkar alle rapportar om denne kontoen.
        warning_preset_id: Valfritt. Du kan leggja inn eigen tekst på enden av føreoppsettet
      announcement:
        all_day: Når merka, vil berre datoane til tidsramma synast
        ends_at: Valfritt. Lysinga vert teken ned av seg sjølv på dette tidspunktet
        scheduled_at: Lat stå blankt for å gjeva ut lysinga med ein gong
        starts_at: Valfritt. Om lysinga di er bunden til eit tidspunkt
        text: Du kan bruka tut-syntaks. Ver merksam på plassen lysinga tek på brukaren sin skjerm
      appeal:
        text: Ei åtvaring kan kun ankast ein gong
      defaults:
        autofollow: Folk som lagar ein konto gjennom innbydinga fylgjer deg automatisk
        avatar: WEBP, PNG, GIF eller JPG. Maks %{size}. Blir forminska til %{dimensions}pkt
        bot: Denne kontoen utfører i hovedsak automatiserte handlinger og blir kanskje ikke holdt øye med
        context: En eller flere sammenhenger der filteret skal gjelde
        current_password: For sikkerhetsgrunner, vennligst oppgi passordet til den nåværende bruker
        current_username: Skriv inn brukarnamnet til den noverande kontoen for å stadfesta
        digest: Kun sendt etter en lang periode med inaktivitet og bare dersom du har mottatt noen personlige meldinger mens du var borte
        email: Du får snart ein stadfestings-e-post
        header: WEBP, PNG, GIF eller JPG. Maks %{size}. Blir forminska til %{dimensions}pkt
        inbox_url: Kopier URLen fra forsiden til overgangen du vil bruke
        irreversible: Filtrerte tut vil verta borte for evig, sjølv om filteret vert fjerna seinare
        locale: Språket til brukargrensesnittet, e-postar og push-varsel
        password: Nytt minst 8 teikn
        phrase: Vil bli samsvart med, uansett bruk av store/små bokstaver eller innholdsadvarselen til en tut
        scopes: API-ane som programmet vil få tilgjenge til. Ettersom du vel eit toppnivåomfang tarv du ikkje velja einskilde API-ar.
        setting_advanced_layout: Vis Mastodon i fleire spalter, slik at du kan sjå tidslina, varsel og ei tredje spalte du vel sjølv. Ikkje tilrådd for mindre skjermar.
        setting_aggregate_reblogs: Ikkje vis nye framhevingar for tut som nyleg har vorte heva fram (Påverkar berre nylege framhevingar)
        setting_always_send_emails: Vanlegvis vil ikkje e-postvarsel bli sendt når du brukar Mastodon aktivt
<<<<<<< HEAD
        setting_default_quote_policy: Denne innstillinga har berre verknad for innlegg som er laga med den neste utgåva av Mastodon, men du kan velja kva du vil ha i førebuingane.
=======
        setting_boost_modal: Når du har skrudd på dette, vil framheving fyrst opna ei stadfestingsrute der du vel korleis du vil visa innlegget ditt.
        setting_default_quote_policy_private: Innlegg som er skrivne på Mastodon og berre for fylgjarar kan ikkje siterast av andre.
        setting_default_quote_policy_unlisted: Når folk siterer deg, vil innlegget deira ikkje syna på populære tidsliner.
>>>>>>> 26c78392
        setting_default_sensitive: Sensitive media vert gøymde som standard, og du syner dei ved å klikka på dei
        setting_display_media_default: Gøym media som er merka som sensitive
        setting_display_media_hide_all: Alltid skjul alt media
        setting_display_media_show_all: Vis alltid media
        setting_emoji_style: Korleis du skal visa smilefjes. «Auto» prøver å visa innebygde smilefjes, men bruker Twemoji som reserveløysing for eldre nettlesarar.
        setting_quick_boosting_html: Når dette er skrudd på og du klikkar på %{boost_icon} framhev-ikonet, vil du framheva innlegget med ein gong i staden for å opna framhev/siter-menyen. Du finn siteringa i %{options_icon} (Val)-menyen.
        setting_system_scrollbars_ui: Gjeld berre skrivebordsnettlesarar som er bygde på Safari og Chrome
        setting_use_blurhash: Overgangar er basert på fargane til skjulte grafikkelement, men gjer detaljar utydelege
        setting_use_pending_items: Gøym tidslineoppdateringar bak eit klikk, i staden for å rulla ned automatisk
        username: Du kan bruka bokstavar, tal og understrekar
        whole_word: Når søkjeordet eller setninga berre er alfanumerisk, nyttast det berre om det samsvarar med heile ordet
      domain_allow:
        domain: Dette domenet er i stand til å henta data frå denne tenaren og innkomande data vert handsama og lagra
      email_domain_block:
        domain: Dette kan vera domenenamnet som blir vist i e-postadressa eller den MX-oppføringa den brukar. Dei vil bli kontrollert ved registrering.
        with_dns_records: Det vil bli gjort eit forsøk på å avgjera DNS-oppføringa til domenet og resultata vil bli tilsvarande blokkert
      featured_tag:
        name: 'Her er nokre av emneknaggane du har brukt i det siste:'
      filters:
        action: Velg kva som skal gjerast når eit innlegg samsvarar med filteret
        actions:
          blur: Gøym media bak ei åtvaring utan å gøyme sjølve teksten
          hide: Skjul filtrert innhald fullstendig og lat som om det ikkje finst
          warn: Skjul det filtrerte innhaldet bak ei åtvaring som nemner tittelen på filteret
      form_admin_settings:
        activity_api_enabled: Tal på lokale innlegg, aktive brukarar og nyregistreringar kvar veke
        app_icon: WEBP, PNG, GIF eller JPG. Overstyrer standard-app-ikonet på mobile einingar med eit eigendefinert ikon.
        backups_retention_period: Brukarar har moglegheit til å generere arkiv av sine innlegg for å laste ned seinare. Når sett til ein positiv verdi, blir desse arkiva automatisk sletta frå lagringa etter eit gitt antal dagar.
        bootstrap_timeline_accounts: Desse kontoane vil bli festa øverst på fylgjaranbefalingane til nye brukarar.
        closed_registrations_message: Vist når det er stengt for registrering
        content_cache_retention_period: Alle innlegg frå andre tenarar (inkludert framhevingar og svar) vil bli sletta etter talet på dagar du skriv inn, uansett om nokon har samhandla med desse innlegga. Dette inkluderer innlegg der ein lokal brukar har merka det som bokmerke eller som favoritt. Private omtalar mellom brukarar frå ulike nettstader vil gå tapt og vera umogleg å gjenskapa. Bruk av denne innstillinga er meint for spesielle nettstader og bryt med det mange forventar av ein vanleg nettstad.
        custom_css: Du kan bruka eigendefinerte stilar på nettversjonen av Mastodon.
        favicon: WEBP, PNG, GIF eller JPG. Overstyrer det standarde Mastodon-favikonet med eit eigendefinert ikon.
        landing_page: Vel kva side nye lesarar ser når dei kjem til tenaren din. Viss du vel «Populært», må du ha skrudd på dette i innstillingane for oppdaging. Viss du vel «Lokalstraum», må du la alle få sjå lokale straumar i innstillingane for oppdaging.
        mascot: Overstyrer illustrasjonen i det avanserte webgrensesnittet.
        media_cache_retention_period: Mediafiler frå innlegg laga av eksterne brukarar blir bufra på serveren din. Når sett til ein positiv verdi, slettast media etter eit gitt antal dagar. Viss mediedata blir førespurt etter det er sletta, vil dei bli lasta ned på nytt viss kjelda sitt innhald framleis er tilgjengeleg. På grunn av restriksjonar på kor ofte lenkeførehandsvisningskort lastar tredjepart-nettstadar, rådast det til å setje denne verdien til minst 14 dagar, eller at førehandsvisningskort ikkje blir oppdatert på førespurnad før det tidspunktet.
        min_age: Brukarane vil bli bedne om å stadfesta fødselsdatoen sin når dei registrerer seg
        peers_api_enabled: Ei liste over domenenamn denne tenaren har møtt på i allheimen. Det står ingenting om tenaren din samhandlar med ein annan tenar, berre om tenaren din veit om den andre. Dette blir brukt av tenester som samlar statistikk om føderering i det heile.
        profile_directory: Profilkatalogen viser alle brukarar som har valt å kunne bli oppdaga.
        require_invite_text: Når registrering krev manuell godkjenning, lyt du gjera tekstfeltet "Kvifor vil du bli med?" obligatorisk i staden for valfritt
        site_contact_email: Korleis kan ein få tak i deg når det gjeld juridiske spørsmål eller spørsmål om støtte.
        site_contact_username: Korleis folk kan koma i kontakt med deg på Mastodon.
        site_extended_description: Tilleggsinformasjon som kan vera nyttig for besøkjande og brukarar. Kan strukturerast med Markdown-syntaks.
        site_short_description: Ein kort omtale for lettare å finne tenaren blant alle andre. Kven driftar han, kven er i målgruppa?
        site_terms: Bruk eigen personvernpolicy eller la stå tom for å bruka standard. Kan strukturerast med Markdown-syntaks.
        site_title: Kva ein kan kalla tenaren, utanom domenenamnet.
        status_page_url: Adressa til ei side der folk kan sjå statusen til denne tenaren ved feil og utkoplingar
        theme: Tema som er synleg for nye brukarar og besøkjande som ikkje er logga inn.
        thumbnail: Eit omlag 2:1 bilete vist saman med informasjon om tenaren.
        trendable_by_default: Hopp over manuell gjennomgang av populært innhald. Enkeltståande innlegg kan fjernast frå trendar i etterkant.
        trends: Trendar viser kva for nokre innlegg, emneknaggar og nyheiter som er populære på tenaren.
      form_challenge:
        current_password: Du går inn i eit trygt område
      imports:
        data: CSV-fil eksportert frå ein annan Mastodon-tenar
      invite_request:
        text: Dette kjem til å hjelpa oss med å gå gjennom søknaden din
      ip_block:
        comment: Valfritt. Hugs kvifor du la til denne regelen.
        expires_in: IP-adresser er ein avgrensa ressurs, er av og til delte og byter ofte eigar. På grunn av dette er det ikkje tilrådd med uavgrensa IP-blokkeringar.
        ip: Skriv inn ei IPv4 eller IPv6 adresse. Du kan blokkere heile IP-områder ved bruk av CIDR-syntaks. Pass på å ikkje blokkera deg sjølv!
        severities:
          no_access: Blokker tilgang til alle ressurser
          sign_up_block: Nye registreringar vil ikkje vera mogleg
          sign_up_requires_approval: Du må godkjenna nye registreringar
        severity: Vel kva som skal skje ved førespurnader frå denne IP
      rule:
        hint: Valfritt. Gje meir informasjon om regelen
        text: Forklar ein regel eller eit krav for brukarar på denne tenaren. Prøv å skriva kort og lettfattleg
      sessions:
        otp: Angi tofaktorkoden fra din telefon eller bruk en av dine gjenopprettingskoder.
        webauthn: Om det er ein USB-nøkkel må du setja han inn og om nødvendig trykkja på han.
      settings:
        indexable: Profilsida di kan dukka opp søkjeresultat frå Google, Bing, Duckduckgo og andre.
        show_application: Du vil uansett alltid kunna sjå kva app som la ut innlegga dine.
      tag:
        name: Du kan berre endra bruken av store/små bokstavar, t. d. for å gjera det meir leseleg
      terms_of_service:
        changelog: Du kan bruka Markdown-syntaks for struktur.
        effective_date: Ei rimeleg ventetid kan variera frå 10 til 30 dagar frå den dagen du varsla folka som bruker denne tenaren.
        text: Du kan bruka Markdown-syntaks for struktur.
      terms_of_service_generator:
        admin_email: Juridiske merknader kan vera motsegner, rettsavgjerder, orskurdar eller førespurnader om sletting.
        arbitration_address: Kan vere lik den fysiske adressa over, eller "N/A" viss du bruker epost.
        arbitration_website: Kan vere eit nettskjema eller "N/A" viss du bruker e-post.
        choice_of_law: Jurisdiksjon
        dmca_address: For US operators, use the address registered in the DMCA Designated Agent Directory. A P.O. Box listing is available upon direct request, use the DMCA Designated Agent Post Office Box Waiver Request to email the Copyright Office and describe that you are a home-based content moderator who fears revenge or retribution for your actions and need to use a P.O. Box to remove your home address from public view.
        dmca_email: Kan vere same e-post som brukast i "E-postadresse for juridiske meldingar" ovanfor.
        domain: Noko som identifiserer den nettenesta du tilbyr.
        jurisdiction: Skriv kva land den som betaler rekningane bur i. Viss det er eit firma eller ein annan organisasjon, skriv du landet der organisasjonen held til, samt adressa som trengst.
        min_age: Skal ikkje vere under minstealder som krevst av lover i jurisdiksjonen din.
      user:
        chosen_languages: Når merka vil berre tuta på dei valde språka synast på offentlege tidsliner
        date_of_birth:
          one: Me må sikra oss at du er minst %{count} for å bruka %{domain}. Me lagrar ikkje dette.
          other: Me må sikra oss at du er minst %{count} for å bruka %{domain}. Me lagrar ikkje dette.
        role: Rolla kontrollerer kva løyve brukaren har.
      user_role:
        color: Fargen som skal nyttast for denne rolla i heile brukargrensesnittet, som RGB i hex-format
        highlighted: Dette gjer rolla synleg offentleg
        name: Offentleg namn på rolla, dersom rolla skal visast som eit emblem
        permissions_as_keys: Brukarar med denne rolla vil ha tilgang til...
        position: Høgare rolle avgjer konfliktløysing i visse situasjonar. Visse handlingar kan berre utførast på roller med lågare prioritet
      username_block:
        allow_with_approval: I staden for å hindra registreringar i det heile, må du godkjenna registreringar som passar
        comparison: Ver merksam på Scunthorpe-problemet når du blokkerer delvise treff
        username: Vil passa uansett store og små bokstavar og vanlege homoglyfar som «4» for «a» eller «3» for «e»
      webhook:
        events: Vel hendingar å senda
        template: Skriv di eiga JSON nyttelast ved å bruka variabel interpolering. La stå tom for standard JSON.
        url: Kvar hendingar skal sendast
    labels:
      account:
        attribution_domains: Nettstader som har lov å kreditera deg
        discoverable: Ta med profilen og innlegga i oppdagingsalgoritmar
        fields:
          name: Merkelapp
          value: Innhald
        indexable: Ta med offentlege innlegg i søkjeresultat
        show_collections: Vis dei du fylgjer og dei som fylgjer deg på profilen din
        unlocked: Godta nye fylgjarar automatisk
      account_alias:
        acct: Brukarnamnet på den gamle kontoen
      account_migration:
        acct: Brukarnamnet på den nye kontoen
      account_warning_preset:
        text: Føreåtstekst
        title: Tittel
      admin_account_action:
        include_statuses: Ha med rapporterte tut i e-posten
        send_email_notification: Varsl brukaren med e-post
        text: Eigen åtvaring
        type: Handling
        types:
          disable: Slå av innlogging
          none: Gjer inkje
          sensitive: Ømtolig
          silence: Togn
          suspend: Utvis
        warning_preset_id: Bruk åtvaringsoppsett
      announcement:
        all_day: Heildagshending
        ends_at: Hendinga er ferdig
        scheduled_at: Planlegg publisering
        starts_at: Byrjing av hendinga
        text: Lysing
      appeal:
        text: Forklar kvifor denne avgjerda bør gjerast om
      defaults:
        autofollow: Bed om å fylgja kontoen din
        avatar: Bilete
        bot: Dette er ein bot-konto
        chosen_languages: Filtermål
        confirm_new_password: Stadfest nytt passord
        confirm_password: Stadfest passord
        context: Filtrer kontekstar
        current_password: Noverande passord
        data: Data
        display_name: Synleg namn
        email: E-post-adresse
        expires_in: Vert ugyldig etter
        fields: Profilmetadata
        header: Overskrift
        honeypot: "%{label} (ikke fyll ut)"
        inbox_url: URL-addressen til overgangsinnboksen
        irreversible: Forkast i staden for å gøyma
        locale: Språk
        max_uses: Grense på brukartal
        new_password: Nytt passord
        note: Om meg
        otp_attempt: Tostegskode
        password: Passord
        phrase: Nykelord eller frase
        setting_advanced_layout: Skruv på det avanserte nettgrensesnittet
        setting_aggregate_reblogs: Gruppeframhevingar på tidsliner
        setting_always_send_emails: Alltid send epostvarsel
        setting_auto_play_gif: Spel av animerte GIF-ar automatisk
        setting_boost_modal: Kontroller korleis du framhevar innlegg
        setting_default_language: Språk på innlegg
        setting_default_privacy: Innleggsvising
        setting_default_quote_policy: Kven kan sitera
        setting_default_sensitive: Merk alltid media som nærtakande
        setting_delete_modal: Åtvar meg før eg slettar eit innlegg
        setting_disable_hover_cards: Skru av profilvising når peikaren er over
        setting_disable_swiping: Skru av sveiperørsler
        setting_display_media: Medievisning
        setting_display_media_default: Standard
        setting_display_media_hide_all: Gøym alle
        setting_display_media_show_all: Vis alle
        setting_emoji_style: Stil for smilefjes
        setting_expand_spoilers: Vid alltid ut tut som er merka med innhaldsåtvaringar
        setting_hide_network: Gøym nettverket ditt
        setting_missing_alt_text_modal: Åtvar meg før eg legg ut media utan alternativ tekst
        setting_quick_boosting: Skru på rask framheving
        setting_reduce_motion: Minsk rørsle i animasjonar
        setting_system_font_ui: Bruk standardskrifttypen på systemet
        setting_system_scrollbars_ui: Bruk standardrullefeltet til systemet
        setting_theme: Sidetema
        setting_trends: Vis kva som er populært i dag
        setting_unfollow_modal: Vis stadfesting før du sluttar å fylgja nokon
        setting_use_blurhash: Vis fargerike overgangar for gøymde medium
        setting_use_pending_items: Saktemodus
        severity: Alvorsgrad
        sign_in_token_attempt: Innloggingsnykel
        title: Tittel
        type: Importtype
        username: Brukarnamn
        username_or_email: Brukarnamn eller E-post
        whole_word: Heilt ord
      email_domain_block:
        with_dns_records: Ha med MX-recordar og IP-ar til domenet
      featured_tag:
        name: Emneknagg
      filters:
        actions:
          blur: Gøym media med ei åtvaring
          hide: Gøym heilt
          warn: Gøym med ei åtvaring
      form_admin_settings:
        activity_api_enabled: Legg ut samla statistikk om brukaraktiviteten i APIet
        app_icon: App-ikon
        backups_retention_period: Arkiveringsperiode for brukararkiv
        bootstrap_timeline_accounts: Tilrå alltid desse kontoane for nye brukarar
        closed_registrations_message: Eigendefinert melding når registrering ikkje er mogleg
        content_cache_retention_period: Oppbevaringstid for eksternt innhald
        custom_css: Egendefinert CSS
        favicon: Favorittikon
        landing_page: Startside for nye lesarar
        local_live_feed_access: Tilgang til direktestraumar med lokale innlegg
        local_topic_feed_access: Tilgang til merkelapp- og lenkestraumar med lokale innlegg
        mascot: Eigendefinert maskot (eldre funksjon)
        media_cache_retention_period: Oppbevaringsperiode for mediebuffer
        min_age: Minste aldersgrense
        peers_api_enabled: Legg ut ei liste over oppdaga tenarar i APIet
        profile_directory: Aktiver profilkatalog
        registrations_mode: Kven kan registrera seg
        remote_live_feed_access: Tilgang til direktestraumar med eksterne innlegg
        remote_topic_feed_access: Tilgang til merkelapp- og direktestraumar med eksterne innlegg
        require_invite_text: Krev ei grunngjeving for å få bli med
        show_domain_blocks: Vis domeneblokkeringar
        show_domain_blocks_rationale: Vis grunngjeving for domeneblokkeringar
        site_contact_email: E-postadresse for kontakt
        site_contact_username: Brukarnamn for kontakt
        site_extended_description: Utvida omtale av tenaren
        site_short_description: Stutt om tenaren
        site_terms: Personvernsreglar
        site_title: Tenarnamn
        status_page_url: Adresse til statussida
        theme: Standardtema
        thumbnail: Miniatyrbilete for tenaren
        trendable_by_default: Tillat trendar utan gjennomgang på førehand
        trends: Aktiver trendar
      interactions:
        must_be_follower: Blokker varsel frå folk som ikkje fylgjer deg
        must_be_following: Blokker varsel frå folk du ikkje fylgjer
        must_be_following_dm: Blokker direktemeldinger frå folk du ikkje fylgjer
      invite:
        comment: Kommentar
      invite_request:
        text: Kvifor vil du verta med?
      ip_block:
        comment: Kommentere
        ip: IP
        severities:
          no_access: Blokker tilgang
          sign_up_block: Blokker registrering
          sign_up_requires_approval: Avgrens påmeldingar
        severity: Oppføring
      notification_emails:
        appeal: Nokon klagar på ei moderatoravgjerd
        digest: Send samandrag på e-post
        favourite: Send e-post når nokon merkjer statusen din som favoritt
        follow: Send e-post når nokon fylgjer deg
        follow_request: Send e-post når nokon spør om å fylgja deg
        mention: Send e-post når nokon nemner deg
        pending_account: Send e-post når ein ny konto treng gjennomgang
        quote: Nokon siterte deg
        reblog: Send e-post når nokon framhevar statusen din
        report: Ny rapport er sendt
        software_updates:
          all: Varsle om alle oppdateringar
          critical: Varsle kun om kristiske oppdateringar
          label: Ein ny versjon av Mastodon er tilgjengeleg
          none: Aldri varsle om oppdateringar (ikkje tilrådd)
          patch: Varsle om feilrettingsoppdateringar
        trending_tag: Ny trend krev gjennomgang
      rule:
        hint: Meir informasjon
        text: Regel
      settings:
        indexable: Ta med profilsida i søkjemotorar
        show_application: Vis kva app du brukte når du skreiv innlegg
      tag:
        listable: Tillat denne emneknaggen å synast i søk og i profilmappa
        name: Emneknagg
        trendable: Tillat denne emneknaggen til å synast under trendar
        usable: Godta at innlegga kan bruka denne emneknaggen lokalt
      terms_of_service:
        changelog: Kva er endra?
        effective_date: I kraft frå
        text: Bruksvilkår
      terms_of_service_generator:
        admin_email: Epostadresse for juridiske merknader
        arbitration_address: Fysisk adresse for skilsdomsvarsel
        arbitration_website: Nettstad for å senda inn skilsdomsvarsel
        choice_of_law: Jurisdiksjon
        dmca_address: Fysisk adresse for opphavsrettsvarsel
        dmca_email: Epostadresse for opphavsrettsvarsel
        domain: Domene
        jurisdiction: Rettskrins
        min_age: Minstealder
      user:
        date_of_birth_1i: Dag
        date_of_birth_2i: Månad
        date_of_birth_3i: År
        role: Rolle
        time_zone: Tidssone
      user_role:
        color: Emblemfarge
        highlighted: Vis rolle som emblem på brukarprofil
        name: Namn
        permissions_as_keys: Løyve
        position: Prioritet
      username_block:
        allow_with_approval: Tillat registreringar med godkjenning
        comparison: Samanlikningsmetode
        username: Ord som skal passa
      webhook:
        events: Aktiverte hendingar
        template: Nyttelastmal
        url: Endepunkts-URL
    'no': Nei
    not_recommended: Ikkje tilrådd
    overridden: Overstyrt
    recommended: Tilrådt
    required:
      mark: "*"
      text: obligatorisk
    title:
      sessions:
        webauthn: Bruk en av sikkerhetsnøklene dine til å logge på
    'yes': Ja<|MERGE_RESOLUTION|>--- conflicted
+++ resolved
@@ -57,13 +57,9 @@
         setting_advanced_layout: Vis Mastodon i fleire spalter, slik at du kan sjå tidslina, varsel og ei tredje spalte du vel sjølv. Ikkje tilrådd for mindre skjermar.
         setting_aggregate_reblogs: Ikkje vis nye framhevingar for tut som nyleg har vorte heva fram (Påverkar berre nylege framhevingar)
         setting_always_send_emails: Vanlegvis vil ikkje e-postvarsel bli sendt når du brukar Mastodon aktivt
-<<<<<<< HEAD
-        setting_default_quote_policy: Denne innstillinga har berre verknad for innlegg som er laga med den neste utgåva av Mastodon, men du kan velja kva du vil ha i førebuingane.
-=======
         setting_boost_modal: Når du har skrudd på dette, vil framheving fyrst opna ei stadfestingsrute der du vel korleis du vil visa innlegget ditt.
         setting_default_quote_policy_private: Innlegg som er skrivne på Mastodon og berre for fylgjarar kan ikkje siterast av andre.
         setting_default_quote_policy_unlisted: Når folk siterer deg, vil innlegget deira ikkje syna på populære tidsliner.
->>>>>>> 26c78392
         setting_default_sensitive: Sensitive media vert gøymde som standard, og du syner dei ved å klikka på dei
         setting_display_media_default: Gøym media som er merka som sensitive
         setting_display_media_hide_all: Alltid skjul alt media
