---
ga:
  simple_form:
    hints:
      account:
        attribution_domains: Ceann in aghaidh an líne. Cosnaíonn sé ó sannadh bréagach.
        discoverable: Seans go mbeidh do phostálacha poiblí agus do phróifíl le feiceáil nó molta i réimsí éagsúla de Mastodon agus is féidir do phróifíl a mholadh d’úsáideoirí eile.
        display_name: D'ainm iomlán nó d'ainm spraoi.
        fields: Do leathanach baile, forainmneacha, aois, rud ar bith is mian leat.
        indexable: Seans go mbeidh do phostálacha poiblí le feiceáil sna torthaí cuardaigh ar Mastodon. Seans go mbeidh daoine a d’idirghníomhaigh le do phostálacha in ann iad a chuardach beag beann ar.
        note: 'Is féidir leat @trá a dhéanamh ar dhaoine eile nó #hashtags.'
        show_collections: Beidh daoine in ann brabhsáil trí do seo a leanas agus do leanúna. Feicfidh na daoine a leanann tú go leanann tú iad beag beann ar.
        unlocked: Beidh daoine in ann tú a leanúint gan cead a iarraidh. Díthiceáil an dteastaíonn uait athbhreithniú a dhéanamh ar iarratais leantacha agus roghnaigh cé acu an nglacfaidh nó an diúltóidh tú do leantóirí nua.
      account_alias:
        acct: Sonraigh ainm@fearann don chuntas ar mhaith leat aistriú uaidh
      account_migration:
        acct: Sonraigh ainm@fearann don chuntas ar mhaith leat aistriú chuige
      account_warning_preset:
        text: Is féidir leat comhréir na bpost a úsáid, mar URLanna, hashtags agus lua
        title: Roghnach. Níl sé le feiceáil ag an bhfaighteoir
      admin_account_action:
        include_statuses: Feicfidh an t-úsáideoir cé na poist ba chúis leis an ngníomh modhnóireachta nó leis an rabhadh
        send_email_notification: Gheobhaidh an t-úsáideoir míniú ar an méid a tharla lena chuntas
        text_html: Roghnach. Is féidir leat comhréir phoist a úsáid. Is féidir leat <a href="%{path}">réamhshocruithe rabhaidh a chur leis</a> chun am a shábháil
        type_html: Roghnaigh cad atá le déanamh le <strong>%{acct}</strong>
        types:
          disable: Cuir cosc ar an úsáideoir a chuntas a úsáid, ach ná scrios ná folaigh a bhfuil ann.
          none: Bain úsáid as seo chun rabhadh a sheoladh chuig an úsáideoir, gan aon ghníomh eile a spreagadh.
          sensitive: Iallach a chur ar cheangaltáin meán an úsáideora seo go léir a bheith íogair.
          silence: Cosc a chur ar an úsáideoir ó bheith in ann postáil le hinfheictheacht phoiblí, a gcuid postálacha agus fógraí a cheilt ar dhaoine nach leanann iad. Dúnann sé gach tuairisc i gcoinne an chuntais seo.
          suspend: Cosc ar aon idirghníomhaíocht ón gcuntas seo nó chuig an gcuntas seo agus scrios a bhfuil ann. Inchúlaithe laistigh de 30 lá. Dúnann sé gach tuairisc i gcoinne an chuntais seo.
        warning_preset_id: Roghnach. Is féidir leat téacs saincheaptha a chur le deireadh an réamhshocraithe fós
      announcement:
        all_day: Nuair a dhéantar iad a sheiceáil, ní thaispeánfar ach dátaí an raon ama
        ends_at: Roghnach. Beidh an fógra neamhfhoilsithe go huathoibríoch ag an am seo
        scheduled_at: Fág bán chun an fógra a fhoilsiú láithreach
        starts_at: Roghnach. I gcás go bhfuil d'fhógra ceangailte le raon ama ar leith
        text: Is féidir leat comhréir phoist a úsáid. Tabhair aird ar an spás a ghlacfaidh an fógra ar scáileán an úsáideora
      appeal:
        text: Ní féidir leat achomharc a dhéanamh ach uair amháin ar stailc
      defaults:
        autofollow: Leanfaidh daoine a chláraíonn tríd an gcuireadh thú go huathoibríoch
        avatar: WEBP, PNG, GIF nó JPG. %{size} ar a mhéad. Íoslaghdófar é go %{dimensions}px
        bot: Cuir in iúl do dhaoine eile go ndéanann an cuntas gníomhartha uathoibrithe den chuid is mó agus go mb’fhéidir nach ndéanfar monatóireacht air
        context: Comhthéacs amháin nó comhthéacsanna iolracha inar cheart go mbeadh feidhm ag an scagaire
        current_password: Chun críocha slándála cuir isteach pasfhocal an chuntais reatha
        current_username: Le deimhniú, cuir isteach ainm úsáideora an chuntais reatha
        digest: Seoltar é tar éis tréimhse fhada neamhghníomhaíochta amháin agus sa chás sin amháin go bhfuil aon teachtaireachtaí pearsanta faighte agat agus tú as láthair
        email: Seolfar ríomhphost deimhnithe chugat
        header: WEBP, PNG, GIF nó JPG. %{size} ar a mhéad. Íoslaghdófar é go %{dimensions}px
        inbox_url: Cóipeáil an URL ó leathanach tosaigh an athsheachadáin is mian leat a úsáid
        irreversible: Imeoidh postálacha scagtha go dochúlaithe, fiú má bhaintear an scagaire níos déanaí
        locale: Teanga an chomhéadain úsáideora, r-phoist agus fógraí brú
        password: Úsáid ar a laghad 8 gcarachtar
        phrase: Déanfar é a mheaitseáil beag beann ar chásáil an téacs nó ar an ábhar atá ag tabhairt foláireamh do phostáil
        scopes: Cé na APIanna a mbeidh cead ag an bhfeidhmchlár rochtain a fháil orthu. Má roghnaíonn tú raon feidhme barrleibhéil, ní gá duit cinn aonair a roghnú.
        setting_advanced_layout: Taispeáin Mastodon mar leagan amach ilcholún, rud a ligeann duit an t-amlíne, fógraí, agus tríú colún de do rogha féin a fheiceáil. Ní mholtar é seo do scáileáin níos lú.
        setting_aggregate_reblogs: Ná taispeáin treisithe nua do phoist a treisíodh le déanaí (ní dhéanann difear ach do threisithe nuafhaighte)
        setting_always_send_emails: Go hiondúil ní sheolfar fógraí ríomhphoist agus tú ag úsáid Mastodon go gníomhach
<<<<<<< HEAD
        setting_default_quote_policy: Ní bheidh an socrú seo i bhfeidhm ach amháin maidir le poist a cruthaíodh leis an gcéad leagan eile de Mastodon, ach is féidir leat do rogha féin a roghnú agus tú ag ullmhú.
=======
        setting_boost_modal: Nuair a bheidh sé cumasaithe, osclóidh borradh dialóg deimhnithe ar dtús inar féidir leat infheictheacht do bhorrtha a athrú.
        setting_default_quote_policy_private: Ní féidir le daoine eile poist atá scríofa ar Mastodon agus atá dírithe ar leanúna amháin a lua.
        setting_default_quote_policy_unlisted: Nuair a luann daoine thú, beidh a bpost i bhfolach ó amlínte treochta freisin.
>>>>>>> 26c78392
        setting_default_sensitive: Tá meáin íogair i bhfolach de réir réamhshocraithe agus is féidir iad a nochtadh le cliceáil
        setting_display_media_default: Folaigh meáin atá marcáilte mar íogair
        setting_display_media_hide_all: Folaigh meáin i gcónaí
        setting_display_media_show_all: Taispeáin meáin i gcónaí
        setting_emoji_style: Conas emojis a thaispeáint. Déanfaidh "Auto" iarracht emoji dúchasacha a úsáid, ach titeann sé ar ais go Twemoji le haghaidh seanbhrabhsálaithe.
        setting_quick_boosting_html: Nuair a bhíonn sé cumasaithe, má chliceálann tú ar an deilbhín Treisithe %{boost_icon}, treiseofar láithreach é in ionad an roghchlár anuas treisithe/lua a oscailt. Bogann sé seo an gníomh lua go dtí an roghchlár %{options_icon} (Roghanna).
        setting_system_scrollbars_ui: Ní bhaineann sé ach le brabhsálaithe deisce bunaithe ar Safari agus Chrome
        setting_use_blurhash: Tá grádáin bunaithe ar dhathanna na n-amharcanna ceilte ach cuireann siad salach ar aon mhionsonraí
        setting_use_pending_items: Folaigh nuashonruithe amlíne taobh thiar de chlic seachas an fotha a scrollú go huathoibríoch
        username: Is féidir leat litreacha, uimhreacha, agus béim a úsáid
        whole_word: Nuair a bhíonn an eochairfhocal nó frása alfa-uimhriúil amháin, ní chuirfear i bhfeidhm é ach amháin má mheaitseálann sé an focal iomlán
      domain_allow:
        domain: Beidh an fearann ​​seo in ann sonraí a fháil ón bhfreastalaí seo agus déanfar sonraí a thagann isteach uaidh a phróiseáil agus a stóráil
      email_domain_block:
        domain: Is féidir gurb é seo an t-ainm fearainn a thaispeánann sa seoladh ríomhphoist nó sa taifead MX a úsáideann sé. Déanfar iad a sheiceáil nuair a chláraítear iad.
        with_dns_records: Déanfar iarracht taifid DNS an fhearainn tugtha a réiteach agus cuirfear bac ar na torthaí freisin
      featured_tag:
        name: 'Seo cuid de na hashtags a d’úsáid tú le déanaí:'
      filters:
        action: Roghnaigh an gníomh ba cheart a dhéanamh nuair a mheaitseálann postáil an scagaire
        actions:
          blur: Folaigh na meáin taobh thiar de rabhadh, gan an téacs féin a cheilt
          hide: Cuir an t-ábhar scagtha i bhfolach go hiomlán, ag iompar amhail is nach raibh sé ann
          warn: Folaigh an t-ábhar scagtha taobh thiar de rabhadh a luann teideal an scagaire
      form_admin_settings:
        activity_api_enabled: Áireamh na bpost a foilsíodh go háitiúil, úsáideoirí gníomhacha, agus clárúcháin nua i buicéid seachtainiúla
        app_icon: WEBP, PNG, GIF nó JPG. Sáraíonn sé an deilbhín réamhshocraithe aipe ar ghléasanna soghluaiste le deilbhín saincheaptha.
        backups_retention_period: Tá an cumas ag úsáideoirí cartlanna dá gcuid post a ghiniúint le híoslódáil níos déanaí. Nuair a bheidh luach dearfach socraithe, scriosfar na cartlanna seo go huathoibríoch ó do stór tar éis an líon sonraithe laethanta.
        bootstrap_timeline_accounts: Cuirfear na cuntais seo ar bharr na moltaí a leanann úsáideoirí nua.
        closed_registrations_message: Ar taispeáint nuair a dhúntar clárúcháin
        content_cache_retention_period: Scriosfar gach postáil ó fhreastalaithe eile (lena n-áirítear treisithe agus freagraí) tar éis an líon sonraithe laethanta, gan aird ar aon idirghníomhaíocht úsáideora áitiúil leis na postálacha sin. Áirítear leis seo postálacha ina bhfuil úsáideoir áitiúil tar éis é a mharcáil mar leabharmharcanna nó mar cheanáin. Caillfear tagairtí príobháideacha idir úsáideoirí ó chásanna éagsúla freisin agus ní féidir iad a athchóiriú. Tá úsáid an tsocraithe seo beartaithe le haghaidh cásanna sainchuspóra agus sáraítear go leor ionchais úsáideoirí nuair a chuirtear i bhfeidhm é le haghaidh úsáid ghinearálta.
        custom_css: Is féidir leat stíleanna saincheaptha a chur i bhfeidhm ar an leagan gréasáin de Mastodon.
        favicon: WEBP, PNG, GIF nó JPG. Sáraíonn sé an favicon Mastodon réamhshocraithe le deilbhín saincheaptha.
        landing_page: Roghnaíonn sé seo an leathanach a fheiceann cuairteoirí nua nuair a shroicheann siad do fhreastalaí den chéad uair. Má roghnaíonn tú "Treochtaí", ní mór treochtaí a chumasú sna Socruithe Fionnachtana. Má roghnaíonn tú "Fotha Áitiúil", ní mór "Rochtain ar fhothaí beo ina bhfuil poist áitiúla" a shocrú go "Gach Duine" sna Socruithe Fionnachtana.
        mascot: Sáraíonn sé an léaráid san ardchomhéadan gréasáin.
        media_cache_retention_period: Déantar comhaid meán ó phoist a dhéanann cianúsáideoirí a thaisceadh ar do fhreastalaí. Nuair a bheidh luach dearfach socraithe, scriosfar na meáin tar éis an líon sonraithe laethanta. Má iarrtar na sonraí meán tar éis é a scriosadh, déanfar é a ath-íoslódáil, má tá an t-ábhar foinse fós ar fáil. Mar gheall ar shrianta ar cé chomh minic is atá cártaí réamhamhairc ag vótaíocht do shuíomhanna tríú páirtí, moltar an luach seo a shocrú go 14 lá ar a laghad, nó ní dhéanfar cártaí réamhamhairc naisc a nuashonrú ar éileamh roimh an am sin.
        min_age: Iarrfar ar úsáideoirí a ndáta breithe a dhearbhú le linn clárúcháin
        peers_api_enabled: Liosta de na hainmneacha fearainn ar tháinig an freastalaí seo orthu sa choinbhleacht. Níl aon sonraí san áireamh anseo faoi cé acu an ndéanann tú cónascadh le freastalaí ar leith, díreach go bhfuil a fhios ag do fhreastalaí faoi. Úsáideann seirbhísí a bhailíonn staitisticí ar chónaidhm go ginearálta é seo.
        profile_directory: Liostaíonn an t-eolaire próifíle na húsáideoirí go léir a roghnaigh isteach le bheith in-aimsithe.
        require_invite_text: Nuair a bhíonn faomhadh láimhe ag teastáil le haghaidh clárúcháin, déan an "Cén fáth ar mhaith leat a bheith páirteach?" ionchur téacs éigeantach seachas roghnach
        site_contact_email: Conas is féidir le daoine dul i dteagmháil leat le haghaidh fiosrúchán dlíthiúil nó tacaíochta.
        site_contact_username: Conas is féidir le daoine dul i dteagmháil leat ar Mastodon.
        site_extended_description: Aon fhaisnéis bhreise a d’fhéadfadh a bheith úsáideach do chuairteoirí agus d’úsáideoirí. Is féidir é a struchtúrú le comhréir Markdown.
        site_short_description: Cur síos gairid chun cabhrú le do fhreastalaí a aithint go uathúil. Cé atá á rith, cé dó a bhfuil sé?
        site_terms: Bain úsáid as do pholasaí príobháideachta féin nó fág bán é chun an réamhshocrú a úsáid. Is féidir é a struchtúrú le comhréir Markdown.
        site_title: Conas is féidir le daoine tagairt a dhéanamh do do fhreastalaí seachas a ainm fearainn.
        status_page_url: URL leathanach inar féidir le daoine stádas an fhreastalaí seo a fheiceáil le linn briseadh amach
        theme: Téama a fheiceann cuairteoirí logáilte amach agus úsáideoirí nua.
        thumbnail: Íomhá thart ar 2:1 ar taispeáint taobh le faisnéis do fhreastalaí.
        trendable_by_default: Léim ar athbhreithniú láimhe ar ábhar treochta. Is féidir míreanna aonair a bhaint as treochtaí fós tar éis an fhíric.
        trends: Léiríonn treochtaí cé na postálacha, hashtags agus scéalta nuachta atá ag tarraingt ar do fhreastalaí.
      form_challenge:
        current_password: Tá tú ag dul isteach i limistéar slán
      imports:
        data: Comhad CSV easpórtáilte ó fhreastalaí Mastodon eile
      invite_request:
        text: Cabhróidh sé seo linn d’iarratas a athbhreithniú
      ip_block:
        comment: Roghnach. Cuimhnigh cén fáth ar chuir tú an riail seo leis.
        expires_in: Is acmhainn chríochta iad seoltaí IP, uaireanta roinntear iad agus is minic a athraíonn lámha. Ar an gcúis seo, ní mholtar bloic IP éiginnte.
        ip: Cuir isteach seoladh IPv4 nó IPv6. Is féidir leat raonta iomlána a bhlocáil ag baint úsáide as an chomhréir CIDR. Bí cúramach gan tú féin a ghlasáil amach!
        severities:
          no_access: Cuir bac ar rochtain ar na hacmhainní go léir
          sign_up_block: Ní bheidh clárú nua indéanta
          sign_up_requires_approval: Beidh do cheadú ag teastáil le haghaidh clárúcháin nua
        severity: Roghnaigh cad a tharlóidh le hiarratais ón IP seo
      rule:
        hint: Roghnach. Tabhair tuilleadh sonraí faoin riail
        text: Déan cur síos ar riail nó riachtanas d'úsáideoirí ar an bhfreastalaí seo. Déan iarracht é a choinneáil gearr agus simplí
      sessions:
        otp: 'Cuir isteach an cód dhá fhachtóir ginte ag d''aip ghutháin nó úsáid ceann de do chóid athshlánaithe:'
        webauthn: Más eochair USB atá ann déan cinnte é a chur isteach agus, más gá, tapáil í.
      settings:
        indexable: Seans go mbeidh do leathanach próifíle le feiceáil i dtorthaí cuardaigh ar Google, Bing agus eile.
        show_application: Beidh tú in ann a fheiceáil i gcónaí cén aip a d’fhoilsigh do phostáil beag beann ar.
      tag:
        name: Ní féidir leat ach cásáil na litreacha a athrú, mar shampla, chun é a dhéanamh níos inléite
      terms_of_service:
        changelog: Is féidir é a struchtúrú le comhréir Markdown.
        effective_date: Féadfaidh tréimhse ama réasúnta a bheith idir 10 agus 30 lá ón dáta a chuireann tú in iúl do d'úsáideoirí.
        text: Is féidir é a struchtúrú le comhréir Markdown.
      terms_of_service_generator:
        admin_email: Áirítear le fógraí dlí frithfhógraí, orduithe cúirte, iarratais éirí anuas, agus iarratais forghníomhaithe dlí.
        arbitration_address: D’fhéadfadh sé a bheith mar an gcéanna leis an seoladh fisiceach thuas, nó “N/B” má tá ríomhphost in úsáid agat.
        arbitration_website: D’fhéadfadh gur foirm ghréasáin í, nó “N/B” má tá ríomhphost in úsáid agat.
        choice_of_law: Cathair, réigiún, críoch nó stát a rialóidh a dhlíthe inmheánacha substaintiúla aon éileamh agus gach éileamh.
        dmca_address: Maidir le hoibreoirí SAM, bain úsáid as an seoladh atá cláraithe in Eolaire Gníomhairí Ainmnithe DMCA. A P.O. Tá liostú boscaí ar fáil ach é a iarraidh go díreach, bain úsáid as Iarratas Tarscaoilte Bosca Gníomhaire Ainmnithe DMCA chun ríomhphost a chur chuig an Oifig Cóipchirt agus déan cur síos gur modhnóir ábhar baile thú a bhfuil eagla ort díoltas nó aisíocaíocht a fháil mar gheall ar do ghníomhartha agus a dteastaíonn uait úsáid a bhaint as P.O. Bosca chun do sheoladh baile a bhaint den radharc poiblí.
        dmca_email: Is féidir gurb é an ríomhphost céanna é a úsáidtear le haghaidh “Seoladh ríomhphoist le haghaidh fógraí dlí” thuas.
        domain: Aitheantas uathúil na seirbhíse ar líne atá á cur ar fáil agat.
        jurisdiction: Liostaigh an tír ina bhfuil cónaí ar an té a íocann na billí. Más cuideachta nó aonán eile é, liostaigh an tír ina bhfuil sé corpraithe, agus an chathair, an réigiún, an chríoch nó an stát mar is cuí.
        min_age: Níor chóir go mbeidís faoi bhun na haoise íosta a éilíonn dlíthe do dhlínse.
      user:
        chosen_languages: Nuair a dhéantar iad a sheiceáil, ní thaispeánfar ach postálacha i dteangacha roghnaithe in amlínte poiblí
        date_of_birth:
          few: Caithfimid a chinntiú go bhfuil tú %{count} ar a laghad chun %{domain} a úsáid. Ní stórálfaimid é seo.
          many: Caithfimid a chinntiú go bhfuil tú %{count} ar a laghad chun %{domain} a úsáid. Ní stórálfaimid é seo.
          one: Caithfimid a chinntiú go bhfuil tú %{count} ar a laghad chun %{domain} a úsáid. Ní stórálfaimid é seo.
          other: Caithfimid a chinntiú go bhfuil tú %{count} ar a laghad chun %{domain} a úsáid. Ní stórálfaimid é seo.
          two: Caithfimid a chinntiú go bhfuil tú %{count} ar a laghad chun %{domain} a úsáid. Ní stórálfaimid é seo.
        role: Rialaíonn an ról na ceadanna atá ag an úsáideoir.
      user_role:
        color: Dath le húsáid don ról ar fud an Chomhéadain, mar RGB i bhformáid heicsidheachúlach
        highlighted: Déanann sé seo an ról le feiceáil go poiblí
        name: Ainm poiblí an róil, má tá an ról socraithe le taispeáint mar shuaitheantas
        permissions_as_keys: Beidh rochtain ag úsáideoirí a bhfuil an ról seo acu ar...
        position: Cinneann ról níos airde réiteach coinbhleachta i gcásanna áirithe. Ní féidir gníomhartha áirithe a dhéanamh ach amháin ar róil a bhfuil tosaíocht níos ísle acu
      username_block:
        allow_with_approval: In ionad cosc iomlán a chur ar chlárú, beidh ort do cheadú a fháil chun clárúcháin a mheaitseáil
        comparison: Tabhair aird ar Fhadhb Scunthorpe agus tú ag blocáil cluichí páirteacha
        username: Déanfar é a mheaitseáil beag beann ar an gcásáil agus homaiglifí coitianta cosúil le "4" in ionad "a" nó "3" in ionad "e"
      webhook:
        events: Roghnaigh imeachtaí le seoladh
        template: Cum do phálasta JSON féin ag baint úsáide as idirshuíomh athróg. Fág bán le haghaidh JSON réamhshocraithe.
        url: An áit a seolfar imeachtaí chuig
    labels:
      account:
        attribution_domains: Tá cead ag suíomhanna Gréasáin creidmheas a thabhairt duit
        discoverable: Próifíl gné agus postálacha in halgartaim fionnachtana
        fields:
          name: Lipéad
          value: Ábhar
        indexable: Cuir postálacha poiblí san áireamh sna torthaí cuardaigh
        show_collections: Taispeáin seo a leanas agus leanúna ar phróifíl
        unlocked: Glac le leantóirí nua go huathoibríoch
      account_alias:
        acct: Láimhseáil an seanchuntais
      account_migration:
        acct: Láimhseáil an chuntais nua
      account_warning_preset:
        text: Téacs réamhshocraithe
        title: Teideal
      admin_account_action:
        include_statuses: Cuir postálacha tuairiscithe san áireamh sa ríomhphost
        send_email_notification: Cuir an t-úsáideoir ar an eolas trí ríomhphost
        text: Rabhadh saincheaptha
        type: Gníomh
        types:
          disable: Reoigh
          none: Seol rabhadh
          sensitive: Íogair
          silence: Teorannaigh
          suspend: Cuir ar fionraí
        warning_preset_id: Bain úsáid as réamhshocrú rabhaidh
      announcement:
        all_day: Imeacht uile-lae
        ends_at: Deireadh an imeachta
        scheduled_at: Foilsiú sceideal
        starts_at: Tús na hócáide
        text: Fógra
      appeal:
        text: Mínigh cén fáth ar cheart an cinneadh seo a fhreaschur
      defaults:
        autofollow: Tabhair cuireadh do chuntas a leanúint
        avatar: Abhatár
        bot: Is cuntas uathoibrithe é seo
        chosen_languages: Scag teangacha
        confirm_new_password: Deimhnigh pasfhocal nua
        confirm_password: Deimhnigh Pasfhocal
        context: Comhthéacsanna a scagadh
        current_password: Pasfhocal reatha
        data: Sonraí
        display_name: Ainm taispeána
        email: Seoladh ríomhphoist
        expires_in: In éag tar éis
        fields: Réimsí breise
        header: Ceanntásc
        honeypot: "%{label} (ná líon isteach)"
        inbox_url: URL an bhosca isteach sealaíochta
        irreversible: Droim ar aghaidh in ionad bheith ag folaigh
        locale: Teanga comhéadan
        max_uses: Uaslíon úsáidí
        new_password: Pasfhocal nua
        note: Beathaisnéis
        otp_attempt: Cód dhá-fhachtóir
        password: Pasfhocal
        phrase: Eochairfhocal nó frása
        setting_advanced_layout: Cumasaigh ardchomhéadan gréasáin
        setting_aggregate_reblogs: Treisithe grúpa i línte ama
        setting_always_send_emails: Seol fógraí ríomhphoist i gcónaí
        setting_auto_play_gif: Gifs beoite go huathoibríoch a imirt
        setting_boost_modal: Rialú a fheabhsaíonn infheictheacht
        setting_default_language: Teanga postála
        setting_default_privacy: Infheictheacht postála
        setting_default_quote_policy: Cé a fhéadfaidh lua
        setting_default_sensitive: Marcáil na meáin mar íogair i gcónaí
        setting_delete_modal: Tabhair rabhadh dom sula scriostar post
        setting_disable_hover_cards: Díchumasaigh réamhamharc próifíle ar ainlíon
        setting_disable_swiping: Díchumasaigh gluaiseachtaí swiping
        setting_display_media: Taispeáint meáin
        setting_display_media_default: Réamhshocrú
        setting_display_media_hide_all: Cuir uile i bhfolach
        setting_display_media_show_all: Taispeáin uile
        setting_emoji_style: Stíl Emoji
        setting_expand_spoilers: Méadaigh postálacha atá marcáilte le rabhaidh inneachair i gcónaí
        setting_hide_network: Folaigh do ghraf sóisialta
        setting_missing_alt_text_modal: Tabhair rabhadh dom sula bpostálann tú meáin gan téacs malartach
        setting_quick_boosting: Cumasaigh borradh tapa
        setting_reduce_motion: Laghdú ar an tairiscint i beochan
        setting_system_font_ui: Úsáid cló réamhshocraithe an chórais
        setting_system_scrollbars_ui: Bain úsáid as scrollbharra réamhshocraithe an chórais
        setting_theme: Téama suímh
        setting_trends: Taispeáin treochtaí an lae inniu
        setting_unfollow_modal: Taispeáin dialóg deimhnithe sula ndíleanfaidh tú duine éigin
        setting_use_blurhash: Taispeáin grádáin ildaite do mheáin fholaithe
        setting_use_pending_items: Modh mall
        severity: Déine
        sign_in_token_attempt: Cód slándála
        title: Teideal
        type: Cineál iompórtála
        username: Ainm úsáideora
        username_or_email: Ainm Úsáideora nó Ríomhphost
        whole_word: Focal ar fad
      email_domain_block:
        with_dns_records: Cuir taifid MX agus IPanna an fhearainn san áireamh
      featured_tag:
        name: Haischlib
      filters:
        actions:
          blur: Folaigh na meáin le rabhadh
          hide: Cuir i bhfolach go hiomlán
          warn: Cuir i bhfolach le rabhadh
      form_admin_settings:
        activity_api_enabled: Foilsigh staitisticí comhiomlána faoi ghníomhaíocht úsáideoirí san API
        app_icon: Deilbhín aip
        backups_retention_period: Tréimhse choinneála cartlainne úsáideora
        bootstrap_timeline_accounts: Mol na cuntais seo d'úsáideoirí nua i gcónaí
        closed_registrations_message: Teachtaireacht saincheaptha nuair nach bhfuil sínithe suas ar fáil
        content_cache_retention_period: Tréimhse choinneála inneachair cianda
        custom_css: CSS saincheaptha
        favicon: Favicon
        landing_page: Leathanach tuirlingthe do chuairteoirí nua
        local_live_feed_access: Rochtain ar bheatha bheo ina bhfuil poist áitiúla
        local_topic_feed_access: Rochtain ar fhothaí hashtag agus nasc ina bhfuil poist áitiúla
        mascot: Mascóg saincheaptha (oidhreacht)
        media_cache_retention_period: Tréimhse choinneála taisce meán
        min_age: Riachtanas aoise íosta
        peers_api_enabled: Foilsigh liosta de na freastalaithe aimsithe san API
        profile_directory: Cumasaigh eolaire próifíle
        registrations_mode: Cé atá in ann clárú
        remote_live_feed_access: Rochtain ar bheatha bheo ina bhfuil poist iargúlta
        remote_topic_feed_access: Rochtain ar fhothaí hashtag agus nasc ina bhfuil poist iargúlta
        require_invite_text: A cheangal ar chúis a bheith páirteach
        show_domain_blocks: Taispeáin bloic fearainn
        show_domain_blocks_rationale: Taispeáin cén fáth ar cuireadh bac ar fhearann
        site_contact_email: R-phost teagmhála
        site_contact_username: Ainm úsáideora teagmhála
        site_extended_description: Cur síos fada
        site_short_description: Cur síos freastalaí
        site_terms: Polasaí príobháideachais
        site_title: Ainm freastalaí
        status_page_url: URL an leathanaigh stádais
        theme: Téama réamhshocraithe
        thumbnail: Mionsamhail freastalaí
        trendable_by_default: Ceadaigh treochtaí gan athbhreithniú roimh ré
        trends: Cumasaigh treochtaí
      interactions:
        must_be_follower: Cuir bac ar fhógraí ó dhaoine nach leantóirí iad
        must_be_following: Cuir bac ar fhógraí ó dhaoine nach leanann tú
        must_be_following_dm: Cuir bac ar theachtaireachtaí díreacha ó dhaoine nach leanann tú
      invite:
        comment: Ráiteas
      invite_request:
        text: Cén fáth ar mhaith leat a bheith páirteach?
      ip_block:
        comment: Ráiteas
        ip: IP
        severities:
          no_access: Rochtain a bhlocáil
          sign_up_block: Cuir bac ar chlárúcháin
          sign_up_requires_approval: Teorainn le clárú
        severity: Riail
      notification_emails:
        appeal: Déanann duine éigin achomharc i gcoinne chinneadh modhnóra
        digest: Seol r-phoist achoimre
        favourite: Is fearr le duine éigin do phostáil
        follow: Lean duine éigin tú
        follow_request: D'iarr duine éigin tú a leanúint
        mention: Luaigh duine éigin tú
        pending_account: Ní mór athbhreithniú a dhéanamh ar chuntas nua
        quote: Luaigh duine éigin thú
        reblog: Mhol duine éigin do phostáil
        report: Tá tuairisc nua curtha isteach
        software_updates:
          all: Fógra a thabhairt ar gach nuashonrú
          critical: Fógra a thabhairt ar nuashonruithe ríthábhachtacha amháin
          label: Tá leagan nua Mastodon ar fáil
          none: Ná cuir nuashonruithe ar an eolas choíche (ní mholtar é)
          patch: Fógra ar nuashonruithe bugfix
        trending_tag: Teastaíonn athbhreithniú ar threocht nua
      rule:
        hint: Eolas breise
        text: Riail
      settings:
        indexable: Cuir leathanach próifíle san innill chuardaigh
        show_application: Taispeáin cén aip ónar sheol tú postáil
      tag:
        listable: Lig don hashchlib seo a bheith le feiceáil i gcuardach agus i moltaí
        name: Haischlib
        trendable: Lig don haischlib seo a bheith le feiceáil faoi threochtaí
        usable: Lig do phostálacha an hashchlib seo a úsáid go háitiúil
      terms_of_service:
        changelog: Cad atá athraithe?
        effective_date: Dáta éifeachtach
        text: Téarmaí Seirbhíse
      terms_of_service_generator:
        admin_email: Seoladh ríomhphoist le haghaidh fógraí dlí
        arbitration_address: Seoladh fisiciúil le haghaidh fógraí eadrána
        arbitration_website: An láithreán gréasáin chun fógraí eadrána a chur isteach
        choice_of_law: Rogha an Dlí
        dmca_address: Seoladh fisiciúil le haghaidh fógraí DMCA/cóipchirt
        dmca_email: Seoladh ríomhphoist le haghaidh fógraí DMCA/cóipchirt
        domain: Fearann
        jurisdiction: Dlínse dhlíthiúil
        min_age: Aois íosta
      user:
        date_of_birth_1i: Lá
        date_of_birth_2i: Mí
        date_of_birth_3i: Bliain
        role: Ról
        time_zone: Crios ama
      user_role:
        color: Dath suaitheantas
        highlighted: Taispeáin ról mar shuaitheantas ar phróifílí úsáideora
        name: Ainm
        permissions_as_keys: Ceadanna
        position: Tosaíocht
      username_block:
        allow_with_approval: Ceadaigh clárúcháin le ceadú
        comparison: Modh comparáide
        username: Focal le meaitseáil
      webhook:
        events: Imeachtaí cumasaithe
        template: Teimpléad pá-ualach
        url: URL críochphointe
    'no': Níl
    not_recommended: Ní mholtar
    overridden: Sáraithe
    recommended: Molta
    required:
      mark: "*"
      text: ag teastáil
    title:
      sessions:
        webauthn: Úsáid ceann de d'eochracha slándála chun síniú isteach
    'yes': Tá<|MERGE_RESOLUTION|>--- conflicted
+++ resolved
@@ -57,13 +57,9 @@
         setting_advanced_layout: Taispeáin Mastodon mar leagan amach ilcholún, rud a ligeann duit an t-amlíne, fógraí, agus tríú colún de do rogha féin a fheiceáil. Ní mholtar é seo do scáileáin níos lú.
         setting_aggregate_reblogs: Ná taispeáin treisithe nua do phoist a treisíodh le déanaí (ní dhéanann difear ach do threisithe nuafhaighte)
         setting_always_send_emails: Go hiondúil ní sheolfar fógraí ríomhphoist agus tú ag úsáid Mastodon go gníomhach
-<<<<<<< HEAD
-        setting_default_quote_policy: Ní bheidh an socrú seo i bhfeidhm ach amháin maidir le poist a cruthaíodh leis an gcéad leagan eile de Mastodon, ach is féidir leat do rogha féin a roghnú agus tú ag ullmhú.
-=======
         setting_boost_modal: Nuair a bheidh sé cumasaithe, osclóidh borradh dialóg deimhnithe ar dtús inar féidir leat infheictheacht do bhorrtha a athrú.
         setting_default_quote_policy_private: Ní féidir le daoine eile poist atá scríofa ar Mastodon agus atá dírithe ar leanúna amháin a lua.
         setting_default_quote_policy_unlisted: Nuair a luann daoine thú, beidh a bpost i bhfolach ó amlínte treochta freisin.
->>>>>>> 26c78392
         setting_default_sensitive: Tá meáin íogair i bhfolach de réir réamhshocraithe agus is féidir iad a nochtadh le cliceáil
         setting_display_media_default: Folaigh meáin atá marcáilte mar íogair
         setting_display_media_hide_all: Folaigh meáin i gcónaí
