--- conflicted
+++ resolved
@@ -20,10 +20,6 @@
           invalid: نام دامنهٔ معتبری نیست
       messages:
         invalid_domain_on_line: "%{value} نام دامنهٔ معتبری نیست"
-<<<<<<< HEAD
-        too_many_lines: بیش از کران %{limit} خط است
-=======
->>>>>>> 609a4018
       models:
         account:
           attributes:
