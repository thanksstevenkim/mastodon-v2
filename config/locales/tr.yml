---
tr:
  about:
    about_mastodon_html: 'Geleceğin sosyal ağı: Reklam yok, kurumsal gözetim yok, etik tasarım ve merkeziyetsizlik! Mastodon ile verilerinizin sahibi olun!'
    contact_missing: Ayarlanmadı
    contact_unavailable: Bulunamadı
    hosted_on: Mastodon %{domain} üzerinde barındırılıyor
    title: Hakkında
  accounts:
    followers:
      one: Takipçi
      other: Takipçiler
    following: Takip ediliyor
    instance_actor_flash: Bu hesap, herhangi bir bireysel kullanıcı değil, sunucunun kendisini temsil etmek için kullanılan sanal bir aktördür. Birleştirme amacıyla kullanılmaktadır ve askıya alınmamalıdır.
    last_active: son etkinlik
    link_verified_on: Bu bağlantının mülkiyeti %{date} tarihinde kontrol edildi
    nothing_here: Burada henüz hiçbir gönderi yok!
    pin_errors:
      following: Onaylamak istediğiniz kişiyi zaten takip ediyor olmalısınız
    posts:
      one: Gönderi
      other: Gönderiler
    posts_tab_heading: Gönderiler
    self_follow_error: Kendi hesabınızı takip etmenize izin yok
  admin:
    account_actions:
      action: Eylemi gerçekleştir
      already_silenced: Bu hesap zaten sınırlanmış.
      already_suspended: Bu hesap zaten askıya alınmış.
      title: "%{acct} üzerinde denetleme eylemi gerçekleştir"
    account_moderation_notes:
      create: Not bırak
      created_msg: Denetim notu başarıyla oluşturuldu!
      destroyed_msg: Denetim notu başarıyla yok edildi!
    accounts:
      add_email_domain_block: E-posta alan adını engelle
      approve: Onayla
      approved_msg: "%{username} adlı kullanıcının kayıt başvurusu başarıyla onaylandı"
      are_you_sure: Emin misin?
      avatar: Profil resmi
      by_domain: Alan adı
      change_email:
        changed_msg: E-posta başarıyla değiştirildi!
        current_email: Mevcut e-posta
        label: E-postayı değiştir
        new_email: Yeni e-posta
        submit: E-postayı değiştir
        title: "%{username} için e-postayı değiştir"
      change_role:
        changed_msg: Rol başarıyla değiştirildi!
        edit_roles: Kullanıcı rollerini yönetin
        label: Rolü değiştir
        no_role: Rol yok
        title: "%{username} için rolü değiştir"
      confirm: Onayla
      confirmed: Onaylandı
      confirming: Onaylanıyor
      custom: Özel
      delete: Veriyi sil
      deleted: Silindi
      demote: Düşür
      destroyed_msg: "%{username} adlı kullanıcının verilerinin silinmesi sıraya alındı"
      disable: Dondur
      disable_sign_in_token_auth: E-posta token doğrulamayı devre dışı bırak
      disable_two_factor_authentication: 2 aşamalı doğrulamayı kapat
      disabled: Kapalı
      display_name: Görünen isim
      domain: Alan adı
      edit: Düzenle
      email: E-posta
      email_status: E-posta durumu
      enable: Etkinleştir
      enable_sign_in_token_auth: E-posta token doğrulamayı etkinleştir
      enabled: Etkin
      enabled_msg: "%{username} hesabı başarıyla çözüldü"
      followers: Takipçi
      follows: Takip edilen
      header: Üstbilgi
      inbox_url: Gelen kutusu bağlantısı
      invite_request_text: Katılma gerekçeleri
      invited_by: Tarafından davet edildi
      ip: IP
      joined: Katılma tarihi
      location:
        all: Hepsi
        local: Yerel
        remote: Uzaktan
        title: Konum
      login_status: Oturum açma durumu
      media_attachments: Medya ekleri
      memorialize: Anıta dönüştür
      memorialized: Anıtlaştırıldı
      memorialized_msg: "%{username} hesabı başarıyla anıt hesabına dönüştürüldü"
      moderation:
        active: Etkin
        all: Hepsi
        disabled: Devre dışı bırakıldı
        pending: Bekleyen
        silenced: Sınırlı
        suspended: Askıya Alınan
        title: Denetim
      moderation_notes: Denetleme notları
      most_recent_activity: Son aktivite
      most_recent_ip: Son IP
      no_account_selected: Hiçbiri seçilmediğinden hiçbir hesap değiştirilmedi
      no_limits_imposed: Sınır koymaz
      no_role_assigned: Rol atanmamış
      not_subscribed: Abone edilmedi
      pending: Bekleyen yorum
      perform_full_suspension: Askıya al
      previous_strikes: Önceki eylemler
      previous_strikes_description_html:
        one: Bu hesap için <strong>bir</strong> eylem yapılmış.
        other: Bu hesap için <strong>%{count}</strong> eylem yapılmış.
      promote: Yükselt
      protocol: Protokol
      public: Herkese açık
      push_subscription_expires: PuSH aboneliği sona erdi
      redownload: Profili yenile
      redownloaded_msg: "%{username} kullanıcısının profili kökenden başarıyla yenilendi"
      reject: Reddet
      rejected_msg: "%{username} adlı kullanıcının kayıt başvurusu başarıyla reddedildi"
      remote_suspension_irreversible: Bu hesaba ait veriler geri dönüşümsüz bir şekilde silindi.
      remote_suspension_reversible_hint_html: Hesap sunucusunda askıya alındı ve veriler %{date} tarihinde tamamen kaldırılacak. O zamana kadar, uzak sunucu herhangi bir olumsuz etki olmadan hesabı geri yüklenebilir. Hesabın tüm verilerini hemen kaldırmak isterseniz, bunu aşağıdan yapabilirsiniz.
      remove_avatar: Profil resmini kaldır
      remove_header: Üstbilgiyi kaldır
      removed_avatar_msg: "%{username} hesabının avatar resmi başarıyla kaldırıldı"
      removed_header_msg: "%{username} hesabının başlık resmi başarıyla kaldırıldı"
      resend_confirmation:
        already_confirmed: Bu kullanıcı zaten onaylandı
        send: Onaylama bağlantısını tekrar gönder
        success: Onaylama bağlantısı başarıyla gönderildi!
      reset: Sıfırla
      reset_password: Parolayı sıfırla
      resubscribe: Yeniden abone ol
      role: Rol
      search: Ara
      search_same_email_domain: Aynı e-posta alan adına sahip diğer kullanıcılar
      search_same_ip: Aynı IP adresine sahip diğer kullanıcılar
      security: Güvenlik
      security_measures:
        only_password: Sadece parola
        password_and_2fa: Parola ve İki aşamalı doğrulama
      sensitive: Hassas
      sensitized: Hassas olarak işaretlendi
      shared_inbox_url: Paylaşılan gelen kutusu bağlantısı
      show:
        created_reports: Yapılan şikayetler
        targeted_reports: Başkaları tarafından şikayet edildi
      silence: Sustur
      silenced: Susturulmuş
      statuses: Gönderiler
      strikes: Önceki eylemler
      subscribe: Abone ol
      suspend: Askıya al
      suspended: Askıya alındı
      suspension_irreversible: Bu hesabın verileri geri dönüşümsüz olarak silindi. Hesabı kullanılabilir hale getirmek için hesabın askıya alınmasını kaldırabilirsiniz, ancak daha önce sahip olduğu herhangi bir veri kurtarılamaz.
      suspension_reversible_hint_html: Hesap askıya alındı ve veriler %{date} tarihinde tamamen kaldırılacak. O zamana kadar, hesap herhangi bir olumsuz etki olmaksızın geri yüklenebilir. Hesabın tüm verilerini hemen kaldırmak isterseniz, bunu aşağıdan yapabilirsiniz.
      title: Hesaplar
      unblock_email: E-posta adresinin engelini kaldır
      unblocked_email_msg: "%{username} kişisinin e-posta adresinin engeli başarıyla kaldırıldı"
      unconfirmed_email: Onaylanmamış e-posta
      undo_sensitized: Hassaslığı geri al
      undo_silenced: Susturmayı geri al
      undo_suspension: Uzaklaştırmayı geri al
      unsilenced_msg: "%{username} hesabı başarıyla sınırsız yapıldı"
      unsubscribe: Abonelikten çık
      unsuspended_msg: "%{username} hesabının askıya alınması başarıyla kaldırıldı"
      username: Kullanıcı adı
      view_domain: Alan adı için özeti görüntüleyin
      warn: Uyar
      web: Web
      whitelisted: Beyaz listede
    action_logs:
      action_types:
        approve_appeal: İtirazı Onayla
        approve_user: Kullanıcıyı Onayla
        assigned_to_self_report: Raporu Ata
        change_email_user: Kullanıcı E-postasını Değiştir
        change_role_user: Kullanıcının Rolünü Değiştir
        confirm_user: Kullanıcıyı Onayla
        create_account_warning: Uyarı Oluştur
        create_announcement: Duyuru Oluştur
        create_canonical_email_block: E-posta Engeli Oluştur
        create_custom_emoji: Özel İfade Oluştur
        create_domain_allow: İzin Verilen Alan Adı Oluştur
        create_domain_block: Engellenen Alan Adı Oluştur
        create_email_domain_block: E-Posta Alan Adı Engeli Oluştur
        create_ip_block: IP kuralı oluştur
        create_relay: Aktarıcı Oluştur
        create_unavailable_domain: Mevcut Olmayan Alan Adı Oluştur
        create_user_role: Rol Oluştur
        create_username_block: Kullanıcı Adı Kuralı Oluştur
        demote_user: Kullanıcıyı Düşür
        destroy_announcement: Duyuru Sil
        destroy_canonical_email_block: E-Posta Engelini Sil
        destroy_custom_emoji: Özel İfadeyi Sil
        destroy_domain_allow: İzin Verilen Alan Adını Sil
        destroy_domain_block: Engellenen Alan Adını Sil
        destroy_email_domain_block: E-posta Alan Adı Engelini Sil
        destroy_instance: Alan adını temizle
        destroy_ip_block: IP kuralını sil
        destroy_relay: Aktarıcı Sil
        destroy_status: Durumu Sil
        destroy_unavailable_domain: Mevcut Olmayan Alan Adı Sil
        destroy_user_role: Rolü Kaldır
        destroy_username_block: Kullanıcı Adı Kuralını Sil
        disable_2fa_user: 2AD Kapat
        disable_custom_emoji: Özel İfadeyi Devre Dışı Bırak
        disable_relay: Aktarıcıyı Devre Dışı Bırak
        disable_sign_in_token_auth_user: Kullanıcı için E-posta Token Doğrulamayı Devre Dışı Bırak
        disable_user: Kullanıcıyı Devre Dışı Bırak
        enable_custom_emoji: Özel İfadeyi Etkinleştir
        enable_relay: Aktarıcıyı Etkinleştir
        enable_sign_in_token_auth_user: Kullanıcı için E-posta Token Doğrulamayı Etkinleştir
        enable_user: Kullanıcıyı Etkinleştir
        memorialize_account: Hesabı Anıtlaştır
        promote_user: Kullanıcıyı Yükselt
        publish_terms_of_service: Hizmet Şartlarını Yayınla
        reject_appeal: İtirazı Reddet
        reject_user: Kullanıcıyı Reddet
        remove_avatar_user: Profil Resmini Kaldır
        reopen_report: Şikayeti Tekrar Aç
        resend_user: Doğrulama E-postasını Tekrar Gönder
        reset_password_user: Parolayı Sıfırla
        resolve_report: Şikayeti Çöz
        sensitive_account: Hesabınızdaki medyayı hassas olarak işaretleyin
        silence_account: Hesabı Sustur
        suspend_account: Hesabı Askıya Al
        unassigned_report: Rapor Atamasını Kaldır
        unblock_email_account: E-posta adresinin engelini kaldır
        unsensitive_account: Hesabınızdaki medyayı hassas olarak işaretlemeyin
        unsilence_account: Hesabın Sesini Aç
        unsuspend_account: Hesabı Askıdan Kaldır
        update_announcement: Duyuruyu Güncelle
        update_custom_emoji: Özel İfadeyi Güncelle
        update_domain_block: Engellenen Alan Adını Güncelle
        update_ip_block: IP kuralını güncelle
        update_report: Raporu Güncelle
        update_status: Durumu Güncelle
        update_user_role: Rolü Güncelle
        update_username_block: Kullanıcı Adı Kuralını Güncelle
      actions:
        approve_appeal_html: "%{name}, %{target} kullanıcısının yönetim kararına itirazını kabul etti"
        approve_user_html: "%{name}, %{target} konumundan kaydı onayladı"
        assigned_to_self_report_html: "%{name} kendilerine %{target} adlı raporu verdi"
        change_email_user_html: "%{name}, %{target} kullanıcısının e-posta adresini değiştirdi"
        change_role_user_html: "%{name}, %{target} kişisinin rolünü değiştirdi"
        confirm_user_html: "%{name} %{target} kullanıcısının e-posta adresini onayladı"
        create_account_warning_html: "%{name} %{target} 'a bir uyarı gönderdi"
        create_announcement_html: "%{name}, yeni %{target} duyurusunu oluşturdu"
        create_canonical_email_block_html: "%{name}, %{target} karmasıyla e-posta engelledi"
        create_custom_emoji_html: "%{name} yeni %{target} ifadesini yükledi"
        create_domain_allow_html: "%{name}, %{target} alan adıyla birliğe izin verdi"
        create_domain_block_html: "%{name}, %{target} alan adını engelledi"
        create_email_domain_block_html: "%{name}, %{target} e-posta alan adını engelledi"
        create_ip_block_html: "%{name}, %{target} IP adresi için kural oluşturdu"
        create_relay_html: "%{name}, %{target} aktarıcısını oluşturdu"
        create_unavailable_domain_html: "%{name}, %{target} alan adına teslimatı durdurdu"
        create_user_role_html: "%{name}, %{target} rolünü oluşturdu"
        create_username_block_html: "%{name}, %{target} içeren kullanıcı adları için kural ekledi"
        demote_user_html: "%{name}, %{target} kullanıcısını düşürdü"
        destroy_announcement_html: "%{name}, %{target} duyurusunu sildi"
        destroy_canonical_email_block_html: "%{name}, %{target} karmasıyla e-posta engelini kaldırdı"
        destroy_custom_emoji_html: "%{name}, %{target} ifadesini sildi"
        destroy_domain_allow_html: "%{name}, %{target} alan adıyla birlik iznini kaldırdı"
        destroy_domain_block_html: "%{name}, %{target} alan adı engelini kaldırdı"
        destroy_email_domain_block_html: "%{name}, %{target} e-posta alan adı engelini kaldırdı"
        destroy_instance_html: "%{name}, %{target} alan adını temizledi"
        destroy_ip_block_html: "%{name}, %{target} IP adresi kuralını sildi"
        destroy_relay_html: "%{name}, %{target} aktarıcısını sildi"
        destroy_status_html: "%{name}, %{target} kullanıcısının gönderisini kaldırdı"
        destroy_unavailable_domain_html: "%{name}, %{target} alan adına teslimatı sürdürdü"
        destroy_user_role_html: "%{name}, %{target} rolünü sildi"
        destroy_username_block_html: "%{name}, %{target} içeren kullanıcı adları için kural silindi"
        disable_2fa_user_html: "%{name}, %{target} kullanıcısının iki aşamalı doğrulama gereksinimini kapattı"
        disable_custom_emoji_html: "%{name}, %{target} emojisini devre dışı bıraktı"
        disable_relay_html: "%{name}, %{target} aktarıcısını devre dışı bıraktı"
        disable_sign_in_token_auth_user_html: "%{name}, %{target} için e-posta token doğrulamayı devre dışı bıraktı"
        disable_user_html: "%{name}, %{target} kullanıcısı için oturum açmayı devre dışı bıraktı"
        enable_custom_emoji_html: "%{name}, %{target} emojisini etkinleştirdi"
        enable_relay_html: "%{name}, %{target} aktarıcısını etkinleştirdi"
        enable_sign_in_token_auth_user_html: "%{name}, %{target} için e-posta token doğrulamayı etkinleştirdi"
        enable_user_html: "%{name}, %{target} kullanıcısı için oturum açmayı etkinleştirdi"
        memorialize_account_html: "%{name}, %{target} kullanıcısının hesabını bir anıt sayfaya dönüştürdü"
        promote_user_html: "%{name}, %{target} kullanıcısını yükseltti"
        publish_terms_of_service_html: "%{name} hizmet şartları güncellemelerini yayınladı"
        reject_appeal_html: "%{name}, %{target} kullanıcısının yönetim kararına itirazını reddetti"
        reject_user_html: "%{name}, %{target} konumundan kaydı reddetti"
        remove_avatar_user_html: "%{name}, %{target} kullanıcısının avatarını kaldırdı"
        reopen_report_html: "%{name}, %{target} şikayetini yeniden açtı"
        resend_user_html: "%{name}, %{target} için doğrulama e-postasını tekrar gönderdi"
        reset_password_user_html: "%{name}, %{target} kullanıcısının parolasını sıfırladı"
        resolve_report_html: "%{name}, %{target} şikayetini çözdü"
        sensitive_account_html: "%{name}, %{target} kullanıcısının medyasını hassas olarak işaretledi"
        silence_account_html: "%{name}, %{target} kullanıcısının hesabını sessize aldı"
        suspend_account_html: "%{name}, %{target} kullanıcısının hesabını askıya aldı"
        unassigned_report_html: "%{name}, %{target} şikayetinin atamasını kaldırdı"
        unblock_email_account_html: "%{name}, %{target} kişisinin e-posta adresinin engelini kaldırdı"
        unsensitive_account_html: "%{name}, %{target} kullanıcısının medyasının hassas işaretini kaldırdı"
        unsilence_account_html: "%{name}, %{target} kullanıcısının hesabının sessizliğini kaldırdı"
        unsuspend_account_html: "%{name}, %{target} kullanıcısının hesabının askı durumunu kaldırdı"
        update_announcement_html: "%{name}, %{target} duyurusunu güncelledi"
        update_custom_emoji_html: "%{name}, %{target} emojisini güncelledi"
        update_domain_block_html: "%{name}, %{target} alan adının engelini güncelledi"
        update_ip_block_html: "%{name}, %{target} IP adresi için kuralı güncelledi"
        update_report_html: "%{name}, %{target} raporunu güncelledi"
        update_status_html: "%{name}, %{target} kullanıcısının gönderisini güncelledi"
        update_user_role_html: "%{name}, %{target} rolünü değiştirdi"
        update_username_block_html: "%{name}, %{target} içeren kullanıcı adları için kural güncellendi"
      deleted_account: hesap silindi
      empty: Kayıt bulunamadı.
      filter_by_action: Eyleme göre filtre
      filter_by_user: Kullanıcıya göre filtre
      title: Denetim günlüğü
      unavailable_instance: "(alan adı mevcut değil)"
    announcements:
      back: Duyurulara geri dön
      destroyed_msg: Duyuru başarıyla silindi!
      edit:
        title: Duyuruyu düzenle
      empty: Duyuru bulunamadı.
      live: Canlı
      new:
        create: Duyuru oluştur
        title: Yeni duyuru
      preview:
        disclaimer: Kullanıcılar bu bildirimleri almayı iptal edemediği için, e-posta bildirimleri kişisel veri ihlali veya sunucu kapatma bildirimleri gibi önemli duyurularla sınırlandırılmalıdır.
        explanation_html: 'E-posta, <strong>%{display_count} kullanıcıya</strong> gönderilecektir. E-posta içerisinde aşağıdaki metin yer alacaktır:'
        title: Duyuru bildiriminin önizlemesine bak
      publish: Yayınla
      published_msg: Duyuru başarıyla yayınlandı!
      scheduled_for: "%{time} için zamanlandı"
      scheduled_msg: Duyuru yayınlanmak üzere zamanlandı!
      title: Duyurular
      unpublish: Yayından kaldır
      unpublished_msg: Duyuru başarıyla yayından kaldırıldı!
      updated_msg: Duyuru başarıyla güncellendi!
    critical_update_pending: Kritik güncelleme bekliyor
    custom_emojis:
      assign_category: Kategori ata
      by_domain: Alan adı
      copied_msg: Emojinin yerel kopyası başarıyla oluşturuldu
      copy: Kopyala
      copy_failed_msg: Bu emojinin yerel bir kopyası oluşturulamadı
      create_new_category: Yeni kategori oluştur
      created_msg: İfade başarıyla oluşturuldu!
      delete: Sil
      destroyed_msg: Emojo başarıyla yok edildi!
      disable: Devre dışı bırak
      disabled: Devre dışı
      disabled_msg: Bu emoji başarıyla devre dışı bırakıldı
      emoji: İfadeler
      enable: Etkinleştir
      enabled: Etkin
      enabled_msg: Bu emojiyi başarıyla etkinleştirdi
      image_hint: En fazla %{size} boyutunda PNG veya GIF
      list: Liste
      listed: Listelenen
      new:
        title: Yeni özel emoji ekle
      no_emoji_selected: Hiçbiri seçilmediğinden hiçbir emoji değiştirilmedi
      not_permitted: Bu işlemi gerçekleştirme izniniz yok
      overwrite: Üzerine yaz
      shortcode: Kısa kod
      shortcode_hint: En az 2 karakter, sadece alfanümerik karakterler ve alt çizgiler
      title: Özel emojiler
      uncategorized: Kategorilenmemiş
      unlist: Liste dışı
      unlisted: Listelenmemiş
      update_failed_msg: Bu emoji güncellenemedi
      updated_msg: Emoji başarıyla güncellendi!
      upload: Yükle
    dashboard:
      active_users: aktif kullanıcılar
      interactions: etkileşimler
      media_storage: Medya deposu
      new_users: yeni kullanıcılar
      opened_reports: açılan bildirimler
      pending_appeals_html:
        one: "<strong>%{count}</strong> bekleyen itiraz"
        other: "<strong>%{count}</strong> bekleyen itiraz"
      pending_reports_html:
        one: "<strong>%{count}</strong> bekleyen bildirim"
        other: "<strong>%{count}</strong> bekleyen bildirim"
      pending_tags_html:
        one: "<strong>%{count}</strong> bekleyen etiket"
        other: "<strong>%{count}</strong> bekleyen etiket"
      pending_users_html:
        one: "<strong>%{count}</strong> bekleyen kullanıcı"
        other: "<strong>%{count}</strong> bekleyen kullanıcı"
      resolved_reports: çözülmüş bildirimler
      software: Yazılım
      sources: Kayıt kaynakları
      space: Alan kullanımı
      title: Kontrol Paneli
      top_languages: En aktif diller
      top_servers: En aktif sunucular
      website: Web sitesi
    disputes:
      appeals:
        empty: İtiraz bulunamadı.
        title: İtirazlar
    domain_allows:
      add_new: Alan adını beyaz listeye al
      created_msg: Alan adı başarıyla beyaz listeye alındı
      destroyed_msg: Alan adı beyaz listeden kaldırıldı
      export: Dışa Aktar
      import: İçe aktar
      undo: Beyaz listeden çıkar
    domain_blocks:
      add_new: Yeni ekle
      confirm_suspension:
        cancel: İptal et
        confirm: Askıya al
        permanent_action: Askıyı kaldırmak herhangi bir veriyi veya ilişkiyi geri getirmez.
        preamble_html: "<strong>%{domain}</strong> ve alt alan adlarını askıya almak üzeresiniz."
        remove_all_data: Bu sunucunuzdaki bu alan adının hesaplarından tüm veriyi, içeriği, ve profil verisini kaldıracaktır.
        stop_communication: Sunucunuzun bu sunucularla iletişimi durduracaktır.
        title: "%{domain} için alan adı engelini doğrulayın"
        undo_relationships: Bu kendi sunucularınız ve diğerlerindeki hesaplar arasındaki herhangi bir takip ilişkisini geri alacaktır.
      created_msg: Domain bloğu şu an işleniyor
      destroyed_msg: Domain bloğu silindi
      domain: Alan adı
      edit: Etki alanı bloğunu düzenle
      existing_domain_block: Zaten %{name} için daha katı sınırlamalar dayatmıştınız.
      existing_domain_block_html: '%{name}''e zaten daha katı sınırlar uyguladınız, önce <a href="%{unblock_url}">engellemesini kaldırmanız</a> gerekiyor.'
      export: Dışa Aktar
      import: İçe aktar
      new:
        create: Yeni blok oluştur
        hint: Domain bloğu, veri tabanında hesap kayıtlarının oluşturulmasını engellemez, fakat o hesapların üzerine otomatik olarak belirli yönetim metodlarını olarak uygular.
        severity:
          desc_html: "<strong>Sınırlama</strong>, bu sunucudaki hesabın gönderilerini, o hesabı takip etmeyen diğer herkese gizler. <strong>Uzaklaştırma</strong> bu alan adındaki hesapların tüm içeriğini, medya dosyalarını ve profil verisini sunucunuzdan siler. Sadece medya dosyalarını reddetmek için <strong>Hiçbiri</strong> kullanın."
          noop: Yok
          silence: Sınırla
          suspend: Uzaklaştır
        title: Yeni domain bloğu
      no_domain_block_selected: Seçim yapılmadığından hiç bir alan adı engeli değiştirilmedi
      not_permitted: Bu işlemi gerçekleştirme izniniz yok
      obfuscate: Alan adını gizle
      obfuscate_hint: Alan adı kısıtlamaları listelerinin duyurulması etkinleştirilmişse alan adını listede kısmen gizle
      private_comment: Özel yorum
      private_comment_hint: Moderatörler tarafından dahili kullanım için bu alan adı sınırlaması hakkında yorum.
      public_comment: Genel yorum
      public_comment_hint: Eğer alan adı sınırlamaları listesinin tanıtılması etkinleştirilmişse, genel kullanım için bu alan adı sınırlaması hakkında yorum.
      reject_media: Medya dosyalarını reddet
      reject_media_hint: Yerel olarak depolanmış medya dosyalarını ve gelecekte indirilecek olanları reddeder. Uzaklaştırmalarla ilgisizdir
      reject_reports: Raporları reddet
      reject_reports_hint: Bu alan adından gelen tüm şikayetleri yok sayın. Uzaklaştırmalar için mevzu dışıdır
      undo: Geri al
      view: Alan adı bloğunu görüntüle
    email_domain_blocks:
      add_new: Yeni ekle
      allow_registrations_with_approval: Onaylı kayıtlara izin ver
      attempts_over_week:
        one: Son haftada %{count} deneme
        other: Son haftada %{count} kayıt denemesi
      created_msg: E-posta alan adı kara listeye başarıyla eklendi
      delete: Sil
      dns:
        types:
          mx: MX kaydı
      domain: Alan adı
      new:
        create: Alan adı ekle
        resolve: Alan adı çözümleme
        title: Yeni e-posta kara liste girişi
      no_email_domain_block_selected: Seçim yapılmadığından hiç bir e-posta alan adı engeli değiştirilmedi
      not_permitted: İzin verilmedi
      resolved_dns_records_hint_html: Alan adı aşağıdaki MX alan adlarına çözümleniyor, ancak hiç biri nihayetinde e-posta kabulünden sorum değil. Bir MX alan adını engellemek, görünen alan adı farklı osa bile aynı MX alan adını kullanan e-posta adreslerinden gelen kayıtları engelleyecektir. <strong>Başlıca e-posta sağlayıcıları engellememek için dikkatli olun.</strong>
      resolved_through_html: "%{domain} aracılığıyla çözümlendi"
      title: Engelli e-posta alan adları
    export_domain_allows:
      new:
        title: Alan adı engellerini içe aktar
      no_file: Dosya seçilmedi
    export_domain_blocks:
      import:
        description_html: Bir alan adı engeli listesini içe aktarmak üzeresiniz. Bu listeyi iyice gözden geçirin, özellikle listeyi siz hazırlamadıysanız.
        existing_relationships_warning: Mevcut takip ilişkileri
        private_comment_description_html: 'İçe aktarılan engellerin nereden geldiğini izlemenize olanak sağlamak için, içe aktarılan engeller şu özel yorum ile oluşturulacak: <q>%{comment}</q>'
        private_comment_template: "%{source} kaynağından %{date} tarihinde içe aktarıldı"
        title: Domain bloklarını içe aktar
      invalid_domain_block: 'Bir veya daha fazla alan adı engeli şu hata(lar)dan dolayı atlandı: %{error}'
      new:
        title: Domain bloklarını içe aktar
      no_file: Dosya seçilmedi
    fasp:
      debug:
        callbacks:
          created_at: Oluşturulma tarihi
          delete: Sil
          ip: IP adresi
          request_body: İstek gövdesi
          title: Hata ayıklama geri çağrıları
      providers:
        active: Etkin
        base_url: Temel URL
        callback: Geri çağırma
        delete: Sil
        edit: Sağlayıcıyı Düzenle
        finish_registration: Kaydı tamamla
        name: Ad
        providers: Sağlayıcılar
        public_key_fingerprint: Açık anahtar parmak izi
        registration_requested: Kayıt istendi
        registrations:
          confirm: Onayla
          description: FASP'tan bir kayıt aldınız. Eğer bunu siz başlatmadıysanız reddedin. Eğer siz başlattıysanız, kaydı onaylamadan önce ad ve anahtar parmak izini dikkatlice karşılaştırın.
          reject: Reddet
          title: FASP Kaydını Onayla
        save: Kaydet
        select_capabilities: Yetenekleri Seç
        sign_in: Oturum Aç
        status: Durum
        title: Fediverse Yardımcı Hizmet Sağlayıcıları (FASP)
      title: FASP
    follow_recommendations:
      description_html: "<strong>Takip önerileri yeni kullanıcıların hızlı bir şekilde ilginç içerik bulmalarını sağlar</strong>. Eğer bir kullanıcı, kişisel takip önerileri almaya yetecek kadar başkalarıyla etkileşime girmediğinde, onun yerine bu hesaplar önerilir. Bu öneriler, verili bir dil için en yüksek takipçi sayısına ve en yüksek güncel meşguliyete sahip hesapların bir karışımdan günlük olarak hesaplanıyorlar."
      language: Dil için
      status: Durum
      suppress: Takip önerisini baskıla
      suppressed: Baskılandı
      title: Takip önerileri
      unsuppress: Takip önerisini geri getir
    instances:
      audit_log:
        title: En Son Denetim Günlükleri
        view_all: Tüm denetim günlüklerini görüntüle
      availability:
        description_html:
          one: Eğer alan adına teslimat <strong>%{count} gün</strong> boyunca başarısız olursa, alan adından bir teslimat <em>gelmedikçe</em> yeni bir iletim denemesi yapılmayacak.
          other: Eğer alan adına teslimat <strong>%{count} farklı gün</strong> boyunca başarısız olursa, alan adından bir teslimat <em>gelmedikçe</em> yeni bir iletim denemesi yapılmayacak.
        failure_threshold_reached: Başarısızlık eşiğine %{date} tarihinde ulaşıldı.
        failures_recorded:
          one: "%{count} gün başarısız girişim."
          other: "%{count} farklı gün başarısız girişim."
        no_failures_recorded: Kayıtlı başarısızlık yok.
        title: Ulaşılabilirlik
        warning: Bu sunucuya önceki bağlanma denemesi başarısız olmuştu
      back_to_all: Tümü
      back_to_limited: Sınırlı
      back_to_warning: Uyarı
      by_domain: Alan adı
      confirm_purge: Bu alan adından verileri kalıcı olarak silmek istediğinizden emin misin?
      content_policies:
        comment: İç not
        description_html: Bu alan adındaki ve alt alan adlarındaki tüm hesaplara uygulanacak içerik ilkeleri belirleyebilirsiniz.
        limited_federation_mode_description_html: Bu alan adıyla birleştirmeye izin verip vermediğinizi seçebilirsiniz.
        policies:
          reject_media: Medyayı reddet
          reject_reports: Şikayetleri reddet
          silence: Sınırla
          suspend: Askıya al
        policy: İlke
        reason: Kamuya açık gerekçe
        title: İçerik ilkeleri
      dashboard:
        instance_accounts_dimension: En çok takip edilen hesaplar
        instance_accounts_measure: kayıtlı hesaplar
        instance_followers_measure: oradaki takipçilerimiz
        instance_follows_measure: buradaki takipçileri
        instance_languages_dimension: En gözde diller
        instance_media_attachments_measure: kayıtlı medya ekleri
        instance_reports_measure: haklarındaki şikayetler
        instance_statuses_measure: kayıtlı gönderiler
      delivery:
        all: Tümü
        clear: Teslimat hatalarını temizle
        failing: Hata
        restart: Teslimatı yeniden başlat
        stop: Teslimatı durdur
        unavailable: Mevcut Değil
      delivery_available: Teslimat mevcut
      delivery_error_days: Teslimat hatası günleri
      delivery_error_hint: Eğer teslimat %{count} gün boyunca mümkün olmazsa, otomatik olarak teslim edilemiyor olarak işaretlenecek.
      destroyed_msg: "%{domain} alan adından veriler hemen silinmek üzere kuyruğa alındı."
      empty: Alan adı bulunamadı.
      known_accounts:
        one: "%{count} bilinen hesap"
        other: "%{count} bilinen hesap"
      moderation:
        all: Tümü
        limited: Sınırlı
        title: Denetim
      moderation_notes:
        create: Denetleme Notu Ekle
        created_msg: Sunucu denetleme notu başarıyla oluşturuldu!
        description_html: Kendiniz ve diğer moderatörler için not bırakın veya notları görüntüleyin
        destroyed_msg: Sunucu denetleme notu başarıyla silindi!
        placeholder: Bu sunucu hakkında bilgi, gerçekleştirilen eylemler veya ileride bu sunucunun denetimi için işinize yarayabilecek herhangi bir şey.
        title: Denetleme Notları
      private_comment: Özel yorum
      public_comment: Genel yorum
      purge: Temizle
      purge_description_html: Eğer bu alan adının temelli çevrimdışı olduğunu düşünüyorsanız, bu alanda adına ait tüm hesap kayıtlarını ve ilişkili tüm veriyi depolama alanınızdan kaldırabilirsiniz. Bu işlem uzun sürebilir.
      title: Bilinen Sunucular
      total_blocked_by_us: Tarafımızca engellenen
      total_followed_by_them: Onlar tarafından takip edilen
      total_followed_by_us: Tarafımızca takip edilen
      total_reported: Onlar hakkında şikayetler
      total_storage: Medya ekleri
      totals_time_period_hint_html: Aşağıdaki gösterilen toplamlar, gelmiş geçmiş tüm veriyi içeriyor.
      unknown_instance: Bu sunucuda bu alan adının şu an bir kaydı yok.
    invites:
      deactivate_all: Tümünü devre dışı bırak
      filter:
        all: Tümü
        available: Mevcut
        expired: Süresi dolmuş
        title: Filtre
      title: Davetler
    ip_blocks:
      add_new: Kural oluştur
      created_msg: Yeni IP kuralı başarıyla eklendi
      delete: Sil
      expires_in:
        '1209600': 2 hafta
        '15778476': 6 ay
        '2629746': 1 ay
        '31556952': 1 yıl
        '86400': 1 gün
        '94670856': 3 yıl
      new:
        title: Yeni IP kuralı oluştur
      no_ip_block_selected: Hiçbiri seçilmediğinden hiçbir IP kuralı değiştirilmedi
      title: IP kuralları
    relationships:
      title: "%{acct} kişisinin ilişkileri"
    relays:
      add_new: Yeni aktarıcı ekle
      delete: Sil
      description_html: "<strong>Federasyon aktarıcısı</strong>, kendisine abone olan ve yayın yapan sunucular arasında büyük miktarlarda herkese açık gönderilerin değiş tokuşunu yapan aracı bir sunucudur. <strong>Küçük ve orta boyutlu sunucuların fediverse'ten içerik keşfetmesine yardımcı olurlar</strong>, aksi takdirde yerel kullanıcıların uzak sunuculardaki diğer kişileri manuel olarak takip etmeleri gerekecektir."
      disable: Devre dışı
      disabled: Devre dışı
      enable: Etkin
      enable_hint: Etkinleştirildiğinde, sunucunuz bu aktarıcıdan gelecek tüm herkese açık gönderilere abone olacak, ve kendisinin herkese açık gönderilerini bu aktarıcıya göndermeye başlayacaktır.
      enabled: Etkin
      inbox_url: Aktarıcı URL'si
      pending: Aktarıcının onaylaması için bekleniyor
      save_and_enable: Kaydet ve etkinleştir
      setup: Bir aktarıcı bağlantısı kur
      signatures_not_enabled: Güvenli mod ya da beyaz liste modu etkin iken aktarıcılar düzgün çalışmayacaktır
      status: Durum
      title: Aktarıcılar
    report_notes:
      created_msg: Şikayet notu başarıyla oluşturuldu!
      destroyed_msg: Şikayet notu başarıyla silindi!
    reports:
      account:
        notes:
          one: "%{count} not"
          other: "%{count} not"
      action_log: Denetim günlüğü
      action_taken_by: tarafından gerçekleştirilen eylem
      actions:
        delete_description_html: Bildirilen gönderiler silinecek ve aynı hesapla ileride yaşabileceğiniz etkileşimlerde çoğaltmanız için bir eylem kaydedilecek.
        mark_as_sensitive_description_html: Bildirilen gönderilerdeki medya dosyaları hassas olarak işaretlenecek ve aynı hesabın gelecekteki ihlallerinde daha yetkili makamlara bildirmenize yardımcı olmak için bir eylem kaydedilecek.
        other_description_html: Hesabın davranışını denetlemek ve bildirilen hesabın iletişimini yapılandırmak için daha fazla seçenek görün.
        resolve_description_html: Bildirilen hesap için bir şey yapılmayacak, eylem kaydedilmeyecek ve bildirim kapatılacak.
        silence_description_html: Bu hesap sadece halihazırda takip edenler ve elle bakanlarca görünecek, böylece erişimi ciddi bir şekilde kısıtlanacak. Her zaman geri alınabilir. Bu hesaba yönelik tüm bildirimleri kapatır.
        suspend_description_html: Bu hesap ve tüm içeriği erişilmez olacak ve nihayetinde silinecek ve bu hesapla etkileşim mümkün olmayacaktır. 30 gün içinde geri alınabilir. Bu hesaba yönelik tüm bildiriimleri kapatır.
      actions_description_html: Bu bildirimi çözmek için ne yapılması gerektiğine karar verin. Bildirilen hesap için ceza işlemi yaparsanız, <strong>İstenmeyen</strong> kategorisi seçilmemişse, onlara bir e-posta duyurusu gönderilecektir.
      actions_description_remote_html: Bu bildirimi çözmek için hangi eylemi yapmak istediğinize karar verin. Bu yalnızca <strong>sizin</strong> sunucunuzun bu uzak hesapla nasıl etkileşeğini ve içeriğiyle ne yapacağını etkiler.
      actions_no_posts: Bu raporun ilişkili olduğu silinecek gönderi yok
      add_to_report: Bildirime daha fazlasını ekle
      already_suspended_badges:
        local: Bu sunucuda zaten askıya alınmış
        remote: Sunucularında zaten askıya alınmış
      are_you_sure: Emin misiniz?
      assign_to_self: Bana ata
      assigned: Atanan moderatör
      by_target_domain: Şikayet edilen hesabın alan adı
      cancel: İptal et
      category: Kategori
      category_description_html: Bu hesap ve/veya içeriğin bildirilme gerekçesi, bildirilen hesapla iletişimde alıntılanacaktır
      comment:
        none: Yok
      comment_description_html: 'Daha fazla bilgi vermek için %{name} şunu yazdı:'
      confirm: Onayla
      confirm_action: "%{acct} üzerindeki denetleme eylemini onayla"
      created_at: Şikayet edildi
      delete_and_resolve: Gönderileri sil
      forwarded: İletildi
      forwarded_replies_explanation: Bu bildirim başka bir sunucudaki kullanıcı ve içerik ile ilgili. Bildirilen içerik kullanıcılarınızdan birine yanıt şeklinde olduğu için size yönlendirildi.
      forwarded_to: "%{domain}'e iletildi"
      mark_as_resolved: Giderildi olarak işaretle
      mark_as_sensitive: Hassas olarak işaretle
      mark_as_unresolved: Çözümlenmemiş olarak işaretle
      no_one_assigned: Hiç kimse
      notes:
        create: Not Ekle
        create_and_resolve: Not ile çözümle
        create_and_unresolve: Not ile tekrar aç
        delete: Sil
        placeholder: Hangi işlemlerin yapıldığını, ya da diğer ilgili güncellemeleri açıklayın...
        title: Notlar
      notes_description_html: Kendiniz ve diğer moderatörler için not bırakın veya notları görüntüleyin
      processed_msg: "#%{id} Bildirimi başarıyla işlendi"
      quick_actions_description_html: 'Hemen bir şey yapın veya bildirilen içeriği görmek için aşağı kaydırın:'
      remote_user_placeholder: "%{instance}'dan uzak kullanıcı"
      reopen: Şikayeti tekrar aç
      report: 'Şikayet #%{id}'
      reported_account: Şikayet edilen hesap
      reported_by: Şikayet eden
      reported_with_application: Uygulamayla bildirildi
      resolved: Giderildi
      resolved_msg: Şikayet başarıyla çözümlendi!
      skip_to_actions: İşlemlere atla
      status: Durum
      statuses: Bildirilen içerik
      statuses_description_html: İncitici içerik, bildirilen hesapla iletişimde alıntılanacaktır
      summary:
        action_preambles:
          delete_html: "<strong>@%{acct}</strong> hesabının bazı gönderilerini <strong>kaldıracaksınız</strong>, böylece:"
          mark_as_sensitive_html: "<strong>@%{acct}</strong> hesabının bazı gönderilerini <strong>hassas</strong> olarak <strong>işaretleyeceksiniz</strong>, böylece:"
          silence_html: "<strong>@%{acct}</strong> hesabını <strong>sınırlayacaksınız</strong>, böylece:"
          suspend_html: "<strong>@%{acct}</strong> hesabını <strong>askıya alacaksınız</strong>, böylece:"
        actions:
          delete_html: Kuralı ihlal eden gönderileri kaldır
          mark_as_sensitive_html: Kuralı ihlal eden gönderilerin medyasını hassas olarak işaretle
          silence_html: "<strong>@%{acct}</strong> hesabının erişimini oldukça kısıtla: profili ve içeriği sadece onları halihazırda takip edenler veya manuel olarak hesabına erişenlerce mümkün olacak"
          suspend_html: "<strong>@%{acct}</strong> hesabını askıya al, profilini ve içeriğini erişilmez ve etkileşimi imkansız yap"
        close_report: "#%{id} bildirimini çözüldü olarak işaretle"
        close_reports_html: "<strong>@%{acct}</strong> hesabına yönelik <strong>tüm</strong> bildirimleri çözüldü olarak işaretle"
        delete_data_html: İlgili sürede askıdan alınması kaldırılmazsa <strong>@%{acct}</strong> hesabının profilini ve içeriğini şu andan itibaren 30 gün içinde sil
        preview_preamble_html: "<strong>@%{acct}</strong> aşağıdaki içerikle bir uyarı alacaktır:"
        record_strike_html: "<strong>@%{acct}</strong> hesabına karşı bir eylem kaydet, böylece bu hesabın gelecekteki ihlallerini üst makama taşımanıza yardımcı olacaktır"
        send_email_html: "<strong>@%{acct}</strong> adlı kullanıcıya uyarı e-maili gönder"
        warning_placeholder: İsteğe bağlı ek nedenden denetim eylemi.
      target_origin: Şikayet edilen hesabın kökeni
      title: Şikayetler
      unassign: Atamayı geri al
      unknown_action_msg: 'Bilinmeyen eylem: %{action}'
      unresolved: Giderilmedi
      updated_at: Güncellendi
      view_profile: Profili görüntüle
    roles:
      add_new: Rol ekle
      assigned_users:
        one: "%{count} kullanıcı"
        other: "%{count} kullanıcı"
      categories:
        administration: Yönetim
        devops: DevOps
        invites: Davetler
        moderation: Denetim
        special: Özel
      delete: Sil
      description_html: "<strong>Kullanıcı rolleri</strong> ile, kullanıcılarınızın Mastodon'un hangi işlevlerine ve alanlarına erişebileceğini düzenleyebilirsiniz."
      edit: "'%{name}' rolünü düzenle"
      everyone: Varsayılan izinler
      everyone_full_description_html: Bu, herhangi bir rol atanmamış olanlar da olmak üzere <strong>tüm kullanıcıları</strong> etkileyen <strong>temel rol</strong>dür. Diğer tüm roller izinleri bu rolden alıyorlar.
      permissions_count:
        one: "%{count} izin"
        other: "%{count} izin"
      privileges:
        administrator: Yönetici
        administrator_description: Bu izne sahip kullanıcılar tüm diğer izinleri atlıyorlar
        delete_user_data: Kullanıcı Verilerini Silme
        delete_user_data_description: Kullanıcıların, diğer kullanıcıların verisini gecikme olmaksızın silmesine izin verir
        invite_users: Kullanıcıları Davet Etme
        invite_users_description: Kullanıcıların yeni kişileri sunucuya davet etmesine izin verir
        manage_announcements: Duyuruları Yönetme
        manage_announcements_description: Kullanıcıların sunucudaki duyuruları yönetmesine izin verir
        manage_appeals: İtirazları Yönetme
        manage_appeals_description: Kullanıcıların denetleme eylemlerine itirazları gözden geçirmesine izin verir
        manage_blocks: Engelleri Yönetme
        manage_blocks_description: Kullanıcıların e-posta sağlayıcıları ve IP adreslerini engellemesine izin verir
        manage_custom_emojis: Özel İfadeleri Yönetme
        manage_custom_emojis_description: Kullanıcıların sunucudaki özel ifadeleri yönetmesine izin verir
        manage_federation: Birleştirme Yönetme
        manage_federation_description: Kullanıcıların diğer alan adlarıyla birleştirmeye izin vermesi veya engellemesine ve teslim edilebilirliği denetlemesine izin verir
        manage_invites: Davetleri Yönetme
        manage_invites_description: Kullanıcıların davet bağlantılarını görüntüleme ve etkisizleştirmesine izin verir
        manage_reports: Raporları Yönetme
        manage_reports_description: Kullanıcıların bildirimleri incelemesine ve onlara yönelik denetim eylemleri gerçekleştirmesine izin verir
        manage_roles: Rolleri Yönetme
        manage_roles_description: Kullanıcıların kendi rollerinden düşük rolleri atamasına izin verir
        manage_rules: Kuralları Yönetme
        manage_rules_description: Kullanıcıların sunucu kurallarını değiştirmesine izin ver
        manage_settings: Ayarları Yönetme
        manage_settings_description: Kullanıcıların site ayarlarını değiştirmesine izin verir
        manage_taxonomies: Kategorileri Yönetme
        manage_taxonomies_description: Kullanıcıların öne çıkan içeriği incelemesine ve etiket ayarlarını güncellemesine izin verir
        manage_user_access: Kullanıcı Erişimini Yönetme
        manage_user_access_description: Kullanıcıların, diğer kullanıcıların iki aşamalı yetkilendirme, e-posta adreslerini değiştirme ve parolalarını sıfırlama eylemlerini etkisizleştirmesine izin verir
        manage_users: Kullanıcıları Yönetme
        manage_users_description: Kullanıcıların, diğer kullanıcıların ayrıntılarını görüntülemesine ve onlara karşı denetim eylemleri gerçekleştirmesine izin verir
        manage_webhooks: Webhookları Yönetme
        manage_webhooks_description: Kullanıcıların yönetsel olaylar için webhook kurmasına izin verir
        view_audit_log: Denetim Günlüğünü Görüntüleme
        view_audit_log_description: Kullanıcıların sunucudaki yönetsel eylemlerin bir tarihçesini görüntülemesine izin verir
        view_dashboard: Ana Paneli Görüntüleme
        view_dashboard_description: Kullanıcıların ana panele ve çeşitli ölçütlere erişmesine izin verir
        view_devops: DevOps
        view_devops_description: Kullanıcıların Sidekiq ve pgHero panellerine erişmesine izin verir
        view_feeds: Canlı ve konu akışlarını görüntüle
        view_feeds_description: Kullanıcıların sunucu ayarlarından bağımsız olarak canlı ve konu akışlarına erişmelerini sağlar
      title: Roller
    rules:
      add_new: Kural ekle
      add_translation: Çeviri ekle
      delete: Sil
      description_html: Her ne kadar çoğu hizmet kullanım şartlarını okuyup kabul ettiğini söylese de, insanlar onu ancak bir sorun çıktığında gözden geçiriyorlar. <strong>Sunucunuzun kurallarını bir bakışta kolayca görülecek şekilde düz bir madde listesi şeklinde sunun</strong>. Tekil kuralları kısa ve yalın tutmaya çalışan ama onları çok sayıda maddeye bölmemeye de çalışın.
      edit: Kuralı düzenle
      empty: Henüz bir sunucu kuralı tanımlanmadı.
      move_down: Aşağı taşı
      move_up: Yukarı taşı
      title: Sunucu kuralları
      translation: Çeviri
      translations: Çeviriler
      translations_explanation: İsteğe bağlı olarak kurallar için çeviriler ekleyebilirsiniz. Çevrilmiş bir sürüm mevcut değilse varsayılan değer gösterilecektir. Lütfen her zaman sağlanan çevirinin varsayılan değerle senkronize olduğundan emin olun.
    settings:
      about:
        manage_rules: Sunucu kurallarını yönet
        preamble: Sunucunun nasıl işletildiği, yönetildiği ve fonlandığı hakkında ayrıntılı bilgi verin.
        rules_hint: Kullanıcılarınızın uyması beklenen kurallar için özel bir alan var.
        title: Hakkında
      allow_referrer_origin:
        desc: Kullanıcılarınız harici sitelere giden bağlantılara tıkladığında, tarayıcıları Mastodon sunucunuzun adresini yönlendiren olarak gönderebilir. Bu, kullanıcılarınızı benzersiz bir şekilde tanımlayacaksa, örneğin bu kişisel bir Mastodon sunucusuysa, bunu devre dışı bırakın.
        title: Harici sitelerin Mastodon sunucunuzu bir trafik kaynağı olarak görmesine izin verin
      appearance:
        preamble: Mastodon'un web arayüzünü düzenleyin.
        title: Görünüm
      branding:
        preamble: Sunucunuzun markalaşması ağdaki diğer sunuculardan farklıdır. Bu bilgiler Mastodon'un web arayüzü, doğal uygulamalar, diğer sitelerdeki ve ileti uygulamalarındaki bağlantı önizlemeleri, vb. gibi çeşitli ortamlarda görüntülenebilir. Bu nedenle bu bilgiyi açık, kısa ve özlü tutmak en iyisidir.
        title: Marka
      captcha_enabled:
        desc_html: Bu, güvenlik ve gizlilikle ilgili bir endişe kaynağı olabilecek hCaptcha'nın harici komut dosyalarına dayanır. Ayrıca <strong>bu, kayıt sürecini bazı (özellikle engelli) kişiler için önemli ölçüde daha az erişilebilir hale getirebilir</strong>. Bu nedenlerle, lütfen onaya dayalı veya davete dayalı kayıt gibi alternatif önlemleri göz önünde bulundurun.
        title: Yeni kullanıcıların hesaplarını doğrulamaları için bir CAPTCHA çözmelerini gerektir
      content_retention:
        danger_zone: Tehlikeli bölge
        preamble: Kullanıcıların ürettiği içeriğin Mastodon'da nasıl saklanacağını denetleyin.
        title: İçerik saklama
      default_noindex:
        desc_html: Bu ayarı kendileri değiştirmeyen tüm kullanıcıları etkiler
        title: Varsayılan olarak kullanıcıları arama motoru indekslemesinin dışında tut
      discovery:
        follow_recommendations: Takip önerileri
        preamble: İlginç içeriği gezinmek, Mastodon'da kimseyi tanımayan yeni kullanıcıları alıştırmak için oldukça etkilidir. Sunucunuzdaki çeşitli keşif özelliklerinin nasıl çalıştığını denetleyin.
        privacy: Gizlilik
        profile_directory: Profil dizini
        public_timelines: Genel zaman çizelgeleri
        publish_statistics: İstatistikleri yayınla
        title: Keşfet
        trends: Öne çıkanlar
      domain_blocks:
        all: Herkes için
        disabled: Hiç kimseye
        users: Oturum açan yerel kullanıcılara
      feed_access:
        modes:
          authenticated: Sadece yetkilendirilmiş kullanıcılar
          disabled: Belirli kullanıcı rolü gerekir
          public: Herkes
      landing_page:
        values:
          about: Hakkında
          local_feed: Yerel akış
          trends: Öne çıkanlar
      registrations:
        moderation_recommandation: Lütfen kayıtları herkese açmadan önce yeterli ve duyarlı bir denetleyici ekibine sahip olduğunuzdan emin olun!
        preamble: Sunucunuzda kimin hesap oluşturabileceğini denetleyin.
        title: Kayıtlar
      registrations_mode:
        modes:
          approved: Kayıt için onay gerekli
          none: Hiç kimse kayıt olamaz
          open: Herkes kaydolabilir
        warning_hint: Denetleyici ekibinizin istenmeyen ve kötü niyetli kayıtları ele alabilecekleri konusunda emin değilseniz "Kayıt için onay gerekli" seçeneğini kullanmanızı öneririz.
      security:
        authorized_fetch: Dağıtık sunuculardan kimlik doğrulama gerektir
        authorized_fetch_hint: Dağıtık sunuculardan kimlik doğrulaması istemek, hem kullanıcı düzeyinde hem de sunucu düzeyinde blokların daha sıkı bir şekilde uygulanmasını sağlar. Ancak bu performans kaybına sebep olur, yanıtlarınızın erişimini azaltır ve bazı dağıtık hizmetlerle uyumluluk sorunları ortaya çıkarabilir. Ayrıca bu, özel aktörlerin herkese açık gönderilerinizi ve hesaplarınızı getirilmesini engellemez.
        authorized_fetch_overridden_hint: Bir ortam değişkeni tarafından geçersiz kılındığı için şu anda bu ayarı değiştiremezsiniz.
        federation_authentication: Dağıtık kimlik doğrulama uygulaması
      title: Sunucu ayarları
    site_uploads:
      delete: Yüklenen dosyayı sil
      destroyed_msg: Site yüklemesi başarıyla silindi!
    software_updates:
      critical_update: Kritik — lütfen hemen güncelleyin
      description: Son düzeltme ve özelliklerden yararlanmak için Mastodon kurulumunu güncel tutmanızı öneriyoruz. Üstelik güvenlik sorunlarından kaçınmak için Mastodon'u zamanında güncellemek kritiktir. Bu nedenlerle Mastodon her 30 dakikada bir güncellemeleri denetler ve e-posta bildirim seçeneğinize göre size haber verir.
      documentation_link: Daha fazlası
      release_notes: Sürüm notları
      title: Mevcut güncellemeler
      type: Tür
      types:
        major: Ana sürüm
        minor: Alt sürüm
        patch: Yama sürümü — hata düzeltmeleri ve uygulaması kolay değişiklikler
      version: Sürüm
    statuses:
      account: Yazar
      application: Uygulama
      back_to_account: Hesap sayfasına geri dön
      back_to_report: Bildirim sayfasına geri dön
      batch:
        add_to_report: "#%{id} raporuna ekle"
        remove_from_report: Bildirimden kaldır
        report: Bildirim
      contents: İçerikler
      deleted: Silindi
      favourites: Favoriler
      history: Sürüm geçmişi
      in_reply_to: Yanıtlanan
      language: Dil
      media:
        title: Medya
      metadata: Üstveri
      no_history: Bu gönderi düzenlenmemiş
      no_status_selected: Hiçbiri seçilmediğinden hiçbir durum değiştirilmedi
      open: Gönderiyi aç
      original_status: Özgün gönderi
      quotes: Alıntılar
      reblogs: Yeniden Paylaşımlar
      replied_to_html: Yanıtladı %{acct_link}
      status_changed: Gönderi değişti
      status_title: "@%{name} gönderisi"
      title: Hesap gönderileri - @%{name}
      trending: Öne çıkanlar
      view_publicly: Herkese açık görüntüle
      view_quoted_post: Alıntılanmış gönderiyi görüntüle
      visibility: Görünürlük
      with_media: Medya ile
    strikes:
      actions:
        delete_statuses: "%{name}, %{target} kullanıcısının gönderilerini sildi"
        disable: "%{name}, %{target} kullanıcısının hesabını dondurdu"
        mark_statuses_as_sensitive: "%{name}, %{target} kullanıcısının gönderilerini hassas olarak işaretledi"
        none: "%{name}, %{target} kullanıcısına bir uyarı gönderdi"
        sensitive: "%{name}, %{target} kullanıcısının hesabını hassas olarak işaretledi"
        silence: "%{name}, %{target} kullanıcısının hesabını kısıtladı"
        suspend: "%{name}, %{target} kullanıcısının hesabını askıya aldı"
      appeal_approved: İtiraz Edildi
      appeal_pending: İtiraz bekliyor
      appeal_rejected: İtiraz reddedildi
    system_checks:
      database_schema_check:
        message_html: Beklemede olan veritabanı güncellemeleri mevcut. Uygulamanın beklenildiği gibi çalışması için lütfen onları çalıştırın
      elasticsearch_analysis_index_mismatch:
        message_html: Elasticsearch indeks çözümleyici ayarları artık güncel değil. Lütfen <code>tootctl search deploy --only-mapping --only=%{value}</code> komutunu çalıştırın
      elasticsearch_health_red:
        message_html: Elasticsearch kümesi sağlıksız (kırmızı durum), arama özellikleri mevcut değil
      elasticsearch_health_yellow:
        message_html: Elasticsearch kümesi sağlıksız (sarı durum), nedenini incelemek isteyebilirsiniz
      elasticsearch_index_mismatch:
        message_html: Elasticsearch indeks eşlemeleri artık güncel değil. Lütfen <code>tootctl search deploy --only=%{value}</code> komutunu çalıştırın
      elasticsearch_preset:
        action: Belgelere bakın
        message_html: Elasticsearch kümenizin birden fazla düğümü var ama Mastodon onları kullanmak üzere yapılandırılmamış.
      elasticsearch_preset_single_node:
        action: Belgelere bakın
        message_html: Elasticsearch kümenizin tek bir düğümü var, <code>ES_PRESET</code> değişkenine <code>single_node_cluster</code> değeri verilmelidir.
      elasticsearch_reset_chewy:
        message_html: Elasticsearch sistem indeksi, bir ayar değişikliği nedeniyle güncelliğini yitirmiş. Lütfen <code>tootctl search deploy --reset-chewy</code> komutunu çalıştırın.
      elasticsearch_running_check:
        message_html: Elasticsearch'e bağlanılamıyor. Çalıştığından emin olun veya tüm metin aramayı devre dışı bırakın
      elasticsearch_version_check:
        message_html: 'Uyumsuz Elasticsearch sürümü: %{value}'
        version_comparison: Elasticsearch %{running_version} sürümü çalışıyor, ancak %{required_version} sürümü gerekiyor
      rules_check:
        action: Sunucu kurallarını yönet
        message_html: Herhangi bir sunucu kuralı belirlemediniz.
      sidekiq_process_check:
        message_html: "%{value} kuyruk(lar)ı için herhangi bir Sidekiq süreci çalışmıyor. Lütfen Sidekiq yapılandırmanızı gözden geçirin"
      software_version_check:
        action: Mevcut güncellemeleri görün
        message_html: Mastodon güncellemesi mevcut.
      software_version_critical_check:
        action: Mevcut güncellemeleri göster
        message_html: Kritik bir Mastodon güncellemesi var, lütfen en kısa sürede güncelleyin.
      software_version_patch_check:
        action: Mevcut güncellemeleri göster
        message_html: Mastodon yama güncellemesi mevcut.
      upload_check_privacy_error:
        action: Daha fazla bilgi için buraya tıklayın
        message_html: "<strong>Web sunucunuz hatalı yapılandırılmış. Kullanıcılarınızın gizliliği tehlikede.</strong>"
      upload_check_privacy_error_object_storage:
        action: Daha fazla bilgi için buraya göz atın
        message_html: "<strong>Nesne depolamanız hatalı yapılandırılmış. Kullanıcılarınızın gizliliği tehlikede.</strong>"
    tags:
      moderation:
        not_trendable: Öne çıkarılamaz
        not_usable: Kullanılamaz
        pending_review: İnceleme bekliyor
        review_requested: İnceleme istendi
        reviewed: İncelendi
        title: Durum
        trendable: Öne çıkarılabilir
        unreviewed: İncelenmemiş
        usable: Kullanılabilir
      name: Ad
      newest: En yeni
      oldest: En eski
      open: Herkese Açık Görüntüle
      reset: Sıfırla
      review: Durumu gözden geçir
      search: Ara
      title: Etiketler
      updated_msg: Etiket ayarları başarıyla güncellendi
    terms_of_service:
      back: Hizmet şartlarına dön
      changelog: Ne Değişti
      create: Kendinizinkini kullanın
      current: Şimdiki
      draft: Taslak
      generate: Şablon kullan
      generates:
        action: Oluştur
        chance_to_review_html: "<strong>Üretilmiş hizmet şartları otomatik olarak yayınlanmayacaktır.</strong> Sonucu gözden geçirme şansınız olacaktır. Devam etmek için lütfen gerekli ayrıntıları doldurun."
        explanation_html: Sağlanan hizmet şartları şablonu yalnızca bilgilendirme amaçlıdır ve herhangi bir konuda yasal tavsiye olarak yorumlanmamalıdır. Lütfen durumunuz ve belirli yasal sorularınız hakkında kendi hukuk müşavirinize danışın.
        title: Hizmet Şartları Kurulumu
      going_live_on_html: Canlı, %{date} tarihinden beri yürürlükte
      history: Tarihçe
      live: Canlı
      no_history: Henüz kaydedilmiş hizmet şartları değişikliği yok.
      no_terms_of_service_html: Şu anda yapılandırılmış herhangi bir hizmet şartınız yok. Hizmet şartları, kullanıcılarınızla olan anlaşmazlıklarda netlik sağlamak ve sizi olası yükümlülüklerden korumak içindir.
      notified_on_html: Kullanıcılar %{date} tarihinde bilgilendirildi
      notify_users: Kullanıcılara bildir
      preview:
        explanation_html: 'E-posta, %{date} tarihinden önce kaydolan <strong>%{display_count} kullanıcıya</strong> gönderilecektir. E-posta içerisinde aşağıdaki metin yer alacaktır:'
        send_preview: Ön izlemeyi %{email} adresine gönder
        send_to_all:
          one: "%{display_count} e-posta gönder"
          other: "%{display_count} e-posta gönder"
        title: Hizmet şartları bildirimini öz izle
      publish: Yayınla
      published_on_html: "%{date} tarihinde yayınlandı"
      save_draft: Taslağı kaydet
      title: Hizmet Şartları
    title: Yönetim
    trends:
      allow: İzin ver
      approved: Onaylandı
      confirm_allow: Seçili etiketlere izin vermek istediğinizden emin misiniz?
      confirm_disallow: Seçili etiketlerin iznini kaldırmak istediğinizden emin misiniz?
      disallow: İzin verme
      links:
        allow: Bağlantıya izin ver
        allow_provider: Yayıncıya izin ver
        confirm_allow: Seçili bağlantılara izin vermek istediğinizden emin misiniz?
        confirm_allow_provider: Seçili sağlayıcılara izin vermek istediğinizden emin misiniz?
        confirm_disallow: Seçili bağlantıların iznini kaldırmak istediğinizden emin misiniz?
        confirm_disallow_provider: Seçili sağlayıcıların iznini kaldırmak istediğinizden emin misiniz?
        description_html: Bu bağlantılar şu anda sunucunuzun gönderilerini gördüğü hesaplarca bolca paylaşılıyor. Kullanıcılarınızın dünyada neler olduğunu görmesine yardımcı olabilir. Yayıncıyı onaylamadığınız sürece hiçbir bağlantı herkese açık yayınlanmaz. Tekil bağlantıları onaylayabilir veya reddedebilirsiniz.
        disallow: Bağlantıya izin verme
        disallow_provider: Yayıncıya izin verme
        no_link_selected: Hiçbiri seçilmediğinden hiçbir bağlantı değiştirilmedi
        publishers:
          no_publisher_selected: Hiçbiri seçilmediğinden hiçbir yayıncı değiştirilmedi
        shared_by_over_week:
          one: Geçen hafta bir kişi paylaştı
          other: Geçen hafta %{count} kişi paylaştı
        title: Öne çıkan bağlantılar
        usage_comparison: Bugün %{today} kere paylaşıldı, dün %{yesterday} kere paylaşılmıştı
      not_allowed_to_trend: Öne çıkma izni yok
      only_allowed: Sadece izin verilenler
      pending_review: İnceleme bekliyor
      preview_card_providers:
        allowed: Bu yayıncının bağlantıları öne çıkabilir
        description_html: Sunucunuzda bağlantıları sıklıkla paylaşılan alan adları var. Bağlantının alan adı onaylanmadıkça, bağlantılar öne çıkmayacaktır. Onayınız (veya reddiniz) alt alan adlarını kapsar.
        rejected: Bu yayıncının bağlantıları öne çıkmayacak
        title: Yayıncılar
      rejected: Reddedildi
      statuses:
        allow: Gönderiye izin ver
        allow_account: Yazara izin ver
        confirm_allow: Seçili durumlara izin vermek istediğinizden emin misiniz?
        confirm_allow_account: Seçili hesaplara izin vermek istediğinizden emin misiniz?
        confirm_disallow: Seçili durumların iznini kaldırmak istediğinizden emin misiniz?
        confirm_disallow_account: Seçili hesapların iznini kaldırmak istediğinizden emin misiniz?
        description_html: Bunlar, sunucunuzca bilinen, şu an sıklıkla paylaşılan ve favorilere eklenen gönderilerdir. Yeni ve geri dönen kullanıcılarınızın takip etmesi için daha fazla kullanıcı bulmasına yararlar. Siz yazarı onaylamadığınız ve yazar hesabının başkalarına önerilmesine izin vermediği sürece gönderileri herkese açık olarak gösterilmez. Tekil gönderileri de onaylayabilir veya reddedebilirsiniz.
        disallow: Gönderi iznini kaldır
        disallow_account: Yazar iznini kaldır
        no_status_selected: Hiçbiri seçilmediğinden hiçbir öne çıkan gönderi değiştirilmedi
        not_discoverable: Yazar keşfedilebilir olmamayı seçiyor
        shared_by:
          one: Bir defa paylaşıldı veya favorilendi
          other: "%{friendly_count} defa paylaşıldı veya beğenildi"
        title: Öne çıkan gönderiler
      tags:
        current_score: Mevcut puan %{score}
        dashboard:
          tag_accounts_measure: tekil kullanımlar
          tag_languages_dimension: En gözde diller
          tag_servers_dimension: En gözde sunucular
          tag_servers_measure: farklı sunucular
          tag_uses_measure: toplam kullanım
        description_html: Bunlar sunucunuzun gördüğü gönderilerde sıklıkla gözüken etiketlerdir. Kullanıcılarınızın, şu an en çok ne hakkında konuşulduğunu görmesine yardımcı olurlar. Onaylamadığınız sürece etiketler herkese açık görünmez.
        listable: Önerilebilir
        no_tag_selected: Hiçbiri seçilmediğinden hiçbir etiket değiştirilmedi
        not_listable: Önerilmeyecek
        not_trendable: Öne çıkanlar altında görünmeyecek
        not_usable: Kullanılamaz
        peaked_on_and_decaying: "%{date} tarihinde zirvedeydi, şimdi azalıyor"
        title: Öne çıkan etiketler
        trendable: Öne çıkanlar altında görünebilir
        trending_rank: 'Öne çıkanlar #%{rank}'
        usable: Kullanılabilir
        usage_comparison: Bugün %{today} kere kullanıldı, dün %{yesterday} kere kullanılmıştı
        used_by_over_week:
          one: Geçen hafta bir kişi tarafından kullanıldı
          other: Geçen hafta %{count} kişi tarafından kullanıldı
      title: Öneriler ve Öne Çıkanlar
      trending: Öne çıkanlar
    username_blocks:
      add_new: Yeni ekle
      block_registrations: Kayıtları engelle
      comparison:
        contains: İçerir
        equals: Eşit
      contains_html: "%{string} içerir"
      created_msg: Kullanıcı adı kuralı başarıyla oluşturuldu
      delete: Sil
      edit:
        title: Kullanıcı adı kuralını düzenle
      matches_exactly_html: "%{string} değerine eşittir"
      new:
        create: Kural oluştur
        title: Yeni kullanıcı adı kuralı oluştur
      no_username_block_selected: Hiçbir kullanıcı adı kuralı değiştirilmedi çünkü hiçbiri seçilmedi
      not_permitted: İzin verilmiyor
      title: Kullanıcı adı kuralları
      updated_msg: Kullanıcı adı kuralı başarıyla güncellendi
    warning_presets:
      add_new: Yeni ekle
      delete: Sil
      edit_preset: Uyarı ön-ayarını düzenle
      empty: Henüz önceden ayarlanmış bir uyarı tanımlanmadı.
      title: Uyarı Önayarları
    webhooks:
      add_new: Uç nokta ekle
      delete: Sil
      description_html: Bir <strong>web kancası</strong> Mastodon'un, uygulamanızda seçili olaylar hakkında <strong>gerçek zamanlı bildirimler</strong> göndermesini sağlar, böylece uygulamanız <strong>otomatik olarak tepkileri tetikleyebilir</strong>.
      disable: Devre dışı bırak
      disabled: Devre dışı
      edit: Uç nokta düzenle
      empty: Henüz yapılandırılmış bir web kancanız yok.
      enable: Etkinleştir
      enabled: Etkin
      enabled_events:
        one: 1 aktif etkinlik
        other: "%{count} aktif etkinlik"
      events: Olaylar
      new: Yeni web kancası
      rotate_secret: Gizi döndür
      secret: Gizi imzalama
      status: Durum
      title: Web kancaları
      webhook: Web kancası
  admin_mailer:
    auto_close_registrations:
      body: Son zamanlardaki moderatör faaliyeti eksikliğinden dolayı, %{instance} üzerindeki kayıtlar, %{instance} sunucusunun olası kötü aktörler tarafından bir platform olarak kullanımını engellemek için otomatik olarak elle onay gerektirecek şekilde değiştirilmiştir. İstediğiniz zaman açık kayıtlara çevirebilirsiniz.
      subject: "%{instance} üzerindeki kayıtlar otomatik olarak onay gerektirecek şekilde değiştirilmiştir"
    new_appeal:
      actions:
        delete_statuses: gönderilerini silme
        disable: hesaplarını dondurma
        mark_statuses_as_sensitive: gönderilerini hassas olarak işaretleme
        none: uyarı
        sensitive: hesaplarını hassas olarak işaretleme
        silence: hesaplarını kısıtlama
        suspend: hesaplarını askıya alma
      body: "%{target}, %{date} tarihinde %{action_taken_by} tarafından alınan %{type} yönetim kararına itiraz etti. Şunu yazdılar:"
      next_steps: Yönetim kararını geri almak için itirazı onaylayabilir veya itirazı görmezden gelebilirsiniz.
      subject: "%{username}, %{instance} hakkındaki bir yönetim kararına itiraz ediyor"
    new_critical_software_updates:
      body: Mastodon'un yeni kritik sürümleri yayınlandı, en kısa sürede güncellemek isteyebilirsiniz!
      subject: "%{instance} için kritik Mastodon güncellemeleri mevcut!"
    new_pending_account:
      body: Yeni hesabın detayları aşağıdadır. Bu başvuruyu onaylayabilir ya da reddedebilirsiniz.
      subject: "%{instance} üzerinde gözden geçirmek için yeni hesap (%{username})"
    new_report:
      body: "%{reporter}, %{target} kişisini bildirdi"
      body_remote: "%{domain} alan adından birisi %{target} kişisini bildirdi"
      subject: "%{instance} için yeni şikayet (#%{id})"
    new_software_updates:
      body: Yeni Mastodon sürümleri yayınlandı, güncellemek isteyebilirsiniz!
      subject: "%{instance} için yeni Mastodon sürümleri mevcut!"
    new_trends:
      body: 'Aşağıdaki öğeler herkese açık olarak gösterilmeden önce gözden geçirilmelidir:'
      new_trending_links:
        title: Öne çıkan bağlantılar
      new_trending_statuses:
        title: Öne çıkan gönderiler
      new_trending_tags:
        title: Öne çıkan etiketler
      subject: "%{instance}, inceleme bekleyen yeni öne çıkan öğelere sahip"
  aliases:
    add_new: Takma ad oluştur
    created_msg: Yeni takma ad başarıyla oluşturuldu. Artık eski hesaptan taşınmayı başlatabilirsiniz.
    deleted_msg: Yeni takma ad başarıyla kaldırıldı. O hesaptan bu hesaba taşınmak artık mümkün değil.
    empty: Takma adınız yok.
    hint_html: Başka bir hesaptan bu hesaba taşınmak istiyorsanız, takipçileri eski hesaptan bu hesaba taşımadan önce gerekli olan takma adı burada oluşturabilirsiniz. Bu eylem kendi başına <strong>zararsızdır ve geri döndürülebilir</strong>. <strong>Hesap taşıma işlemi eski hesaptan başlatılır</strong>.
    remove: Takma adların bağlantısını kaldır
  appearance:
    advanced_settings: Gelişmiş ayarlar
    animations_and_accessibility: Animasyonlar ve erişilebilirlik
    boosting_preferences: Öne çıkarma seçenekleri
    boosting_preferences_info_html: "<strong>İpucu:</strong> Ayarlardan bağımsız olarak, %{icon} Öne Çıkar simgesine <kbd>Shift</kbd> + <kbd>Tıklama</kbd> uygulandığından öne çıkarma hemen gerçekleştirilir."
    discovery: Keşfet
    localization:
      body: Mastodon, gönüllüler tarafından çevrilmektedir.
      guide_link: https://crowdin.com/project/mastodon
      guide_link_text: Herkes katkıda bulunabilir.
    sensitive_content: Hassas içerik
  application_mailer:
    notification_preferences: E-posta tercihlerini değiştir
    salutation: "%{name},"
    settings: 'E-posta tercihlerini değiştir: %{link}'
    unsubscribe: Abonelikten çık
    view: 'Görüntüle:'
    view_profile: Profili görüntüle
    view_status: Durumu görüntüle
  applications:
    created: Uygulama başarıyla oluşturuldu
    destroyed: Uygulama başarıyla silindi
    logout: Oturumu kapat
    regenerate_token: Erişim belirtecini yeniden oluştur
    token_regenerated: Erişim belirteci başarıyla oluşturuldu
    warning: Bu verilere çok dikkat edin. Asla kimseyle paylaşmayın!
    your_token: Erişim belirteciniz
  auth:
    apply_for_account: Bir hesap talep et
    captcha_confirmation:
      help_html: CAPTCHA'yı çözmekte sorun yaşıyorsanız bizimle %{email} üzerinden iletişime geçebilirsiniz, size yardımcı olabiliriz.
      hint_html: Sadece bir şey daha! Sizin bir insan olduğunuzu doğrulamamız gerekiyor (bu, spam'i dışarıda tutabilmemiz içindir!). Aşağıdaki CAPTCHA'yı çözün ve "Devam Et" düğmesini tıklayın.
      title: Güvenlik denetimi
    confirmations:
      awaiting_review: E-posta adresiniz doğrulandı! %{domain} çalışanları şimdi kaydınızı inceliyorlar. Hesabınızı onayladıklarında bir e-posta alacaksınız!
      awaiting_review_title: Kaydınız inceleniyor
      clicking_this_link: bu bağlantıyı tıklamayı
      login_link: oturum aç
      proceed_to_login_html: Şimdi %{login_link} devam edebilirsiniz.
      redirect_to_app_html: "<strong>%{app_name}</strong> uygulamasına yönlendirileceksiniz. Eğer yönlendirme olmazsa, %{clicking_this_link} veya uygulamaya geri dönmeyi deneyin."
      registration_complete: "%{domain} sunucusunda kaydınız şimdi tamamlandı!"
      welcome_title: Hoşgeldin %{name}!
      wrong_email_hint: Eğer bu e-posta adresi doğru değilse, hesap ayarlarında değiştirebilirsiniz.
    delete_account: Hesabı sil
    delete_account_html: Hesabını silmek istersen, <a href="%{path}">buradan devam edebilirsin</a>. Onay istenir.
    description:
      prefix_invited_by_user: "@%{name} sizi bu Mastodon sunucusuna katılmaya davet ediyor!"
      prefix_sign_up: Bugün Mastodon'a kaydolun!
      suffix: Bir hesapla, kişileri takip edebilir, güncellemeler gönderebilir, herhangi bir Mastodon sunucusundan kullanıcılarla mesaj alışverişinde bulunabilir ve daha birçok şey yapabilirsin!
    didnt_get_confirmation: Onaylama bağlantısını almadınız mı?
    dont_have_your_security_key: Güvenlik anahtarınız yok mu?
    forgot_password: Parolanızı mı unuttunuz?
    invalid_reset_password_token: Parola sıfırlama belirteci geçersiz veya süresi dolmuş. Lütfen yeni bir tane talep edin.
    link_to_otp: Telefonunuzdan iki adımlı bir kod veya bir kurtarma kodu girin
    link_to_webauth: Güvenlik anahtarı cihazınızı kullanın
    log_in_with: Şununla giriş yap
    login: Oturum aç
    logout: Oturumu kapat
    migrate_account: Farklı bir hesaba taşıyın
    migrate_account_html: Bu hesabı başka bir hesaba yönlendirmek istiyorsan, <a href="%{path}">buradan yapılandırabilirsin</a>.
    or_log_in_with: 'Veya şununla oturum açın:'
    progress:
      confirm: E-postanızı onaylayın
      details: Ayrıntılarınız
      review: İncelememiz
      rules: Kabul kuralları
    providers:
      cas: CAS
      saml: SAML
    register: Kaydol
    registration_closed: "%{instance} yeni üyeler kabul etmemektedir"
    resend_confirmation: Onaylama bağlantısını tekrar gönder
    reset_password: Parolayı sıfırla
    rules:
      accept: Onayla
      back: Geri
      invited_by: 'Aşağıdakinden aldığınız davet sayesinde %{domain} sunucusuna katılabilirsiniz:'
      preamble: Bunlar, %{domain} moderatörleri tarafından ayarlanmış ve uygulanmıştır.
      preamble_invited: Devam etmeden önce, %{domain} moderatörleri tarafından belirlenmiş temel kuralları gözden geçirin.
      title: Bazı temel kurallar.
      title_invited: Davet edildiniz.
    security: Güvenlik
    set_new_password: Yeni parola belirle
    setup:
      email_below_hint_html: İstenmeyenler dizininize bakın veya başka bir onay bağlantısı isteyin. Eğer yanlışsa e-posta adresinizi de düzeltebilirsiniz.
      email_settings_hint_html: Mastodon kullanmaya başlamak %{email} adresine gönderdiğimiz bağlantıya tıklayın. Sizi burada bekliyoruz.
      link_not_received: Bağlantı gelmedi mi?
      new_confirmation_instructions_sent: Birkaç dakika içerisinde onaylama bağlantısını içeren yeni bir e-posta alacaksınız!
      title: Gelen kutunuzu kontrol edin
    sign_in:
      preamble_html: "<strong>%{domain}</strong> kimlik bilgilerinizi kullanarak giriş yapın. Eğer hesabınız başka bir sunucuda barındırılıyorsa, burada giriş yapamazsınız."
      title: "%{domain} giriş yapın"
    sign_up:
      manual_review: "%{domain} kayıtları moderatörler tarafından manuel olarak inceleniyor. Kaydınızı işlememizi kolaylaştırmak için kendiniz ve %{domain} sunucusundan neden hesap istediğiniz hakkında biraz bilgi verin."
      preamble: Bu Mastodon sunucusu üzerinden bir hesap ile fediverseteki herhangi bir kişiyi, hangi sunucuda olursa olsun, takip edebilirsiniz.
      title: "%{domain} için kurulumunuzu yapalım."
    status:
      account_status: Hesap durumu
      confirming: E-posta onaylamanın tamamlanması bekleniyor.
      functional: Hesabınız tamamen kullanıma hazır.
      pending: Başvurunuz personelimiz tarafından gözden geçirilmeyi beklemektedir. Bu biraz zaman alabilir. Başvurunuz onaylanırsa bir e-posta alacaksınız.
      redirecting_to: Hesabınız aktif değil çünkü şu anda %{acct} adresine yönlendirilmektedir.
      self_destruct: "%{domain} kapandığı için, hesabınıza sadece kısıtlı erişiminiz olacak."
      view_strikes: Hesabınıza yönelik eski eylemleri görüntüleyin
    too_fast: Form çok hızlı gönderildi, tekrar deneyin.
    use_security_key: Güvenlik anahtarını kullan
    user_agreement_html: <a href="%{terms_of_service_path}" target="_blank">hizmet şartları</a> ve <a href="%{privacy_policy_path}" target="_blank">gizlilik politikasını</a> okudum ve kabul ediyorum
    user_privacy_agreement_html: <a href="%{privacy_policy_path}" target="_blank">Gizlilik politikasını</a> okudum ve kabul ettim
  author_attribution:
    example_title: Örnek metin
    hint_html: Mastodon dışında haber veya günlük yazıları mı yazıyorsunuz? Bu yazılar Mastodon'da paylaşıldığında size nasıl atıf yapılacağını denetleyin.
    instructions: 'Bu kodun yazınızın HTML''sinde olduğundan emin olun:'
    more_from_html: "%{name} kişisinden daha fazlası"
    s_blog: "%{name} kişisinin Günlüğü"
    then_instructions: Daha sonra, yayının alan adını aşağıda sahaya girin.
    title: Yazar atıfı
  challenge:
    confirm: Devam et
    hint_html: "<strong>İpucu:</strong> Önümüzdeki saat boyunca sana parolanı sormayacağız."
    invalid_password: Geçersiz parola
    prompt: Devam etmek için parolanızı doğrulayın
  crypto:
    errors:
      invalid_key: geçerli bir Ed25519 veya Curve25519 anahtarı değil
  date:
    formats:
      default: "%d %b %Y"
      with_month_name: "%d %B %Y"
  datetime:
    distance_in_words:
      about_x_hours: "%{count}sa"
      about_x_months: "%{count}ay"
      about_x_years: "%{count}yıl"
      almost_x_years: "%{count}yıl"
      half_a_minute: Şimdi
      less_than_x_minutes: "%{count}ay"
      less_than_x_seconds: Şimdi
      over_x_years: "%{count}yıl"
      x_days: "%{count}gün"
      x_minutes: "%{count}dk"
      x_months: "%{count}ay"
      x_seconds: "%{count}sn"
  deletes:
    challenge_not_passed: Girdiğiniz bilgi hatalı
    confirm_password: Kimliğinizi doğrulamak için mevcut parolanızı girin
    confirm_username: Prosedürü doğrulamak için kullanıcı adınızı girin
    proceed: Hesabı sil
    success_msg: Hesabınız başarıyla silindi
    warning:
      before: 'Devam etmeden önce, lütfen bu notları dikkatlice okuyun:'
      caches: Diğer sunucular tarafından ön belleğe alınan içerik kalabilir
      data_removal: Gönderileriniz ve diğer verileriniz kalıcı olarak silinecektir
      email_change_html: Hesabınızı silmeden <a href="%{path}">e-posta adresinizi değiştirebilirsiniz</a>
      email_contact_html: Eğer hala ulaşmazsa, yardım almak için <a href="mailto:%{email}">%{email}</a> adresine e-posta gönderebilirsiniz
      email_reconfirmation_html: Eğer onaylama e-postası ulaşmıyorsa, <a href="%{path}">tekrar talep edebilirsiniz</a>
      irreversible: Hesabınızı geri yükleyemeyecek ya da yeniden etkinleştiremeyeceksiniz
      more_details_html: Daha fazla ayrıntı için, <a href="%{terms_path}">gizlilik politikası</a>na göz atın.
      username_available: Kullanıcı adınız tekrar kullanılabilir olacaktır
      username_unavailable: Kullanıcı adınız kullanılamaz kalacaktır
  disputes:
    strikes:
      action_taken: Yapılan işlem
      appeal: İtiraz
      appeal_approved: Eyleme başarılı bir şekilde itiraz edildi ve artık geçerli değil
      appeal_rejected: İtiraz reddedildi
      appeal_submitted_at: İtiraz gönderildi
      appealed_msg: İtiraz gönderildi. Kabul edilirse bilgilendirileceksiniz.
      appeals:
        submit: İtirazı gönder
      approve_appeal: İtirazı kabul et
      associated_report: İlişkili rapor
      created_at: Tarih
      description_html: Bunlar hesabınıza yönelik eylemler ve %{instance} yönetimi tarafından size gönderilen uyarılardır.
      recipient: Kime
      reject_appeal: İtirazı reddet
      status: 'Gönderi #%{id}'
      status_removed: Gönderi zaten sistemden kaldırıldı
      title: "%{date} tarihli %{action}"
      title_actions:
        delete_statuses: Gönderi kaldırma
        disable: Hesabın dondurulması
        mark_statuses_as_sensitive: Gönderileri hassas olarak işaretleme
        none: Uyarı
        sensitive: Hesabı hassas olarak işaretleme
        silence: Hesabın kısıtlanması
        suspend: Hesabın askıya alınması
      your_appeal_approved: İtirazınız onaylandı
      your_appeal_pending: Bir itiraz gönderdiniz
      your_appeal_rejected: İtirazınız reddedildi
  edit_profile:
    basic_information: Temel bilgiler
    hint_html: "<strong>İnsanlara herkese açık profilinizde ve gönderilerinizin yanında ne göstermek istediğinizi düzenleyin.</strong> Dolu bir profile ve bir profil resmine sahip olduğunuzda diğer insanlar daha yüksek ihtimalle sizi takip etmek ve sizinle etkileşime geçmek isteyeceklerdir."
    other: Diğer
  emoji_styles:
    auto: Otomatik
    native: Yerel
    twemoji: Twemoji
  errors:
    '400': Gönderdiğiniz istek geçersiz veya hatalı biçimlendirilmiş.
    '403': Bu sayfayı görmek için izniniz yok.
    '404': Aradığınız sayfa bulunamadı.
    '406': Bu sayfa istenen formatta mevcut değil.
    '410': Aradığınız sayfa artık yok.
    '422':
      content: Güvenlik doğrulaması başarısız oldu. Site çerezlerini engellemiş olabilirmisiniz?
      title: Güvenlik doğrulaması başarısız
    '429': Kısıtlandı
    '500':
      content: Üzgünüz, ancak bir şey ters gitti.
      title: Bu sayfa doğru değil
    '503': Geçici sunucu hatası nedeniyle sayfa görüntülenemedi.
    noscript_html: Mastodon web uygulamasını kullanmak için lütfen JavaScript'i etkinleştirin. Alternatif olarak, platformunuz için Mastodon <a href="%{apps_path}">yerel uygulamalardan</a> birini deneyin.
  existing_username_validator:
    not_found: bu kullanıcı adına sahip yerel bir kullanıcı bulunamadı
    not_found_multiple: "%{usernames} bulunamadı"
  exports:
    archive_takeout:
      date: Tarih
      download: Arşivinizi indirin
      hint_html: "<strong>Gönderileriniz ve yüklediğiniz medya dosyalarının</strong> bir arşivini talep edebilirsiniz. Dışa aktarılan veriler, herhangi bir uyumlu yazılım tarafından okunabilen ActivityPub biçiminde olacaktır. Her 7 günde bir arşiv talep edebilirsiniz."
      in_progress: Arşivinizi derliyoruz...
      request: Arşivinizi isteyin
      size: Boyut
    blocks: Engellediklerin
    bookmarks: Yer imleri
    csv: CSV
    domain_blocks: Alan adı engelleri
    lists: Listeler
    mutes: Sessize aldıkların
    storage: Medya depolaması
  featured_tags:
    add_new: Yeni ekle
    errors:
      limit: Zaten azami etiket sayısını öne çıkardınız
    hint_html: "<strong>Öne çıkan etiketler nelerdir?</strong> Genel profilinizde belirgin bir şekilde görüntülenirler ve kişilerin genel yayınlarınıza özellikle bu etiketler altında göz atmalarına izin verir. Yaratıcı çalışmaları veya uzun vadeli projeleri takip etmek için harika bir araçtır."
  filters:
    contexts:
      account: Profiller
      home: Ana zaman çizelgesi
      notifications: Bildirimler
      public: Genel zaman çizelgesi
      thread: Sohbetler
    edit:
      add_keyword: Anahtar sözcük ekle
      keywords: Anahtar Sözcükler
      statuses: Tekil gönderiler
      statuses_hint_html: Bu süzgeçlere, aşağıdaki anahtar kelimelerle eşleşip eşleşmediklerinden bağımsız olarak tekil gönderileri seçmek için uygulanıyor. <a href="%{path}">Süzgeçlerdeki gönderileri inceleyin veya kaldırın</a>.
      title: Süzgeci düzenle
    errors:
      deprecated_api_multiple_keywords: Bu parametreler, birden fazla süzgeç anahtar sözcüğü için geçerli olduğundan dolayı bu uygulama içerisinden değiştirilemezler. Daha yeni bir uygulama veya web arayüzünü kullanın.
      invalid_context: Sıfır ya da geçersiz içerik sağlandı
    index:
      contexts: "%{contexts} içindeki filtreler"
      delete: Sil
      empty: Hiç süzgeciniz yok.
      expires_in: "%{distance} sürede sona eriyor"
      expires_on: "%{date} tarihinde sona eriyor"
      keywords:
        one: "%{count} anahtar sözcük"
        other: "%{count} anahtar sözcük"
      statuses:
        one: "%{count} gönderi"
        other: "%{count} gönderi"
      statuses_long:
        one: "%{count} tekil gönderi gizli"
        other: "%{count} tekil gönderi gizli"
      title: Süzgeçler
    new:
      save: Yeni süzgeç kaydet
      title: Yeni süzgeç ekle
    statuses:
      back_to_filter: Süzgeçe dön
      batch:
        remove: Süzgeçden kaldır
      index:
        hint: Bu süzgece diğer ölçütlerden bağımsız olarak tekil gönderileri seçmek için uygulanıyor. Web arayüzünü kullanarak bu süzgece daha fazla gönderi ekleyebilirsiniz.
        title: Süzgeçlenmiş gönderiler
  generic:
    all: Tümü
    all_items_on_page_selected_html:
      one: Bu sayfadaki <strong>%{count}</strong> öğe seçilmiş.
      other: Bu sayfadaki tüm <strong>%{count}</strong> öğe seçilmiş.
    all_matching_items_selected_html:
      one: Aramanızla eşleşen <strong>%{count}</strong> öğe seçilmiş.
      other: Aramanızla eşleşen tüm <strong>%{count}</strong> öğe seçilmiş.
    cancel: İptal
    changes_saved_msg: Değişiklikler başarıyla kaydedildi!
    confirm: Onayla
    copy: Kopyala
    delete: Sil
    deselect: Hiçbirini seçme
    none: Hiçbiri
    order_by: Sıralama ölçütü
    save_changes: Değişiklikleri kaydet
    select_all_matching_items:
      one: Aramanızla eşleşen %{count} öğeyi seç.
      other: Aramanızla eşleşen tüm %{count} öğeyi seç.
    today: bugün
    validation_errors:
      one: Bir şeyler ters gitti! Lütfen aşağıdaki hatayı gözden geçiriniz
      other: Bir şeyler ters gitti! Lütfen aşağıdaki %{count} hatayı gözden geçiriniz
  imports:
    errors:
      empty: Boş CSV Dosyası
      incompatible_type: Seçilen içe aktarma türüyle uyumsuz
      invalid_csv_file: 'Geçersiz CSV dosyası. Hata: %{error}'
      over_rows_processing_limit: "%{count} satırdan fazlasını içeriyor"
      too_large: Dosya çok büyük
    failures: Başarısızlıklar
    imported: İçe aktarılan
    mismatched_types_warning: Bu içe aktarma için hatalı türü seçmiş gibi gözüküyor, lütfen tekrar denetleyin.
    modes:
      merge: Birleştir
      merge_long: Mevcut kayıtları sakla ve yenileri ekle
      overwrite: Üzerine yaz
      overwrite_long: Mevcut kayıtları yenileriyle değiştir
    overwrite_preambles:
      blocking_html:
        one: "<strong>Engelleme listenizi</strong>, <strong>%{filename}</strong> dosyasından <strong>%{count} hesap</strong> ile değiştirmek üzeresiniz."
        other: "<strong>Engelleme listenizi</strong>, <strong>%{filename}</strong> dosyasından <strong>%{count} hesap</strong> ile değiştirmek üzeresiniz."
      bookmarks_html:
        one: "<strong>Yerimlerinizi</strong>, <strong>%{filename}</strong> dosyasından <strong>%{count} gönderi</strong> ile değiştirmek üzeresiniz."
        other: "<strong>Yerimlerinizi</strong>, <strong>%{filename}</strong> dosyasından <strong>%{count} gönderi</strong> ile değiştirmek üzeresiniz."
      domain_blocking_html:
        one: "<strong>Alan adı engelleme listenizi</strong>, <strong>%{filename}</strong> dosyasından <strong>%{count} alan adı</strong> ile değiştirmek üzeresiniz."
        other: "<strong>Alan adı engelleme listenizi</strong>, <strong>%{filename}</strong> dosyasından <strong>%{count} alan adı</strong> ile değiştirmek üzeresiniz."
      following_html:
        one: "<strong>%{filename}</strong> dosyasından <strong>%{count} hesabı</strong> <strong>takip etmek</strong> ve <strong>diğer herkesin takibini bırakmak</strong> üzeresiniz."
        other: "<strong>%{filename}</strong> dosyasından <strong>%{count} hesabı</strong> <strong>takip etmek</strong> ve <strong>diğer herkesin takibini bırakmak</strong> üzeresiniz."
      lists_html:
        one: "<strong>Listelerinizi</strong>, <strong>%{filename}</strong> dosya içeriğiyle değiştirmek üzeresiniz. <strong>%{count} hesap</strong> yeni listelere eklenecektir."
        other: "<strong>Listelerinizi</strong>, <strong>%{filename}</strong> dosya içeriğiyle değiştirmek üzeresiniz. <strong>%{count} hesap</strong> yeni listelere eklenecektir."
      muting_html:
        one: "<strong>Sessize alınmış hesap listenizi</strong>, <strong>%{filename}</strong> dosyasından <strong>%{count} hesap</strong> ile değiştirmek üzeresiniz."
        other: "<strong>Sessize alınmış hesap listenizi</strong>, <strong>%{filename}</strong> dosyasından <strong>%{count} hesap</strong> ile değiştirmek üzeresiniz."
    preambles:
      blocking_html:
        one: "<strong>%{filename}</strong> dosyasından <strong>%{count} hesap</strong> <strong>engellemek</strong> üzeresiniz."
        other: "<strong>%{filename}</strong> dosyasından <strong>%{count} hesap</strong> <strong>engellemek</strong> üzeresiniz."
      bookmarks_html:
        one: "<strong>Yerimlerinize</strong>, <strong>%{filename}</strong> dosyasından <strong>%{count} gönderi</strong> eklemek üzeresiniz."
        other: "<strong>Yerimlerinize</strong>, <strong>%{filename}</strong> dosyasından <strong>%{count} gönderi</strong> eklemek üzeresiniz."
      domain_blocking_html:
        one: "<strong>%{filename}</strong> dosyasından <strong>%{count} alan adı</strong> <strong>engellemek</strong> üzeresiniz."
        other: "<strong>%{filename}</strong> dosyasından <strong>%{count} alan adı</strong> <strong>engellemek</strong> üzeresiniz."
      following_html:
        one: "<strong>%{filename}</strong> dosyasından <strong>%{count} hesap</strong> <strong>takip etmek</strong> üzeresiniz."
        other: "<strong>%{filename}</strong> dosyasından <strong>%{count} hesap</strong> <strong>takip etmek</strong> üzeresiniz."
      lists_html:
        one: "<strong>Listelerinize</strong>, <strong>%{filename}</strong> <strong>%{count} hesap</strong> eklemek üzeresiniz. Eklenecek liste yoksa yeni listeler oluşturulacaktır."
        other: "<strong>Listelerinize</strong>, <strong>%{filename}</strong> <strong>%{count} hesap</strong> eklemek üzeresiniz. Eklenecek liste yoksa yeni listeler oluşturulacaktır."
      muting_html:
        one: "<strong>%{filename}</strong> dosyasından <strong>%{count} hesabı</strong> <strong>sessize almak</strong> üzeresiniz."
        other: "<strong>%{filename}</strong> dosyasından <strong>%{count} hesabı</strong> <strong>sessize almak</strong> üzeresiniz."
    preface: Diğer sunucudan alarak oluşturduğunuz dosyalar sayesinde, bu sunucudaki hesabınıza takipçilerinizi aktarabilir veya istemediğiniz kişileri otomatik olarak engelleyebilirsiniz.
    recent_imports: Son içe aktarmalar
    states:
      finished: Bitti
      in_progress: Sürüyor
      scheduled: Zamanlanmış
      unconfirmed: Onaylanmamış
    status: Durum
    success: Verileriniz başarıyla yüklendi ve zaman içinde işlenecek
    time_started: Başlangıç
    titles:
      blocking: Engellenmiş hesaplar içe aktarılıyor
      bookmarks: Yer işaretleri içe aktarılıyor
      domain_blocking: Engellenmiş alan adları içe aktarılıyor
      following: Takip edilen hesaplar içe aktarılıyor
      lists: Listeleri içe aktarma
      muting: Sessize alınmış hesaplar içe aktarılıyor
    type: İçe aktarma türü
    type_groups:
      constructive: Takipler ve Yerimleri
      destructive: Engellenenler ve sessize alınanlar
    types:
      blocking: Engellenenler listesi
      bookmarks: Yer imleri
      domain_blocking: Alan adı engelleme listesi
      following: Takip edilenler listesi
      lists: Listeler
      muting: Susturulanlar listesi
    upload: Yükle
  invites:
    delete: Devre dışı bırak
    expired: Süresi dolmuş
    expires_in:
      '1800': 30 dakika
      '21600': 6 saat
      '3600': 1 saat
      '43200': 12 saat
      '604800': 1 hafta
      '86400': 1 gün
    expires_in_prompt: Asla
    generate: Davet bağlantısı oluştur
    invalid: Bu davet geçerli değil
    invited_by: 'Davet edildiniz:'
    max_uses:
      one: 1 kullanım
      other: "%{count} kullanım"
    max_uses_prompt: Limit yok
    prompt: Bu sunucuya erişim vermek için bağlantılar oluşturun ve başkalarıyla paylaşın
    table:
      expires_at: Bitiş tarihi
      uses: Kullanım
    title: İnsanları davet et
  link_preview:
    author_html: 'Yazan: %{name}'
    potentially_sensitive_content:
      action: Göstermek için tıklayın
      confirm_visit: Bu bağlantıyı açmak istediğinizden emin misiniz?
      hide_button: Gizle
      label: Potansiyel olarak hassas içerik
  lists:
    errors:
      limit: Azami liste sayısına ulaştınız
  login_activities:
    authentication_methods:
      otp: iki aşamalı kimlik doğrulama uygulaması
      password: parola
      sign_in_token: e-posta güvenlik kodu
      webauthn: güvenlik anahtarları
    description_html: Eğer tanımadığınız bir faaliyet görürseniz, parolanızı değiştirmeyi ve iki aşamalı kimlik doğrulamayı etkinleştirmeyi değerlendirin.
    empty: Kimlik doğrulama geçmişi yok
    failed_sign_in_html: "%{method} yöntemiyle %{ip} (%{browser}) adresinden başarısız oturum açma girişimi"
    successful_sign_in_html: "%{method} yöntemiyle %{ip} (%{browser}) adresinden başarılı oturum açma"
    title: Kimlik doğrulama geçmişi
  mail_subscriptions:
    unsubscribe:
      action: Evet, abonelikten çık
      complete: Abonelikten çık
      confirmation_html: '%{domain} üzerindeki Mastodon için %{type} almayı durdurarak %{email} adresinize aboneliğinizi iptal etmek istediğinizden emin misiniz? <a href="%{settings_path}">e-posta bildirim ayarlarınızdan</a> her zaman yeniden abone olabilirsiniz.'
      emails:
        notification_emails:
          favourite: favori bildirim e-postaları
          follow: takip bildirim e-postaları
          follow_request: takip isteği bildirim e-postaları
          mention: bahsetme bildirim e-postaları
          reblog: öne çıkanlar bildirim e-postaları
      resubscribe_html: Abonelikten yanlışlıkla çıktıysanız, <a href="%{settings_path}">e-posta bildirim ayarlarınızdan</a> yeniden abone olabilirsiniz.
      success_html: Artık %{email} adresindeki e-postanıza %{domain} üzerindeki Mastodon için %{type} almayacaksınız.
      title: Abonelikten çık
  media_attachments:
    validations:
      images_and_video: Zaten resim içeren bir duruma video eklenemez
      not_found: "%{ids} medya dosyaları bulunamadı veya başka bir gönderiye zaten eklenmiş"
      not_ready: İşlemi tamamlanmamış dosyalar eklenemez. Birazdan tekrar deneyin!
      too_many: 4'ten fazla dosya eklenemiyor
  migrations:
    acct: Taşındı
    cancel: Yönlendirmeyi iptal et
    cancel_explanation: Yönlendirmeyi iptal etmek, mevcut hesabınızı yeniden etkinleştirecek, ancak söz konusu hesaba taşınan takipçileri geri getirmeyecektir.
    cancelled_msg: Yönlendirme başarıyla iptal edildi.
    errors:
      already_moved: zaten taşındığınızla aynı hesap
      missing_also_known_as: bu hesaba geri referans yapmamaktadır
      move_to_self: mevcut hesap olamaz
      not_found: bulunamadı
      on_cooldown: Soğuma aşamasındasınız
    followers_count: Taşınma zamanındaki takipçiler
    incoming_migrations: Farklı bir hesaptan taşınma
    incoming_migrations_html: Başka bir hesaptan bu hesaba taşınmak için önce bir <a href="%{path}">hesap takma adı oluşturmanız</a> gerekmektedir.
    moved_msg: Hesabınız şimdi %{acct} adresine yönlendiriliyor ve takipçileriniz taşınıyor.
    not_redirecting: Hesabınız şu anda başka bir hesaba yönlendirilmemektedir.
    on_cooldown: Son zamanlarda hesabınızı taşıdınız. Bu işlev %{count} gün içinde tekrar kullanılabilir olacaktır.
    past_migrations: Geçmiş taşınmalar
    proceed_with_move: Takipçileri taşı
    redirected_msg: Hesabınız artık %{acct} adresine yönlendiriliyor.
    redirecting_to: Hesabınız %{acct} hesabına yönlendirilmektedir.
    set_redirect: Yönlendirme ayarla
    warning:
      backreference_required: Öncelikle, yeni hesap bu hesabı geri referans edecek şekilde yapılandırılmalıdır
      before: 'Devam etmeden önce, lütfen bu notları dikkatlice okuyun:'
      cooldown: Taşındıktan sonra, yeniden taşınma imkanınızın olmayacağı bir soğuma periyodu vardır
      disabled_account: Sonrasında, mevcut hesabınız tamamen kullanılabilir olmayacaktır. Ancak, yeniden etkinleştirme işleminin yanı sıra veri dışa aktarma erişimine sahip olacaksınız.
      followers: Bu eylem tüm takipçileri şu anki hesaptan yeni hesaba taşıyacaktır
      only_redirect_html: Alternatif olarak, <a href="%{path}">sadece profilinize bir yönlendirme koyabilirsiniz</a>.
      other_data: Başka bir veri otomatik olarak taşınmayacaktır
      redirect: Mevcut hesabınızın profili bir yönlendirme bildirimi ile güncellenecek ve aramaların dışında tutulacaktır
  moderation:
    title: Denetim
  move_handler:
    carry_blocks_over_text: Bu kullanıcı engellediğiniz %{acct} adresinden taşındı.
    carry_mutes_over_text: Bu kullanıcı sessize aldığınız %{acct} adresinden taşındı.
    copy_account_note_text: 'Bu kullanıcı %{acct} adresinden taşındı, işte onlarla ilgili önceki notlarınız:'
  navigation:
    toggle_menu: Menüyü aç/kapa
  notification_mailer:
    admin:
      report:
        subject: "%{name} bir bildirim gönderdi"
      sign_up:
        subject: "%{name} kaydoldu"
    favourite:
      body: "%{name} durumunu beğendi:"
      subject: "%{name} durumunu beğendi"
      title: Yeni Favori
    follow:
      body: "%{name} artık seni takip ediyor!"
      subject: "%{name} artık seni takip ediyor"
      title: Yeni takipçi
    follow_request:
      action: Takip isteklerini yönet
      body: "%{name} sana takip isteği gönderdi"
      subject: 'Bekleyen takipçi: %{name}'
      title: Yeni takip isteği
    mention:
      action: Yanıtla
      body: "%{name} senden bahsetti:"
      subject: "%{name} senden bahsetti"
      title: Yeni bahsetme
    poll:
      subject: Anket %{name} tarafından sonlandırıldı
    quote:
      body: "%{name} durumunuzu yeniden paylaştı:"
      subject: "%{name} gönderini yeniden paylaştı"
      title: Yeni alıntı
    reblog:
      body: "%{name} durumunuzu yeniden paylaştı:"
      subject: "%{name} durumunuzu yeniden paylaştı"
      title: Yeni paylaşım
    status:
      subject: "%{name} az önce gönderdi"
    update:
      subject: "%{name} bir gönderiyi düzenledi"
  notifications:
    administration_emails: Yönetici e-posta bildirimleri
    email_events: E-posta bildirimi etkinlikleri
    email_events_hint: 'Bildirim almak istediğiniz olayları seçin:'
  number:
    human:
      decimal_units:
        format: "%n%u"
        units:
          billion: Mr
          million: Mn
          quadrillion: Kn
          thousand: Bin
          trillion: Tn
  otp_authentication:
    code_hint: Onaylamak için authenticator uygulamanız tarafından oluşturulan kodu girin
    description_html: Bir authenticator uygulamasını kullanarak <strong>iki adımlı kimlik doğrulamayı</strong> etkinleştirirseniz, giriş yapmak için telefonunuzun elinizde olması gerekir ve telefonunuz giriş yapmanız için kodlar oluşturur.
    enable: Etkinleştir
    instructions_html: "<strong>Bu QR kodunu Google Authenticator'a veya telefonunuzdaki benzer bir TOTP uygulamasına taratın.</strong> Bundan sonra, bu uygulama giriş yaparken girmeniz gereken kodu üretecektir."
    manual_instructions: 'QR kodunu taratamıyorsanız ve elle girmeniz gerekiyorsa, buradaki gizli düz metni girebilirsiniz:'
    setup: Yapılandır
    wrong_code: Girilen kod geçersiz! Sunucu zamanı ve cihaz zamanı doğru mu?
  pagination:
    newer: Daha yeni
    next: Sonraki
    older: Daha eski
    prev: Önceki
    truncate: "&hellip;"
  polls:
    errors:
      already_voted: Bu ankete daha önce oy verdiniz
      duplicate_options: kopya ögeler içeriyor
      duration_too_long: ileriye doğru çok geç
      duration_too_short: çok erken
      expired: Anket çoktan sona erdi
      invalid_choice: Seçilen oylama seçeneği mevcut değil
      over_character_limit: her biri %{max} karakterden daha uzun olamaz
      self_vote: Kendi anketlerinizde oy kullanamazsınız
      too_few_options: birden fazla öğeye sahip olmalı
      too_many_options: "%{max} öğeden fazla öğe içeremez"
    vote: Oyla
<<<<<<< HEAD
=======
  posting_defaults:
    explanation: Bu ayarlar, yeni gönderiler oluştururken varsayılan olarak kullanılacaktır, ancak bunları oluşturucu içinde her gönderi için ayrı ayrı düzenleyebilirsiniz.
>>>>>>> 26c78392
  preferences:
    other: Diğer
    posting_defaults: Gönderi varsayılanları
    public_timelines: Genel zaman çizelgeleri
  privacy:
    hint_html: "<strong>Profilinizin ve gönderilerinizin nasıl bulunmasını istediğinizi yapılandırın.</strong> Mastodon'daki çeşitli özellik etkinleştirildiklerinde çok daha geniş bir izleyici kitlesine ulaşmanıza yardımcı olabilir. Durumunuza uyup uymadığını anlamak için bu ayarlara bir göz atın."
    privacy: Gizlilik
    privacy_hint_html: Başkalarına ne kadar bilgi göstermek istediğinizi denetleyin. İnsanlar ilginç profilleri ve havalı uygulamaları diğer kişilerin takiplerine ve gönderileri paylaştıkları uygulamalara bakarak keşfederler, ama belki de gizli tutmak isteyebilirsiniz.
    reach: Erişim
    reach_hint_html: Yeni insanlar tarafından ne kadar keşfedilmek ve takip edilmek istediğinizi denetleyin. Gönderilerinizin Keşfet ekranında görüntülenmesini istiyor musunuz? Başkalarının takip önerileri listesinde görünmek istiyor musunuz? Tüm yeni takipçileri otomatik olarak kabul etmek mi yoksa her bir istek üzerinden ayrıntılı denetim mi istiyorsunuz?
    search: Ara
    search_hint_html: Nasıl bulunmak istediğinizi denetleyin. Herkese açık gönderileriniz aracılığıyla daha fazla insanın sizi bulmasını istiyor musunuz? Mastodon dışındaki kişilerin webte arama yaptığında profilinizi bulmasını istiyor musunuz? Tüm arama motorlarından tamamen çıkmanın herkese açık bilgiler için garanti olmadığını lütfen unutmayın.
    title: Gizlilik ve erişim
  privacy_policy:
    title: Gizlilik Politikası
  reactions:
    errors:
      limit_reached: Farklı tepkilerin sınırına ulaşıldı
      unrecognized_emoji: tanınan bir emoji değil
  redirects:
    prompt: Eğer bu bağlantıya güveniyorsanız, tıklayıp devam edebilirsiniz.
    title: "%{instance} sunucusundan ayrılıyorsunuz."
  relationships:
    activity: Hesap etkinliği
    confirm_follow_selected_followers: Seçili takipçileri takip etmek istediğinizden emin misiniz?
    confirm_remove_selected_followers: Seçili takipçileri kaldırmak istediğinizden emin misiniz?
    confirm_remove_selected_follows: Seçili takipleri kaldırmak istediğinizden emin misiniz?
    dormant: Uykuda
    follow_failure: Seçilen hesaplardan bazıları takip edilemedi.
    follow_selected_followers: Seçili takipçileri takip et
    followers: Takipçiler
    following: Takip edilenler
    invited: Davet edildi
    last_active: Son etkinlik
    most_recent: En yeni
    moved: Taşındı
    mutual: Karşılıklı
    primary: Ana
    relationship: İlişki
    remove_selected_domains: Seçilen alan adların tüm takipçileri kaldır
    remove_selected_followers: Seçili takipçileri kaldır
    remove_selected_follows: Seçili kullanıcıları takip etmeyi bırak
    status: Hesap durumu
  remote_follow:
    missing_resource: Hesabınız için gerekli yönlendirme URL'si bulunamadı
  reports:
    errors:
      invalid_rules: geçerli kurallara işaret etmez
  rss:
    content_warning: 'İçerik uyarısı:'
    descriptions:
      account: "@%{acct} hesabından herkese açık gönderiler"
      tag: "#%{hashtag} etiketli herkese açık gönderiler"
  scheduled_statuses:
    over_daily_limit: Bugün için %{limit} zamanlanmış gönderi sınırını aştınız
    over_total_limit: "%{limit} zamanlanmış gönderi sınırını aştınız"
    too_soon: tarih ileri bir tarih olmalıdır
  self_destruct:
    lead_html: Maalesef <strong>%{domain}</strong> kalıcı olarak kapanıyor. Eğer orada hesabınız varsa, onu kullanmaya devam edemeyeceksiniz, ancak yine de verinizin bir yedeğini isteyebilirsiniz.
    title: Bu sunucu kapanıyor
  sessions:
    activity: Son etkinlik
    browser: Tarayıcı
    browsers:
      alipay: Alipay
      blackberry: BlackBerry
      chrome: Chrome
      edge: Microsoft Edge
      electron: Electron
      firefox: Firefox
      generic: Bilinmeyen tarayıcı
      huawei_browser: Huawei Tarayıcı
      ie: Internet Explorer
      micro_messenger: MicroMessenger
      nokia: Nokia S40 Ovi Browser
      opera: Opera
      otter: Otter
      phantom_js: PhantomJS
      qq: QQ Browser
      safari: Safari
      uc_browser: UC Browser
      unknown_browser: Bilinmeyen Tarayıcı
      weibo: Weibo
    current_session: Geçerli oturum
    date: Tarih
    description: "%{platform} - %{browser}"
    explanation: Bunlar, Mastodon hesabınızda şu anda oturum açmış web tarayıcılarıdır.
    ip: IP
    platforms:
      adobe_air: Adobe Air
      android: Android
      blackberry: BlackBerry
      chrome_os: ChromeOS
      firefox_os: Firefox OS
      ios: iOS
      kai_os: KaiOS
      linux: Linux
      mac: macOS
      unknown_platform: Bilinmeyen Platform
      windows: Windows
      windows_mobile: Windows Mobile
      windows_phone: Windows Phone
    revoke: İptal Et
    revoke_success: Oturum başarıyla iptal edildi
    title: Oturumlar
    view_authentication_history: Hesabınızın kimlik doğrulama geçmişini görüntüle
  settings:
    account: Hesap
    account_settings: Hesap ayarları
    aliases: Hesap takma adları
    appearance: Görünüm
    authorized_apps: Yetkili uygulamalar
    back: Mastodon'a geri dön
    delete: Hesap silme
    development: Geliştirme
    edit_profile: Profili düzenle
    export: Dışa Aktar
    featured_tags: Öne çıkan etiketler
    import: İçe aktar
    import_and_export: İçe ve dışa aktar
    migrate: Hesap taşıma
    notifications: E-posta bildirimleri
    preferences: Tercihler
    profile: Profil
    relationships: Takip edilenler ve takipçiler
    severed_relationships: Kopmuş ilişkiler
    statuses_cleanup: Otomatik gönderi silme
    strikes: Moderasyon eylemleri
    two_factor_authentication: İki adımlı doğrulama
    webauthn_authentication: Güvenlik anahtarları
  severed_relationships:
    download: İndir (%{count})
    event_type:
      account_suspension: Hesap askıya alma (%{target_name})
      domain_block: Sunucu askıya alma (%{target_name})
      user_domain_block: 'Engellediniz: %{target_name}'
    lost_followers: Kaybedilen takipçiler
    lost_follows: Kaybedilen takipler
    preamble: Bir alan adını engellediğinizde veya moderatörleriniz uzak bir sunucuyu askıya almaya karar verdiğinde takipçilerinizi ve takiplerinizi kaybedebilirsiniz. Bu olduğunda, kopan ilişkilerin bir listesini, incelemek ve başka bir sunucuya aktarmak için indirebileceksiniz.
    purged: Bu sunucu hakkındaki bilgiler, sunucunun yöneticileri tarafından temizlenmiş.
    type: Olay
  statuses:
    attached:
      audio:
        one: "%{count} ses"
        other: "%{count} ses"
      description: 'Ekli: %{attached}'
      image:
        one: "%{count} görsel"
        other: "%{count} görseller"
      video:
        one: "%{count} video"
        other: "%{count} videolar"
    boosted_from_html: "%{acct_link} kişisinden yeniden paylaştı"
    content_warning: 'İçerik uyarısı: %{warning}'
    content_warnings:
      hide: Gönderiyi gizle
      show: Daha fazlasını göster
    default_language: Arayüz diliyle aynı
    disallowed_hashtags:
      one: 'izin verilmeyen bir etiket içeriyordu: %{tags}'
      other: 'izin verilmeyen etiketler içeriyordu: %{tags}'
    edited_at_html: "%{date} tarihinde düzenlendi"
    errors:
      in_reply_not_found: Yanıtlamaya çalıştığınız durum yok gibi görünüyor.
      quoted_status_not_found: Alıntılamaya çalıştığınız gönderi mevcut görünmüyor.
      quoted_user_not_mentioned: Özel Bahsetme gönderisinde bahsedilmeyen bir kullanıcıyı alıntılamak mümkün değildir.
    over_character_limit: "%{max} karakter limiti aşıldı"
    pin_errors:
      direct: Sadece değinilen kullanıcıların görebileceği gönderiler üstte tutulamaz
      limit: Halihazırda maksimum sayıda gönderi sabitlediniz
      ownership: Başkasının gönderisi sabitlenemez
      reblog: Bir gönderi sabitlenemez
    quote_error:
      not_available: Gönderi kullanılamıyor
      pending_approval: Gönderi beklemede
      revoked: Gönderi yazarı tarafından kaldırıldı
    quote_policies:
      followers: Sadece takipçiler
      nobody: Sadece ben
      public: Herkes
    quote_post_author: "@%{acct} adlı kullanıcının bir gönderisini alıntıladı"
    title: '%{name}: "%{quote}"'
    visibilities:
      direct: Özel değini
      private: Sadece takipçiler
      public: Herkese açık
      public_long: Mastodon'da olan olmayan herkes
      unlisted: Sessizce herkese açık
      unlisted_long: Mastodon arama sonuçlarında, öne çıkanlarda ve herkese açık zaman çizelgesinde gizli
  statuses_cleanup:
    enabled: Eski gönderileri otomatik olarak sil
    enabled_hint: Belirli bir zaman eşiğine ulaşan eski gönderilerinizi, aşağıdaki istisnalara uymadıkları sürece otomatik olarak siler
    exceptions: İstisnalar
    explanation: Gönderi silme maliyetli bir iş olduğu için, sunucu çok yoğun olmadığında yavaş yavaş yapılmaktadır. Bu nedenle, gönderilerinizin zaman eşiği geldiğinde silinmesi belirli bir süre alabilir.
    ignore_favs: Favorileri yoksay
    ignore_reblogs: Teşvikleri yoksay
    interaction_exceptions: Etkileşimlere dayalı istisnalar
    interaction_exceptions_explanation: Bir kere değerlendirmeye alındıktan sonra, belirtilen beğeni veya teşvik eşiğinin altında düşünce gönderilerin silinmesinin bir güvencesi yok.
    keep_direct: Doğrudan iletileri sakla
    keep_direct_hint: Herhangi bir doğrudan iletinizi silmez
    keep_media: Görüntü eki olan gönderileri sakla
    keep_media_hint: Herhangi bir medya eki olan gönderinizi silmez
    keep_pinned: Sabitlenmiş gönderileri sakla
    keep_pinned_hint: Herhangi bir sabitlenmiş gönderinizi silmez
    keep_polls: Anketleri sakla
    keep_polls_hint: Herhangi bir anketinizi silmez
    keep_self_bookmark: Yer imi olarak eklenmiş gönderileri sakla
    keep_self_bookmark_hint: Herhangi bir yer imi olarak eklenmiş gönderinizi silmez
    keep_self_fav: Beğendiğiniz gönderileri sakla
    keep_self_fav_hint: Kendi gönderilerinizi beğenmişseniz silmez
    min_age:
      '1209600': 2 hafta
      '15778476': 6 ay
      '2629746': 1 ay
      '31556952': 1 yıl
      '5259492': 2 ay
      '604800': 1 hafta
      '63113904': 2 yıl
      '7889238': 3 ay
    min_age_label: Zaman eşiği
    min_favs: Şundan daha fazla beğenilen gönderileri sakla
    min_favs_hint: En az bu belirtilen kadar beğeni alan gönderilerinizin herhangi birini silmez. Beğeni sayısından bağımsız olarak gönderilerin silinmesi için burayı boş bırakın
    min_reblogs: Şundan daha fazla teşvik edilen gönderileri sakla
    min_reblogs_hint: Bu belirtilenden daha fazla teşvik edilen gönderilerinizin herhangi birini silmez. Teşvik sayısından bağımsız olarak gönderilerin silinmesi için burayı boş bırakın
  stream_entries:
    sensitive_content: Hassas içerik
  strikes:
    errors:
      too_late: Bu eyleme itiraz etmek için çok geç
  tags:
    does_not_match_previous_name: önceki adla eşleşmiyor
  terms_of_service:
    title: Hizmet Şartları
  terms_of_service_interstitial:
    future_preamble_html: Hizmet şartlarımızda <strong>%{date}</strong> tarihinden itibaren geçerli olacak bazı değişiklikler yapıyoruz. Güncellenen şartları incelemenizi öneririz.
    past_preamble_html: Son ziyaretinizden bu yana hizmet şartlarımızı değiştirdik. Güncellenen şartları incelemenizi öneririz.
    review_link: Hizmet şartlarını incele
    title: "%{domain} adresindeki hizmet şartları değişiyor"
  themes:
    contrast: Mastodon (Yüksek karşıtlık)
    default: Mastodon (Karanlık)
    mastodon-light: Mastodon (Açık)
    system: Otomatik (sistem temasını kullan)
  time:
    formats:
      default: "%d %b %Y %H:%M"
      month: "%b %Y"
      time: "%H:%M"
      with_time_zone: "%b %d, %Y, %H:%M %Z"
  translation:
    errors:
      quota_exceeded: Çeviri hizmetinin sunucu kapsamındaki kullanım kotası aşıldı.
      too_many_requests: Çeviri hizmetine son zamanlarda çok fazla istek yapıldı.
  two_factor_authentication:
    add: Ekle
    disable: 2FA'yı devre dışı bırak
    disabled_success: İki adımlı kimlik doğrulama başarıyla devre dışı bırakıldı
    edit: Düzenle
    enabled: İki adımlı kimlik doğrulama etkin
    enabled_success: İki adımlı kimlik doğrulama başarıyla etkinleştirildi
    generate_recovery_codes: Kurtarma kodları oluştur
    lost_recovery_codes: Kurtarma kodları telefonunuzu kaybettiğiniz durumlarda hesabınıza erişim yapabilmenize olanak tanır. Eğer kurtarma kodlarınızı kaybettiyseniz burada tekrar oluşturabilirsiniz. Eski kurtarma kodlarınız geçersiz hale gelecektir.
    methods: İki adımlı doğrulama yöntemleri
    otp: Authenticator uygulaması
    recovery_codes: Kurtarma kodlarını yedekle
    recovery_codes_regenerated: Kurtarma kodları başarıyla yeniden oluşturuldu
    recovery_instructions_html: 'Eğer telefonunuza erişiminizi kaybederseniz, aşağıdaki kurtarma kodlarından birini kullanarak hesabınıza giriş yapabilirsiniz. <strong>Kurtarma kodlarınızı güvenli halde tutunuz.</strong> Örneğin: kodların çıktısını alıp diğer önemli belgeleriniz ile birlikte saklayabilirsiniz.'
    webauthn: Güvenlik anahtarları
  user_mailer:
    announcement_published:
      description: "%{domain} yöneticileri bir duyuru yapıyorlar:"
      subject: Hizmet duyurusu
      title: "%{domain} hizmet duyurusu"
    appeal_approved:
      action: Hesap Ayarları
      explanation: "%{appeal_date} tarihinde gönderdiğiniz, hesabınıza yönelik %{strike_date} tarihli eyleme itirazınız onaylandı. Hesabınız artık tekrar iyi durumda."
      subject: "%{date} tarihli itirazınız kabul edildi"
      subtitle: Hesabınız yeniden iyi bir halde.
      title: İtiraz onaylandı
    appeal_rejected:
      explanation: "%{appeal_date} tarihinde gönderdiğiniz, hesabınıza yönelik %{strike_date} tarihli eyleme itirazınız reddedildi."
      subject: "%{date} tarihli itirazınız reddedildi"
      subtitle: İtirazınız reddedildi.
      title: İtiraz reddedildi
    backup_ready:
      explanation: Mastodon hesabınız tam bir yedeğini istediniz.
      extra: Şimdi indirebilirsiniz!
      subject: Arşiviniz indirilmeye hazır
      title: Arşiv paketlemesi
    failed_2fa:
      details: 'İşte oturum açma girişiminin ayrıntıları:'
      explanation: Birisi hesabınızda oturum açmaya çalıştı ancak hatalı bir iki aşamalı doğrulama kodu kullandı.
      further_actions_html: Eğer bu kişi siz değilseniz, hemen %{action} yapmanızı öneriyoruz çünkü hesabınız ifşa olmuş olabilir.
      subject: İki aşamalı doğrulama başarısızlığı
      title: Başarısız iki aşamalı kimlik doğrulama
    suspicious_sign_in:
      change_password: parolanızı değiştirin
      details: 'Oturum açma ayrıntıları şöyledir:'
      explanation: Hesabınıza yeni bir IP adresinden oturum açıldığını farkettik.
      further_actions_html: Eğer oturum açan siz değildiyseniz, hesabınızı güvenli tutmanız için hemen %{action} yapmanızı ve iki aşamalı yetkilendirmeyi etkinleştirmenizi öneriyoruz.
      subject: Hesabınıza yeni bir IP adresinden erişim oldu
      title: Yeni bir oturum açma
    terms_of_service_changed:
      agreement: "%{domain} sunucusunu kullanmaya devam ederek bu şartları kabul etmiş olursunuz. Güncellenen şartları kabul etmiyorsanız, %{domain} ile olan sözleşmenizi istediğiniz zaman hesabınızı silerek feshedebilirsiniz."
      changelog: 'Bir bakışta, bu güncellemenin sizin için anlamı şudur:'
      description: 'Bu e-postayı alıyorsunuz çünkü %{domain} adresindeki hizmet şartlarımızda bazı değişiklikler yapıyoruz. Bu değişiklikler %{date} tarihinde geçerli olacak. Aşağıda tümü yer alan güncellenen şartları incelemenizi öneriyoruz:'
      description_html: Bu e-postayı alıyorsunuz çünkü %{domain} adresindeki hizmet şartlarımızda bazı değişiklikler yapıyoruz. Bu değişiklikler <strong>%{date}</strong> tarihinde geçerli olacak. <a href="%{path}" target="_blank">Tüm güncellenen şartları</a> incelemenizi öneriyoruz.
      sign_off: "%{domain} Ekibi"
      subject: Şimdiki hizmet şartlarımıza güncellemeler
      subtitle: "%{domain} adresindeki hizmet şartları değişiyor"
      title: Önemli güncelleme
    warning:
      appeal: Bir itiraz gönder
      appeal_description: Bunun bir hata olduğunu düşünüyorsanız, %{instance} sunucusunun personeline bir itiraz gönderebilirsiniz.
      categories:
        spam: İstenmeyen
        violation: İçerik aşağıdaki topluluk ilkelerini ihlal ediyor
      explanation:
        delete_statuses: Bazı gönderilerinizin, topluluk ilkelerimizden bir veya daha fazlasını ihlal ettiği görüldü ve daha sonra %{instance} moderatörleri tarafından kaldırıldılar.
        disable: Artık hesabınızı kullanamazsınız, ancak profil ve diğer veri sağlam. Verinizin bir yedeğini isteyebilir, hesap ayarlarınızı değiştirebilir veya hesabınızı silebilirsiniz.
        mark_statuses_as_sensitive: Gönderilerinizin bazıları %{instance} moderatörleri tarafından hassas olarak işaretlendi. Bu nedenle bir önizleme görüntülenmeden önce insanların gönderilerinizdeki medya dosyalarına dokunması gerekiyor. Gelecekte gönderimde bulunurken medya dosyalarını hassas olarak işaretleyebilirsiniz.
        sensitive: Artık tüm yüklenmiş medya dosyalarınız hassas olarak işaretlenecek ve üzerine tıklanarak açılacak şekilde bir uyarının ardına gizlenecektir.
        silence: Hesabınız sınırlı iken, yalnızca sizi takip eden kişiler bu sunucudaki gönderilenizi görecek ve çeşitli keşif özelliklerinin dışında bırakılabilirsiniz. Ancak, başkaları sizi manuel olarak hala takip edebilir.
        suspend: Hesabınızı artık kullanamazsınız ve profiliniz ve diğer veri artık erişilebilir değil. Yaklaşık 30 gün içinde silinene kadar verinizin bir yedeğini istemek için giriş yapabilirsiniz, ancak askıdan kaçınmanızı önlemek için bazı temel veriyi saklayabiliriz.
      reason: 'Gerekçe:'
      statuses: 'Sözü geçen gönderiler:'
      subject:
        delete_statuses: "%{acct} hesabınızdaki gönderiler kaldırıldı"
        disable: "%{acct} hesabınız donduruldu"
        mark_statuses_as_sensitive: "%{acct} hesabındaki gönderiler hassas olarak işaretlendi"
        none: "%{acct} için uyarı"
        sensitive: "%{acct} hesabınızdaki gönderiler artık hassas olarak işaretlenecek"
        silence: "%{acct} hesabınız sınırlandırıldı"
        suspend: "%{acct} hesabınız askıya alındı"
      title:
        delete_statuses: Kaldırılan gönderiler
        disable: Hesap donduruldu
        mark_statuses_as_sensitive: Gönderiler hassas olarak işaretlendi
        none: Uyarı
        sensitive: Hesap hassas olarak işaretlendi
        silence: Hesap sınırlandırıldı
        suspend: Hesap askıya alındı
    welcome:
      apps_android_action: Google Play'den edinin
      apps_ios_action: App Store'dan İndirin
      apps_step: Resmi uygulamalarımızı indirin.
      apps_title: Mastodon uygulamaları
      checklist_subtitle: 'Bu yeni sosyal sınırda başlamanızı sağlar:'
      checklist_title: Hoşgeldiniz Yapılacaklar Listesi
      edit_profile_action: Kişiselleştir
      edit_profile_step: Kapsamlı bir profille etkileşimlerinizi arttırın.
      edit_profile_title: Profilinizi kişiselleştirin
      explanation: İşte sana başlangıç için birkaç ipucu
      feature_action: Daha fazlası
      feature_audience: Mastodon, hedef kitlenizi aracılar olmadan yönetmeniz için size eşsiz bir olanak sağlar. Kendi altyapınızda barındırdığınız Mastodon sunucusu, çevrimiçi olarak başka bir Mastodon sunucusundan takip etmenizi ve takip edilmenizi sağlar ve sizden başka kimsenin kontrolü altında değildir.
      feature_audience_title: Kitlenizi güvenle oluşturun
      feature_control: Ana akışınızda ne görmek istediğinizi en iyi siz biliyorsunuz. Algoritma veya zamanınızı harcayan reklamlar yok. Tek bir hesapla herhangi bir Mastodon sunucusunda olan bir kimseyi takip edin ve gönderilere zamana göre sıralanmış şekilde erişin. Kendi internet köşenizi biraz daha kendinize benzetin.
      feature_control_title: Zaman akışınızın denetimi sizde kalsın
      feature_creativity: Mastodon kendinizi çevrimiçi ifade edebilmenize yardımcı olmak için ses, video ve görsel, erişilebilirlik açıklamaları, anketler, içerik uyarıları, hareketli avatarlar, özel emojiler, önizleme resmini kesme denetimi ve daha fazlasını destekliyor. Kendi sanatınızı, müziğinizi veya podcastinizi yayınlıyorsanız Mastodon kullanımınıza açık.
      feature_creativity_title: Benzersiz yaratıcılık
      feature_moderation: Mastodon karar vermeyi yeniden size bırakıyor. Her sunucu kendi kurallarını ve düzenlemelerini oluşturur. Bu kurallar da kurumsal sosyal medyalar gibi tepeden değil, yerel olarak uygulanıyor; bu da Mastodon'u farklı insan gruplarının ihtiyaçlarına yanıt vermede esnek kılıyor. Kurallarına katıldığınız bir sunucuya katılın veya kendi sunucunuzu barındırın.
      feature_moderation_title: Olması gerektiği gibi moderasyon
      follow_action: Takip et
      follow_step: Kendi akışınızı düzenliyorsunuz. Hadi onu ilginç kullanıcılarla dolduralım.
      follow_title: Anasayfa akışınızı kişiselleştirin
      follows_subtitle: Tanınmış hesapları takip edin
      follows_title: Takip edebileceklerin
      follows_view_more: Takip edecek daha fazla kişi görüntüleyin
      hashtags_recent_count:
        one: Son 2 günde %{people} kişi
        other: Son 2 günde %{people} kişi
      hashtags_subtitle: Son 2 günde öne çıkanları keşfedin
      hashtags_title: Öne çıkan etiketler
      hashtags_view_more: Daha fazla öne çıkan etiket görüntüleyin
      post_action: Oluştur
      post_step: Dünyaya metin, fotoğraf, video ve anketlerle merhaba deyin.
      post_title: İlk gönderinizi oluşturun
      share_step: Arkadaşlarınıza Mastodon'da size nasıl ulaşabileceklerini söyleyin.
      share_title: Mastodon profilinizi paylaşın
      sign_in_action: Oturum aç
      subject: Mastodon'a hoş geldiniz
      title: Gemiye hoşgeldin, %{name}!
  users:
    follow_limit_reached: "%{limit} kişiden daha fazlasını takip edemezsiniz"
    go_to_sso_account_settings: Kimlik sağlayıcı hesap ayarlarına gidin
    invalid_otp_token: Geçersiz iki adımlı doğrulama kodu
    otp_lost_help_html: Her ikisine de erişiminizi kaybettiyseniz, %{email} ile irtibata geçebilirsiniz
    rate_limited: Çok fazla kimlik doğrulama denemesi. Daha sonra tekrar deneyin.
    seamless_external_login: Harici bir servis aracılığıyla oturum açtınız, bu nedenle parola ve e-posta ayarları mevcut değildir.
    signed_in_as: 'Oturum açtı:'
  verification:
    extra_instructions_html: <strong>İpucu:</strong> Web sitenizdeki bağlantı görünmez olabilir. Önemli olan, kullanıcı tarafından oluşturulan içeriğe sahip web sitelerinde kimliğe bürünmeyi önleyen <code>rel="me"</code>'dir. Sayfa başlığında <code>a</code> yerine bir <code>bağlantı</code> etiketi de kullanabilirsiniz, ancak HTML'ye JavaScript çalıştırılmadan erişilebilir olmalıdır.
    here_is_how: İşte yapmanın yolu
    hint_html: "<strong>Mastodon'da kendini doğrulamak herkese açık.</strong> Açık web standartlarına dayanır, şimdi ve her zaman ücretsizdir. Tüm gereken insanların sizi onunla tanımladığı bir kişisel websitesidir. Profilinizde bu websitesinin bağlantısını verdiğinizde, websitesinizin profilinize bağlantı verip vermediğini denetleyip üzerinde görsel bir işaret koyacağız."
    instructions_html: Aşağıdaki kodu kopyalayın ve websitenizin HTML'sine yapıştırın. Daha sonra "Profil Düzenle" sekmesini kullanarak profilinizdeki ek sahalardan birine websitenizin adresini ekleyin ve değişiklikleri kaydedin.
    verification: Doğrulama
    verified_links: Doğrulanmış bağlantılarınız
    website_verification: Website doğrulama
  webauthn_credentials:
    add: Yeni güvenlik anahtarı ekle
    create:
      error: Güvenlik anahtarınızı eklerken bir sorun oluştu. Lütfen tekrar deneyin.
      success: Güvenlik anahtarınız başarıyla eklendi.
    delete: Sil
    delete_confirmation: Bu güvenlik anahtarını silmek istediğinizden emin misiniz?
    description_html: "<strong>Güvenlik anahtarı kimlik doğrulamasını</strong> etkinleştirirseniz, giriş yapmak için güvenlik anahtarlarınızdan birini kullanmanız gerekir."
    destroy:
      error: Güvenlik anahtarını silerken bir sorun oluştu. Lütfen tekrar deneyin.
      success: Güvenlik anahtarınız başarıyla silindi.
    invalid_credential: Geçersiz güvenlik anahtarı
    nickname_hint: Yeni güvenlik anahtarınızın takma adını girin
    not_enabled: Henüz WebAuthn'u etkinleştirmediniz
    not_supported: Bu tarayıcı güvenlik anahtarlarını desteklemiyor
    otp_required: Güvenlik anahtarlarını kullanmak için lütfen önce iki adımlı kimlik doğrulamayı etkinleştirin.
    registered_on: "%{date} tarihinde kaydoldu"<|MERGE_RESOLUTION|>--- conflicted
+++ resolved
@@ -1761,11 +1761,8 @@
       too_few_options: birden fazla öğeye sahip olmalı
       too_many_options: "%{max} öğeden fazla öğe içeremez"
     vote: Oyla
-<<<<<<< HEAD
-=======
   posting_defaults:
     explanation: Bu ayarlar, yeni gönderiler oluştururken varsayılan olarak kullanılacaktır, ancak bunları oluşturucu içinde her gönderi için ayrı ayrı düzenleyebilirsiniz.
->>>>>>> 26c78392
   preferences:
     other: Diğer
     posting_defaults: Gönderi varsayılanları
