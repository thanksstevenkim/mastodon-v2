--- conflicted
+++ resolved
@@ -1651,11 +1651,6 @@
       reblog: Podrška ne može da se prikači
     title: "%{name}: „%{quote}”"
     visibilities:
-<<<<<<< HEAD
-      private: Samo pratioci
-      private_long: Prikaži samo pratiocima
-=======
->>>>>>> 26c78392
       public: Javno
   statuses_cleanup:
     enabled: Automatski izbriši stare objave
