---
ga:
  simple_form:
    hints:
      account:
<<<<<<< HEAD
        attribution_domains_as_text: Ceann in aghaidh an líne. Cosnaíonn sé ó sannadh bréagach.
=======
        attribution_domains: Ceann in aghaidh an líne. Cosnaíonn sé ó sannadh bréagach.
>>>>>>> 609a4018
        discoverable: Seans go mbeidh do phostálacha poiblí agus do phróifíl le feiceáil nó molta i réimsí éagsúla de Mastodon agus is féidir do phróifíl a mholadh d’úsáideoirí eile.
        display_name: D'ainm iomlán nó d'ainm spraoi.
        fields: Do leathanach baile, forainmneacha, aois, rud ar bith is mian leat.
        indexable: Seans go mbeidh do phostálacha poiblí le feiceáil sna torthaí cuardaigh ar Mastodon. Seans go mbeidh daoine a d’idirghníomhaigh le do phostálacha in ann iad a chuardach beag beann ar.
        note: 'Is féidir leat @trá a dhéanamh ar dhaoine eile nó #hashtags.'
        show_collections: Beidh daoine in ann brabhsáil trí do seo a leanas agus do leanúna. Feicfidh na daoine a leanann tú go leanann tú iad beag beann ar.
        unlocked: Beidh daoine in ann tú a leanúint gan cead a iarraidh. Díthiceáil an dteastaíonn uait athbhreithniú a dhéanamh ar iarratais leantacha agus roghnaigh cé acu an nglacfaidh nó an diúltóidh tú do leantóirí nua.
      account_alias:
        acct: Sonraigh ainm@fearann don chuntas ar mhaith leat aistriú uaidh
      account_migration:
        acct: Sonraigh ainm@fearann don chuntas ar mhaith leat aistriú chuige
      account_warning_preset:
        text: Is féidir leat comhréir na bpost a úsáid, mar URLanna, hashtags agus lua
        title: Roghnach. Níl sé le feiceáil ag an bhfaighteoir
      admin_account_action:
        include_statuses: Feicfidh an t-úsáideoir cé na poist ba chúis leis an ngníomh modhnóireachta nó leis an rabhadh
        send_email_notification: Gheobhaidh an t-úsáideoir míniú ar an méid a tharla lena chuntas
        text_html: Roghnach. Is féidir leat comhréir phoist a úsáid. Is féidir leat <a href="%{path}">réamhshocruithe rabhaidh a chur leis</a> chun am a shábháil
        type_html: Roghnaigh cad atá le déanamh le <strong>%{acct}</strong>
        types:
          disable: Cuir cosc ar an úsáideoir a chuntas a úsáid, ach ná scrios ná folaigh a bhfuil ann.
          none: Bain úsáid as seo chun rabhadh a sheoladh chuig an úsáideoir, gan aon ghníomh eile a spreagadh.
          sensitive: Iallach a chur ar cheangaltáin meán an úsáideora seo go léir a bheith íogair.
          silence: Cosc a chur ar an úsáideoir ó bheith in ann postáil le hinfheictheacht phoiblí, a gcuid postálacha agus fógraí a cheilt ar dhaoine nach leanann iad. Dúnann sé gach tuairisc i gcoinne an chuntais seo.
          suspend: Cosc ar aon idirghníomhaíocht ón gcuntas seo nó chuig an gcuntas seo agus scrios a bhfuil ann. Inchúlaithe laistigh de 30 lá. Dúnann sé gach tuairisc i gcoinne an chuntais seo.
        warning_preset_id: Roghnach. Is féidir leat téacs saincheaptha a chur le deireadh an réamhshocraithe fós
      announcement:
        all_day: Nuair a dhéantar iad a sheiceáil, ní thaispeánfar ach dátaí an raon ama
        ends_at: Roghnach. Beidh an fógra neamhfhoilsithe go huathoibríoch ag an am seo
        scheduled_at: Fág bán chun an fógra a fhoilsiú láithreach
        starts_at: Roghnach. I gcás go bhfuil d'fhógra ceangailte le raon ama ar leith
        text: Is féidir leat comhréir phoist a úsáid. Tabhair aird ar an spás a ghlacfaidh an fógra ar scáileán an úsáideora
      appeal:
        text: Ní féidir leat achomharc a dhéanamh ach uair amháin ar stailc
      defaults:
        autofollow: Leanfaidh daoine a chláraíonn tríd an gcuireadh thú go huathoibríoch
        avatar: WEBP, PNG, GIF nó JPG. %{size} ar a mhéad. Íoslaghdófar é go %{dimensions}px
        bot: Cuir in iúl do dhaoine eile go ndéanann an cuntas gníomhartha uathoibrithe den chuid is mó agus go mb’fhéidir nach ndéanfar monatóireacht air
        context: Comhthéacs amháin nó comhthéacsanna iolracha inar cheart go mbeadh feidhm ag an scagaire
        current_password: Chun críocha slándála cuir isteach pasfhocal an chuntais reatha
        current_username: Le deimhniú, cuir isteach ainm úsáideora an chuntais reatha
        digest: Seoltar é tar éis tréimhse fhada neamhghníomhaíochta amháin agus sa chás sin amháin go bhfuil aon teachtaireachtaí pearsanta faighte agat agus tú as láthair
        email: Seolfar ríomhphost deimhnithe chugat
        header: WEBP, PNG, GIF nó JPG. %{size} ar a mhéad. Íoslaghdófar é go %{dimensions}px
        inbox_url: Cóipeáil an URL ó leathanach tosaigh an athsheachadáin is mian leat a úsáid
        irreversible: Imeoidh postálacha scagtha go dochúlaithe, fiú má bhaintear an scagaire níos déanaí
        locale: Teanga an chomhéadain úsáideora, r-phoist agus fógraí brú
        password: Úsáid ar a laghad 8 gcarachtar
        phrase: Déanfar é a mheaitseáil beag beann ar chásáil an téacs nó ar an ábhar atá ag tabhairt foláireamh do phostáil
        scopes: Cé na APIanna a mbeidh cead ag an bhfeidhmchlár rochtain a fháil orthu. Má roghnaíonn tú raon feidhme barrleibhéil, ní gá duit cinn aonair a roghnú.
        setting_aggregate_reblogs: Ná taispeáin treisithe nua do phoist a treisíodh le déanaí (ní dhéanann difear ach do threisithe nuafhaighte)
        setting_always_send_emails: Go hiondúil ní sheolfar fógraí ríomhphoist agus tú ag úsáid Mastodon go gníomhach
        setting_default_quote_policy: Ceadaítear d’úsáideoirí luaite lua a dhéanamh i gcónaí. Ní bheidh an socrú seo i bhfeidhm ach amháin maidir le poist a cruthaíodh leis an gcéad leagan eile de Mastodon, ach is féidir leat do rogha féin a roghnú agus tú ag ullmhú
        setting_default_sensitive: Tá meáin íogair i bhfolach de réir réamhshocraithe agus is féidir iad a nochtadh le cliceáil
        setting_display_media_default: Folaigh meáin atá marcáilte mar íogair
        setting_display_media_hide_all: Folaigh meáin i gcónaí
        setting_display_media_show_all: Taispeáin meáin i gcónaí
        setting_system_scrollbars_ui: Ní bhaineann sé ach le brabhsálaithe deisce bunaithe ar Safari agus Chrome
        setting_use_blurhash: Tá grádáin bunaithe ar dhathanna na n-amharcanna ceilte ach cuireann siad salach ar aon mhionsonraí
        setting_use_pending_items: Folaigh nuashonruithe amlíne taobh thiar de chlic seachas an fotha a scrollú go huathoibríoch
        username: Is féidir leat litreacha, uimhreacha, agus béim a úsáid
        whole_word: Nuair a bhíonn an eochairfhocal nó frása alfa-uimhriúil amháin, ní chuirfear i bhfeidhm é ach amháin má mheaitseálann sé an focal iomlán
      domain_allow:
        domain: Beidh an fearann ​​seo in ann sonraí a fháil ón bhfreastalaí seo agus déanfar sonraí a thagann isteach uaidh a phróiseáil agus a stóráil
      email_domain_block:
        domain: Is féidir gurb é seo an t-ainm fearainn a thaispeánann sa seoladh ríomhphoist nó sa taifead MX a úsáideann sé. Déanfar iad a sheiceáil nuair a chláraítear iad.
        with_dns_records: Déanfar iarracht taifid DNS an fhearainn tugtha a réiteach agus cuirfear bac ar na torthaí freisin
      featured_tag:
        name: 'Seo cuid de na hashtags a d’úsáid tú le déanaí:'
      filters:
        action: Roghnaigh an gníomh ba cheart a dhéanamh nuair a mheaitseálann postáil an scagaire
        actions:
          blur: Folaigh na meáin taobh thiar de rabhadh, gan an téacs féin a cheilt
          hide: Cuir an t-ábhar scagtha i bhfolach go hiomlán, ag iompar amhail is nach raibh sé ann
          warn: Folaigh an t-ábhar scagtha taobh thiar de rabhadh a luann teideal an scagaire
      form_admin_settings:
        activity_api_enabled: Áireamh na bpost a foilsíodh go háitiúil, úsáideoirí gníomhacha, agus clárúcháin nua i buicéid seachtainiúla
        app_icon: WEBP, PNG, GIF nó JPG. Sáraíonn sé an deilbhín réamhshocraithe aipe ar ghléasanna soghluaiste le deilbhín saincheaptha.
        backups_retention_period: Tá an cumas ag úsáideoirí cartlanna dá gcuid post a ghiniúint le híoslódáil níos déanaí. Nuair a bheidh luach dearfach socraithe, scriosfar na cartlanna seo go huathoibríoch ó do stór tar éis an líon sonraithe laethanta.
        bootstrap_timeline_accounts: Cuirfear na cuntais seo ar bharr na moltaí a leanann úsáideoirí nua.
        closed_registrations_message: Ar taispeáint nuair a dhúntar clárúcháin
        content_cache_retention_period: Scriosfar gach postáil ó fhreastalaithe eile (lena n-áirítear treisithe agus freagraí) tar éis an líon sonraithe laethanta, gan aird ar aon idirghníomhaíocht úsáideora áitiúil leis na postálacha sin. Áirítear leis seo postálacha ina bhfuil úsáideoir áitiúil tar éis é a mharcáil mar leabharmharcanna nó mar cheanáin. Caillfear tagairtí príobháideacha idir úsáideoirí ó chásanna éagsúla freisin agus ní féidir iad a athchóiriú. Tá úsáid an tsocraithe seo beartaithe le haghaidh cásanna sainchuspóra agus sáraítear go leor ionchais úsáideoirí nuair a chuirtear i bhfeidhm é le haghaidh úsáid ghinearálta.
        custom_css: Is féidir leat stíleanna saincheaptha a chur i bhfeidhm ar an leagan gréasáin de Mastodon.
        favicon: WEBP, PNG, GIF nó JPG. Sáraíonn sé an favicon Mastodon réamhshocraithe le deilbhín saincheaptha.
        mascot: Sáraíonn sé an léaráid san ardchomhéadan gréasáin.
        media_cache_retention_period: Déantar comhaid meán ó phoist a dhéanann cianúsáideoirí a thaisceadh ar do fhreastalaí. Nuair a bheidh luach dearfach socraithe, scriosfar na meáin tar éis an líon sonraithe laethanta. Má iarrtar na sonraí meán tar éis é a scriosadh, déanfar é a ath-íoslódáil, má tá an t-ábhar foinse fós ar fáil. Mar gheall ar shrianta ar cé chomh minic is atá cártaí réamhamhairc ag vótaíocht do shuíomhanna tríú páirtí, moltar an luach seo a shocrú go 14 lá ar a laghad, nó ní dhéanfar cártaí réamhamhairc naisc a nuashonrú ar éileamh roimh an am sin.
        min_age: Iarrfar ar úsáideoirí a ndáta breithe a dhearbhú le linn clárúcháin
        peers_api_enabled: Liosta de na hainmneacha fearainn ar tháinig an freastalaí seo orthu sa choinbhleacht. Níl aon sonraí san áireamh anseo faoi cé acu an ndéanann tú cónascadh le freastalaí ar leith, díreach go bhfuil a fhios ag do fhreastalaí faoi. Úsáideann seirbhísí a bhailíonn staitisticí ar chónaidhm go ginearálta é seo.
        profile_directory: Liostaíonn an t-eolaire próifíle na húsáideoirí go léir a roghnaigh isteach le bheith in-aimsithe.
        require_invite_text: Nuair a bhíonn faomhadh láimhe ag teastáil le haghaidh clárúcháin, déan an "Cén fáth ar mhaith leat a bheith páirteach?" ionchur téacs éigeantach seachas roghnach
        site_contact_email: Conas is féidir le daoine dul i dteagmháil leat le haghaidh fiosrúchán dlíthiúil nó tacaíochta.
        site_contact_username: Conas is féidir le daoine dul i dteagmháil leat ar Mastodon.
        site_extended_description: Aon fhaisnéis bhreise a d’fhéadfadh a bheith úsáideach do chuairteoirí agus d’úsáideoirí. Is féidir é a struchtúrú le comhréir Markdown.
        site_short_description: Cur síos gairid chun cabhrú le do fhreastalaí a aithint go uathúil. Cé atá á rith, cé dó a bhfuil sé?
        site_terms: Bain úsáid as do pholasaí príobháideachta féin nó fág bán é chun an réamhshocrú a úsáid. Is féidir é a struchtúrú le comhréir Markdown.
        site_title: Conas is féidir le daoine tagairt a dhéanamh do do fhreastalaí seachas a ainm fearainn.
        status_page_url: URL leathanach inar féidir le daoine stádas an fhreastalaí seo a fheiceáil le linn briseadh amach
        theme: Téama a fheiceann cuairteoirí logáilte amach agus úsáideoirí nua.
        thumbnail: Íomhá thart ar 2:1 ar taispeáint taobh le faisnéis do fhreastalaí.
        timeline_preview: Beidh cuairteoirí logáilte amach in ann na postálacha poiblí is déanaí atá ar fáil ar an bhfreastalaí a bhrabhsáil.
        trendable_by_default: Léim ar athbhreithniú láimhe ar ábhar treochta. Is féidir míreanna aonair a bhaint as treochtaí fós tar éis an fhíric.
        trends: Léiríonn treochtaí cé na postálacha, hashtags agus scéalta nuachta atá ag tarraingt ar do fhreastalaí.
        trends_as_landing_page: Taispeáin inneachar treochta d'úsáideoirí agus do chuairteoirí atá logáilte amach in ionad cur síos ar an bhfreastalaí seo. Éilíonn treochtaí a chumasú.
      form_challenge:
        current_password: Tá tú ag dul isteach i limistéar slán
      imports:
        data: Comhad CSV easpórtáilte ó fhreastalaí Mastodon eile
      invite_request:
        text: Cabhróidh sé seo linn d’iarratas a athbhreithniú
      ip_block:
        comment: Roghnach. Cuimhnigh cén fáth ar chuir tú an riail seo leis.
        expires_in: Is acmhainn chríochta iad seoltaí IP, uaireanta roinntear iad agus is minic a athraíonn lámha. Ar an gcúis seo, ní mholtar bloic IP éiginnte.
        ip: Cuir isteach seoladh IPv4 nó IPv6. Is féidir leat raonta iomlána a bhlocáil ag baint úsáide as an chomhréir CIDR. Bí cúramach gan tú féin a ghlasáil amach!
        severities:
          no_access: Cuir bac ar rochtain ar na hacmhainní go léir
          sign_up_block: Ní bheidh clárú nua indéanta
          sign_up_requires_approval: Beidh do cheadú ag teastáil le haghaidh clárúcháin nua
        severity: Roghnaigh cad a tharlóidh le hiarratais ón IP seo
      rule:
        hint: Roghnach. Tabhair tuilleadh sonraí faoin riail
        text: Déan cur síos ar riail nó riachtanas d'úsáideoirí ar an bhfreastalaí seo. Déan iarracht é a choinneáil gearr agus simplí
      sessions:
        otp: 'Cuir isteach an cód dhá fhachtóir ginte ag d''aip ghutháin nó úsáid ceann de do chóid athshlánaithe:'
        webauthn: Más eochair USB atá ann déan cinnte é a chur isteach agus, más gá, tapáil í.
      settings:
        indexable: Seans go mbeidh do leathanach próifíle le feiceáil i dtorthaí cuardaigh ar Google, Bing agus eile.
        show_application: Beidh tú in ann a fheiceáil i gcónaí cén aip a d’fhoilsigh do phostáil beag beann ar.
      tag:
        name: Ní féidir leat ach cásáil na litreacha a athrú, mar shampla, chun é a dhéanamh níos inléite
      terms_of_service:
        changelog: Is féidir é a struchtúrú le comhréir Markdown.
        effective_date: Féadfaidh tréimhse ama réasúnta a bheith idir 10 agus 30 lá ón dáta a chuireann tú in iúl do d'úsáideoirí.
        text: Is féidir é a struchtúrú le comhréir Markdown.
      terms_of_service_generator:
        admin_email: Áirítear le fógraí dlí frithfhógraí, orduithe cúirte, iarratais éirí anuas, agus iarratais forghníomhaithe dlí.
        arbitration_address: D’fhéadfadh sé a bheith mar an gcéanna leis an seoladh fisiceach thuas, nó “N/B” má tá ríomhphost in úsáid agat.
        arbitration_website: D’fhéadfadh gur foirm ghréasáin í, nó “N/B” má tá ríomhphost in úsáid agat.
        choice_of_law: Cathair, réigiún, críoch nó stát a rialóidh a dhlíthe inmheánacha substaintiúla aon éileamh agus gach éileamh.
        dmca_address: Maidir le hoibreoirí SAM, bain úsáid as an seoladh atá cláraithe in Eolaire Gníomhairí Ainmnithe DMCA. A P.O. Tá liostú boscaí ar fáil ach é a iarraidh go díreach, bain úsáid as Iarratas Tarscaoilte Bosca Gníomhaire Ainmnithe DMCA chun ríomhphost a chur chuig an Oifig Cóipchirt agus déan cur síos gur modhnóir ábhar baile thú a bhfuil eagla ort díoltas nó aisíocaíocht a fháil mar gheall ar do ghníomhartha agus a dteastaíonn uait úsáid a bhaint as P.O. Bosca chun do sheoladh baile a bhaint den radharc poiblí.
        dmca_email: Is féidir gurb é an ríomhphost céanna é a úsáidtear le haghaidh “Seoladh ríomhphoist le haghaidh fógraí dlí” thuas.
        domain: Aitheantas uathúil na seirbhíse ar líne atá á cur ar fáil agat.
        jurisdiction: Liostaigh an tír ina bhfuil cónaí ar an té a íocann na billí. Más cuideachta nó aonán eile é, liostaigh an tír ina bhfuil sé corpraithe, agus an chathair, an réigiún, an chríoch nó an stát mar is cuí.
        min_age: Níor chóir go mbeidís faoi bhun na haoise íosta a éilíonn dlíthe do dhlínse.
      user:
        chosen_languages: Nuair a dhéantar iad a sheiceáil, ní thaispeánfar ach postálacha i dteangacha roghnaithe in amlínte poiblí
        date_of_birth:
          few: Caithfimid a chinntiú go bhfuil tú %{count} ar a laghad chun Mastodon a úsáid. Ní stórálfaimid é seo.
          many: Caithfimid a chinntiú go bhfuil tú %{count} ar a laghad chun Mastodon a úsáid. Ní stórálfaimid é seo.
          one: Caithfimid a chinntiú go bhfuil tú %{count} ar a laghad chun Mastodon a úsáid. Ní stórálfaimid é seo.
          other: Caithfimid a chinntiú go bhfuil tú %{count} ar a laghad chun Mastodon a úsáid. Ní stórálfaimid é seo.
          two: Caithfimid a chinntiú go bhfuil tú %{count} ar a laghad chun Mastodon a úsáid. Ní stórálfaimid é seo.
        role: Rialaíonn an ról na ceadanna atá ag an úsáideoir.
      user_role:
        color: Dath le húsáid don ról ar fud an Chomhéadain, mar RGB i bhformáid heicsidheachúlach
        highlighted: Déanann sé seo an ról le feiceáil go poiblí
        name: Ainm poiblí an róil, má tá an ról socraithe le taispeáint mar shuaitheantas
        permissions_as_keys: Beidh rochtain ag úsáideoirí a bhfuil an ról seo acu ar...
        position: Cinneann ról níos airde réiteach coinbhleachta i gcásanna áirithe. Ní féidir gníomhartha áirithe a dhéanamh ach amháin ar róil a bhfuil tosaíocht níos ísle acu
      webhook:
        events: Roghnaigh imeachtaí le seoladh
        template: Cum do phálasta JSON féin ag baint úsáide as idirshuíomh athróg. Fág bán le haghaidh JSON réamhshocraithe.
        url: An áit a seolfar imeachtaí chuig
    labels:
      account:
<<<<<<< HEAD
        attribution_domains_as_text: Tá cead ag suíomhanna Gréasáin creidmheas a thabhairt duit
=======
        attribution_domains: Tá cead ag suíomhanna Gréasáin creidmheas a thabhairt duit
>>>>>>> 609a4018
        discoverable: Próifíl gné agus postálacha in halgartaim fionnachtana
        fields:
          name: Lipéad
          value: Ábhar
        indexable: Cuir postálacha poiblí san áireamh sna torthaí cuardaigh
        show_collections: Taispeáin seo a leanas agus leanúna ar phróifíl
        unlocked: Glac le leantóirí nua go huathoibríoch
      account_alias:
        acct: Láimhseáil an seanchuntais
      account_migration:
        acct: Láimhseáil an chuntais nua
      account_warning_preset:
        text: Téacs réamhshocraithe
        title: Teideal
      admin_account_action:
        include_statuses: Cuir postálacha tuairiscithe san áireamh sa ríomhphost
        send_email_notification: Cuir an t-úsáideoir ar an eolas trí ríomhphost
        text: Rabhadh saincheaptha
        type: Gníomh
        types:
          disable: Reoigh
          none: Seol rabhadh
          sensitive: Íogair
          silence: Teorannaigh
          suspend: Cuir ar fionraí
        warning_preset_id: Bain úsáid as réamhshocrú rabhaidh
      announcement:
        all_day: Imeacht uile-lae
        ends_at: Deireadh an imeachta
        scheduled_at: Foilsiú sceideal
        starts_at: Tús na hócáide
        text: Fógra
      appeal:
        text: Mínigh cén fáth ar cheart an cinneadh seo a fhreaschur
      defaults:
        autofollow: Tabhair cuireadh do chuntas a leanúint
        avatar: Abhatár
        bot: Is cuntas uathoibrithe é seo
        chosen_languages: Scag teangacha
        confirm_new_password: Deimhnigh pasfhocal nua
        confirm_password: Deimhnigh Pasfhocal
        context: Comhthéacsanna a scagadh
        current_password: Pasfhocal reatha
        data: Sonraí
        display_name: Ainm taispeána
        email: Seoladh ríomhphoist
        expires_in: In éag tar éis
        fields: Réimsí breise
        header: Ceanntásc
        honeypot: "%{label} (ná líon isteach)"
        inbox_url: URL an bhosca isteach sealaíochta
        irreversible: Droim ar aghaidh in ionad bheith ag folaigh
        locale: Teanga comhéadan
        max_uses: Uaslíon úsáidí
        new_password: Pasfhocal nua
        note: Beathaisnéis
        otp_attempt: Cód dhá-fhachtóir
        password: Pasfhocal
        phrase: Eochairfhocal nó frása
        setting_advanced_layout: Cumasaigh ardchomhéadan gréasáin
        setting_aggregate_reblogs: Treisithe grúpa i línte ama
        setting_always_send_emails: Seol fógraí ríomhphoist i gcónaí
        setting_auto_play_gif: Gifs beoite go huathoibríoch a imirt
        setting_boost_modal: Taispeáin dialóg deimhnithe roimh threisiú
        setting_default_language: Teanga postála
        setting_default_privacy: Postáil príobháideachta
        setting_default_quote_policy: Cé a fhéadfaidh lua
        setting_default_sensitive: Marcáil na meáin mar íogair i gcónaí
        setting_delete_modal: Taispeáin dialóg deimhnithe sula scriostar postáil
        setting_disable_hover_cards: Díchumasaigh réamhamharc próifíle ar ainlíon
        setting_disable_swiping: Díchumasaigh gluaiseachtaí swiping
        setting_display_media: Taispeáint meáin
        setting_display_media_default: Réamhshocrú
        setting_display_media_hide_all: Cuir uile i bhfolach
        setting_display_media_show_all: Taispeáin uile
        setting_expand_spoilers: Méadaigh postálacha atá marcáilte le rabhaidh inneachair i gcónaí
        setting_hide_network: Folaigh do ghraf sóisialta
        setting_missing_alt_text_modal: Taispeáin dialóg deimhnithe sula bpostálann tú meán gan alt téacs
        setting_reduce_motion: Laghdú ar an tairiscint i beochan
        setting_system_font_ui: Úsáid cló réamhshocraithe an chórais
        setting_system_scrollbars_ui: Bain úsáid as scrollbharra réamhshocraithe an chórais
        setting_theme: Téama suímh
        setting_trends: Taispeáin treochtaí an lae inniu
        setting_unfollow_modal: Taispeáin dialóg deimhnithe sula ndíleanfaidh tú duine éigin
        setting_use_blurhash: Taispeáin grádáin ildaite do mheáin fholaithe
        setting_use_pending_items: Modh mall
        severity: Déine
        sign_in_token_attempt: Cód slándála
        title: Teideal
        type: Cineál iompórtála
        username: Ainm úsáideora
        username_or_email: Ainm Úsáideora nó Ríomhphost
        whole_word: Focal ar fad
      email_domain_block:
        with_dns_records: Cuir taifid MX agus IPanna an fhearainn san áireamh
      featured_tag:
        name: Haischlib
      filters:
        actions:
          blur: Folaigh na meáin le rabhadh
          hide: Cuir i bhfolach go hiomlán
          warn: Cuir i bhfolach le rabhadh
      form_admin_settings:
        activity_api_enabled: Foilsigh staitisticí comhiomlána faoi ghníomhaíocht úsáideoirí san API
        app_icon: Deilbhín aip
        backups_retention_period: Tréimhse choinneála cartlainne úsáideora
        bootstrap_timeline_accounts: Mol na cuntais seo d'úsáideoirí nua i gcónaí
        closed_registrations_message: Teachtaireacht saincheaptha nuair nach bhfuil sínithe suas ar fáil
        content_cache_retention_period: Tréimhse choinneála inneachair cianda
        custom_css: CSS saincheaptha
        favicon: Favicon
        mascot: Mascóg saincheaptha (oidhreacht)
        media_cache_retention_period: Tréimhse choinneála taisce meán
        min_age: Riachtanas aoise íosta
        peers_api_enabled: Foilsigh liosta de na freastalaithe aimsithe san API
        profile_directory: Cumasaigh eolaire próifíle
        registrations_mode: Cé atá in ann clárú
        require_invite_text: A cheangal ar chúis a bheith páirteach
        show_domain_blocks: Taispeáin bloic fearainn
        show_domain_blocks_rationale: Taispeáin cén fáth ar cuireadh bac ar fhearann
        site_contact_email: R-phost teagmhála
        site_contact_username: Ainm úsáideora teagmhála
        site_extended_description: Cur síos fada
        site_short_description: Cur síos freastalaí
        site_terms: Polasaí príobháideachais
        site_title: Ainm freastalaí
        status_page_url: URL an leathanaigh stádais
        theme: Téama réamhshocraithe
        thumbnail: Mionsamhail freastalaí
        timeline_preview: Ceadaigh rochtain neamhdheimhnithe ar amlínte poiblí
        trendable_by_default: Ceadaigh treochtaí gan athbhreithniú roimh ré
        trends: Cumasaigh treochtaí
        trends_as_landing_page: Úsáid treochtaí mar an leathanach tuirlingthe
      interactions:
        must_be_follower: Cuir bac ar fhógraí ó dhaoine nach leantóirí iad
        must_be_following: Cuir bac ar fhógraí ó dhaoine nach leanann tú
        must_be_following_dm: Cuir bac ar theachtaireachtaí díreacha ó dhaoine nach leanann tú
      invite:
        comment: Ráiteas
      invite_request:
        text: Cén fáth ar mhaith leat a bheith páirteach?
      ip_block:
        comment: Ráiteas
        ip: IP
        severities:
          no_access: Rochtain a bhlocáil
          sign_up_block: Cuir bac ar chlárúcháin
          sign_up_requires_approval: Teorainn le clárú
        severity: Riail
      notification_emails:
        appeal: Déanann duine éigin achomharc i gcoinne chinneadh modhnóra
        digest: Seol r-phoist achoimre
        favourite: Is fearr le duine éigin do phostáil
        follow: Lean duine éigin tú
        follow_request: D'iarr duine éigin tú a leanúint
        mention: Luaigh duine éigin tú
        pending_account: Ní mór athbhreithniú a dhéanamh ar chuntas nua
        reblog: Mhol duine éigin do phostáil
        report: Tá tuairisc nua curtha isteach
        software_updates:
          all: Fógra a thabhairt ar gach nuashonrú
          critical: Fógra a thabhairt ar nuashonruithe ríthábhachtacha amháin
          label: Tá leagan nua Mastodon ar fáil
          none: Ná cuir nuashonruithe ar an eolas choíche (ní mholtar é)
          patch: Fógra ar nuashonruithe bugfix
        trending_tag: Teastaíonn athbhreithniú ar threocht nua
      rule:
        hint: Eolas breise
        text: Riail
      settings:
        indexable: Cuir leathanach próifíle san innill chuardaigh
        show_application: Taispeáin cén aip ónar sheol tú postáil
      tag:
        listable: Lig don hashchlib seo a bheith le feiceáil i gcuardach agus i moltaí
        name: Haischlib
        trendable: Lig don haischlib seo a bheith le feiceáil faoi threochtaí
        usable: Lig do phostálacha an hashchlib seo a úsáid go háitiúil
      terms_of_service:
        changelog: Cad atá athraithe?
        effective_date: Dáta éifeachtach
        text: Téarmaí Seirbhíse
      terms_of_service_generator:
        admin_email: Seoladh ríomhphoist le haghaidh fógraí dlí
        arbitration_address: Seoladh fisiciúil le haghaidh fógraí eadrána
        arbitration_website: An láithreán gréasáin chun fógraí eadrána a chur isteach
        choice_of_law: Rogha an Dlí
        dmca_address: Seoladh fisiciúil le haghaidh fógraí DMCA/cóipchirt
        dmca_email: Seoladh ríomhphoist le haghaidh fógraí DMCA/cóipchirt
        domain: Fearann
        jurisdiction: Dlínse dhlíthiúil
        min_age: Aois íosta
      user:
        date_of_birth_1i: Lá
        date_of_birth_2i: Mí
        date_of_birth_3i: Bliain
        role: Ról
        time_zone: Crios ama
      user_role:
        color: Dath suaitheantas
        highlighted: Taispeáin ról mar shuaitheantas ar phróifílí úsáideora
        name: Ainm
        permissions_as_keys: Ceadanna
        position: Tosaíocht
      webhook:
        events: Imeachtaí cumasaithe
        template: Teimpléad pá-ualach
        url: URL críochphointe
    'no': Níl
    not_recommended: Ní mholtar
    overridden: Sáraithe
    recommended: Molta
    required:
      mark: "*"
      text: ag teastáil
    title:
      sessions:
        webauthn: Úsáid ceann de d'eochracha slándála chun síniú isteach
    'yes': Tá<|MERGE_RESOLUTION|>--- conflicted
+++ resolved
@@ -3,11 +3,7 @@
   simple_form:
     hints:
       account:
-<<<<<<< HEAD
-        attribution_domains_as_text: Ceann in aghaidh an líne. Cosnaíonn sé ó sannadh bréagach.
-=======
         attribution_domains: Ceann in aghaidh an líne. Cosnaíonn sé ó sannadh bréagach.
->>>>>>> 609a4018
         discoverable: Seans go mbeidh do phostálacha poiblí agus do phróifíl le feiceáil nó molta i réimsí éagsúla de Mastodon agus is féidir do phróifíl a mholadh d’úsáideoirí eile.
         display_name: D'ainm iomlán nó d'ainm spraoi.
         fields: Do leathanach baile, forainmneacha, aois, rud ar bith is mian leat.
@@ -172,11 +168,7 @@
         url: An áit a seolfar imeachtaí chuig
     labels:
       account:
-<<<<<<< HEAD
-        attribution_domains_as_text: Tá cead ag suíomhanna Gréasáin creidmheas a thabhairt duit
-=======
         attribution_domains: Tá cead ag suíomhanna Gréasáin creidmheas a thabhairt duit
->>>>>>> 609a4018
         discoverable: Próifíl gné agus postálacha in halgartaim fionnachtana
         fields:
           name: Lipéad
