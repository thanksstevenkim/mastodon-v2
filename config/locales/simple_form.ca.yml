---
ca:
  simple_form:
    hints:
      account:
<<<<<<< HEAD
        attribution_domains_as_text: Un per línia. Protegeix de falses atribucions.
=======
        attribution_domains: Un per línia. Protegeix de falses atribucions.
>>>>>>> 609a4018
        discoverable: El teu perfil i els teus tuts públics poden aparèixer o ser recomanats en diverses àreas de Mastodon i el teu perfil pot ser suggerit a altres usuaris.
        display_name: El teu nom complet o el teu nom divertit.
        fields: La teva pàgina d'inici, pronoms, edat, el que vulguis.
        indexable: Els teus tuts públics poden aparèixer en els resultats de cerca de Mastodon. Les persones que han interaccionat amb el teus tuts seran sempre capaços de cercar-los.
        note: 'Pots @mencionar altra gent o #etiquetes.'
        show_collections: La gent podrà navegar pels teus seguits i seguidors. Qui segueixis sí que veurà que els segueixes.
        unlocked: Us podran seguir sense la vostra aprovació. Desmarqueu si voleu moderar les peticions de seguiment i decidir quines autoritzeu o denegueu.
      account_alias:
        acct: Especifica l'usuari@domini del compte des d'on et vols traslladar
      account_migration:
        acct: Especifica l'usuari@domini del compte al qual et vols traslladar
      account_warning_preset:
        text: Pots usar tota mena de sintaxi, com ara URL, etiquetes i mencions
        title: Opcional. No és visible per al destinatari
      admin_account_action:
        include_statuses: L'usuari veurà quins tuts han causat l'acció de moderació o avís
        send_email_notification: L'usuari rebrà una explicació del que ha passat amb el seu compte
        text_html: Opcional. En els tuts, pots usar tota la sintaxi. Pots <a href="%{path}">afegir configuracions predefinides d'avís</a> per a estalviar temps
        type_html: Tria què fer amb <strong>%{acct}</strong>
        types:
          disable: Evita que l'usuari faci servir el seu compte, però no n'esborris ni amaguis el contingut.
          none: Fes servir això per a enviar un avís a l'usuari sense desencadenar cap altra acció.
          sensitive: Obliga a marcar tots els fitxers multimèdia adjunts com a sensibles.
          silence: Evita que l'usuari sigui capaç de publicar amb visibilitat pública, amagar els seus tuts i les notificacions d'usuaris que no el segueixin. Tanca tots els informes contra aquest compte.
          suspend: Evita qualsevol interacció de o cap a aquest compte i esborra'n el contingut. Reversible en un termini de trenta dies. Tanca tots els informes contra aquest compte.
        warning_preset_id: Opcional. Encara pots afegir text personalitzat al final de la configuració predefinida
      announcement:
        all_day: Si es marca, només es mostraran les dates de l'interval de temps
        ends_at: Opcional. En aquest moment, l’anunci deixarà automàticament d'estar publicat
        scheduled_at: Deixa-ho en blanc per a publicar l’anunci immediatament
        starts_at: Opcional. En cas que el teu anunci estigui vinculat a un interval de temps específic
        text: Pots fer servir la sintaxi dels tuts. Tingues en compte l’espai que l’anunci ocuparà a la pantalla de l’usuari
      appeal:
        text: Només pots emetre una apel·lació per cada acció
      defaults:
        autofollow: Qui es registri a través de la invitació et seguirà automàticament
        avatar: WEBP, PNG, GIF o JPG. De com a màxim %{size}. S'escalarà a %{dimensions} px
        bot: Notifica que aquest compte realitza principalment accions automatitzades i que pot estar no monitorat
        context: Un o diversos contextos en què s'ha d'aplicar el filtre
        current_password: Per motius de seguretat, introduïu la contrasenya del compte actual
        current_username: Per a confirmar, entreu el nom d'usuari del compte actual
        digest: Només s'envia després d'un llarg període d'inactivitat i només si has rebut algun missatge personal durant la teva absència
        email: Se t'enviarà un correu electrònic de confirmació
        header: WEBP, PNG, GIF o JPG. De com a màxim %{size}. S'escalarà a %{dimensions} px
        inbox_url: Copia l'enllaç de la pàgina principal del relay que vols usar
        irreversible: Els tuts filtrats desapareixeran de manera irreversible, fins i tot si el filtre es retira més tard
        locale: L'idioma de la interfície d’usuari, els correus i les notificacions push
        password: Utilitza com a mínim 8 caràcters
        phrase: Es combinarà independentment del format en el text o l'avís de contingut del tut
        scopes: API permeses per a accedir a l'aplicació. Si selecciones un àmbit de nivell superior, no cal que en seleccionis un d'individual.
        setting_aggregate_reblogs: No mostra els nous impulsos dels tuts que ja s'han impulsat recentment (només afecta als impulsos nous rebuts)
        setting_always_send_emails: Normalment, no s'enviarà cap notificació per correu electrònic mentre facis servir Mastodon
        setting_default_quote_policy: Els usuaris mencionats sempre poden citar. Aquesta configuració només tindrà efecte en les publicacions creades amb la següent versió de Mastodon, però podeu seleccionar-ho en preparació
        setting_default_sensitive: El contingut sensible està ocult per defecte i es pot mostrar fent-hi clic
        setting_display_media_default: Amaga el contingut gràfic marcat com a sensible
        setting_display_media_hide_all: Oculta sempre tot el contingut multimèdia
        setting_display_media_show_all: Mostra sempre el contingut gràfic
        setting_system_scrollbars_ui: S'aplica només als navegadors d'escriptori basats en Safari i Chrome
        setting_use_blurhash: Els degradats es basen en els colors de les imatges ocultes, però n'enfosqueixen els detalls
        setting_use_pending_items: Amaga les actualitzacions de la línia de temps després de fer un clic, en lloc de desplaçar-les automàticament
        username: Pots emprar lletres, números i subratllats
        whole_word: Quan la paraula clau o la frase sigui només alfanumèrica, s'aplicarà si coincideix amb la paraula sencera
      domain_allow:
        domain: Aquest domini podrà obtenir dades d’aquest servidor i les dades entrants d’aquests seran processades i emmagatzemades
      email_domain_block:
        domain: Aquest pot ser el nom de domini que es veu a l'adreça de correu o al registre MX que fa servir. Es revisaran en registrar-se.
        with_dns_records: Es procurarà resoldre els registres DNS del domini determinat i els resultats també es llistaran a la llista negra
      featured_tag:
        name: 'Aquí estan algunes de les etiquetes que més has usat recentment:'
      filters:
        action: Tria quina acció cal executar quan un apunt coincideixi amb el filtre
        actions:
          blur: Amaga el contingut multimèdia rere un avís, sense amagar el text en si
          hide: Ocultar completament el contingut filtrat, comportant-se com si no existís
          warn: Oculta el contingut filtrat darrere d'un avís mencionant el títol del filtre
      form_admin_settings:
        activity_api_enabled: Contador de tuts publicats localment, usuaris actius i registres nous en períodes setmanals
        app_icon: WEBP, PNG, GIF o JPG. Canvia la icona per defecte de l'app en dispositius mòbils per una de personalitzada.
        backups_retention_period: Els usuaris poden generar arxius de les seves publicacions per a baixar-los més endavant. Quan tingui un valor positiu, els arxius s'esborraran del vostre emmagatzematge després del nombre donat de dies.
        bootstrap_timeline_accounts: Aquests comptes es fixaran en la part superior de les recomanacions de seguiment dels nous usuaris.
        closed_registrations_message: Es mostra quan el registres estan tancats
        content_cache_retention_period: S'esborraran totes les publicacions d'altres servidors (impulsos i respostes inclosos) passats els dies indicats, sense tenir en consideració les interaccions d'usuaris locals amb aquestes publicacions. Això inclou les publicacions que un usuari local hagi marcat com a favorites. També es perdran, i no es podran recuperar, les mencions privades entre usuaris d'instàncies diferents. Aquest paràmetre està pensat per a instàncies amb un propòsit especial i trencarà les expectatives dels usuaris si s'utilitza en una instància convencional.
        custom_css: Pots aplicar estils personalitzats en la versió web de Mastodon.
        favicon: WEBP, PNG, GIF o JPG. Canvia la icona per defecte de Mastodon a la pestanya del navegador per una de personalitzada.
        mascot: Anul·la la il·lustració en la interfície web avançada.
        media_cache_retention_period: El vostre servidor conserva una còpia dels fitxers multimèdia de les publicacions dels usuaris remots. Si s'indica un valor positiu, s'esborraran passats els dies indicats. Si el fitxer es torna a demanar un cop esborrat, es tornarà a baixar si el contingut origen segueix disponible. Per causa de les restriccions en la freqüència amb què es poden demanar les targetes de previsualització d'altres servidors, es recomana definir aquest valor com a mínim a 14 dies, o les targetes de previsualització no s'actualizaran a demanda abans d'aquest termini.
        min_age: Es demanarà als usuaris la data de naixement durant la inscripció
        peers_api_enabled: Una llista de noms de domini que aquest servidor ha trobat al fedivers. No inclou cap dada sobre si estàs federat amb un servidor determinat, només si el teu en sap res. La fan servir, en un sentit general, serveis que recol·lecten estadístiques sobre la federació.
        profile_directory: El directori de perfils llista tots els usuaris que tenen activat ser descoberts.
        require_invite_text: Quan el registre requereixi aprovació manual, fes que sigui obligatori en lloc d'opcional d'escriure el text de la sol·licitud d'invitació "Per què vols unir-te?"
        site_contact_email: Com pot la gent comunicar amb tu per a consultes legals o de recolzament.
        site_contact_username: Com pot la gent trobar-te a Mastodon.
        site_extended_description: Qualsevol informació addicional que pot ser útil per als visitants i els teus usuaris. Es pot estructurar amb format Markdown.
        site_short_description: Una descripció curta per a ajudar a identificar de manera única el teu servidor. Qui el fa anar, per a qui és?
        site_terms: Fes servir la teva pròpia política de privacitat o deixa-ho en blanc per a la per defecte. Es pot estructurar amb format Markdown.
        site_title: Com pot la gent referir-se al teu servidor a part del seu nom de domini.
        status_page_url: Enllaç de la pàgina on els usuaris poden veure l'estat d'aquest servidor durant una interrupció del servei
        theme: El tema que els visitants i els nous usuaris veuen.
        thumbnail: Una imatge d'aproximadament 2:1 que es mostra al costat la informació del teu servidor.
        timeline_preview: Els visitants amb sessió no iniciada seran capaços de navegar per els tuts més recents en el teu servidor.
        trendable_by_default: Omet la revisió manual del contingut en tendència. Els articles individuals poden encara ser eliminats després del fet.
        trends: Les tendències mostren quins tuts, etiquetes i notícies estan guanyant força en el teu servidor.
        trends_as_landing_page: Mostra el contingut en tendència als usuaris i visitants no autenticats enlloc de la descripció d'aquest servidor. Requereix que les tendències estiguin activades.
      form_challenge:
        current_password: Estàs entrant en una àrea segura
      imports:
        data: Fitxer CSV exportat des d'un altre servidor de Mastodon
      invite_request:
        text: Això ens ajudarà a revisar la teva petició
      ip_block:
        comment: Opcional. Recordatori de per què l’has afegit.
        expires_in: Les adreces IP són un recurs finit, a vegades són compartides i sovint canvien de mans. Per aquest motiu, no es recomanen els bloquejos d’IP indefinits.
        ip: Introdueix una adreça IPv4 o IPv6. Pots bloquejar rangs complets amb la sintaxi CIDR. Ves a compte no et bloquegis a tu mateix!
        severities:
          no_access: Bloqueja l’accés a tots els recursos
          sign_up_block: No seran possibles nous registres
          sign_up_requires_approval: Els nous registres requeriran la teva aprovació
        severity: Tria què passarà amb les sol·licituds des d’aquesta IP
      rule:
        hint: Opcional. Proporcioneu més detalls de la regla
        text: Descriu una norma o requeriment pels usuaris d'aquest servidor. Intenta fer-la curta i senzilla
      sessions:
        otp: 'Introdueix el codi de dos factors generat per el teu telèfon o utilitza un dels teus codis de recuperació:'
        webauthn: Si és una clau USB, assegura't que està inserida i, si cal, toca-la.
      settings:
        indexable: La pàgina del teu perfil podria aparèixer en els resultats de cerca de Google, Bing i altres.
        show_application: Sempre podràs veure quina aplicació ha publicat els teus tuts.
      tag:
        name: Només pots canviar la caixa de les lletres, per exemple, per fer-la més llegible
      terms_of_service:
        changelog: S'hi pot fer servir sintaxi Markdown.
        effective_date: Un termini raonable podria ser d'entre 10 i 30 dies des que notifiques els usuaris.
        text: S'hi pot fer servir sintaxi Markdown.
      terms_of_service_generator:
        admin_email: Els avisos legals inclouen contraavisos, ordres judicials, sol·licituds de retirada i sol·licituds d'aplicació de la llei.
        arbitration_address: Pot ser la mateixa adreça física d'abans or "N/A" si feu servir correu-e.
        arbitration_website: Pot ser un formulari web or "N/A" si feu servir correu-e.
        choice_of_law: Ciutat, regió, territori o estat els jutjats del qual hauran de dirimir qualsevol disputa legal.
        dmca_email: Pot ser la mateixa que heu fet servir abans per a «adreça-e per als avisos legals».
        domain: Identificació única del servei en línia que oferiu.
        jurisdiction: Indiqueu el país on resideix qui paga les factures. Si és una empresa o una altra entitat, indiqueu el país en què està registrada, així com la ciutat, regió, territori o estat, segons calqui.
        min_age: No hauria de ser inferior a l'edat mínima exigida per la llei de la vostra jurisdicció.
      user:
        chosen_languages: Quan estigui marcat, només es mostraran els tuts de les llengües seleccionades en les línies de temps públiques
        date_of_birth:
          one: Ens hem d'assegurar que teniu com a mínim %{count} any per a fer servir Mastodon. No ho desarem.
          other: Ens hem d'assegurar que teniu com a mínim %{count} anys per a fer servir Mastodon. No ho desarem.
        role: El rol controla quins permisos té l'usuari.
      user_role:
        color: Color que s'usarà per al rol a tota la interfície d'usuari, com a RGB en format hexadecimal
        highlighted: Això fa el rol visible públicament
        name: Nom públic del rol, si el rol està configurat per a ser mostrat com a insígnia
        permissions_as_keys: Els usuaris amb aquest rol tingran accés a...
        position: El rol superior decideix la resolució de conflictes en certes situacions. Certes accions només es poden realitzar amb rols amb menor prioritat
      webhook:
        events: Selecciona esdeveniments a enviar
        template: Crea el teu propi JSON fent servir interpolació variable. Buit per al JSON per defecte.
        url: On els esdeveniments seran enviats
    labels:
      account:
<<<<<<< HEAD
        attribution_domains_as_text: Webs que us poden donar crèdit
=======
        attribution_domains: Llocs web que us poden donar crèdit
>>>>>>> 609a4018
        discoverable: Permet el perfil i el tuts en els algorismes de descobriment
        fields:
          name: Etiqueta
          value: Contingut
        indexable: Inclou tuts públics en els resultats de cerca
        show_collections: Mostra seguits i seguidors en el perfil
        unlocked: Accepta automàticament els nous seguidors
      account_alias:
        acct: Nom del compte vell
      account_migration:
        acct: Nom del nou compte
      account_warning_preset:
        text: Text predefinit
        title: Títol
      admin_account_action:
        include_statuses: Inclou tuts reportats en el correu electrònic
        send_email_notification: Notifica l'usuari per correu electrònic
        text: Avís personalitzat
        type: Acció
        types:
          disable: Inhabilita
          none: No fer res
          sensitive: Sensible
          silence: Silenci
          suspend: Suspèn i elimina irreversiblement les dades del compte
        warning_preset_id: Utilitza una configuració predefinida d'avís
      announcement:
        all_day: Esdeveniment de tot el dia
        ends_at: Fi de l'esdeveniment
        scheduled_at: Programa la publicació
        starts_at: Inici de l'esdeveniment
        text: Anunci
      appeal:
        text: Explica per què aquesta decisió s'hauria de revertir
      defaults:
        autofollow: Convidar a seguir el teu compte
        avatar: Avatar
        bot: Aquest compte és un bot
        chosen_languages: Filtrar llengües
        confirm_new_password: Confirma la contrasenya nova
        confirm_password: Confirma la contrasenya
        context: Filtre els contextos
        current_password: Contrasenya actual
        data: Informació
        display_name: Nom visible
        email: Adreça de correu electrònic
        expires_in: Expira després
        fields: Metadades del perfil
        header: Capçalera
        honeypot: "%{label} (no omplir)"
        inbox_url: Enllaç de la safata d'entrada del relay
        irreversible: Cau en lloc d'ocultar
        locale: Idioma de la interfície
        max_uses: Nombre màxim d'usos
        new_password: Contrasenya nova
        note: Biografia
        otp_attempt: Codi de dos factors
        password: Contrasenya
        phrase: Paraula clau o frase
        setting_advanced_layout: Activa la interfície web avançada
        setting_aggregate_reblogs: Agrupar impulsos en les línies de temps
        setting_always_send_emails: Envia'm sempre notificacions per correu electrònic
        setting_auto_play_gif: Reprodueix automàticament els GIF animats
        setting_boost_modal: Mostra la finestra de confirmació abans d'impulsar
        setting_default_language: Llengua dels tuts
        setting_default_privacy: Privacitat dels tuts
        setting_default_quote_policy: Qui pot citar
        setting_default_sensitive: Marcar sempre el contingut gràfic com a sensible
        setting_delete_modal: Mostra la finestra de confirmació abans d'esborrar un tut
        setting_disable_hover_cards: Deshabilita la vista prèvia del perfil en passar-hi per sobre
        setting_disable_swiping: Desactiva les animacions
        setting_display_media: Visualització multimèdia
        setting_display_media_default: Per defecte
        setting_display_media_hide_all: Amaga-ho tot
        setting_display_media_show_all: Mostra-ho tot
        setting_expand_spoilers: Desplega sempre els tuts marcats amb advertències de contingut
        setting_hide_network: Amaga la teva xarxa
        setting_missing_alt_text_modal: Mostra un diàleg de confirmació abans de publicar contingut sense text alternatiu
        setting_reduce_motion: Redueix el moviment de les animacions
        setting_system_font_ui: Usa la lletra predeterminada del sistema
        setting_system_scrollbars_ui: Usa la barra de desplaçament predeterminada del sistema
        setting_theme: Tema del lloc
        setting_trends: Mostra les tendències d'avui
        setting_unfollow_modal: Mostra el diàleg de confirmació abans de deixar de seguir algú
        setting_use_blurhash: Mostra degradats de colors per al contingut gràfic ocult
        setting_use_pending_items: Mode lent
        severity: Severitat
        sign_in_token_attempt: Codi de seguretat
        title: Títol
        type: Importa el tipus
        username: Nom d'usuari
        username_or_email: Nom d'usuari o adreça electrònica
        whole_word: Paraula sencera
      email_domain_block:
        with_dns_records: Incloure registres MX i IP del domini
      featured_tag:
        name: Etiqueta
      filters:
        actions:
          blur: Amaga el contingut multimèdia amb un avís
          hide: Oculta completament
          warn: Oculta amb un avís
      form_admin_settings:
        activity_api_enabled: Publica a l'API estadístiques agregades sobre l'activitat dels usuaris
        app_icon: Icona de l'aplicació
        backups_retention_period: Període de retenció del arxiu d'usuari
        bootstrap_timeline_accounts: Recomana sempre aquests comptes als nous usuaris
        closed_registrations_message: Missatge personalitzat quan el registre no és accessible
        content_cache_retention_period: Període de retenció del contingut remot
        custom_css: CSS personalitzat
        favicon: Icona de preferits
        mascot: Mascota personalitzada (llegat)
        media_cache_retention_period: Període de retenció del cau multimèdia
        min_age: Edat mínima requerida
        peers_api_enabled: Publica a l'API la llista de servidors descoberts
        profile_directory: Habilita el directori de perfils
        registrations_mode: Qui es pot registrar
        require_invite_text: Requereix un motiu per el registre
        show_domain_blocks: Mostra els bloquejos de domini
        show_domain_blocks_rationale: Mostra perquè estan bloquejats els dominis
        site_contact_email: E-mail de contacte
        site_contact_username: Nom d'usuari del contacte
        site_extended_description: Descripció ampliada
        site_short_description: Descripció del servidor
        site_terms: Política de Privacitat
        site_title: Nom del servidor
        status_page_url: Enllaç de la pàgina d'estat
        theme: Tema per defecte
        thumbnail: Miniatura del servidor
        timeline_preview: Permet l'accés no autenticat a les línies de temps públiques
        trendable_by_default: Permet tendències sense revisió prèvia
        trends: Activa les tendències
        trends_as_landing_page: Fer servir les tendències com a pàgina inicial
      interactions:
        must_be_follower: Bloqueja les notificacions de persones que no em segueixen
        must_be_following: Bloqueja les notificacions de persones no seguides
        must_be_following_dm: Bloqueja les mencions privades de persones que no segueixes
      invite:
        comment: Comenta
      invite_request:
        text: Per què vols unir-te?
      ip_block:
        comment: Comentari
        ip: IP
        severities:
          no_access: Bloquejar l’accés
          sign_up_block: Bloqueja registres
          sign_up_requires_approval: Limitar els registres
        severity: Regla
      notification_emails:
        appeal: Algú ha apel·lat una decisió de moderació
        digest: Envia'm un resum per correu electrònic
        favourite: Algú marca com a preferida la teva publicació
        follow: Algú et segueix
        follow_request: Algú sol·licita seguir-te
        mention: Algú et menciona
        pending_account: Un nou compte necessita revisió
        reblog: Algú comparteix el teu estat
        report: S'ha enviat l'informe nou
        software_updates:
          all: Notificar sobre totes les actualitzacions
          critical: Notificar només actualitzacions crítiques
          label: Hi ha disponible una nova versió de Mastodon
          none: No notifiquis mai les actualitzacions (no és recomanable)
          patch: Notificar sobre les actualitzacions de correcció d'errors
        trending_tag: Nova tendència requereix revisió
      rule:
        hint: Informació addicional
        text: Norma
      settings:
        indexable: Inclou la pàgina del perfil en els motors de cerca
        show_application: Mostra amb quina aplicació has enviat el tut
      tag:
        listable: Permet que aquesta etiqueta aparegui en les cerques i en el directori de perfils
        name: Etiqueta
        trendable: Permet que aquesta etiqueta aparegui en les tendències
        usable: Permet a les publicacions emprar aquesta etiqueta localment
      terms_of_service:
        changelog: Què ha canviat?
        effective_date: Data efectiva
        text: Condicions de servei
      terms_of_service_generator:
        admin_email: Adreça-e per als avisos legals
        arbitration_address: Adreça física per a les notificacions d'arbitratge
        arbitration_website: Lloc web per a enviar les notificacions d'arbitratge
        choice_of_law: Legislació aplicable
        dmca_address: Adreça física per a les notificacions de copyright/DMCA
        dmca_email: Adreça-e per a les notificacions de copyright/DMCA
        domain: Domini
        jurisdiction: Jurisdicció
        min_age: Edat mínima
      user:
        date_of_birth_1i: Dia
        date_of_birth_2i: Mes
        date_of_birth_3i: Any
        role: Rol
        time_zone: Zona horària
      user_role:
        color: Color de la insígnia
        highlighted: Mostra el rol com a insígnia en el perfil dels usuaris
        name: Nom
        permissions_as_keys: Permisos
        position: Prioritat
      webhook:
        events: Esdeveniments activats
        template: Plantilla de càrrega
        url: Enllaç de l'extrem
    'no': 'No'
    not_recommended: No recomanat
    overridden: Anul·lat
    recommended: Recomanat
    required:
      mark: "*"
      text: necessari
    title:
      sessions:
        webauthn: Usa una de les teves claus de seguretat per a iniciar sessió
    'yes': Sí<|MERGE_RESOLUTION|>--- conflicted
+++ resolved
@@ -3,11 +3,7 @@
   simple_form:
     hints:
       account:
-<<<<<<< HEAD
-        attribution_domains_as_text: Un per línia. Protegeix de falses atribucions.
-=======
         attribution_domains: Un per línia. Protegeix de falses atribucions.
->>>>>>> 609a4018
         discoverable: El teu perfil i els teus tuts públics poden aparèixer o ser recomanats en diverses àreas de Mastodon i el teu perfil pot ser suggerit a altres usuaris.
         display_name: El teu nom complet o el teu nom divertit.
         fields: La teva pàgina d'inici, pronoms, edat, el que vulguis.
@@ -168,11 +164,7 @@
         url: On els esdeveniments seran enviats
     labels:
       account:
-<<<<<<< HEAD
-        attribution_domains_as_text: Webs que us poden donar crèdit
-=======
         attribution_domains: Llocs web que us poden donar crèdit
->>>>>>> 609a4018
         discoverable: Permet el perfil i el tuts en els algorismes de descobriment
         fields:
           name: Etiqueta
