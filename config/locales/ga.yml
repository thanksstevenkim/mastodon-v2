--- conflicted
+++ resolved
@@ -1880,11 +1880,8 @@
       too_few_options: caithfidh níos mó ná mír amháin a bheith ann
       too_many_options: ní féidir níos mó ná %{max} mír a bheith ann
     vote: Vótaigh
-<<<<<<< HEAD
-=======
   posting_defaults:
     explanation: Úsáidfear na socruithe seo mar réamhshocruithe nuair a chruthaíonn tú poist nua, ach is féidir leat iad a chur in eagar in aghaidh an phoist laistigh den chumadóir.
->>>>>>> 26c78392
   preferences:
     other: Eile
     posting_defaults: Réamhshocruithe á bpostáil
@@ -2078,10 +2075,7 @@
       followers: Leantóirí amháin
       nobody: Mise amháin
       public: Aon duine
-<<<<<<< HEAD
-=======
     quote_post_author: Luaigh mé post le %{acct}
->>>>>>> 26c78392
     title: '%{name}: "%{quote}"'
     visibilities:
       direct: Lua príobháideach
