# frozen_string_literal: true

require 'rails_helper'

RSpec.describe SuspendAccountService do
  shared_examples 'common behavior' do
    subject { described_class.new.call(account) }

    let!(:local_follower) { Fabricate(:user, current_sign_in_at: 1.hour.ago).account }
    let!(:list)           { Fabricate(:list, account: local_follower) }

    before do
      allow(FeedManager.instance).to receive_messages(unmerge_from_home: nil, unmerge_from_list: nil)
<<<<<<< HEAD
      allow(Rails.configuration.x).to receive(:cache_buster_enabled).and_return(true)
=======
      allow(Rails.configuration.x.cache_buster).to receive(:enabled).and_return(true)
>>>>>>> 609a4018

      local_follower.follow!(account)
      list.accounts << account

      account.suspend!

      Fabricate(:media_attachment, file: attachment_fixture('boop.ogg'), account: account)
    end

    it 'unmerges from feeds of local followers and changes file mode and preserves suspended flag' do
      expect { subject }
        .to change_file_mode
        .and enqueue_sidekiq_job(CacheBusterWorker).with(account.media_attachments.first.file.url(:original))
        .and not_change_suspended_flag
      expect(FeedManager.instance).to have_received(:unmerge_from_home).with(account, local_follower)
      expect(FeedManager.instance).to have_received(:unmerge_from_list).with(account, list)
    end

    def change_file_mode
      change { File.stat(account.media_attachments.first.file.path).mode }
    end

    def not_change_suspended_flag
      not_change(account, :suspended?)
    end
  end

  describe 'suspending a local account' do
    def match_update_actor_request(json, account)
      json = JSON.parse(json)
      actor_id = ActivityPub::TagManager.instance.uri_for(account)
      json['type'] == 'Update' && json['actor'] == actor_id && json['object']['id'] == actor_id && json['object']['suspended']
    end

<<<<<<< HEAD
    include_examples 'common behavior' do
=======
    it_behaves_like 'common behavior' do
>>>>>>> 609a4018
      let!(:account)         { Fabricate(:account) }
      let!(:remote_follower) { Fabricate(:account, uri: 'https://alice.com', inbox_url: 'https://alice.com/inbox', protocol: :activitypub, domain: 'alice.com') }
      let!(:remote_reporter) { Fabricate(:account, uri: 'https://bob.com', inbox_url: 'https://bob.com/inbox', protocol: :activitypub, domain: 'bob.com') }

      before do
        Fabricate(:report, account: remote_reporter, target_account: account)
        remote_follower.follow!(account)
      end

      it 'sends an Update actor activity to followers and reporters' do
        subject

        expect(ActivityPub::DeliveryWorker)
          .to have_enqueued_sidekiq_job(satisfying { |json| match_update_actor_request(json, account) }, account.id, remote_follower.inbox_url).once
          .and have_enqueued_sidekiq_job(satisfying { |json| match_update_actor_request(json, account) }, account.id, remote_reporter.inbox_url).once
      end
    end
  end

  describe 'suspending a remote account' do
    def match_reject_follow_request(json, account, followee)
      json = JSON.parse(json)
      json['type'] == 'Reject' && json['actor'] == ActivityPub::TagManager.instance.uri_for(followee) && json['object']['actor'] == account.uri
    end

<<<<<<< HEAD
    include_examples 'common behavior' do
=======
    it_behaves_like 'common behavior' do
>>>>>>> 609a4018
      let!(:account)        { Fabricate(:account, domain: 'bob.com', uri: 'https://bob.com', inbox_url: 'https://bob.com/inbox', protocol: :activitypub) }
      let!(:local_followee) { Fabricate(:account) }

      before do
        account.follow!(local_followee)
      end

      it 'sends a Reject Follow activity', :aggregate_failures do
        subject

        expect(ActivityPub::DeliveryWorker)
          .to have_enqueued_sidekiq_job(satisfying { |json| match_reject_follow_request(json, account, local_followee) }, local_followee.id, account.inbox_url).once
      end
    end
  end
end<|MERGE_RESOLUTION|>--- conflicted
+++ resolved
@@ -11,11 +11,7 @@
 
     before do
       allow(FeedManager.instance).to receive_messages(unmerge_from_home: nil, unmerge_from_list: nil)
-<<<<<<< HEAD
-      allow(Rails.configuration.x).to receive(:cache_buster_enabled).and_return(true)
-=======
       allow(Rails.configuration.x.cache_buster).to receive(:enabled).and_return(true)
->>>>>>> 609a4018
 
       local_follower.follow!(account)
       list.accounts << account
@@ -50,11 +46,7 @@
       json['type'] == 'Update' && json['actor'] == actor_id && json['object']['id'] == actor_id && json['object']['suspended']
     end
 
-<<<<<<< HEAD
-    include_examples 'common behavior' do
-=======
     it_behaves_like 'common behavior' do
->>>>>>> 609a4018
       let!(:account)         { Fabricate(:account) }
       let!(:remote_follower) { Fabricate(:account, uri: 'https://alice.com', inbox_url: 'https://alice.com/inbox', protocol: :activitypub, domain: 'alice.com') }
       let!(:remote_reporter) { Fabricate(:account, uri: 'https://bob.com', inbox_url: 'https://bob.com/inbox', protocol: :activitypub, domain: 'bob.com') }
@@ -80,11 +72,7 @@
       json['type'] == 'Reject' && json['actor'] == ActivityPub::TagManager.instance.uri_for(followee) && json['object']['actor'] == account.uri
     end
 
-<<<<<<< HEAD
-    include_examples 'common behavior' do
-=======
     it_behaves_like 'common behavior' do
->>>>>>> 609a4018
       let!(:account)        { Fabricate(:account, domain: 'bob.com', uri: 'https://bob.com', inbox_url: 'https://bob.com/inbox', protocol: :activitypub) }
       let!(:local_followee) { Fabricate(:account) }
 
