--- conflicted
+++ resolved
@@ -1625,11 +1625,6 @@
       reblog: En fremheving kan ikke festes
     title: "%{name}: «%{quote}»"
     visibilities:
-<<<<<<< HEAD
-      private: Privat
-      private_long: Synlig kun for følgere
-=======
->>>>>>> 26c78392
       public: Offentlig
   statuses_cleanup:
     enabled: Slett gamle innlegg automatisk
