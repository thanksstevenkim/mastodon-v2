--- conflicted
+++ resolved
@@ -803,14 +803,7 @@
     deleted_msg: Alias úspešne odstránený. Presun z tamtoho účtu na tento už viac nebude možný.
     remove: Odpoj alias
   appearance:
-<<<<<<< HEAD
-    advanced_web_interface: Pokročilé webové rozhranie
-    advanced_web_interface_hint: 'Ak chcete využiť celkú šírku svojej obrazovky, pokročilé webové rozhranie vám umožňuje nastaviť mnoho rôznych stĺpcov, aby ste videli naraz toľko informácií, koľko chcete: Domov, upozornenia, federovanú časovú os a ľubovolný počet zoznamov či hashtagov.'
     animations_and_accessibility: Animácie a prístupnosť
-    confirmation_dialogs: Potvrdzovacie dialógy
-=======
-    animations_and_accessibility: Animácie a prístupnosť
->>>>>>> 26c78392
     discovery: Objavovanie
     localization:
       body: Mastodon je prekladaný dobrovoľníkmi.
@@ -1328,18 +1321,10 @@
     visibilities:
       direct: Súkromné označenie
       private: Iba pre sledujúce účty
-<<<<<<< HEAD
-      private_long: Zobrazovať iba sledujúcim účtom
-      public: Verejné
-      public_long: Zobrazujú sa všetkým
-      unlisted: Nezaradené
-      unlisted_long: Zobrazujú sa všetkým, ale nezobrazujú sa na verejných časových osiach
-=======
       public: Verejné
       public_long: Ktokoľvek na Mastodone aj mimo neho
       unlisted: Tiché verejné
       unlisted_long: Skryté z výsledkov vyhľadávania, populárnych tém a verejných časových osí na Mastodone
->>>>>>> 26c78392
   statuses_cleanup:
     enabled: Automaticky mazať staré príspevky
     enabled_hint: Automaticky vymaže vaše príspevky po dosiahnutí stanoveného veku, pokiaľ nespadajú do niektorej z výnimiek nižšie
