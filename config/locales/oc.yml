---
oc:
  about:
    about_mastodon_html: Mastodon es un malhum social bastit amb de protocòls liures e gratuits. Es descentralizat coma los corrièls.
    contact_missing: Pas parametrat
    contact_unavailable: Pas disponible
    hosted_on: Mastodon albergat sus %{domain}
    title: A prepaus
  accounts:
    followers:
      one: Seguidor
      other: Seguidors
    following: Abonaments
    last_active: darrièra activitat
    link_verified_on: La proprietat d’aqueste ligam foguèt verificada lo %{date}
    nothing_here: I a pas res aquí !
    pin_errors:
      following: Vos cal d’en primièr sègre las personas que volètz promòure
    posts:
      one: Tut
      other: Tuts
    posts_tab_heading: Tuts
  admin:
    account_actions:
      action: Realizar una accion
      title: Realizar una accion de moderacion sus %{acct}
    account_moderation_notes:
      create: Crear una nòta
      created_msg: Nòta de moderacion ben creada !
      destroyed_msg: Nòta de moderacion ben suprimida !
    accounts:
      approve: Aprovar
      are_you_sure: Sètz segur ?
      avatar: Avatar
      by_domain: Domeni
      change_email:
        changed_msg: Adreça corrèctament cambiada !
        current_email: Adreça actuala
        label: Cambiar d’adreça
        new_email: Novèla adreça
        submit: Cambiar l’adreça
        title: Cambiar l’adreça a %{username}
      change_role:
        changed_msg: Ròtle corrèctament cambiat !
        label: Cambiar lo ròtle
        no_role: Cap de ròtle
        title: Cambiar lo ròtle de %{username}
      confirm: Confirmar
      confirmed: Confirmat
      confirming: Confirmacion
      custom: Personalizar
      delete: Suprimir donadas
      deleted: Suprimits
      demote: Retrogradar
      disable: Desactivar
      disable_two_factor_authentication: Desactivar 2FA
      disabled: Desactivat
      display_name: Escais-nom
      domain: Domeni
      edit: Modificar
      email: Corrièl
      email_status: Estat de l’adreça
      enable: Activar
      enabled: Activat
      followers: Seguidors
      follows: Abonaments
      header: Bandièra
      inbox_url: URL de recepcion
      invited_by: Convidat per
      ip: IP
      joined: Venguèt
      location:
        all: Totes
        local: Locals
        remote: Alonhats
        title: Emplaçament
      login_status: Estat formulari de connexion
      media_attachments: Mèdias enviats
      memorialize: Passar en memorial
      memorialized: Memorizat
      moderation:
        active: Actius
        all: Totes
        pending: En espèra
        suspended: Suspenduts
        title: Moderacion
      moderation_notes: Nòtas de moderacion
      most_recent_activity: Activitat mai recenta
      most_recent_ip: IP mai recenta
      no_account_selected: Cap de compte pas cambiat estant que cap èra pas seleccionat
      no_limits_imposed: Cap de limit impausat
      no_role_assigned: Cap de ròtle pas assignat
      not_subscribed: Pas seguidor
      pending: Revision en espèra
      perform_full_suspension: Suspendre
      promote: Promòure
      protocol: Protocòl
      public: Public
      push_subscription_expires: Fin de l’abonament PuSH
      redownload: Actualizar lo perfil
      reject: Regetar
      remove_avatar: Supriir l’avatar
      remove_header: Levar la bandièra
      resend_confirmation:
        already_confirmed: Aqueste utilizaire es ja confirmat
      reset: Reïnicializar
      reset_password: Reïnicializar lo senhal
      resubscribe: Se tornar abonar
      role: Ròtle
      search: Cercar
      search_same_ip: Autres utilizaires amb la meteissa IP
      security: Seguretat
      security_measures:
        only_password: Sonque senhal
        password_and_2fa: Senhal e 2FA
      sensitive: Sensible
      sensitized: marcar coma sensible
      shared_inbox_url: URL de recepcion partejada
      show:
        created_reports: Senhalaments creats
        targeted_reports: Senhalaments dels autres
      silence: Silenci
      silenced: Rescondut
      statuses: Estatuts
      subscribe: S’abonar
      suspend: Suspendre
      suspended: Suspendut
      title: Comptes
      unconfirmed_email: Adreça pas confirmada
      undo_sensitized: Desmarcar coma sensible
      undo_silenced: Levar lo silenci
      undo_suspension: Levar la suspension
      unsubscribe: Se desabonar
      username: Nom d’utilizaire
      warn: Avisar
      web: Web
      whitelisted: Mes en lista blanca
    action_logs:
      action_types:
        approve_user: Aprobar l’utilizaire
        assigned_to_self_report: Assignar lo rapòrt
        confirm_user: Confirmar l’utilizaire
        create_account_warning: Crear un avertiment
        create_announcement: Crear una anóncia
        create_custom_emoji: Crear un emoji personalizat
        create_ip_block: Crear una règla IP
        create_user_role: Crear un ròtle
        demote_user: Retrogradar l’utilizaire
        destroy_announcement: Suprimir l’anóncia
        destroy_custom_emoji: Suprimir l’emoji personalizat
        destroy_domain_block: Suprimir lo blocatge de domeni
        destroy_status: Suprimir l’estatut
        destroy_user_role: Destruire ròtle
        disable_2fa_user: Desactivar 2FA
        disable_custom_emoji: Desactivar l’emoji personalizat
        disable_user: Desactivar l’utilizaire
        enable_custom_emoji: Activar l’emoji personalizat
        enable_user: Activar l’utilizaire
        promote_user: Promòure l’utilizaire
        remove_avatar_user: Suprimir l’avatar
        reopen_report: Tornar dobrir lo rapòrt
        reset_password_user: Reïnicializar lo senhal
        resolve_report: Resòlver lo rapòrt
        silence_account: " Metre en silenci lo compte"
        suspend_account: Suspendre lo compte
        unassigned_report: Desafectar lo rapòrt
        unsilence_account: Levar lo silenci del compte
        update_announcement: Actualizar l’anóncia
        update_custom_emoji: Actualizar l’emoji personalizat
        update_ip_block: Actualizar règla IP
        update_status: Actualizar l’estatut
        update_user_role: Actualizar ròtle
      empty: Cap de jornal pas trobat.
      filter_by_action: Filtrar per accion
      filter_by_user: Filtrar per utilizaire
      title: Audit dels jornals
    announcements:
      destroyed_msg: Anóncia corrèctament tirada !
      edit:
        title: Modificar l’anóncia
      empty: Cap d’anóncia pas trobada.
      live: Dirèct
      new:
        create: Crear una anóncia
        title: Anóncia novèla
      publish: Publicar
      published_msg: Anóncia corrèctament publicada !
      scheduled_for: Programada per %{time}
      scheduled_msg: Anóncia programada per publicacion !
      title: Anóncias
      unpublish: Despublicar
      unpublished_msg: Anóncia corrèctament tirada !
      updated_msg: Anóncia corrèctament actualizada !
    custom_emojis:
      assign_category: Atribuir una categoria
      by_domain: Domeni
      copied_msg: Còpia locala de l’emoji ben creada
      copy: Copiar
      copy_failed_msg: Fracàs de la còpia locala de l’emoji
      create_new_category: Crear una nòva categoria
      created_msg: Emoji ben creat !
      delete: Suprimir
      destroyed_msg: Emoji ben suprimit !
      disable: Desactivar
      disabled: Desactivat
      disabled_msg: Aqueste emoji es ben desactivat
      emoji: Emoji
      enable: Activar
      enabled: Activat
      enabled_msg: Aqueste emoji es ben activat
      image_hint: PNG o GIF fins a %{size}
      list: Listar
      listed: Listat
      new:
        title: Ajustar un nòu emoji personal
      overwrite: Remplaçar
      shortcode: Acorchi
      shortcode_hint: Almens 2 caractèrs, solament alfanumerics e jonhent bas
      title: Emojis personals
      uncategorized: Sens categoria
      unlist: Listar pas
      unlisted: Pas listat
      update_failed_msg: Mesa a jorn de l’emoji fracasada
      updated_msg: Emoji ben mes a jorn !
      upload: Enviar
    dashboard:
      active_users: utilizaires actius
      interactions: interraccions
      media_storage: Emmagazinatge dels mèdias
      new_users: utilizaire novèl
      opened_reports: senhalaments dubèrts
      resolved_reports: senhalament resolguts
      software: Logicial
      space: Utilizacion de l’espaci
      title: Tablèu de bòrd
      top_languages: Lengas mai activas
      top_servers: Servidors mai actius
      website: Site web
    domain_allows:
      add_new: Plaçar en lista blanca
      created_msg: Lo domeni es corrèctament estat plaçat en lista blanca
      destroyed_msg: Lo domeni es corrèctament estat levat de la lista blanca
      undo: Levar de la lista blanca
    domain_blocks:
      add_new: Ajustar un novèl blocatge de domeni
      created_msg: Domeni blocat es a èsser tractat
      destroyed_msg: Lo blocatge del domeni es estat levat
      domain: Domeni
      edit: Modificar lo blocatge de domeni
      existing_domain_block_html: Impausèretz ja de limitas mai estrictas per %{name}, vos cal lo <a href="%{unblock_url}">desblocar</a>d’en primièr.
      new:
        create: Crear blocatge
        hint: Lo blocatge empacharà pas la creacion de compte dins la basa de donadas, mai aplicarà la moderacion sus aquestes comptes.
        severity:
          noop: Cap
          suspend: Suspendre
        title: Nòu blocatge domeni
      private_comment: Comentari privat
      private_comment_hint: Comentari tocant la limitacion d’aqueste domeni per un usatge intèrn pels moderators.
      public_comment: Comentari public
      reject_media: Regetar los fichièrs mèdias
      reject_media_hint: Lèva los fichièrs gardats localament e regèta las demandas de telecargament dins lo futur. Servís pas a res per las suspensions
      reject_reports: Regetar los senhalaments
      reject_reports_hint: Ignorar totes los senhalaments que venon d’aqueste domeni. Pas pertiment per las suspensions
      undo: Restablir
      view: Veire lo blocatge de domeni
    email_domain_blocks:
      add_new: Ajustar
      delete: Suprimir
      domain: Domeni
      new:
        create: Crear un blocatge
    follow_recommendations:
      language: Per lenga
      status: Estat
    instances:
      availability:
        title: Disponibilitat
      by_domain: Domeni
      dashboard:
        instance_languages_dimension: Lengas principalas
      delivery_available: Liurason disponibla
      moderation:
        all: Totas
        limited: Limitat
        title: Moderacion
      private_comment: Comentari privat
      public_comment: Comentari public
      title: Federacion
      total_blocked_by_us: Avèm blocat
      total_followed_by_them: Sègon
      total_followed_by_us: Seguèm
      total_reported: Senhalament a prepaus d’eles
      total_storage: Fichièrs junts
    invites:
      deactivate_all: O desactivar tot
      filter:
        all: Totes
        available: Disponibles
        expired: Expirats
        title: Filtre
      title: Convits
    ip_blocks:
      add_new: Crear una règla
      delete: Suprimir
      expires_in:
        '1209600': 2 setmanas
        '15778476': 6 meses
        '2629746': 1 mes
        '31556952': 1 an
        '86400': 1 jorn
        '94670856': 3 ans
      new:
        title: Crear una règlas IP novèla
      title: Règlas IP
    relationships:
      title: Relacions de %{acct}
    relays:
      add_new: Ajustar un nòu relai
      delete: Suprimir
      description_html: Un <strong> relai de federacion</strong> es un servidor intermediari qu’escàmbia de bèls volumes de tuts publics entre servidors que son abonats e i publican.<strong>Pòt ajudar de pichons e mejans servidors a trobar de contenguts del fediverse estant</strong>, qu’autrament demandariá als utilizaires locals de s’abonar manualament a d’autres monde marcats sus de servidors alonhats.
      disable: Desactivar
      disabled: Desactivat
      enable: Activar
      enable_hint: Un còp activat, vòstre servidor s’abonarà a totes los tuts publics del relai estant, e començarà de mandar sos tuts publics a aqueste d’enlà.
      enabled: Activat
      inbox_url: URL del relai
      pending: En espèra d’aprovacion del relai
      save_and_enable: Salvar e activar
      setup: Configurar una connexion relai
      signatures_not_enabled: Los relais foncionaràn pas coma cal se lo mòde segur o lista blanca es activat
      status: Estatut
      title: Relais
    report_notes:
      created_msg: Nòta de moderacion corrèctament creada !
      destroyed_msg: Nòta de moderacion corrèctament suprimida !
    reports:
      account:
        notes:
          one: "%{count} nòta"
          other: "%{count} nòtas"
      action_taken_by: Mesura menada per
      are_you_sure: Es segur ?
      assign_to_self: Me l’assignar
      assigned: Moderador assignat
      by_target_domain: Domeni del compte senhalat
      category: Categoria
      comment:
        none: Pas cap
      created_at: Creacion
      mark_as_resolved: Marcar coma resolgut
      mark_as_unresolved: Marcar coma pas resolgut
      notes:
        create: Ajustar una nòta
        create_and_resolve: Resòlvre amb una nòta
        create_and_unresolve: Tornar dobrir amb una nòta
        delete: Escafar
        placeholder: Explicatz las accions que son estadas menadas o quicòm de ligat al senhalament…
      reopen: Tornar dobrir lo rapòrt
      report: 'Senhalament #%{id}'
      reported_account: Compte senhalat
      reported_by: Senhalat per
      resolved: Resolgut
      resolved_msg: Rapòrt corrèctament resolgut !
      status: Estatut
      title: Senhalament
      unassign: Levar
      unresolved: Pas resolgut
      updated_at: Actualizat
      view_profile: Veire lo perfil
    rules:
      title: Règlas del servidor
    settings:
      about:
        title: A prepaus
      appearance:
        title: Aparéncia
      discovery:
        follow_recommendations: Recomandacions d’abonaments
        profile_directory: Annuari de perfils
        public_timelines: Fluxes d’actualitats publics
        title: Descobèrta
        trends: Tendéncias
      domain_blocks:
        all: A tot lo monde
        disabled: A degun
        users: Als utilizaires locals connectats
      registrations_mode:
        modes:
          approved: Validacion necessària per s’inscriure
          none: Degun pòt pas se marcar
          open: Tot lo monde se pòt marcar
    site_uploads:
      delete: Suprimir lo fichièr enviat
    statuses:
      account: Autor
      application: Aplicacion
      back_to_account: Tornar a la pagina Compte
      deleted: Suprimits
      language: Lenga
      media:
        title: Mèdia
      no_status_selected: Cap d’estatut pas cambiat estant que cap èra pas seleccionat
      visibility: Visibilitat
      with_media: Amb mèdia
    system_checks:
      rules_check:
        action: Gerir las règlas servidor
        message_html: Avètz pas definida cap de règla.
    tags:
      review: Repassar l’estatut
      updated_msg: Paramètres d’etiquetas corrèctament actualizats
    title: Administracion
    trends:
      statuses:
        title: Publicacions endavant
      tags:
        current_score: Marca actuala %{score}
        dashboard:
          tag_languages_dimension: Lengas principalas
          tag_servers_dimension: Servidors principals
    warning_presets:
      add_new: N’ajustar un nòu
      delete: Escafar
      edit_preset: Modificar lo tèxt predefinit d’avertiment
    webhooks:
      delete: Suprimir
      disable: Desactivar
      disabled: Desactivat
      enable: Activar
      enabled: Actiu
      events: Eveniments
  admin_mailer:
    new_pending_account:
      body: Los detalhs del nòu compte son çai-jos. Podètz validar o regetar aquesta demanda.
      subject: Nòu compte per repassar sus %{instance} (%{username})
    new_report:
      body: "%{reporter} a senhalat %{target}"
      body_remote: Qualqu’un de %{domain} senhalèt %{target}
      subject: Novèl senhalament per %{instance} (#%{id})
  aliases:
    add_new: Crear un alias
    remove: Desligar l’alias
  appearance:
    animations_and_accessibility: Animacion e accessibilitat
    discovery: Descobèrta
    localization:
      body: Mastodon es traduch per de benevòls.
      guide_link_text: Tot lo monde pòt contribuïr.
    sensitive_content: Contengut sensible
  application_mailer:
    salutation: "%{name},"
    view: 'Veire :'
    view_profile: Veire lo perfil
    view_status: Veire los estatuts
  applications:
    created: Aplicacion ben creada
    destroyed: Aplication corrcètament suprimida
    regenerate_token: Tornar generar lo geton d’accès
    token_regenerated: Geton d’accès ben regenerat
    warning: Mèfi ! Agachatz de partejar aquela donada amb degun !
    your_token: Vòstre geton d’accès
  auth:
    confirmations:
      clicking_this_link: en clicant aqueste ligam
      welcome_title: La benvenguda %{name} !
    delete_account: Suprimir lo compte
    delete_account_html: Se volètz suprimir vòstre compte, podètz <a href="%{path}">o far aquí</a>. Vos demandarem que confirmetz.
    description:
      prefix_invited_by_user: "@%{name} vos convida a rejónher aqueste servidor Mastodon !"
      prefix_sign_up: Marcatz-vos a Mostodon uèi !
    forgot_password: Senhal oblidat ?
    invalid_reset_password_token: Lo geton de reïnicializacion es invalid o acabat. Tornatz demandar un geton se vos plai.
    link_to_webauth: Utilizar un aparelh de claus de seguretat
    log_in_with: Connexion amb
    login: Se connectar
    logout: Se desconnectar
    migrate_account: Mudar endacòm mai
    migrate_account_html: Se volètz mandar los visitors d’aqueste compte a un autre, podètz<a href="%{path}"> o configurar aquí</a>.
    or_log_in_with: O autentificatz-vos amb
    providers:
      cas: CAS
      saml: SAML
    register: Se marcar
    registration_closed: "%{instance} accepta pas de nòus membres"
    reset_password: Reïnicializar lo senhal
    rules:
      title: Unas règlas de basa.
    security: Seguretat
    set_new_password: Picar un nòu senhal
    status:
      account_status: Estat del compte
      functional: Vòstre compte es complètament foncional.
    use_security_key: Utilizar clau de seguretat
  challenge:
    confirm: Contunhar
    hint_html: "<strong>Asutúcia :</strong> vos demandarem pas vòstre senhal de nòu d’aquí unas oras."
    invalid_password: Senhal invalid
    prompt: Confirmatz lo senhal per dire de contunhar
  date:
    formats:
      default: "%-d %B de %Y"
      with_month_name: "%-d %B de %Y"
  datetime:
    distance_in_words:
      about_x_hours: "%{count} h"
      about_x_months: "%{count} meses"
      about_x_years: "%{count} ans"
      almost_x_years: "%{count} ans"
      half_a_minute: Ara
      less_than_x_minutes: "%{count} min"
      less_than_x_seconds: Ara meteis
      over_x_years: "%{count} ans"
      x_days: "%{count} jorns"
      x_minutes: "%{count} min"
      x_months: "%{count} meses"
  deletes:
    challenge_not_passed: Las informacions qu’avètz fornidas son pas corrèctas
    confirm_password: Picatz vòstre senhal actual per verificar vòstra identitat
    confirm_username: Picatz vòstre nom d’utilizaire per confirmar la procedura
    proceed: Suprimir lo compte
    success_msg: Compte ben suprimit
    warning:
      before: 'Abans de contunhar, volgatz legir aquestas nòtas amb atencion :'
      caches: Lo contengut en cache suls autres servidors pòt demorar
      data_removal: Vòstras publicacions e las autras donadas seràn suprimidas per totjorn
      irreversible: Poiretz pas restaurar o reactivar vòstre compte
      more_details_html: Per mai d’informacion, vejatz la <a href="%{terms_path}">politica de confidencialitat</a>.
      username_available: Vòstre nom d’utilizaire serà disponible de nòu
      username_unavailable: Vòstre nom d’utilizaire demorarà pas disponible
  disputes:
    strikes:
      title_actions:
        none: Avertiment
  errors:
    '403': Avètz pas l’autorizacion de veire aquesta pagina.
    '404': La pagina que cercatz existís pas aquí.
    '406': La pagina es pas disponibla dins lo format demandat.
    '410': La pagina que cercatz existís pas mai aquí.
    '422':
      content: Verificacion de seguretat fracassada. Blocatz los cookies ?
      title: Verificacion de seguretat fracassada
    '429': Lo servidor mòla (subrecargada)
    '500':
      content: Un quicomet a pas foncionat coma caliá.
      title: Aquesta pagina es pas corrècta
    noscript_html: Per utilizar l’aplicacion web de Mastodon, mercés d’activar JavaScript. O podètz utilizar <a href="%{apps_path}">una aplicacion</a> per vòstra plataforma coma alernativa.
  existing_username_validator:
    not_found: impossible de trobar un utilizaire local amb aqueste nom d’utilizaire
    not_found_multiple: impossible de trobar %{usernames}
  exports:
    archive_takeout:
      date: Data
      download: Telecargar vòstre archiu
      hint_html: Podètz demandar un archiu de vòstres <strong>tuts e mèdias enviats</strong>. Las donadas exportadas seràn al format ActivityPub, legible pels logicials compatibles. Podètz demandar un archiu cada 7 jorns.
      in_progress: Compilacion de vòstre archiu...
      request: Demandar vòstre archiu
      size: Talha
    blocks: Personas que blocatz
    bookmarks: Marcadors
    csv: CSV
    domain_blocks: Blocatge de domenis
    lists: Listas
    mutes: Personas rescondudas
    storage: Mèdias gardats
  featured_tags:
    add_new: Ajustar una etiqueta nòva
  filters:
    contexts:
      account: Perfils
      home: Flux d’acuèlh
      notifications: Notificacions
      public: Flux public
      thread: Conversacions
    edit:
      add_keyword: Apondre un mot clau
      keywords: Mots clau
      title: Modificar lo filtre
    errors:
      invalid_context: Cap de contèxte o contèxte invalid fornit
    index:
      delete: Suprimir
      empty: Avètz pas cap de filtre.
      expires_in: Expira d’aquí %{distance}
      expires_on: Expira lo %{date}
      keywords:
        one: "%{count} mot clau"
        other: "%{count} mots clau"
      statuses:
        one: "%{count} publicacion"
        other: "%{count} publicacions"
      title: Filtres
    new:
      title: Ajustar un nòu filtre
  generic:
    all: Tot
    changes_saved_msg: Cambiaments ben realizats !
    copy: Copiar
    delete: Suprimir
    order_by: Triar per
    save_changes: Salvar los cambiaments
    today: uèi
    validation_errors:
      one: I a quicòm que truca ! Mercés de corregir l’error çai-jos
      other: I a quicòm que truca ! Mercés de corregir las %{count} errors çai-jos
  imports:
    modes:
      merge: Fondre
      merge_long: Gardar los enregistraments existents e ajustar los nòus
      overwrite: Remplaçar
      overwrite_long: Remplaçar los enregistraments actuals pels nòus
    preface: Podètz importar qualques donadas d’un autre servidor, coma lo monde que seguètz o blocatz.
    success: Vòstras donadas son ben estadas mandadas e seràn tractadas tre que possible
    types:
      blocking: Lista de blocatge
      bookmarks: Marcadors
      domain_blocking: Lista dels domenis blocats
      following: Lista de monde que seguètz
      muting: Lista de monde que volètz pas legir
    upload: Importar
  invites:
    delete: Desactivar
    expired: Expirat
    expires_in:
      '1800': 30 minutas
      '21600': 6 oras
      '3600': 1 ora
      '43200': 12 oras
      '604800': 1 setmana
      '86400': 1 jorn
    expires_in_prompt: Jamai
    generate: Generar
    invited_by: 'Vos a convidat :'
    max_uses:
      one: 1 persona
      other: "%{count} personas"
    max_uses_prompt: Cap de limit
    prompt: Generar e partejar los ligams per donar accès a aqueste servidor
    table:
      expires_at: Expirats
      uses: Usatges
    title: Convidar de monde
  login_activities:
    authentication_methods:
      password: senhal
      webauthn: claus de seguretat
  media_attachments:
    validations:
      images_and_video: Se pòt pas ajustar una vidèo a un estatut que ten ja d’imatges
      too_many: Se pòt pas ajustar mai de 4 fichièrs
  migrations:
    acct: nomutilizaire@domeni del nòu compte
    cancel: Anullar la redireccion
    cancelled_msg: Redireccion corrèctament anullada.
    errors:
      move_to_self: pòt pas èsser lo compte actual
      not_found: impossible de trobar
      on_cooldown: Sètz en temps de recargament
    followers_count: Seguidors al moment de mudar
    incoming_migrations: Mudar d’un compte diferent
    incoming_migrations_html: Per venir d’un autre compte cap a aqueste, vos cal d’en primièr <a href="%{path}">crear un alias de compte</a>.
    moved_msg: Vòstre compte manda ara a %{acct} e vòstres seguidors son desplaçats.
    not_redirecting: Vòstre compte manda pas enlòc pel moment.
    past_migrations: Migracions passadas
    proceed_with_move: Desplaçar los seguidors
    redirecting_to: Vòstre compte manda a %{acct}.
    set_redirect: Definir redireccion
    warning:
      before: 'Abans de contunhar, volgatz legir aquestas nòtas amb atencion :'
      only_redirect_html: Autrament, podètz <a href="%{path}">solament definir una redireccion sus vòstre perfil</a>.
      other_data: Cap d’autra donada serà desplaçada automaticament
  moderation:
    title: Moderacion
  notification_mailer:
    admin:
      sign_up:
        subject: "%{name} se marquèt"
    favourite:
      body: "%{name} a mes vòstre estatut en favorit :"
      subject: "%{name} a mes vòstre estatut en favorit"
      title: Novèl apondut als favorits
    follow:
      body: "%{name} vos sèc ara !"
      subject: "%{name} vos sèc ara"
      title: Nòu seguidor
    follow_request:
      action: Gerir las demandas d’abonament
      body: "%{name} a demandat a vos sègre"
      subject: 'Demandas en espèra : %{name}'
      title: Novèla demanda d’abonament
    mention:
      action: Respondre
      body: "%{name} vos a mencionat dins :"
      subject: "%{name} vos a mencionat"
      title: Novèla mencion
    poll:
      subject: Un sondatge de %{name} es terminat
    reblog:
      body: "%{name} a tornat partejar vòstre estatut :"
      subject: "%{name} a tornat partejar vòstre estatut"
      title: Novèl partatge
    status:
      subject: "%{name} ven de publicar"
    update:
      subject: "%{name} modifiquèt sa publicacion"
  notifications:
    email_events_hint: 'Seleccionatz los eveniments que volètz recebre :'
  number:
    human:
      decimal_units:
        format: "%n%u"
  otp_authentication:
    enable: Activar
    setup: Parametrar
  pagination:
    newer: Mai recents
    next: Seguent
    older: Mai ancians
    prev: Precedent
  polls:
    errors:
      already_voted: Avètz ja votat per aqueste sondatge
      duplicate_options: conten d’opcions en doble
      duration_too_long: es tròp alonhat dins lo futur
      duration_too_short: es tròp d’ora
      expired: Lo sondatge es ja acabat
      invalid_choice: L’opcion causida existís pas
      over_character_limit: pòt pas èsser superior a %{max} caractèrs cadun
      too_few_options: deu contenir mai d’una opcion
      too_many_options: pòt pas contenir mai de %{max} opcions
  preferences:
    other: Autre
    posting_defaults: Valors per defaut de las publicacions
    public_timelines: Fluxes d’actualitats publics
  privacy_policy:
    title: Politica de confidencialitat
  reactions:
    errors:
      limit_reached: La limita de las reaccions diferentas es estada atenguda
      unrecognized_emoji: es pas un emoji reconegut
  relationships:
    activity: Activitat del compte
    dormant: Inactiu
    followers: Seguidors
    following: Abonaments
    invited: Convidat
    last_active: Darrièra activitat
    most_recent: Mai recenta
    moved: Mudat
    mutual: Mutuala
    primary: Primària
    relationship: Relacion
    remove_selected_domains: Levar totes los seguidors dels domenis seleccionats
    remove_selected_followers: Levar los seguidors seleccionats
    remove_selected_follows: Quitar de sègre las personas seleccionadas
    status: Estat del compte
  remote_follow:
    missing_resource: URL de redireccion pas trobada
  rss:
    content_warning: 'Avís de contengut :'
  scheduled_statuses:
    over_daily_limit: Avètz passat la limita de %{limit}  tuts programats per aquel jorn
    over_total_limit: Avètz passat la limita de %{limit}  tuts programats
  sessions:
    activity: Darrièra activitat
    browser: Navigator
    browsers:
      alipay: Alipay
      chrome: Chrome
      edge: Microsoft Edge
      electron: Electron
      firefox: Firefox
      generic: Navigator desconegut
      ie: Internet Explorer
      micro_messenger: MicroMessenger
      nokia: Nokia S40 Ovi Browser
      opera: Opera
      otter: Otter
      phantom_js: PhantomJS
      qq: QQ Browser
      safari: Safari
      weibo: Weibo
    current_session: Session en cors
    description: "%{browser} sus %{platform}"
    explanation: Aquí los navigators connectats a vòstre compte Mastodon.
    ip: IP
    platforms:
      adobe_air: Adobe Air
      android: Android
      firefox_os: Firefox OS
      ios: iOS
      linux: Linux
      mac: Mac
      windows: Windows
      windows_mobile: Windows Mobile
      windows_phone: Windows Phone
    revoke: Revocar
    revoke_success: Session ben revocada
    title: Sessions
  settings:
    account: Compte
    account_settings: Paramètres de compte
    aliases: Alias de compte
    appearance: Aparéncia
    authorized_apps: Aplicacions autorizadas
    back: Tornar a Mastodon
    delete: Supression de compte
    development: Desvolopament
    edit_profile: Modificar lo perfil
    featured_tags: Etiquetas en avant
    import: Importar de donadas
    import_and_export: Import e export
    migrate: Migracion de compte
    preferences: Preferéncias
    profile: Perfil
    relationships: Abonaments e seguidors
    statuses_cleanup: Supression auto de las publicacions
    two_factor_authentication: Autentificacion en dos temps
    webauthn_authentication: Claus de seguretat
  statuses:
    attached:
      audio:
        one: "%{count} àudio"
        other: "%{count} àudios"
      description: 'Ajustat : %{attached}'
      image:
        one: "%{count} imatge"
        other: "%{count} imatges"
      video:
        one: "%{count} vidèo"
        other: "%{count} vidèos"
    boosted_from_html: Partejat de %{acct_link}
    content_warning: 'Avertiment de contengut : %{warning}'
    default_language: Parièr que la lenga d’interfàcia
    disallowed_hashtags:
      one: 'conten una etiqueta desactivada : %{tags}'
      other: 'conten las etiquetas desactivadas : %{tags}'
    edited_at_html: Modificat %{date}
    errors:
      in_reply_not_found: La publicacion que respondètz sembla pas mai exisitir.
    over_character_limit: limit de %{max} caractèrs passat
    pin_errors:
      limit: Avètz ja lo maximum de tuts penjats
      ownership: Se pòt pas penjar lo tut de qualqu’un mai
      reblog: Se pòt pas penjar un tut partejat
    title: '%{name} : "%{quote}"'
    visibilities:
<<<<<<< HEAD
      private: Seguidors solament
      private_long: Mostrar pas qu’als seguidors
=======
>>>>>>> 26c78392
      public: Public
  statuses_cleanup:
    enabled: Supression automatica de publicacions ancianas
    enabled_hint: Suprimís automaticament vòstras publicacions quand correspondon al critèri d’atge causit, levat se correspondon tanben a las excepcions çai-jos
    explanation: Perque la supression es una operacion costosa en ressorsa, es realizat doçament quand lo servidor es pas ocupat a quicòm mai. Per aquò, vòstras publicacions seràn benlèu pas suprimidas aprèp aver atengut lo critèri d’atge.
    ignore_favs: Ignorar los favorits
    ignore_reblogs: Ignorar los partatges
    interaction_exceptions: Excepcions basadas sus las interaccions
    keep_direct: Gardar los messatges dirèctes
    keep_direct_hint: Suprimís pas vòstres messatges dirèctes
    keep_media: Gardar las publicacions amb pèça-junta
    keep_media_hint: Suprimís pas vòstras publicacions s’an de mèdias junts
    keep_pinned: Gardar las publicacions penjadas
    keep_pinned_hint: Suprimís pas vòstras publicacions penjadas
    keep_polls: Gardar los sondatges
    keep_polls_hint: Suprimir pas vòstres sondatges
    keep_self_bookmark: Gardar las publicacions que metèretz en favorit
    keep_self_bookmark_hint: Suprimís pas vòstras publicacions se las avètz mesas en marcapaginas
    keep_self_fav: Gardar las publicacions que metèretz en favorit
    keep_self_fav_hint: Suprimís pas vòstras publicacions se las avètz mesas en favorits
    min_age:
      '1209600': 2 setmanas
      '15778476': 6 meses
      '2629746': 1 mes
      '31556952': 1 an
      '5259492': 2 meses
      '604800': 1 setmana
      '63113904': 2 ans
      '7889238': 3 meses
    min_age_label: Sulhet d’ancianetat
    min_favs: Gardar al mens las publicacion en favorit
    min_reblogs: Gardar las publicacions partejadas al mens
    min_reblogs_hint: Suprimís pas vòstras publicacions qu’an agut aqueste nombre de partiment. Daissar blanc per suprimir las publicacions sens far cas als partiments
  stream_entries:
    sensitive_content: Contengut sensible
  tags:
    does_not_match_previous_name: correspond pas al nom precedent
  themes:
    contrast: Mastodon (Fòrt contrast)
    default: Mastodon (Escur)
    mastodon-light: Mastodon (Clar)
  time:
    formats:
      default: Lo %-d %B de %Y a %Ho%M
      month: "%B de %Y"
      time: "%H'h'%M"
  two_factor_authentication:
    add: Ajustar
    disable: Desactivar
    edit: Modificar
    enabled: Autentificacion en dos temps activada
    enabled_success: L’autentificacion en dos temps es ben activada
    generate_recovery_codes: Generar los còdis de recuperacion
    lost_recovery_codes: Los còdi de recuperacion vos permeton d’accedir a vòstre compte se perdètz vòstre mobil. S’avètz perdut vòstres còdis de recuperacion los podètz tornar generar aquí. Los ancians còdis seràn pas mai valides.
    methods: Metòde en dos temps
    otp: Aplicacion d’autentificacion
    recovery_codes: Salvar los còdis de recuperacion
    recovery_codes_regenerated: Los còdis de recuperacion son ben estats tornats generar
    recovery_instructions_html: Se vos arriba de perdre vòstre mobil, podètz utilizar un dels còdis de recuperacion cai-jos per poder tornar accedir a vòstre compte. <strong>Gardatz los còdis en seguretat</strong>, per exemple, imprimissètz los e gardatz los amb vòstres documents importants.
    webauthn: Claus de seguretat
  user_mailer:
    backup_ready:
      subject: Vòstre archiu es prèst per telecargament
      title: Archiu per emportar
    warning:
      reason: 'Motiu :'
      statuses: 'Publicacion citada :'
      subject:
        disable: Vòstre compte %{acct} es gelat
        none: Avertiment per %{acct}
        silence: Vòstre compte %{acct} es limitat
        suspend: Vòstre compte %{acct} es suspendut
      title:
        delete_statuses: Publicacion levada
        disable: Compte gelat
        none: Avertiment
        silence: Compte limitat
        suspend: Compte suspendut
    welcome:
      explanation: Vaquí qualques astúcias per vos preparar
      subject: Benvengut a Mastodon
      title: Vos desirem la benvenguda a bòrd %{name} !
  users:
    follow_limit_reached: Podètz pas sègre mai de %{limit} personas
    invalid_otp_token: Còdi d’autentificacion en dos temps invalid
    otp_lost_help_html: Se perdatz l’accès al dos, podètz benlèu contactar %{email}
    signed_in_as: 'Session a :'
  verification:
    verification: Verificacion
  webauthn_credentials:
    add: Apondre una clau de seguretat novèla
    delete: Suprimir
    invalid_credential: Cau de seguretat invalida
    registered_on: Inscripcion del %{date}<|MERGE_RESOLUTION|>--- conflicted
+++ resolved
@@ -845,11 +845,6 @@
       reblog: Se pòt pas penjar un tut partejat
     title: '%{name} : "%{quote}"'
     visibilities:
-<<<<<<< HEAD
-      private: Seguidors solament
-      private_long: Mostrar pas qu’als seguidors
-=======
->>>>>>> 26c78392
       public: Public
   statuses_cleanup:
     enabled: Supression automatica de publicacions ancianas
