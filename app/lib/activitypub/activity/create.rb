--- conflicted
+++ resolved
@@ -57,11 +57,8 @@
       @status = Status.create!(@params)
       attach_tags(@status)
       attach_mentions(@status)
-<<<<<<< HEAD
-=======
       attach_counts(@status)
       attach_quote(@status)
->>>>>>> 609a4018
     end
 
     resolve_thread(@status)
@@ -256,11 +253,7 @@
     return if account.nil?
 
     @mentions << Mention.new(account: account, silent: false)
-<<<<<<< HEAD
-  rescue Mastodon::UnexpectedResponseError, HTTP::TimeoutError, HTTP::ConnectionError, OpenSSL::SSL::SSLError
-=======
   rescue Mastodon::UnexpectedResponseError, *Mastodon::HTTP_CONNECTION_ERRORS
->>>>>>> 609a4018
     @unresolved_mentions << tag['href']
   end
 
