# frozen_string_literal: true

require 'rails_helper'

RSpec.describe ActivityPub::Activity::Reject do
  let(:sender)    { Fabricate(:account) }
  let(:recipient) { Fabricate(:account) }

  let(:json) do
    {
      '@context': 'https://www.w3.org/ns/activitystreams',
      id: 'foo',
      type: 'Reject',
      actor: ActivityPub::TagManager.instance.uri_for(sender),
      object: object_json,
    }.deep_stringify_keys
  end

  describe '#perform' do
    subject { described_class.new(json, sender) }

    context 'when rejecting a Follow' do
      let(:object_json) do
        {
          id: 'bar',
          type: 'Follow',
          actor: ActivityPub::TagManager.instance.uri_for(recipient),
          object: ActivityPub::TagManager.instance.uri_for(sender),
        }
      end
<<<<<<< HEAD

      context 'when rejecting a pending follow request by target' do
        before do
          Fabricate(:follow_request, account: recipient, target_account: sender)
        end

        it 'removes the follow request without creating a follow relationship' do
          expect { subject.perform }
            .to change { recipient.requested?(sender) }.from(true).to(false)
            .and not_change { recipient.following?(sender) }.from(false)
        end
      end

      context 'when rejecting a pending follow request by uri' do
        before do
          Fabricate(:follow_request, account: recipient, target_account: sender, uri: 'bar')
        end

        it 'removes the follow request without creating a follow relationship' do
          expect { subject.perform }
            .to change { recipient.requested?(sender) }.from(true).to(false)
            .and not_change { recipient.following?(sender) }.from(false)
        end
      end

      context 'when rejecting a pending follow request by uri only' do
        let(:object_json) { 'bar' }

        before do
          Fabricate(:follow_request, account: recipient, target_account: sender, uri: 'bar')
        end

        it 'removes the follow request without creating a follow relationship' do
          expect { subject.perform }
            .to change { recipient.requested?(sender) }.from(true).to(false)
            .and not_change { recipient.following?(sender) }.from(false)
        end
      end

      context 'when rejecting an existing follow relationship by target' do
        before do
          Fabricate(:follow, account: recipient, target_account: sender)
        end

        it 'removes the follow relationship without creating a request' do
          expect { subject.perform }
            .to change { recipient.following?(sender) }.from(true).to(false)
            .and not_change { recipient.requested?(sender) }.from(false)
        end
      end

      context 'when rejecting an existing follow relationship by uri' do
=======

      context 'when rejecting a pending follow request by target' do
        before do
          Fabricate(:follow_request, account: recipient, target_account: sender)
        end

        it 'removes the follow request without creating a follow relationship' do
          expect { subject.perform }
            .to change { recipient.requested?(sender) }.from(true).to(false)
            .and not_change { recipient.following?(sender) }.from(false)
        end
      end

      context 'when rejecting a pending follow request by uri' do
        before do
          Fabricate(:follow_request, account: recipient, target_account: sender, uri: 'bar')
        end

        it 'removes the follow request without creating a follow relationship' do
          expect { subject.perform }
            .to change { recipient.requested?(sender) }.from(true).to(false)
            .and not_change { recipient.following?(sender) }.from(false)
        end
      end

      context 'when rejecting a pending follow request by uri only' do
        let(:object_json) { 'bar' }

        before do
          Fabricate(:follow_request, account: recipient, target_account: sender, uri: 'bar')
        end

        it 'removes the follow request without creating a follow relationship' do
          expect { subject.perform }
            .to change { recipient.requested?(sender) }.from(true).to(false)
            .and not_change { recipient.following?(sender) }.from(false)
        end
      end

      context 'when rejecting an existing follow relationship by target' do
        before do
          Fabricate(:follow, account: recipient, target_account: sender)
        end

        it 'removes the follow relationship without creating a request' do
          expect { subject.perform }
            .to change { recipient.following?(sender) }.from(true).to(false)
            .and not_change { recipient.requested?(sender) }.from(false)
        end
      end

      context 'when rejecting an existing follow relationship by uri' do
        before do
          Fabricate(:follow, account: recipient, target_account: sender, uri: 'bar')
        end

        it 'removes the follow relationship without creating a request' do
          expect { subject.perform }
            .to change { recipient.following?(sender) }.from(true).to(false)
            .and not_change { recipient.requested?(sender) }.from(false)
        end
      end

      context 'when rejecting an existing follow relationship by uri only' do
        let(:object_json) { 'bar' }

>>>>>>> 26c78392
        before do
          Fabricate(:follow, account: recipient, target_account: sender, uri: 'bar')
        end

        it 'removes the follow relationship without creating a request' do
          expect { subject.perform }
            .to change { recipient.following?(sender) }.from(true).to(false)
            .and not_change { recipient.requested?(sender) }.from(false)
        end
      end

<<<<<<< HEAD
      context 'when rejecting an existing follow relationship by uri only' do
        let(:object_json) { 'bar' }

        before do
          Fabricate(:follow, account: recipient, target_account: sender, uri: 'bar')
        end

        it 'removes the follow relationship without creating a request' do
          expect { subject.perform }
            .to change { recipient.following?(sender) }.from(true).to(false)
            .and not_change { recipient.requested?(sender) }.from(false)
        end
      end
    end

    context 'when given a relay' do
      subject { described_class.new(json, sender) }

      let!(:relay) { Fabricate(:relay, state: :pending, follow_activity_id: 'https://abc-123/456') }

=======
    context 'when given a relay' do
      subject { described_class.new(json, sender) }

      let!(:relay) { Fabricate(:relay, state: :pending, follow_activity_id: 'https://abc-123/456') }

      let(:object_json) do
        {
          id: 'https://abc-123/456',
          type: 'Follow',
          actor: ActivityPub::TagManager.instance.uri_for(recipient),
          object: ActivityPub::TagManager.instance.uri_for(sender),
        }.with_indifferent_access
      end

      it 'marks the relay as rejected' do
        subject.perform
        expect(relay.reload.rejected?).to be true
      end
    end

    context 'with a QuoteRequest' do
      let(:status) { Fabricate(:status, account: recipient) }
      let(:quoted_status) { Fabricate(:status, account: sender) }
      let(:quote) { Fabricate(:quote, status: status, quoted_status: quoted_status, activity_uri: 'https://abc-123/456') }
      let(:approval_uri) { "https://#{sender.domain}/approvals/1" }

>>>>>>> 26c78392
      let(:object_json) do
        {
          id: 'https://abc-123/456',
          type: 'QuoteRequest',
          actor: ActivityPub::TagManager.instance.uri_for(recipient),
<<<<<<< HEAD
          object: ActivityPub::TagManager.instance.uri_for(sender),
        }.with_indifferent_access
      end

      it 'marks the relay as rejected' do
        subject.perform
        expect(relay.reload.rejected?).to be true
=======
          object: ActivityPub::TagManager.instance.uri_for(quoted_status),
          instrument: ActivityPub::TagManager.instance.uri_for(status),
        }.with_indifferent_access
      end

      it 'marks the quote as rejected' do
        expect { subject.perform }
          .to change { quote.reload.rejected? }.from(false).to(true)
>>>>>>> 26c78392
      end
    end
  end
end<|MERGE_RESOLUTION|>--- conflicted
+++ resolved
@@ -28,60 +28,6 @@
           object: ActivityPub::TagManager.instance.uri_for(sender),
         }
       end
-<<<<<<< HEAD
-
-      context 'when rejecting a pending follow request by target' do
-        before do
-          Fabricate(:follow_request, account: recipient, target_account: sender)
-        end
-
-        it 'removes the follow request without creating a follow relationship' do
-          expect { subject.perform }
-            .to change { recipient.requested?(sender) }.from(true).to(false)
-            .and not_change { recipient.following?(sender) }.from(false)
-        end
-      end
-
-      context 'when rejecting a pending follow request by uri' do
-        before do
-          Fabricate(:follow_request, account: recipient, target_account: sender, uri: 'bar')
-        end
-
-        it 'removes the follow request without creating a follow relationship' do
-          expect { subject.perform }
-            .to change { recipient.requested?(sender) }.from(true).to(false)
-            .and not_change { recipient.following?(sender) }.from(false)
-        end
-      end
-
-      context 'when rejecting a pending follow request by uri only' do
-        let(:object_json) { 'bar' }
-
-        before do
-          Fabricate(:follow_request, account: recipient, target_account: sender, uri: 'bar')
-        end
-
-        it 'removes the follow request without creating a follow relationship' do
-          expect { subject.perform }
-            .to change { recipient.requested?(sender) }.from(true).to(false)
-            .and not_change { recipient.following?(sender) }.from(false)
-        end
-      end
-
-      context 'when rejecting an existing follow relationship by target' do
-        before do
-          Fabricate(:follow, account: recipient, target_account: sender)
-        end
-
-        it 'removes the follow relationship without creating a request' do
-          expect { subject.perform }
-            .to change { recipient.following?(sender) }.from(true).to(false)
-            .and not_change { recipient.requested?(sender) }.from(false)
-        end
-      end
-
-      context 'when rejecting an existing follow relationship by uri' do
-=======
 
       context 'when rejecting a pending follow request by target' do
         before do
@@ -148,22 +94,6 @@
       context 'when rejecting an existing follow relationship by uri only' do
         let(:object_json) { 'bar' }
 
->>>>>>> 26c78392
-        before do
-          Fabricate(:follow, account: recipient, target_account: sender, uri: 'bar')
-        end
-
-        it 'removes the follow relationship without creating a request' do
-          expect { subject.perform }
-            .to change { recipient.following?(sender) }.from(true).to(false)
-            .and not_change { recipient.requested?(sender) }.from(false)
-        end
-      end
-
-<<<<<<< HEAD
-      context 'when rejecting an existing follow relationship by uri only' do
-        let(:object_json) { 'bar' }
-
         before do
           Fabricate(:follow, account: recipient, target_account: sender, uri: 'bar')
         end
@@ -176,12 +106,6 @@
       end
     end
 
-    context 'when given a relay' do
-      subject { described_class.new(json, sender) }
-
-      let!(:relay) { Fabricate(:relay, state: :pending, follow_activity_id: 'https://abc-123/456') }
-
-=======
     context 'when given a relay' do
       subject { described_class.new(json, sender) }
 
@@ -208,21 +132,11 @@
       let(:quote) { Fabricate(:quote, status: status, quoted_status: quoted_status, activity_uri: 'https://abc-123/456') }
       let(:approval_uri) { "https://#{sender.domain}/approvals/1" }
 
->>>>>>> 26c78392
       let(:object_json) do
         {
           id: 'https://abc-123/456',
           type: 'QuoteRequest',
           actor: ActivityPub::TagManager.instance.uri_for(recipient),
-<<<<<<< HEAD
-          object: ActivityPub::TagManager.instance.uri_for(sender),
-        }.with_indifferent_access
-      end
-
-      it 'marks the relay as rejected' do
-        subject.perform
-        expect(relay.reload.rejected?).to be true
-=======
           object: ActivityPub::TagManager.instance.uri_for(quoted_status),
           instrument: ActivityPub::TagManager.instance.uri_for(status),
         }.with_indifferent_access
@@ -231,7 +145,6 @@
       it 'marks the quote as rejected' do
         expect { subject.perform }
           .to change { quote.reload.rejected? }.from(false).to(true)
->>>>>>> 26c78392
       end
     end
   end
