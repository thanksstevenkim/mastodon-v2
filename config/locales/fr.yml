--- conflicted
+++ resolved
@@ -875,15 +875,10 @@
       open: Ouvrir le message
       original_status: Message original
       reblogs: Partages
-<<<<<<< HEAD
-      status_changed: Message modifié
-      title: Messages du compte
-=======
       replied_to_html: Répondu à %{acct_link}
       status_changed: Message modifié
       status_title: Posté par @%{name}
       title: Messages du compte - @%{name}
->>>>>>> 609a4018
       trending: Tendances
       view_publicly: Afficher de manière publique
       visibility: Visibilité
