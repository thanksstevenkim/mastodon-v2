# frozen_string_literal: true

class DeleteAccountService < BaseService
  include Payloadable

  ASSOCIATIONS_ON_SUSPEND = %w(
    account_notes
    account_pins
    active_relationships
    aliases
    block_relationships
    blocked_by_relationships
    conversation_mutes
    conversations
    custom_filters
    domain_blocks
    featured_tags
    follow_requests
    list_accounts
    migrations
    mute_relationships
    muted_by_relationships
    notifications
    owned_lists
    passive_relationships
    report_notes
    scheduled_statuses
    status_pins
  ).freeze

  # The following associations have no important side-effects
  # in callbacks and all of their own associations are secured
  # by foreign keys, making them safe to delete without loading
  # into memory
  ASSOCIATIONS_WITHOUT_SIDE_EFFECTS = %w(
    account_notes
    account_pins
    aliases
    conversation_mutes
    conversations
    custom_filters
    domain_blocks
    featured_tags
    follow_requests
    list_accounts
    migrations
    mute_relationships
    muted_by_relationships
    notifications
    owned_lists
    scheduled_statuses
    status_pins
    tag_follows
<<<<<<< HEAD
  )
=======
  ).freeze
>>>>>>> 609a4018

  ASSOCIATIONS_ON_DESTROY = %w(
    reports
    targeted_moderation_notes
    targeted_reports
    severed_relationships
    remote_severed_relationships
  ).freeze

  # Suspend or remove an account and remove as much of its data
  # as possible. If it's a local account and it has not been confirmed
  # or never been approved, then side effects are skipped and both
  # the user and account records are removed fully. Otherwise,
  # it is controlled by options.
  # @param [Account]
  # @param [Hash] options
  # @option [Boolean] :reserve_email Keep user record. Only applicable for local accounts
  # @option [Boolean] :reserve_username Keep account record
  # @option [Boolean] :skip_side_effects Side effects are ActivityPub and streaming API payloads
  # @option [Boolean] :skip_activitypub Skip sending ActivityPub payloads. Implied by :skip_side_effects
  # @option [Time]    :suspended_at Only applicable when :reserve_username is true
  # @option [RelationshipSeveranceEvent] :relationship_severance_event Event used to record severed relationships not initiated by the user
  def call(account, **options)
    @account = account
    @options = { reserve_username: true, reserve_email: true }.merge(options)

    if @account.local? && @account.user_unconfirmed_or_pending?
      @options[:reserve_email]     = false
      @options[:reserve_username]  = false
      @options[:skip_side_effects] = true
    end

    @options[:skip_activitypub] = true if @options[:skip_side_effects]

    record_severed_relationships!
    distribute_activities!
    purge_content!
    fulfill_deletion_request!
  end

  private

  def distribute_activities!
    return if skip_activitypub?

    if @account.local?
      delete_actor!
    elsif @account.activitypub?
      reject_follows!
      undo_follows!
    end
  end

  def reject_follows!
    # When deleting a remote account, the account obviously doesn't
    # actually become deleted on its origin server, i.e. unlike a
    # locally deleted account it continues to have access to its home
    # feed and other content. To prevent it from being able to continue
    # to access toots it would receive because it follows local accounts,
    # we have to force it to unfollow them.

    ActivityPub::DeliveryWorker.push_bulk(Follow.where(account: @account)) do |follow|
      [Oj.dump(serialize_payload(follow, ActivityPub::RejectFollowSerializer)), follow.target_account_id, @account.inbox_url]
    end
  end

  def undo_follows!
    # When deleting a remote account, the account obviously doesn't
    # actually become deleted on its origin server, but following relationships
    # are severed on our end. Therefore, make the remote server aware that the
    # follow relationships are severed to avoid confusion and potential issues
    # if the remote account gets un-suspended.

    ActivityPub::DeliveryWorker.push_bulk(Follow.where(target_account: @account)) do |follow|
      [Oj.dump(serialize_payload(follow, ActivityPub::UndoFollowSerializer)), follow.account_id, @account.inbox_url]
    end
  end

  def purge_user!
    return if !@account.local? || @account.user.nil?

    if keep_user_record?
      @account.user.disable!
      @account.user.invites.where(uses: 0).destroy_all
    else
      @account.user.destroy
    end
  end

  def purge_content!
    purge_user!
    purge_profile!
    purge_statuses!
    purge_mentions!
    purge_media_attachments!
    purge_polls!
    purge_generated_notifications!
    purge_favourites!
    purge_bookmarks!
    purge_feeds!
    purge_other_associations!

    @account.destroy unless keep_account_record?
  end

  def purge_statuses!
    @account.statuses.reorder(nil).where.not(id: reported_status_ids).in_batches do |statuses|
      BatchedRemoveStatusService.new.call(statuses, skip_side_effects: skip_side_effects?)
    end
  end

  def purge_mentions!
    @account.mentions.reorder(nil).where.not(status_id: reported_status_ids).in_batches.delete_all
  end

  def purge_media_attachments!
    @account.media_attachments.find_each do |media_attachment|
      next if keep_account_record? && reported_status_ids.include?(media_attachment.status_id)

      media_attachment.destroy
    end
  end

  def purge_polls!
    @account.polls.reorder(nil).where.not(status_id: reported_status_ids).in_batches.delete_all
  end

  def purge_generated_notifications!
    # By deleting polls and statuses without callbacks, we've left behind
    # polymorphically associated notifications generated by this account

    Notification.where(from_account: @account).in_batches.delete_all
    NotificationRequest.where(from_account: @account).in_batches.delete_all
  end

  def purge_favourites!
    @account.favourites.in_batches do |favourites|
      ids = favourites.pluck(:status_id)
      StatusStat.where(status_id: ids).update_all('favourites_count = GREATEST(0, favourites_count - 1)')
      Chewy.strategy.current.update(StatusesIndex, ids) if Chewy.enabled?
      Rails.cache.delete_multi(ids.map { |id| "statuses/#{id}" })
      favourites.delete_all
    end
  end

  def purge_bookmarks!
    @account.bookmarks.in_batches do |bookmarks|
      Chewy.strategy.current.update(StatusesIndex, bookmarks.pluck(:status_id)) if Chewy.enabled?
      bookmarks.delete_all
    end
  end

  def purge_other_associations!
    associations_for_destruction.each do |association_name|
      purge_association(association_name)
    end
  end

  def purge_feeds!
    return unless @account.local?

    FeedManager.instance.clean_feeds!(:home, [@account.id])
    FeedManager.instance.clean_feeds!(:list, @account.owned_lists.pluck(:id))
  end

  def purge_profile!
    # If the account is going to be destroyed
    # there is no point wasting time updating
    # its values first

    return unless keep_account_record?

    @account.silenced_at         = nil
    @account.suspended_at        = @options[:suspended_at] || Time.now.utc
    @account.suspension_origin   = :local
    @account.locked              = false
    @account.memorial            = false
    @account.discoverable        = false
    @account.trendable           = false
    @account.display_name        = ''
    @account.note                = ''
    @account.fields              = []
    @account.statuses_count      = 0
    @account.followers_count     = 0
    @account.following_count     = 0
    @account.moved_to_account    = nil
    @account.reviewed_at         = nil
    @account.requested_review_at = nil
    @account.also_known_as       = []
    @account.avatar.destroy
    @account.header.destroy
    @account.save!
  end

  def fulfill_deletion_request!
    @account.deletion_request&.destroy
  end

  def purge_association(association_name)
    association = @account.public_send(association_name)

    if ASSOCIATIONS_WITHOUT_SIDE_EFFECTS.include?(association_name)
      association.in_batches.delete_all
    else
      association.in_batches.destroy_all
    end
  end

  def delete_actor!
    ActivityPub::DeliveryWorker.push_bulk(delivery_inboxes, limit: 1_000) do |inbox_url|
      [delete_actor_json, @account.id, inbox_url]
    end

    ActivityPub::LowPriorityDeliveryWorker.push_bulk(low_priority_delivery_inboxes, limit: 1_000) do |inbox_url|
      [delete_actor_json, @account.id, inbox_url]
    end
  end

  def record_severed_relationships!
    return if relationship_severance_event.nil?

    @account.active_relationships.in_batches do |follows|
      # NOTE: these follows are passive with regards to the local accounts
      relationship_severance_event.import_from_passive_follows!(follows)
    end

    @account.passive_relationships.in_batches do |follows|
      # NOTE: these follows are active with regards to the local accounts
      relationship_severance_event.import_from_active_follows!(follows)
    end
  end

  def delete_actor_json
    @delete_actor_json ||= Oj.dump(serialize_payload(@account, ActivityPub::DeleteActorSerializer, signer: @account, always_sign: true))
  end

  def delivery_inboxes
    @delivery_inboxes ||= @account.followers.inboxes + Relay.enabled.pluck(:inbox_url)
  end

  def low_priority_delivery_inboxes
    Account.inboxes - delivery_inboxes
  end

  def reported_status_ids
    @reported_status_ids ||= @account.targeted_reports.unresolved.pluck(:status_ids).flatten.uniq
  end

  def associations_for_destruction
    if keep_account_record?
      ASSOCIATIONS_ON_SUSPEND
    else
      ASSOCIATIONS_ON_SUSPEND + ASSOCIATIONS_ON_DESTROY
    end
  end

  def keep_user_record?
    @options[:reserve_email]
  end

  def keep_account_record?
    @options[:reserve_username]
  end

  def skip_side_effects?
    @options[:skip_side_effects]
  end

  def skip_activitypub?
    @options[:skip_activitypub]
  end

  def relationship_severance_event
    @options[:relationship_severance_event]
  end
end<|MERGE_RESOLUTION|>--- conflicted
+++ resolved
@@ -51,11 +51,7 @@
     scheduled_statuses
     status_pins
     tag_follows
-<<<<<<< HEAD
-  )
-=======
   ).freeze
->>>>>>> 609a4018
 
   ASSOCIATIONS_ON_DESTROY = %w(
     reports
